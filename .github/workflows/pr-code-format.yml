--- conflicted
+++ resolved
@@ -12,12 +12,8 @@
 jobs:
   code_formatter:
     runs-on: ubuntu-latest
-<<<<<<< HEAD
+    timeout-minutes: 30
     if: (github.repository == 'llvm/llvm-project' || github.repository == 'intel/llvm') && !contains(github.event.pull_request.labels.*.name, 'disable-lint')
-=======
-    timeout-minutes: 30
-    if: github.repository == 'llvm/llvm-project'
->>>>>>> 54916e57
     steps:
       - name: Fetch LLVM sources
         uses: actions/checkout@v4
