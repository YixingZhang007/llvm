// REQUIRES: gpu, level_zero

// XFAIL: *
// RUN: %clangxx -fsycl -fsycl-targets=%sycl_triple  %s -o %t.out

<<<<<<< HEAD
// Check that dynamic batching increases batch size
=======
// Check that dynamic batching raises/lowers batch size
>>>>>>> 43ca44a1
// RUN: env SYCL_PI_TRACE=2 ZE_DEBUG=1 %GPU_RUN_PLACEHOLDER %t.out 2>&1 | FileCheck --check-prefixes=CKALL,CKDYN %s

// level_zero_dynamic_batch_test.cpp
//
// This tests the level zero plugin's kernel dynamic batch size adjustment
// code.
// It starts out by enqueing 40 kernels before it does a wait, and it does
// this 5 times.  That should cause the dynamic batch size adjustment to
// raise the batch size up 3 times.
//
// Then the test starts enqueueing only 4 kernels before doing a wait, and
// it does that 20 times.  That should cause the batch size to
// be lowered to be less than 4.
//
// CKDYN: Raising QueueBatchSize to 5
// CKDYN: Raising QueueBatchSize to 6
// CKDYN: Raising QueueBatchSize to 7
// CKDYN-NOT: Raising QueueBatchSize
// CKALL: Test Pass
// CKALL: Test Pass
// CKALL: Test Pass
// CKALL: Test Pass
// CKALL: Test Pass
// CKALL: Test Pass
// CKALL: Test Pass
// CKDYN: Lowering QueueBatchSize to 3
// CKDYN-NOT: Lowering QueueBatchSize
// CKALL: Test Pass
// CKALL: Test Pass
// CKALL: Test Pass
// CKALL: Test Pass

#include "CL/sycl.hpp"
#include <chrono>
#include <cmath>
#include <iostream>

namespace sycl = cl::sycl;

void validate(uint32_t *result, uint32_t *expect, size_t n) {
  int error = 0;
  for (int i = 0; i < n; i++) {
    if (result[i] != expect[i]) {
      error++;
      if (error < 10) {
        printf("Error: %d, expect: %d\n", result[i], expect[i]);
      }
    }
  }
  error > 0 ? printf("Error: %d\n", error) : printf("Test Pass\n");
}

int main(int argc, char *argv[]) {
  size_t M = 65536;
  size_t N = 512 / 4;
  size_t AL = M * N * sizeof(uint32_t);

  sycl::queue q(sycl::default_selector{});
  auto ctx = q.get_context();
  auto dev = q.get_device();

  uint32_t *Y1 = static_cast<uint32_t *>(sycl::malloc_shared(AL, dev, ctx));
  uint32_t *Z1 = static_cast<uint32_t *>(sycl::malloc_shared(AL, dev, ctx));
  uint32_t *Z2 = static_cast<uint32_t *>(sycl::malloc_shared(AL, dev, ctx));
  uint32_t *Z3 = static_cast<uint32_t *>(sycl::malloc_shared(AL, dev, ctx));
  uint32_t *Z4 = static_cast<uint32_t *>(sycl::malloc_shared(AL, dev, ctx));
  uint32_t *Z5 = static_cast<uint32_t *>(sycl::malloc_shared(AL, dev, ctx));
  uint32_t *Z6 = static_cast<uint32_t *>(sycl::malloc_shared(AL, dev, ctx));
  uint32_t *Z7 = static_cast<uint32_t *>(sycl::malloc_shared(AL, dev, ctx));
  uint32_t *Z8 = static_cast<uint32_t *>(sycl::malloc_shared(AL, dev, ctx));

  for (size_t i = 0; i < M * N; i++) {
    Y1[i] = i % 255;
  }

  memset(Z1, '\0', AL);
  memset(Z2, '\0', AL);
  memset(Z3, '\0', AL);
  memset(Z4, '\0', AL);
  memset(Z5, '\0', AL);
  memset(Z6, '\0', AL);
  memset(Z7, '\0', AL);
  memset(Z8, '\0', AL);

  for (size_t i = 0; i < 5; i++) {
    for (size_t j = 0; j < 5; j++) {
      q.submit([&](sycl::handler &h) {
        h.parallel_for<class u32_copy1>(sycl::range<2>{M, N},
                                        [=](sycl::id<2> it) {
                                          const int m = it[0];
                                          const int n = it[1];
                                          Z1[m * N + n] = Y1[m * N + n];
                                        });
      });
      q.submit([&](sycl::handler &h) {
        h.parallel_for<class u32_copy2>(sycl::range<2>{M, N},
                                        [=](sycl::id<2> it) {
                                          const int m = it[0];
                                          const int n = it[1];
                                          Z2[m * N + n] = Y1[m * N + n];
                                        });
      });
      q.submit([&](sycl::handler &h) {
        h.parallel_for<class u32_copy3>(sycl::range<2>{M, N},
                                        [=](sycl::id<2> it) {
                                          const int m = it[0];
                                          const int n = it[1];
                                          Z3[m * N + n] = Y1[m * N + n];
                                        });
      });
      q.submit([&](sycl::handler &h) {
        h.parallel_for<class u32_copy4>(sycl::range<2>{M, N},
                                        [=](sycl::id<2> it) {
                                          const int m = it[0];
                                          const int n = it[1];
                                          Z4[m * N + n] = Y1[m * N + n];
                                        });
      });
      q.submit([&](sycl::handler &h) {
        h.parallel_for<class u32_copy5>(sycl::range<2>{M, N},
                                        [=](sycl::id<2> it) {
                                          const int m = it[0];
                                          const int n = it[1];
                                          Z5[m * N + n] = Y1[m * N + n];
                                        });
      });
      q.submit([&](sycl::handler &h) {
        h.parallel_for<class u32_copy6>(sycl::range<2>{M, N},
                                        [=](sycl::id<2> it) {
                                          const int m = it[0];
                                          const int n = it[1];
                                          Z6[m * N + n] = Y1[m * N + n];
                                        });
      });
      q.submit([&](sycl::handler &h) {
        h.parallel_for<class u32_copy7>(sycl::range<2>{M, N},
                                        [=](sycl::id<2> it) {
                                          const int m = it[0];
                                          const int n = it[1];
                                          Z7[m * N + n] = Y1[m * N + n];
                                        });
      });
      q.submit([&](sycl::handler &h) {
        h.parallel_for<class u32_copy8>(sycl::range<2>{M, N},
                                        [=](sycl::id<2> it) {
                                          const int m = it[0];
                                          const int n = it[1];
                                          Z8[m * N + n] = Y1[m * N + n];
                                        });
      });
    }
    q.wait();
  }

  validate(Y1, Z1, M * N);
  validate(Y1, Z2, M * N);
  validate(Y1, Z3, M * N);
  validate(Y1, Z4, M * N);
  validate(Y1, Z5, M * N);
  validate(Y1, Z6, M * N);
  validate(Y1, Z7, M * N);
  validate(Y1, Z8, M * N);

  for (size_t i = 0; i < 20; i++) {
    q.submit([&](sycl::handler &h) {
      h.parallel_for<class u32_copy9>(sycl::range<2>{M, N},
                                      [=](sycl::id<2> it) {
                                        const int m = it[0];
                                        const int n = it[1];
                                        Z1[m * N + n] = Y1[m * N + n];
                                      });
    });
    q.submit([&](sycl::handler &h) {
      h.parallel_for<class u32_copy10>(sycl::range<2>{M, N},
                                       [=](sycl::id<2> it) {
                                         const int m = it[0];
                                         const int n = it[1];
                                         Z2[m * N + n] = Y1[m * N + n];
                                       });
    });
    q.submit([&](sycl::handler &h) {
      h.parallel_for<class u32_copy11>(sycl::range<2>{M, N},
                                       [=](sycl::id<2> it) {
                                         const int m = it[0];
                                         const int n = it[1];
                                         Z3[m * N + n] = Y1[m * N + n];
                                       });
    });
    q.submit([&](sycl::handler &h) {
      h.parallel_for<class u32_copy12>(sycl::range<2>{M, N},
                                       [=](sycl::id<2> it) {
                                         const int m = it[0];
                                         const int n = it[1];
                                         Z4[m * N + n] = Y1[m * N + n];
                                       });
    });
    q.wait();
  }
  validate(Y1, Z1, M * N);
  validate(Y1, Z2, M * N);
  validate(Y1, Z3, M * N);
  validate(Y1, Z4, M * N);

  sycl::free(Y1, ctx);
  sycl::free(Z1, ctx);
  sycl::free(Z2, ctx);
  sycl::free(Z3, ctx);
  sycl::free(Z4, ctx);
  sycl::free(Z5, ctx);
  sycl::free(Z6, ctx);
  sycl::free(Z7, ctx);
  sycl::free(Z8, ctx);

  return 0;
}<|MERGE_RESOLUTION|>--- conflicted
+++ resolved
@@ -1,13 +1,8 @@
 // REQUIRES: gpu, level_zero
 
-// XFAIL: *
 // RUN: %clangxx -fsycl -fsycl-targets=%sycl_triple  %s -o %t.out
 
-<<<<<<< HEAD
-// Check that dynamic batching increases batch size
-=======
 // Check that dynamic batching raises/lowers batch size
->>>>>>> 43ca44a1
 // RUN: env SYCL_PI_TRACE=2 ZE_DEBUG=1 %GPU_RUN_PLACEHOLDER %t.out 2>&1 | FileCheck --check-prefixes=CKALL,CKDYN %s
 
 // level_zero_dynamic_batch_test.cpp
