//===- llvm/unittests/MC/SystemZ/SystemZAsmLexerTest.cpp ----------------===//
//
// Part of the LLVM Project, under the Apache License v2.0 with LLVM Exceptions.
// See https://llvm.org/LICENSE.txt for license information.
// SPDX-License-Identifier: Apache-2.0 WITH LLVM-exception
//
//===--------------------------------------------------------------------===//
#include "llvm/MC/MCAsmInfo.h"
#include "llvm/MC/MCContext.h"
#include "llvm/MC/MCObjectFileInfo.h"
#include "llvm/MC/MCParser/MCTargetAsmParser.h"
#include "llvm/MC/MCRegisterInfo.h"
#include "llvm/MC/MCStreamer.h"
#include "llvm/Support/MemoryBuffer.h"
#include "llvm/Support/SourceMgr.h"
#include "llvm/Support/TargetRegistry.h"
#include "llvm/Support/TargetSelect.h"

#include "gtest/gtest.h"

using namespace llvm;

namespace {

// Come up with our hacked version of MCAsmInfo.
// This hacked version derives from the main MCAsmInfo instance.
// Here, we're free to override whatever we want, without polluting
// the main MCAsmInfo interface.
class MockedUpMCAsmInfo : public MCAsmInfo {
public:
  void setRestrictCommentStringToStartOfStatement(bool Value) {
    RestrictCommentStringToStartOfStatement = Value;
  }
  void setCommentString(StringRef Value) { CommentString = Value; }
  void setAllowAdditionalComments(bool Value) {
    AllowAdditionalComments = Value;
  }
  void setAllowQuestionAtStartOfIdentifier(bool Value) {
    AllowQuestionAtStartOfIdentifier = Value;
  }
  void setAllowAtAtStartOfIdentifier(bool Value) {
    AllowAtAtStartOfIdentifier = Value;
  }
  void setAllowDollarAtStartOfIdentifier(bool Value) {
    AllowDollarAtStartOfIdentifier = Value;
  }
<<<<<<< HEAD
=======
  void setAllowHashAtStartOfIdentifier(bool Value) {
    AllowHashAtStartOfIdentifier = Value;
  }
  void setAllowDotIsPC(bool Value) { DotIsPC = Value; }
>>>>>>> 11299179
};

// Setup a testing class that the GTest framework can call.
class SystemZAsmLexerTest : public ::testing::Test {
protected:
  static void SetUpTestCase() {
    LLVMInitializeSystemZTargetInfo();
    LLVMInitializeSystemZTargetMC();
    LLVMInitializeSystemZAsmParser();
  }

  std::unique_ptr<MCRegisterInfo> MRI;
  std::unique_ptr<MockedUpMCAsmInfo> MUPMAI;
  std::unique_ptr<const MCInstrInfo> MII;
  std::unique_ptr<MCStreamer> Str;
  std::unique_ptr<MCAsmParser> Parser;
  std::unique_ptr<MCContext> Ctx;
  std::unique_ptr<MCSubtargetInfo> STI;
  std::unique_ptr<MCTargetAsmParser> TargetAsmParser;

  SourceMgr SrcMgr;
  std::string TripleName;
  llvm::Triple Triple;
  const Target *TheTarget;

  const MCTargetOptions MCOptions;
  MCObjectFileInfo MOFI;

  SystemZAsmLexerTest() {
    // We will use the SystemZ triple, because of missing
    // Object File and Streamer support for the z/OS target.
    TripleName = "s390x-ibm-linux";
    Triple = llvm::Triple(TripleName);

    std::string Error;
    TheTarget = TargetRegistry::lookupTarget(TripleName, Error);
    EXPECT_NE(TheTarget, nullptr);

    MRI.reset(TheTarget->createMCRegInfo(TripleName));
    EXPECT_NE(MRI, nullptr);

    MII.reset(TheTarget->createMCInstrInfo());
    EXPECT_NE(MII, nullptr);

    STI.reset(TheTarget->createMCSubtargetInfo(TripleName, "z10", ""));
    EXPECT_NE(STI, nullptr);

    std::unique_ptr<MCAsmInfo> MAI;
    MAI.reset(TheTarget->createMCAsmInfo(*MRI, TripleName, MCOptions));
    EXPECT_NE(MAI, nullptr);

    // Now we cast to our mocked up version of MCAsmInfo.
    MUPMAI.reset(static_cast<MockedUpMCAsmInfo *>(MAI.release()));
    // MUPMAI should "hold" MAI.
    EXPECT_NE(MUPMAI, nullptr);
    // After releasing, MAI should now be null.
    EXPECT_EQ(MAI, nullptr);
  }

  void setupCallToAsmParser(StringRef AsmStr) {
    std::unique_ptr<MemoryBuffer> Buffer(MemoryBuffer::getMemBuffer(AsmStr));
    SrcMgr.AddNewSourceBuffer(std::move(Buffer), SMLoc());
    EXPECT_EQ(Buffer, nullptr);

    Ctx.reset(
        new MCContext(MUPMAI.get(), MRI.get(), &MOFI, &SrcMgr, &MCOptions));
    MOFI.InitMCObjectFileInfo(Triple, false, *Ctx, false);

    Str.reset(TheTarget->createNullStreamer(*Ctx));

    Parser.reset(createMCAsmParser(SrcMgr, *Ctx, *Str, *MUPMAI));

    TargetAsmParser.reset(
        TheTarget->createMCAsmParser(*STI, *Parser, *MII, MCOptions));
    Parser->setTargetParser(*TargetAsmParser);
  }

  void lexAndCheckTokens(StringRef AsmStr,
                         SmallVector<AsmToken::TokenKind> ExpectedTokens) {
    // Get reference to AsmLexer.
    MCAsmLexer &Lexer = Parser->getLexer();
    // Loop through all expected tokens checking one by one.
    for (size_t I = 0; I < ExpectedTokens.size(); ++I) {
      EXPECT_EQ(Lexer.getTok().getKind(), ExpectedTokens[I]);
      Lexer.Lex();
    }
  }

  void lexAndCheckIntegerTokensAndValues(StringRef AsmStr,
                                         SmallVector<int64_t> ExpectedValues) {
    // Get reference to AsmLexer.
    MCAsmLexer &Lexer = Parser->getLexer();
    // Loop through all expected tokens and expected values.
    for (size_t I = 0; I < ExpectedValues.size(); ++I) {
      // Skip any EndOfStatement tokens, we're not concerned with them.
      if (Lexer.getTok().getKind() == AsmToken::EndOfStatement)
        continue;
      EXPECT_EQ(Lexer.getTok().getKind(), AsmToken::Integer);
      EXPECT_EQ(Lexer.getTok().getIntVal(), ExpectedValues[I]);
      Lexer.Lex();
    }
  }
};

TEST_F(SystemZAsmLexerTest, CheckDontRestrictCommentStringToStartOfStatement) {
  StringRef AsmStr = "jne #-4";

  // Setup.
  setupCallToAsmParser(AsmStr);

  // Lex initially to get the string.
  Parser->getLexer().Lex();

  SmallVector<AsmToken::TokenKind> ExpectedTokens(
      {AsmToken::Identifier, AsmToken::EndOfStatement});
  lexAndCheckTokens(AsmStr /* "jne #-4" */, ExpectedTokens);
}

// Testing MCAsmInfo's RestrictCommentStringToStartOfStatement attribute.
TEST_F(SystemZAsmLexerTest, CheckRestrictCommentStringToStartOfStatement) {
  StringRef AsmStr = "jne #-4";

  // Setup.
  MUPMAI->setRestrictCommentStringToStartOfStatement(true);
  setupCallToAsmParser(AsmStr);

  // Lex initially to get the string.
  Parser->getLexer().Lex();

  // When we are restricting the comment string to only the start of the
  // statement, The sequence of tokens we are expecting are: Identifier - "jne"
  // Hash - '#'
  // Minus - '-'
  // Integer - '4'
  SmallVector<AsmToken::TokenKind> ExpectedTokens(
      {AsmToken::Identifier, AsmToken::Hash, AsmToken::Minus,
       AsmToken::Integer});
  lexAndCheckTokens(AsmStr /* "jne #-4" */, ExpectedTokens);
}

// Test HLASM Comment Syntax ('*')
TEST_F(SystemZAsmLexerTest, CheckHLASMComment) {
  StringRef AsmStr = "* lhi 1,10";

  // Setup.
  MUPMAI->setCommentString("*");
  setupCallToAsmParser(AsmStr);

  // Lex initially to get the string.
  Parser->getLexer().Lex();

  SmallVector<AsmToken::TokenKind> ExpectedTokens(
      {AsmToken::EndOfStatement, AsmToken::Eof});
  lexAndCheckTokens(AsmStr /* "* lhi 1,10" */, ExpectedTokens);
}

TEST_F(SystemZAsmLexerTest, CheckHashDefault) {
  StringRef AsmStr = "lh#123";

  // Setup.
  setupCallToAsmParser(AsmStr);

  // Lex initially to get the string.
  Parser->getLexer().Lex();

  // "lh" -> Identifier
  // "#123" -> EndOfStatement (Lexed as a comment since CommentString is "#")
  SmallVector<AsmToken::TokenKind> ExpectedTokens(
      {AsmToken::Identifier, AsmToken::EndOfStatement, AsmToken::Eof});
  lexAndCheckTokens(AsmStr, ExpectedTokens);
}

// Test if "#" is accepted as an Identifier
TEST_F(SystemZAsmLexerTest, CheckAllowHashInIdentifier) {
  StringRef AsmStr = "lh#123";

  // Setup.
  setupCallToAsmParser(AsmStr);
  Parser->getLexer().setAllowHashInIdentifier(true);

  // Lex initially to get the string.
  Parser->getLexer().Lex();

  // "lh123" -> Identifier
  SmallVector<AsmToken::TokenKind> ExpectedTokens(
      {AsmToken::Identifier, AsmToken::EndOfStatement, AsmToken::Eof});
  lexAndCheckTokens(AsmStr, ExpectedTokens);
}

TEST_F(SystemZAsmLexerTest, CheckAllowHashInIdentifier2) {
  StringRef AsmStr = "lh#12*3";

  // Setup.
  MUPMAI->setCommentString("*");
  MUPMAI->setRestrictCommentStringToStartOfStatement(true);
  setupCallToAsmParser(AsmStr);
  Parser->getLexer().setAllowHashInIdentifier(true);

  // Lex initially to get the string.
  Parser->getLexer().Lex();

  // "lh#12" -> Identifier
  // "*" -> Star
  // "3" -> Integer
  SmallVector<AsmToken::TokenKind> ExpectedTokens(
      {AsmToken::Identifier, AsmToken::Star, AsmToken::Integer,
       AsmToken::EndOfStatement, AsmToken::Eof});
  lexAndCheckTokens(AsmStr, ExpectedTokens);
}

TEST_F(SystemZAsmLexerTest, DontCheckStrictCommentString) {
  StringRef AsmStr = "# abc\n/* def *///  xyz";

  // Setup.
  setupCallToAsmParser(AsmStr);

  // Lex initially to get the string.
  Parser->getLexer().Lex();

  SmallVector<AsmToken::TokenKind> ExpectedTokens(
      {AsmToken::EndOfStatement, AsmToken::Comment, AsmToken::EndOfStatement,
       AsmToken::Eof});
  lexAndCheckTokens(AsmStr, ExpectedTokens);
}

TEST_F(SystemZAsmLexerTest, DontCheckStrictCommentString2) {
  StringRef AsmStr = "# abc\n/* def *///  xyz\n* rst";

  // Setup.
  MUPMAI->setCommentString("*");
  setupCallToAsmParser(AsmStr);

  // Lex initially to get the string.
  Parser->getLexer().Lex();

  SmallVector<AsmToken::TokenKind> ExpectedTokens(
      {AsmToken::EndOfStatement, AsmToken::Comment, AsmToken::EndOfStatement,
       AsmToken::EndOfStatement, AsmToken::Eof});
  lexAndCheckTokens(AsmStr, ExpectedTokens);
}

TEST_F(SystemZAsmLexerTest, CheckStrictCommentString) {
  StringRef AsmStr = "# abc\n/* def *///  xyz";

  // Setup.
  MUPMAI->setAllowAdditionalComments(false);
  setupCallToAsmParser(AsmStr);

  // Lex initially to get the string.
  Parser->getLexer().Lex();

  // "# abc" -> still treated as a comment, since CommentString
  //            is set to "#"
  SmallVector<AsmToken::TokenKind> ExpectedTokens;
  ExpectedTokens.push_back(AsmToken::EndOfStatement); // "# abc\n"
  ExpectedTokens.push_back(AsmToken::Slash);          // "/"
  ExpectedTokens.push_back(AsmToken::Star);           // "*"
  ExpectedTokens.push_back(AsmToken::Identifier);     // "def"
  ExpectedTokens.push_back(AsmToken::Star);           // "*"
  ExpectedTokens.push_back(AsmToken::Slash);          // "/"
  ExpectedTokens.push_back(AsmToken::Slash);          // "/"
  ExpectedTokens.push_back(AsmToken::Slash);          // "/"
  ExpectedTokens.push_back(AsmToken::Identifier);     // "xyz"
  ExpectedTokens.push_back(AsmToken::EndOfStatement);
  ExpectedTokens.push_back(AsmToken::Eof);

  lexAndCheckTokens(AsmStr, ExpectedTokens);
}

TEST_F(SystemZAsmLexerTest, CheckStrictCommentString2) {
  StringRef AsmStr = "// abc";

  // Setup.
  MUPMAI->setAllowAdditionalComments(false);
  MUPMAI->setCommentString("//");
  setupCallToAsmParser(AsmStr);

  // Lex initially to get the string.
  Parser->getLexer().Lex();

  // "// abc" -> will still be treated as a comment because "//" is the
  //             CommentString
  SmallVector<AsmToken::TokenKind> ExpectedTokens(
      {AsmToken::EndOfStatement, AsmToken::Eof});
  lexAndCheckTokens(AsmStr /* "// abc" */, ExpectedTokens);
}

TEST_F(SystemZAsmLexerTest, CheckStrictCommentString3) {
  StringRef AsmStr = "/* abc */";

  // Setup.
  MUPMAI->setAllowAdditionalComments(false);
  setupCallToAsmParser(AsmStr);

  // Lex initially to get the string.
  Parser->getLexer().Lex();

  SmallVector<AsmToken::TokenKind> ExpectedTokens;
  ExpectedTokens.push_back(AsmToken::Slash);
  ExpectedTokens.push_back(AsmToken::Star);
  ExpectedTokens.push_back(AsmToken::Identifier);
  ExpectedTokens.push_back(AsmToken::Star);
  ExpectedTokens.push_back(AsmToken::Slash);
  ExpectedTokens.push_back(AsmToken::EndOfStatement);
  ExpectedTokens.push_back(AsmToken::Eof);

  lexAndCheckTokens(AsmStr, ExpectedTokens);
}

TEST_F(SystemZAsmLexerTest, CheckStrictCommentString4) {
  StringRef AsmStr = "# abc\n/* def *///  xyz";

  // Setup.
  MUPMAI->setCommentString("*");
  MUPMAI->setAllowAdditionalComments(false);
  MUPMAI->setRestrictCommentStringToStartOfStatement(true);
  setupCallToAsmParser(AsmStr);

  // Lex initially to get the string.
  Parser->getLexer().Lex();

  SmallVector<AsmToken::TokenKind> ExpectedTokens;
  ExpectedTokens.push_back(AsmToken::Hash);           // "#"
  ExpectedTokens.push_back(AsmToken::Identifier);     // "abc"
  ExpectedTokens.push_back(AsmToken::EndOfStatement); // "\n"
  ExpectedTokens.push_back(AsmToken::Slash);          // "/"
  ExpectedTokens.push_back(AsmToken::Star);           // "*"
  ExpectedTokens.push_back(AsmToken::Identifier);     // "def"
  ExpectedTokens.push_back(AsmToken::Star);           // "*"
  ExpectedTokens.push_back(AsmToken::Slash);          // "/"
  ExpectedTokens.push_back(AsmToken::Slash);          // "/"
  ExpectedTokens.push_back(AsmToken::Slash);          // "/"
  ExpectedTokens.push_back(AsmToken::Identifier);     // "xyz"
  ExpectedTokens.push_back(AsmToken::EndOfStatement);
  ExpectedTokens.push_back(AsmToken::Eof);

  lexAndCheckTokens(AsmStr, ExpectedTokens);
}

TEST_F(SystemZAsmLexerTest, CheckStrictCommentString5) {
  StringRef AsmStr = "#abc\n/* def */// xyz";

  // Setup.
  MUPMAI->setCommentString("*");
  MUPMAI->setAllowAdditionalComments(false);
  setupCallToAsmParser(AsmStr);

  // Lex initially to get the string.
  Parser->getLexer().Lex();

  SmallVector<AsmToken::TokenKind> ExpectedTokens;
  ExpectedTokens.push_back(AsmToken::Hash);           // "#"
  ExpectedTokens.push_back(AsmToken::Identifier);     // "abc"
  ExpectedTokens.push_back(AsmToken::EndOfStatement); // "\n"
  ExpectedTokens.push_back(AsmToken::Slash);          // "/"
  ExpectedTokens.push_back(AsmToken::EndOfStatement); // "* def */// xyz"
  ExpectedTokens.push_back(AsmToken::Eof);

  lexAndCheckTokens(AsmStr, ExpectedTokens);
}

TEST_F(SystemZAsmLexerTest, CheckValidHLASMIntegers) {
  StringRef AsmStr = "123\n000123\n1999\n007\n12300\n12021\n";
  // StringRef AsmStr = "123";
  // Setup.
  setupCallToAsmParser(AsmStr);
  Parser->getLexer().setLexHLASMIntegers(true);

  // Lex initially to get the string.
  Parser->getLexer().Lex();

  // SmallVector<int64_t> ExpectedValues({123});
  SmallVector<int64_t> ExpectedValues({123, 123, 1999, 7, 12300, 12021});
  lexAndCheckIntegerTokensAndValues(AsmStr, ExpectedValues);
}

TEST_F(SystemZAsmLexerTest, CheckInvalidHLASMIntegers) {
  StringRef AsmStr = "0b0101\n0xDEADBEEF\nfffh\n.133\n";

  // Setup.
  setupCallToAsmParser(AsmStr);
  Parser->getLexer().setLexHLASMIntegers(true);

  // Lex initially to get the string.
  Parser->getLexer().Lex();

  SmallVector<AsmToken::TokenKind> ExpectedTokens;
  ExpectedTokens.push_back(AsmToken::Integer);        // "0"
  ExpectedTokens.push_back(AsmToken::Identifier);     // "b0101"
  ExpectedTokens.push_back(AsmToken::EndOfStatement); // "\n"
  ExpectedTokens.push_back(AsmToken::Integer);        // "0"
  ExpectedTokens.push_back(AsmToken::Identifier);     // "xDEADBEEF"
  ExpectedTokens.push_back(AsmToken::EndOfStatement); // "\n"
  ExpectedTokens.push_back(AsmToken::Identifier);     // "fffh"
  ExpectedTokens.push_back(AsmToken::EndOfStatement); // "\n"
  ExpectedTokens.push_back(AsmToken::Real);           // ".133"
  ExpectedTokens.push_back(AsmToken::EndOfStatement); // "\n"
  ExpectedTokens.push_back(AsmToken::Eof);
  lexAndCheckTokens(AsmStr, ExpectedTokens);
}

TEST_F(SystemZAsmLexerTest, CheckDefaultIntegers) {
  StringRef AsmStr = "0b0101\n0xDEADBEEF\nfffh\n";

  // Setup.
  setupCallToAsmParser(AsmStr);

  // Lex initially to get the string.
  Parser->getLexer().Lex();

  SmallVector<int64_t> ExpectedValues({5, 0xDEADBEEF, 0xFFF});
  lexAndCheckIntegerTokensAndValues(AsmStr, ExpectedValues);
}

TEST_F(SystemZAsmLexerTest, CheckDefaultFloats) {
  StringRef AsmStr = "0.333\n1.3\n2.5\n3.0\n";

  // Setup.
  setupCallToAsmParser(AsmStr);

  // Lex initially to get the string.
  Parser->getLexer().Lex();

  SmallVector<AsmToken::TokenKind> ExpectedTokens;

  for (int I = 0; I < 4; ++I)
    ExpectedTokens.insert(ExpectedTokens.begin(),
                          {AsmToken::Real, AsmToken::EndOfStatement});

  ExpectedTokens.push_back(AsmToken::Eof);
  lexAndCheckTokens(AsmStr, ExpectedTokens);
}

TEST_F(SystemZAsmLexerTest, CheckDefaultQuestionAtStartOfIdentifier) {
  StringRef AsmStr = "?lh1?23";

  // Setup.
  setupCallToAsmParser(AsmStr);

  // Lex initially to get the string.
  Parser->getLexer().Lex();

  SmallVector<AsmToken::TokenKind> ExpectedTokens(
      {AsmToken::Error, AsmToken::Identifier, AsmToken::EndOfStatement,
       AsmToken::Eof});
  lexAndCheckTokens(AsmStr, ExpectedTokens);
}

TEST_F(SystemZAsmLexerTest, CheckAcceptQuestionAtStartOfIdentifier) {
  StringRef AsmStr = "?????lh1?23";

  // Setup.
  MUPMAI->setAllowQuestionAtStartOfIdentifier(true);
  setupCallToAsmParser(AsmStr);

  // Lex initially to get the string.
  Parser->getLexer().Lex();

  SmallVector<AsmToken::TokenKind> ExpectedTokens(
      {AsmToken::Identifier, AsmToken::EndOfStatement, AsmToken::Eof});
  lexAndCheckTokens(AsmStr, ExpectedTokens);
}

TEST_F(SystemZAsmLexerTest, CheckDefaultAtAtStartOfIdentifier) {
  StringRef AsmStr = "@@lh1?23";

  // Setup.
  MUPMAI->setAllowQuestionAtStartOfIdentifier(true);
  setupCallToAsmParser(AsmStr);

  // Lex initially to get the string.
  Parser->getLexer().Lex();

  SmallVector<AsmToken::TokenKind> ExpectedTokens(
      {AsmToken::At, AsmToken::At, AsmToken::Identifier,
       AsmToken::EndOfStatement, AsmToken::Eof});
  lexAndCheckTokens(AsmStr, ExpectedTokens);
}

TEST_F(SystemZAsmLexerTest, CheckAcceptAtAtStartOfIdentifier) {
  StringRef AsmStr = "@@lh1?23";

  // Setup.
  MUPMAI->setAllowAtAtStartOfIdentifier(true);
  setupCallToAsmParser(AsmStr);

  // Lex initially to get the string.
  Parser->getLexer().Lex();

  SmallVector<AsmToken::TokenKind> ExpectedTokens(
      {AsmToken::Identifier, AsmToken::EndOfStatement, AsmToken::Eof});
  lexAndCheckTokens(AsmStr, ExpectedTokens);
}

TEST_F(SystemZAsmLexerTest, CheckAccpetAtAtStartOfIdentifier2) {
  StringRef AsmStr = "@@lj1?23";

  // Setup.
  MUPMAI->setCommentString("@");
  MUPMAI->setAllowAtAtStartOfIdentifier(true);
  setupCallToAsmParser(AsmStr);

  // Lex initially to get the string.
  Parser->getLexer().Lex();

  // "@@lj1?23" -> still lexed as a comment as that takes precedence.
  SmallVector<AsmToken::TokenKind> ExpectedTokens(
      {AsmToken::EndOfStatement, AsmToken::Eof});
  lexAndCheckTokens(AsmStr, ExpectedTokens);
}

TEST_F(SystemZAsmLexerTest, CheckDefaultDollarAtStartOfIdentifier) {
  StringRef AsmStr = "$$ac$c";

  // Setup.
  setupCallToAsmParser(AsmStr);

  // Lex initially to get the string.
  Parser->getLexer().Lex();

  SmallVector<AsmToken::TokenKind> ExpectedTokens(
      {AsmToken::Dollar, AsmToken::Dollar, AsmToken::Identifier,
       AsmToken::EndOfStatement, AsmToken::Eof});
  lexAndCheckTokens(AsmStr, ExpectedTokens);
}

TEST_F(SystemZAsmLexerTest, CheckAcceptDollarAtStartOfIdentifier) {
  StringRef AsmStr = "$$ab$c";

  // Setup.
  MUPMAI->setAllowDollarAtStartOfIdentifier(true);
  setupCallToAsmParser(AsmStr);

  // Lex initially to get the string.
  Parser->getLexer().Lex();

  SmallVector<AsmToken::TokenKind> ExpectedTokens(
      {AsmToken::Identifier, AsmToken::EndOfStatement, AsmToken::Eof});
  lexAndCheckTokens(AsmStr, ExpectedTokens);
}
<<<<<<< HEAD
=======

TEST_F(SystemZAsmLexerTest, CheckAcceptHashAtStartOfIdentifier) {
  StringRef AsmStr = "##a#b$c";

  // Setup.
  MUPMAI->setAllowHashAtStartOfIdentifier(true);
  MUPMAI->setCommentString("*");
  MUPMAI->setAllowAdditionalComments(false);
  setupCallToAsmParser(AsmStr);
  Parser->getLexer().setAllowHashInIdentifier(true);

  // Lex initially to get the string.
  Parser->getLexer().Lex();

  SmallVector<AsmToken::TokenKind> ExpectedTokens(
      {AsmToken::Identifier, AsmToken::EndOfStatement, AsmToken::Eof});
  lexAndCheckTokens(AsmStr, ExpectedTokens);
}

TEST_F(SystemZAsmLexerTest, CheckAcceptHashAtStartOfIdentifier2) {
  StringRef AsmStr = "##a#b$c";

  // Setup.
  MUPMAI->setAllowHashAtStartOfIdentifier(true);
  setupCallToAsmParser(AsmStr);
  Parser->getLexer().setAllowHashInIdentifier(true);

  // Lex initially to get the string.
  Parser->getLexer().Lex();

  // By default, the CommentString attribute is set to "#".
  // Hence, "##a#b$c" is lexed as a line comment irrespective
  // of whether the AllowHashAtStartOfIdentifier attribute is set to true.
  SmallVector<AsmToken::TokenKind> ExpectedTokens(
      {AsmToken::EndOfStatement, AsmToken::Eof});
  lexAndCheckTokens(AsmStr, ExpectedTokens);
}

TEST_F(SystemZAsmLexerTest, CheckAcceptHashAtStartOfIdentifier3) {
  StringRef AsmStr = "##a#b$c";

  // Setup.
  MUPMAI->setAllowHashAtStartOfIdentifier(true);
  MUPMAI->setCommentString("*");
  setupCallToAsmParser(AsmStr);
  Parser->getLexer().setAllowHashInIdentifier(true);

  // Lex initially to get the string.
  Parser->getLexer().Lex();

  // By default, the AsmLexer treats strings that start with "#"
  // as a line comment.
  // Hence, "##a$b$c" is lexed as a line comment irrespective
  // of whether the AllowHashAtStartOfIdentifier attribute is set to true.
  SmallVector<AsmToken::TokenKind> ExpectedTokens(
      {AsmToken::EndOfStatement, AsmToken::Eof});
  lexAndCheckTokens(AsmStr, ExpectedTokens);
}

TEST_F(SystemZAsmLexerTest, CheckAcceptHashAtStartOfIdentifier4) {
  StringRef AsmStr = "##a#b$c";

  // Setup.
  MUPMAI->setAllowHashAtStartOfIdentifier(true);
  MUPMAI->setCommentString("*");
  MUPMAI->setAllowAdditionalComments(false);
  setupCallToAsmParser(AsmStr);
  Parser->getLexer().setAllowHashInIdentifier(true);

  // Lex initially to get the string.
  Parser->getLexer().Lex();

  // Since, the AllowAdditionalComments attribute is set to false,
  // only strings starting with the CommentString attribute are
  // lexed as possible comments.
  // Hence, "##a$b$c" is lexed as an Identifier because the
  // AllowHashAtStartOfIdentifier attribute is set to true.
  SmallVector<AsmToken::TokenKind> ExpectedTokens(
      {AsmToken::Identifier, AsmToken::EndOfStatement, AsmToken::Eof});
  lexAndCheckTokens(AsmStr, ExpectedTokens);
}

TEST_F(SystemZAsmLexerTest, CheckRejectDotAsCurrentPC) {
  StringRef AsmStr = ".-4";

  // Setup.
  MUPMAI->setAllowDotIsPC(false);
  setupCallToAsmParser(AsmStr);

  // Lex initially to get the string.
  Parser->getLexer().Lex();

  const MCExpr *Expr;
  bool ParsePrimaryExpr = Parser->parseExpression(Expr);
  EXPECT_EQ(ParsePrimaryExpr, true);
  EXPECT_EQ(Parser->hasPendingError(), true);
}
>>>>>>> 11299179
} // end anonymous namespace<|MERGE_RESOLUTION|>--- conflicted
+++ resolved
@@ -44,13 +44,10 @@
   void setAllowDollarAtStartOfIdentifier(bool Value) {
     AllowDollarAtStartOfIdentifier = Value;
   }
-<<<<<<< HEAD
-=======
   void setAllowHashAtStartOfIdentifier(bool Value) {
     AllowHashAtStartOfIdentifier = Value;
   }
   void setAllowDotIsPC(bool Value) { DotIsPC = Value; }
->>>>>>> 11299179
 };
 
 // Setup a testing class that the GTest framework can call.
@@ -591,8 +588,6 @@
       {AsmToken::Identifier, AsmToken::EndOfStatement, AsmToken::Eof});
   lexAndCheckTokens(AsmStr, ExpectedTokens);
 }
-<<<<<<< HEAD
-=======
 
 TEST_F(SystemZAsmLexerTest, CheckAcceptHashAtStartOfIdentifier) {
   StringRef AsmStr = "##a#b$c";
@@ -690,5 +685,4 @@
   EXPECT_EQ(ParsePrimaryExpr, true);
   EXPECT_EQ(Parser->hasPendingError(), true);
 }
->>>>>>> 11299179
 } // end anonymous namespace