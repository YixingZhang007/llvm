--- conflicted
+++ resolved
@@ -127,12 +127,6 @@
   auto *NewCI =
       sandboxir::ConstantInt::get(sandboxir::Type::getInt32Ty(Ctx), 42);
   EXPECT_EQ(NewCI, FortyTwo);
-<<<<<<< HEAD
-  // Check new constant.
-  auto *FortyThree =
-      sandboxir::ConstantInt::get(sandboxir::Type::getInt32Ty(Ctx), 43);
-  EXPECT_NE(FortyThree, FortyTwo);
-=======
   {
     // Check getTrue(Ctx).
     auto *True = sandboxir::ConstantInt::getTrue(Ctx);
@@ -1242,162 +1236,6 @@
   // Check get().
   auto *NewCTN = sandboxir::ConstantTokenNone::get(Ctx);
   EXPECT_EQ(NewCTN, CTN);
->>>>>>> 4b409fa5
-}
-
-TEST_F(SandboxIRTest, ConstantFP) {
-  parseIR(C, R"IR(
-define void @foo(float %v0, double %v1) {
-  %fadd0 = fadd float %v0, 42.0
-  %fadd1 = fadd double %v1, 43.0
-  ret void
-}
-)IR");
-  Function &LLVMF = *M->getFunction("foo");
-  sandboxir::Context Ctx(C);
-
-  auto &F = *Ctx.createFunction(&LLVMF);
-  auto &BB = *F.begin();
-  auto It = BB.begin();
-  auto *FAdd0 = cast<sandboxir::BinaryOperator>(&*It++);
-  auto *FAdd1 = cast<sandboxir::BinaryOperator>(&*It++);
-  auto *FortyTwo = cast<sandboxir::ConstantFP>(FAdd0->getOperand(1));
-  [[maybe_unused]] auto *FortyThree =
-      cast<sandboxir::ConstantFP>(FAdd1->getOperand(1));
-
-  auto *FloatTy = sandboxir::Type::getFloatTy(Ctx);
-  auto *DoubleTy = sandboxir::Type::getDoubleTy(Ctx);
-  auto *LLVMFloatTy = Type::getFloatTy(C);
-  auto *LLVMDoubleTy = Type::getDoubleTy(C);
-  // Check that creating an identical constant gives us the same object.
-  auto *NewFortyTwo = sandboxir::ConstantFP::get(FloatTy, 42.0);
-  EXPECT_EQ(NewFortyTwo, FortyTwo);
-  // Check get(Type, double).
-  auto *FortyFour =
-      cast<sandboxir::ConstantFP>(sandboxir::ConstantFP::get(FloatTy, 44.0));
-  auto *LLVMFortyFour =
-      cast<llvm::ConstantFP>(llvm::ConstantFP::get(LLVMFloatTy, 44.0));
-  EXPECT_NE(FortyFour, FortyTwo);
-  EXPECT_EQ(FortyFour, Ctx.getValue(LLVMFortyFour));
-  // Check get(Type, APFloat).
-  auto *FortyFive = cast<sandboxir::ConstantFP>(
-      sandboxir::ConstantFP::get(DoubleTy, APFloat(45.0)));
-  auto *LLVMFortyFive = cast<llvm::ConstantFP>(
-      llvm::ConstantFP::get(LLVMDoubleTy, APFloat(45.0)));
-  EXPECT_EQ(FortyFive, Ctx.getValue(LLVMFortyFive));
-  // Check get(Type, StringRef).
-  auto *FortySix = sandboxir::ConstantFP::get(FloatTy, "46.0");
-  EXPECT_EQ(FortySix, Ctx.getValue(llvm::ConstantFP::get(LLVMFloatTy, "46.0")));
-  // Check get(APFloat).
-  auto *FortySeven = sandboxir::ConstantFP::get(APFloat(47.0), Ctx);
-  EXPECT_EQ(FortySeven, Ctx.getValue(llvm::ConstantFP::get(C, APFloat(47.0))));
-  // Check getNaN().
-  {
-    auto *NaN = sandboxir::ConstantFP::getNaN(FloatTy);
-    EXPECT_EQ(NaN, Ctx.getValue(llvm::ConstantFP::getNaN(LLVMFloatTy)));
-  }
-  {
-    auto *NaN = sandboxir::ConstantFP::getNaN(FloatTy, /*Negative=*/true);
-    EXPECT_EQ(NaN, Ctx.getValue(llvm::ConstantFP::getNaN(LLVMFloatTy,
-                                                         /*Negative=*/true)));
-  }
-  {
-    auto *NaN = sandboxir::ConstantFP::getNaN(FloatTy, /*Negative=*/true,
-                                              /*Payload=*/1);
-    EXPECT_EQ(NaN, Ctx.getValue(llvm::ConstantFP::getNaN(
-                       LLVMFloatTy, /*Negative=*/true, /*Payload=*/1)));
-  }
-  // Check getQNaN().
-  {
-    auto *QNaN = sandboxir::ConstantFP::getQNaN(FloatTy);
-    EXPECT_EQ(QNaN, Ctx.getValue(llvm::ConstantFP::getQNaN(LLVMFloatTy)));
-  }
-  {
-    auto *QNaN = sandboxir::ConstantFP::getQNaN(FloatTy, /*Negative=*/true);
-    EXPECT_EQ(QNaN, Ctx.getValue(llvm::ConstantFP::getQNaN(LLVMFloatTy,
-                                                           /*Negative=*/true)));
-  }
-  {
-    APInt Payload(1, 1);
-    auto *QNaN =
-        sandboxir::ConstantFP::getQNaN(FloatTy, /*Negative=*/true, &Payload);
-    EXPECT_EQ(QNaN, Ctx.getValue(llvm::ConstantFP::getQNaN(
-                        LLVMFloatTy, /*Negative=*/true, &Payload)));
-  }
-  // Check getSNaN().
-  {
-    auto *SNaN = sandboxir::ConstantFP::getSNaN(FloatTy);
-    EXPECT_EQ(SNaN, Ctx.getValue(llvm::ConstantFP::getSNaN(LLVMFloatTy)));
-  }
-  {
-    auto *SNaN = sandboxir::ConstantFP::getSNaN(FloatTy, /*Negative=*/true);
-    EXPECT_EQ(SNaN, Ctx.getValue(llvm::ConstantFP::getSNaN(LLVMFloatTy,
-                                                           /*Negative=*/true)));
-  }
-  {
-    APInt Payload(1, 1);
-    auto *SNaN =
-        sandboxir::ConstantFP::getSNaN(FloatTy, /*Negative=*/true, &Payload);
-    EXPECT_EQ(SNaN, Ctx.getValue(llvm::ConstantFP::getSNaN(
-                        LLVMFloatTy, /*Negative=*/true, &Payload)));
-  }
-
-  // Check getZero().
-  {
-    auto *Zero = sandboxir::ConstantFP::getZero(FloatTy);
-    EXPECT_EQ(Zero, Ctx.getValue(llvm::ConstantFP::getZero(LLVMFloatTy)));
-  }
-  {
-    auto *Zero = sandboxir::ConstantFP::getZero(FloatTy, /*Negative=*/true);
-    EXPECT_EQ(Zero, Ctx.getValue(llvm::ConstantFP::getZero(LLVMFloatTy,
-                                                           /*Negative=*/true)));
-  }
-
-  // Check getNegativeZero().
-  auto *NegZero = cast<sandboxir::ConstantFP>(
-      sandboxir::ConstantFP::getNegativeZero(FloatTy));
-  EXPECT_EQ(NegZero,
-            Ctx.getValue(llvm::ConstantFP::getNegativeZero(LLVMFloatTy)));
-
-  // Check getInfinity().
-  {
-    auto *Inf = sandboxir::ConstantFP::getInfinity(FloatTy);
-    EXPECT_EQ(Inf, Ctx.getValue(llvm::ConstantFP::getInfinity(LLVMFloatTy)));
-  }
-  {
-    auto *Inf = sandboxir::ConstantFP::getInfinity(FloatTy, /*Negative=*/true);
-    EXPECT_EQ(Inf, Ctx.getValue(llvm::ConstantFP::getInfinity(
-                       LLVMFloatTy, /*Negative=*/true)));
-  }
-
-  // Check isValueValidForType().
-  APFloat V(1.1);
-  EXPECT_EQ(sandboxir::ConstantFP::isValueValidForType(FloatTy, V),
-            llvm::ConstantFP::isValueValidForType(LLVMFloatTy, V));
-  // Check getValueAPF().
-  EXPECT_EQ(FortyFour->getValueAPF(), LLVMFortyFour->getValueAPF());
-  // Check getValue().
-  EXPECT_EQ(FortyFour->getValue(), LLVMFortyFour->getValue());
-  // Check isZero().
-  EXPECT_EQ(FortyFour->isZero(), LLVMFortyFour->isZero());
-  EXPECT_TRUE(sandboxir::ConstantFP::getZero(FloatTy));
-  EXPECT_TRUE(sandboxir::ConstantFP::getZero(FloatTy, /*Negative=*/true));
-  // Check isNegative().
-  EXPECT_TRUE(cast<sandboxir::ConstantFP>(
-                  sandboxir::ConstantFP::getZero(FloatTy, /*Negative=*/true))
-                  ->isNegative());
-  // Check isInfinity().
-  EXPECT_TRUE(
-      cast<sandboxir::ConstantFP>(sandboxir::ConstantFP::getInfinity(FloatTy))
-          ->isInfinity());
-  // Check isNaN().
-  EXPECT_TRUE(
-      cast<sandboxir::ConstantFP>(sandboxir::ConstantFP::getNaN(FloatTy))
-          ->isNaN());
-  // Check isExactlyValue(APFloat).
-  EXPECT_TRUE(NegZero->isExactlyValue(NegZero->getValueAPF()));
-  // Check isExactlyValue(double).
-  EXPECT_TRUE(NegZero->isExactlyValue(-0.0));
 }
 
 TEST_F(SandboxIRTest, Use) {
@@ -2067,114 +1905,6 @@
   EXPECT_EQ(NewFence->getSyncScopeID(), SyncScope::SingleThread);
 }
 
-TEST_F(SandboxIRTest, VAArgInst) {
-  parseIR(C, R"IR(
-define void @foo(ptr %va) {
-  %va_arg = va_arg ptr %va, i32
-  ret void
-}
-)IR");
-  llvm::Function *LLVMF = &*M->getFunction("foo");
-
-  sandboxir::Context Ctx(C);
-  sandboxir::Function *F = Ctx.createFunction(LLVMF);
-  auto *Arg = F->getArg(0);
-  auto *BB = &*F->begin();
-  auto It = BB->begin();
-  auto *VA = cast<sandboxir::VAArgInst>(&*It++);
-  auto *Ret = cast<sandboxir::ReturnInst>(&*It++);
-
-  // Check getPointerOperand().
-  EXPECT_EQ(VA->getPointerOperand(), Arg);
-  // Check getPOinterOperandIndex().
-  EXPECT_EQ(sandboxir::VAArgInst::getPointerOperandIndex(),
-            llvm::VAArgInst::getPointerOperandIndex());
-  // Check create().
-  auto *NewVATy = sandboxir::Type::getInt8Ty(Ctx);
-  auto *NewVA = sandboxir::VAArgInst::create(Arg, NewVATy, Ret->getIterator(),
-                                             Ret->getParent(), Ctx, "NewVA");
-  EXPECT_EQ(NewVA->getNextNode(), Ret);
-  EXPECT_EQ(NewVA->getType(), NewVATy);
-#ifndef NDEBUG
-  EXPECT_EQ(NewVA->getName(), "NewVA");
-#endif // NDEBUG
-}
-
-TEST_F(SandboxIRTest, FreezeInst) {
-  parseIR(C, R"IR(
-define void @foo(i8 %arg) {
-  freeze i8 %arg
-  ret void
-}
-)IR");
-  llvm::Function *LLVMF = &*M->getFunction("foo");
-
-  sandboxir::Context Ctx(C);
-  sandboxir::Function *F = Ctx.createFunction(LLVMF);
-  auto *Arg = F->getArg(0);
-  auto *BB = &*F->begin();
-  auto It = BB->begin();
-  auto *Freeze = cast<sandboxir::FreezeInst>(&*It++);
-  auto *Ret = cast<sandboxir::ReturnInst>(&*It++);
-
-  EXPECT_TRUE(isa<sandboxir::UnaryInstruction>(Freeze));
-  EXPECT_EQ(Freeze->getOperand(0), Arg);
-
-  // Check create().
-  auto *NewFreeze = sandboxir::FreezeInst::create(
-      Arg, Ret->getIterator(), Ret->getParent(), Ctx, "NewFreeze");
-  EXPECT_EQ(NewFreeze->getNextNode(), Ret);
-#ifndef NDEBUG
-  EXPECT_EQ(NewFreeze->getName(), "NewFreeze");
-#endif // NDEBUG
-}
-
-TEST_F(SandboxIRTest, FenceInst) {
-  parseIR(C, R"IR(
-define void @foo() {
-  fence syncscope("singlethread") seq_cst
-  ret void
-}
-)IR");
-  llvm::Function *LLVMF = &*M->getFunction("foo");
-  llvm::BasicBlock *LLVMBB = &*LLVMF->begin();
-  auto *LLVMFence = cast<llvm::FenceInst>(&*LLVMBB->begin());
-  sandboxir::Context Ctx(C);
-  sandboxir::Function *F = Ctx.createFunction(LLVMF);
-  auto *BB = &*F->begin();
-  auto It = BB->begin();
-  auto *Fence = cast<sandboxir::FenceInst>(&*It++);
-  auto *Ret = cast<sandboxir::ReturnInst>(&*It++);
-
-  // Check getOrdering().
-  EXPECT_EQ(Fence->getOrdering(), LLVMFence->getOrdering());
-  // Check setOrdering().
-  auto OrigOrdering = Fence->getOrdering();
-  auto NewOrdering = AtomicOrdering::Release;
-  EXPECT_NE(NewOrdering, OrigOrdering);
-  Fence->setOrdering(NewOrdering);
-  EXPECT_EQ(Fence->getOrdering(), NewOrdering);
-  Fence->setOrdering(OrigOrdering);
-  EXPECT_EQ(Fence->getOrdering(), OrigOrdering);
-  // Check getSyncScopeID().
-  EXPECT_EQ(Fence->getSyncScopeID(), LLVMFence->getSyncScopeID());
-  // Check setSyncScopeID().
-  auto OrigSSID = Fence->getSyncScopeID();
-  auto NewSSID = SyncScope::System;
-  EXPECT_NE(NewSSID, OrigSSID);
-  Fence->setSyncScopeID(NewSSID);
-  EXPECT_EQ(Fence->getSyncScopeID(), NewSSID);
-  Fence->setSyncScopeID(OrigSSID);
-  EXPECT_EQ(Fence->getSyncScopeID(), OrigSSID);
-  // Check create().
-  auto *NewFence =
-      sandboxir::FenceInst::create(AtomicOrdering::Release, Ret->getIterator(),
-                                   BB, Ctx, SyncScope::SingleThread);
-  EXPECT_EQ(NewFence->getNextNode(), Ret);
-  EXPECT_EQ(NewFence->getOrdering(), AtomicOrdering::Release);
-  EXPECT_EQ(NewFence->getSyncScopeID(), SyncScope::SingleThread);
-}
-
 TEST_F(SandboxIRTest, SelectInst) {
   parseIR(C, R"IR(
 define void @foo(i1 %c0, i8 %v0, i8 %v1, i1 %c1) {
@@ -2344,643 +2074,6 @@
   EXPECT_EQ(
       sandboxir::InsertElementInst::isValidOperands(Arg0, ArgVec, Zero),
       llvm::InsertElementInst::isValidOperands(LLVMArg0, LLVMArgVec, LLVMZero));
-}
-
-TEST_F(SandboxIRTest, ShuffleVectorInst) {
-  parseIR(C, R"IR(
-define void @foo(<2 x i8> %v1, <2 x i8> %v2) {
-  %shuf = shufflevector <2 x i8> %v1, <2 x i8> %v2, <2 x i32> <i32 0, i32 2>
-  %extr = extractelement <2 x i8> <i8 0, i8 1>, i32 0
-  ret void
-}
-)IR");
-  Function &LLVMF = *M->getFunction("foo");
-  sandboxir::Context Ctx(C);
-  auto &F = *Ctx.createFunction(&LLVMF);
-  auto *ArgV1 = F.getArg(0);
-  auto *ArgV2 = F.getArg(1);
-  auto *BB = &*F.begin();
-  auto It = BB->begin();
-  auto *SVI = cast<sandboxir::ShuffleVectorInst>(&*It++);
-  auto *EEI = cast<sandboxir::ExtractElementInst>(&*It++);
-  auto *Ret = &*It++;
-
-  EXPECT_EQ(SVI->getOpcode(), sandboxir::Instruction::Opcode::ShuffleVector);
-  EXPECT_EQ(SVI->getOperand(0), ArgV1);
-  EXPECT_EQ(SVI->getOperand(1), ArgV2);
-
-  // In order to test all the methods we need masks of different lengths, so we
-  // can't simply reuse one of the instructions created above. This helper
-  // creates a new `shufflevector %v1, %2, <mask>` with the given mask indices.
-  auto CreateShuffleWithMask = [&](auto &&...Indices) {
-    SmallVector<int, 4> Mask = {Indices...};
-    return cast<sandboxir::ShuffleVectorInst>(
-        sandboxir::ShuffleVectorInst::create(ArgV1, ArgV2, Mask, Ret, Ctx));
-  };
-
-  // create (InsertBefore)
-  auto *NewI1 =
-      cast<sandboxir::ShuffleVectorInst>(sandboxir::ShuffleVectorInst::create(
-          ArgV1, ArgV2, ArrayRef<int>({0, 2, 1, 3}), Ret, Ctx,
-          "NewShuffleBeforeRet"));
-  EXPECT_EQ(NewI1->getOperand(0), ArgV1);
-  EXPECT_EQ(NewI1->getOperand(1), ArgV2);
-  EXPECT_EQ(NewI1->getNextNode(), Ret);
-#ifndef NDEBUG
-  EXPECT_EQ(NewI1->getName(), "NewShuffleBeforeRet");
-#endif
-
-  // create (InsertAtEnd)
-  auto *NewI2 =
-      cast<sandboxir::ShuffleVectorInst>(sandboxir::ShuffleVectorInst::create(
-          ArgV1, ArgV2, ArrayRef<int>({0, 1}), BB, Ctx, "NewShuffleAtEndOfBB"));
-  EXPECT_EQ(NewI2->getPrevNode(), Ret);
-
-  // Test the path that creates a folded constant. We're currently using an
-  // extractelement instruction with a constant operand in the textual IR above
-  // to obtain a constant vector to work with.
-  // TODO: Refactor this once sandboxir::ConstantVector lands.
-  auto *ShouldBeConstant = sandboxir::ShuffleVectorInst::create(
-      EEI->getOperand(0), EEI->getOperand(0), ArrayRef<int>({0, 3}), BB, Ctx);
-  EXPECT_TRUE(isa<sandboxir::Constant>(ShouldBeConstant));
-
-  // isValidOperands
-  auto *LLVMArgV1 = LLVMF.getArg(0);
-  auto *LLVMArgV2 = LLVMF.getArg(1);
-  SmallVector<int, 2> Mask({1, 2});
-  EXPECT_EQ(
-      sandboxir::ShuffleVectorInst::isValidOperands(ArgV1, ArgV2, Mask),
-      llvm::ShuffleVectorInst::isValidOperands(LLVMArgV1, LLVMArgV2, Mask));
-  EXPECT_EQ(sandboxir::ShuffleVectorInst::isValidOperands(ArgV1, ArgV1, ArgV1),
-            llvm::ShuffleVectorInst::isValidOperands(LLVMArgV1, LLVMArgV1,
-                                                     LLVMArgV1));
-
-  // commute
-  {
-    auto *I = CreateShuffleWithMask(0, 2);
-    I->commute();
-    EXPECT_EQ(I->getOperand(0), ArgV2);
-    EXPECT_EQ(I->getOperand(1), ArgV1);
-    EXPECT_THAT(I->getShuffleMask(), testing::ElementsAre(2, 0));
-  }
-
-  // getType
-  EXPECT_EQ(SVI->getType(), ArgV1->getType());
-
-  // getMaskValue
-  EXPECT_EQ(SVI->getMaskValue(0), 0);
-  EXPECT_EQ(SVI->getMaskValue(1), 2);
-
-  // getShuffleMask / getShuffleMaskForBitcode
-  {
-    EXPECT_THAT(SVI->getShuffleMask(), testing::ElementsAre(0, 2));
-
-    SmallVector<int, 2> Result;
-    SVI->getShuffleMask(Result);
-    EXPECT_THAT(Result, testing::ElementsAre(0, 2));
-
-    Result.clear();
-    sandboxir::ShuffleVectorInst::getShuffleMask(
-        SVI->getShuffleMaskForBitcode(), Result);
-    EXPECT_THAT(Result, testing::ElementsAre(0, 2));
-  }
-
-  // convertShuffleMaskForBitcode
-  {
-    auto *C = sandboxir::ShuffleVectorInst::convertShuffleMaskForBitcode(
-        ArrayRef<int>({2, 3}), ArgV1->getType());
-    SmallVector<int, 2> Result;
-    sandboxir::ShuffleVectorInst::getShuffleMask(C, Result);
-    EXPECT_THAT(Result, testing::ElementsAre(2, 3));
-  }
-
-  // setShuffleMask
-  {
-    auto *I = CreateShuffleWithMask(0, 1);
-    I->setShuffleMask(ArrayRef<int>({2, 3}));
-    EXPECT_THAT(I->getShuffleMask(), testing::ElementsAre(2, 3));
-  }
-
-  // The following functions check different mask properties. Note that most
-  // of these come in three different flavors: a method that checks the mask
-  // in the current instructions and two static member functions that check
-  // a mask given as an ArrayRef<int> or Constant*, so there's quite a bit of
-  // repetition in order to check all of them.
-
-  // changesLength / increasesLength
-  {
-    auto *I = CreateShuffleWithMask(1);
-    EXPECT_TRUE(I->changesLength());
-    EXPECT_FALSE(I->increasesLength());
-  }
-  {
-    auto *I = CreateShuffleWithMask(1, 1);
-    EXPECT_FALSE(I->changesLength());
-    EXPECT_FALSE(I->increasesLength());
-  }
-  {
-    auto *I = CreateShuffleWithMask(1, 1, 1);
-    EXPECT_TRUE(I->changesLength());
-    EXPECT_TRUE(I->increasesLength());
-  }
-
-  // isSingleSource / isSingleSourceMask
-  {
-    auto *I = CreateShuffleWithMask(0, 1);
-    EXPECT_TRUE(I->isSingleSource());
-    EXPECT_TRUE(sandboxir::ShuffleVectorInst::isSingleSourceMask(
-        I->getShuffleMaskForBitcode(), 2));
-    EXPECT_TRUE(sandboxir::ShuffleVectorInst::isSingleSourceMask(
-        I->getShuffleMask(), 2));
-  }
-  {
-    auto *I = CreateShuffleWithMask(0, 2);
-    EXPECT_FALSE(I->isSingleSource());
-    EXPECT_FALSE(sandboxir::ShuffleVectorInst::isSingleSourceMask(
-        I->getShuffleMaskForBitcode(), 2));
-    EXPECT_FALSE(sandboxir::ShuffleVectorInst::isSingleSourceMask(
-        I->getShuffleMask(), 2));
-  }
-
-  // isIdentity / isIdentityMask
-  {
-    auto *I = CreateShuffleWithMask(0, 1);
-    EXPECT_TRUE(I->isIdentity());
-    EXPECT_TRUE(sandboxir::ShuffleVectorInst::isIdentityMask(
-        I->getShuffleMaskForBitcode(), 2));
-    EXPECT_TRUE(
-        sandboxir::ShuffleVectorInst::isIdentityMask(I->getShuffleMask(), 2));
-  }
-  {
-    auto *I = CreateShuffleWithMask(1, 0);
-    EXPECT_FALSE(I->isIdentity());
-    EXPECT_FALSE(sandboxir::ShuffleVectorInst::isIdentityMask(
-        I->getShuffleMaskForBitcode(), 2));
-    EXPECT_FALSE(
-        sandboxir::ShuffleVectorInst::isIdentityMask(I->getShuffleMask(), 2));
-  }
-
-  // isIdentityWithPadding
-  EXPECT_TRUE(CreateShuffleWithMask(0, 1, -1, -1)->isIdentityWithPadding());
-  EXPECT_FALSE(CreateShuffleWithMask(0, 1)->isIdentityWithPadding());
-
-  // isIdentityWithExtract
-  EXPECT_TRUE(CreateShuffleWithMask(0)->isIdentityWithExtract());
-  EXPECT_FALSE(CreateShuffleWithMask(0, 1)->isIdentityWithExtract());
-  EXPECT_FALSE(CreateShuffleWithMask(0, 1, 2)->isIdentityWithExtract());
-  EXPECT_FALSE(CreateShuffleWithMask(1)->isIdentityWithExtract());
-
-  // isConcat
-  EXPECT_TRUE(CreateShuffleWithMask(0, 1, 2, 3)->isConcat());
-  EXPECT_FALSE(CreateShuffleWithMask(0, 3)->isConcat());
-
-  // isSelect / isSelectMask
-  {
-    auto *I = CreateShuffleWithMask(0, 3);
-    EXPECT_TRUE(I->isSelect());
-    EXPECT_TRUE(sandboxir::ShuffleVectorInst::isSelectMask(
-        I->getShuffleMaskForBitcode(), 2));
-    EXPECT_TRUE(
-        sandboxir::ShuffleVectorInst::isSelectMask(I->getShuffleMask(), 2));
-  }
-  {
-    auto *I = CreateShuffleWithMask(0, 2);
-    EXPECT_FALSE(I->isSelect());
-    EXPECT_FALSE(sandboxir::ShuffleVectorInst::isSelectMask(
-        I->getShuffleMaskForBitcode(), 2));
-    EXPECT_FALSE(
-        sandboxir::ShuffleVectorInst::isSelectMask(I->getShuffleMask(), 2));
-  }
-
-  // isReverse / isReverseMask
-  {
-    auto *I = CreateShuffleWithMask(1, 0);
-    EXPECT_TRUE(I->isReverse());
-    EXPECT_TRUE(sandboxir::ShuffleVectorInst::isReverseMask(
-        I->getShuffleMaskForBitcode(), 2));
-    EXPECT_TRUE(
-        sandboxir::ShuffleVectorInst::isReverseMask(I->getShuffleMask(), 2));
-  }
-  {
-    auto *I = CreateShuffleWithMask(1, 2);
-    EXPECT_FALSE(I->isReverse());
-    EXPECT_FALSE(sandboxir::ShuffleVectorInst::isReverseMask(
-        I->getShuffleMaskForBitcode(), 2));
-    EXPECT_FALSE(
-        sandboxir::ShuffleVectorInst::isReverseMask(I->getShuffleMask(), 2));
-  }
-
-  // isZeroEltSplat / isZeroEltSplatMask
-  {
-    auto *I = CreateShuffleWithMask(0, 0);
-    EXPECT_TRUE(I->isZeroEltSplat());
-    EXPECT_TRUE(sandboxir::ShuffleVectorInst::isZeroEltSplatMask(
-        I->getShuffleMaskForBitcode(), 2));
-    EXPECT_TRUE(sandboxir::ShuffleVectorInst::isZeroEltSplatMask(
-        I->getShuffleMask(), 2));
-  }
-  {
-    auto *I = CreateShuffleWithMask(1, 1);
-    EXPECT_FALSE(I->isZeroEltSplat());
-    EXPECT_FALSE(sandboxir::ShuffleVectorInst::isZeroEltSplatMask(
-        I->getShuffleMaskForBitcode(), 2));
-    EXPECT_FALSE(sandboxir::ShuffleVectorInst::isZeroEltSplatMask(
-        I->getShuffleMask(), 2));
-  }
-
-  // isTranspose / isTransposeMask
-  {
-    auto *I = CreateShuffleWithMask(0, 2);
-    EXPECT_TRUE(I->isTranspose());
-    EXPECT_TRUE(sandboxir::ShuffleVectorInst::isTransposeMask(
-        I->getShuffleMaskForBitcode(), 2));
-    EXPECT_TRUE(
-        sandboxir::ShuffleVectorInst::isTransposeMask(I->getShuffleMask(), 2));
-  }
-  {
-    auto *I = CreateShuffleWithMask(1, 1);
-    EXPECT_FALSE(I->isTranspose());
-    EXPECT_FALSE(sandboxir::ShuffleVectorInst::isTransposeMask(
-        I->getShuffleMaskForBitcode(), 2));
-    EXPECT_FALSE(
-        sandboxir::ShuffleVectorInst::isTransposeMask(I->getShuffleMask(), 2));
-  }
-
-  // isSplice / isSpliceMask
-  {
-    auto *I = CreateShuffleWithMask(1, 2);
-    int Index;
-    EXPECT_TRUE(I->isSplice(Index));
-    EXPECT_EQ(Index, 1);
-    EXPECT_TRUE(sandboxir::ShuffleVectorInst::isSpliceMask(
-        I->getShuffleMaskForBitcode(), 2, Index));
-    EXPECT_TRUE(sandboxir::ShuffleVectorInst::isSpliceMask(I->getShuffleMask(),
-                                                           2, Index));
-  }
-  {
-    auto *I = CreateShuffleWithMask(2, 1);
-    int Index;
-    EXPECT_FALSE(I->isSplice(Index));
-    EXPECT_FALSE(sandboxir::ShuffleVectorInst::isSpliceMask(
-        I->getShuffleMaskForBitcode(), 2, Index));
-    EXPECT_FALSE(sandboxir::ShuffleVectorInst::isSpliceMask(I->getShuffleMask(),
-                                                            2, Index));
-  }
-
-  // isExtractSubvectorMask
-  {
-    auto *I = CreateShuffleWithMask(1);
-    int Index;
-    EXPECT_TRUE(I->isExtractSubvectorMask(Index));
-    EXPECT_EQ(Index, 1);
-    EXPECT_TRUE(sandboxir::ShuffleVectorInst::isExtractSubvectorMask(
-        I->getShuffleMaskForBitcode(), 2, Index));
-    EXPECT_TRUE(sandboxir::ShuffleVectorInst::isExtractSubvectorMask(
-        I->getShuffleMask(), 2, Index));
-  }
-  {
-    auto *I = CreateShuffleWithMask(1, 2);
-    int Index;
-    EXPECT_FALSE(I->isExtractSubvectorMask(Index));
-    EXPECT_FALSE(sandboxir::ShuffleVectorInst::isExtractSubvectorMask(
-        I->getShuffleMaskForBitcode(), 2, Index));
-    EXPECT_FALSE(sandboxir::ShuffleVectorInst::isExtractSubvectorMask(
-        I->getShuffleMask(), 2, Index));
-  }
-
-  // isInsertSubvectorMask
-  {
-    auto *I = CreateShuffleWithMask(0, 2);
-    int NumSubElts, Index;
-    EXPECT_TRUE(I->isInsertSubvectorMask(NumSubElts, Index));
-    EXPECT_EQ(Index, 1);
-    EXPECT_EQ(NumSubElts, 1);
-    EXPECT_TRUE(sandboxir::ShuffleVectorInst::isInsertSubvectorMask(
-        I->getShuffleMaskForBitcode(), 2, NumSubElts, Index));
-    EXPECT_TRUE(sandboxir::ShuffleVectorInst::isInsertSubvectorMask(
-        I->getShuffleMask(), 2, NumSubElts, Index));
-  }
-  {
-    auto *I = CreateShuffleWithMask(0, 1);
-    int NumSubElts, Index;
-    EXPECT_FALSE(I->isInsertSubvectorMask(NumSubElts, Index));
-    EXPECT_FALSE(sandboxir::ShuffleVectorInst::isInsertSubvectorMask(
-        I->getShuffleMaskForBitcode(), 2, NumSubElts, Index));
-    EXPECT_FALSE(sandboxir::ShuffleVectorInst::isInsertSubvectorMask(
-        I->getShuffleMask(), 2, NumSubElts, Index));
-  }
-
-  // isReplicationMask
-  {
-    auto *I = CreateShuffleWithMask(0, 0, 0, 1, 1, 1);
-    int ReplicationFactor, VF;
-    EXPECT_TRUE(I->isReplicationMask(ReplicationFactor, VF));
-    EXPECT_EQ(ReplicationFactor, 3);
-    EXPECT_EQ(VF, 2);
-    EXPECT_TRUE(sandboxir::ShuffleVectorInst::isReplicationMask(
-        I->getShuffleMaskForBitcode(), ReplicationFactor, VF));
-    EXPECT_TRUE(sandboxir::ShuffleVectorInst::isReplicationMask(
-        I->getShuffleMask(), ReplicationFactor, VF));
-  }
-  {
-    auto *I = CreateShuffleWithMask(1, 2);
-    int ReplicationFactor, VF;
-    EXPECT_FALSE(I->isReplicationMask(ReplicationFactor, VF));
-    EXPECT_FALSE(sandboxir::ShuffleVectorInst::isReplicationMask(
-        I->getShuffleMaskForBitcode(), ReplicationFactor, VF));
-    EXPECT_FALSE(sandboxir::ShuffleVectorInst::isReplicationMask(
-        I->getShuffleMask(), ReplicationFactor, VF));
-  }
-
-  // isOneUseSingleSourceMask
-  {
-    auto *I = CreateShuffleWithMask(0, 1, 1, 0);
-    EXPECT_TRUE(I->isOneUseSingleSourceMask(2));
-    EXPECT_TRUE(sandboxir::ShuffleVectorInst::isOneUseSingleSourceMask(
-        I->getShuffleMask(), 2));
-  }
-  {
-    auto *I = CreateShuffleWithMask(0, 1, 0, 0);
-    EXPECT_FALSE(I->isOneUseSingleSourceMask(2));
-    EXPECT_FALSE(sandboxir::ShuffleVectorInst::isOneUseSingleSourceMask(
-        I->getShuffleMask(), 2));
-  }
-
-  // commuteShuffleMask
-  {
-    SmallVector<int, 4> M = {0, 2, 1, 3};
-    ShuffleVectorInst::commuteShuffleMask(M, 2);
-    EXPECT_THAT(M, testing::ElementsAre(2, 0, 3, 1));
-  }
-
-  // isInterleave / isInterleaveMask
-  {
-    auto *I = CreateShuffleWithMask(0, 2, 1, 3);
-    EXPECT_TRUE(I->isInterleave(2));
-    EXPECT_TRUE(sandboxir::ShuffleVectorInst::isInterleaveMask(
-        I->getShuffleMask(), 2, 4));
-    SmallVector<unsigned, 4> StartIndexes;
-    EXPECT_TRUE(sandboxir::ShuffleVectorInst::isInterleaveMask(
-        I->getShuffleMask(), 2, 4, StartIndexes));
-    EXPECT_THAT(StartIndexes, testing::ElementsAre(0, 2));
-  }
-  {
-    auto *I = CreateShuffleWithMask(0, 3, 1, 2);
-    EXPECT_FALSE(I->isInterleave(2));
-    EXPECT_FALSE(sandboxir::ShuffleVectorInst::isInterleaveMask(
-        I->getShuffleMask(), 2, 4));
-  }
-
-  // isDeInterleaveMaskOfFactor
-  {
-    EXPECT_TRUE(sandboxir::ShuffleVectorInst::isDeInterleaveMaskOfFactor(
-        ArrayRef<int>({0, 2}), 2));
-    EXPECT_FALSE(sandboxir::ShuffleVectorInst::isDeInterleaveMaskOfFactor(
-        ArrayRef<int>({0, 1}), 2));
-
-    unsigned Index;
-    EXPECT_TRUE(sandboxir::ShuffleVectorInst::isDeInterleaveMaskOfFactor(
-        ArrayRef<int>({1, 3}), 2, Index));
-    EXPECT_EQ(Index, 1u);
-  }
-
-  // isBitRotateMask
-  {
-    unsigned NumSubElts, RotateAmt;
-    EXPECT_TRUE(sandboxir::ShuffleVectorInst::isBitRotateMask(
-        ArrayRef<int>({1, 0, 3, 2, 5, 4, 7, 6}), 8, 2, 2, NumSubElts,
-        RotateAmt));
-    EXPECT_EQ(NumSubElts, 2u);
-    EXPECT_EQ(RotateAmt, 8u);
-
-    EXPECT_FALSE(sandboxir::ShuffleVectorInst::isBitRotateMask(
-        ArrayRef<int>({0, 7, 1, 6, 2, 5, 3, 4}), 8, 2, 2, NumSubElts,
-        RotateAmt));
-  }
-}
-
-TEST_F(SandboxIRTest, ExtractValueInst) {
-  parseIR(C, R"IR(
-define void @foo({i32, float} %agg) {
-  %ext_simple = extractvalue {i32, float} %agg, 0
-  %ext_nested = extractvalue {float, {i32}} undef, 1, 0
-  %const1 = extractvalue {i32, float} {i32 0, float 99.0}, 0
-  ret void
-}
-)IR");
-  Function &LLVMF = *M->getFunction("foo");
-  auto *LLVMBB = &*LLVMF.begin();
-  auto LLVMIt = LLVMBB->begin();
-  [[maybe_unused]] auto *LLVMExtSimple =
-      cast<llvm::ExtractValueInst>(&*LLVMIt++);
-  auto *LLVMExtNested = cast<llvm::ExtractValueInst>(&*LLVMIt++);
-
-  sandboxir::Context Ctx(C);
-  auto &F = *Ctx.createFunction(&LLVMF);
-  auto *ArgAgg = F.getArg(0);
-  auto *BB = &*F.begin();
-  auto It = BB->begin();
-  auto *ExtSimple = cast<sandboxir::ExtractValueInst>(&*It++);
-  auto *ExtNested = cast<sandboxir::ExtractValueInst>(&*It++);
-  auto *Const1 = cast<sandboxir::ExtractValueInst>(&*It++);
-  auto *Ret = &*It++;
-
-  EXPECT_EQ(ExtSimple->getOperand(0), ArgAgg);
-
-  // create before instruction
-  auto *NewExtBeforeRet =
-      cast<sandboxir::ExtractValueInst>(sandboxir::ExtractValueInst::create(
-          ArgAgg, ArrayRef<unsigned>({0}), Ret->getIterator(), Ret->getParent(),
-          Ctx, "NewExtBeforeRet"));
-  EXPECT_EQ(NewExtBeforeRet->getNextNode(), Ret);
-#ifndef NDEBUG
-  EXPECT_EQ(NewExtBeforeRet->getName(), "NewExtBeforeRet");
-#endif // NDEBUG
-
-  // create at end of BB
-  auto *NewExtAtEnd =
-      cast<sandboxir::ExtractValueInst>(sandboxir::ExtractValueInst::create(
-          ArgAgg, ArrayRef<unsigned>({0}), BB->end(), BB, Ctx, "NewExtAtEnd"));
-  EXPECT_EQ(NewExtAtEnd->getPrevNode(), Ret);
-#ifndef NDEBUG
-  EXPECT_EQ(NewExtAtEnd->getName(), "NewExtAtEnd");
-#endif // NDEBUG
-
-  // Test the path that creates a folded constant.
-  auto *ShouldBeConstant = sandboxir::ExtractValueInst::create(
-      Const1->getOperand(0), ArrayRef<unsigned>({0}), BB->end(), BB, Ctx);
-  EXPECT_TRUE(isa<sandboxir::Constant>(ShouldBeConstant));
-
-  auto *Zero = sandboxir::ConstantInt::get(sandboxir::Type::getInt32Ty(Ctx), 0);
-  EXPECT_EQ(ShouldBeConstant, Zero);
-
-  // getIndexedType
-  sandboxir::Type *AggType = ExtNested->getAggregateOperand()->getType();
-  llvm::Type *LLVMAggType = LLVMExtNested->getAggregateOperand()->getType();
-  EXPECT_EQ(sandboxir::ExtractValueInst::getIndexedType(
-                AggType, ArrayRef<unsigned>({1, 0})),
-            Ctx.getType(llvm::ExtractValueInst::getIndexedType(
-                LLVMAggType, ArrayRef<unsigned>({1, 0}))));
-
-  EXPECT_EQ(sandboxir::ExtractValueInst::getIndexedType(
-                AggType, ArrayRef<unsigned>({2})),
-            nullptr);
-
-  // idx_begin / idx_end
-  {
-    SmallVector<int, 2> IndicesSimple(ExtSimple->idx_begin(),
-                                      ExtSimple->idx_end());
-    EXPECT_THAT(IndicesSimple, testing::ElementsAre(0u));
-
-    SmallVector<int, 2> IndicesNested(ExtNested->idx_begin(),
-                                      ExtNested->idx_end());
-    EXPECT_THAT(IndicesNested, testing::ElementsAre(1u, 0u));
-  }
-
-  // indices
-  {
-    SmallVector<int, 2> IndicesSimple(ExtSimple->indices());
-    EXPECT_THAT(IndicesSimple, testing::ElementsAre(0u));
-
-    SmallVector<int, 2> IndicesNested(ExtNested->indices());
-    EXPECT_THAT(IndicesNested, testing::ElementsAre(1u, 0u));
-  }
-
-  // getAggregateOperand
-  EXPECT_EQ(ExtSimple->getAggregateOperand(), ArgAgg);
-  const auto *ConstExtSimple = ExtSimple;
-  EXPECT_EQ(ConstExtSimple->getAggregateOperand(), ArgAgg);
-
-  // getAggregateOperandIndex
-  EXPECT_EQ(sandboxir::ExtractValueInst::getAggregateOperandIndex(),
-            llvm::ExtractValueInst::getAggregateOperandIndex());
-
-  // getIndices
-  EXPECT_EQ(ExtSimple->getIndices().size(), 1u);
-  EXPECT_EQ(ExtSimple->getIndices()[0], 0u);
-
-  // getNumIndices
-  EXPECT_EQ(ExtSimple->getNumIndices(), 1u);
-
-  // hasIndices
-  EXPECT_EQ(ExtSimple->hasIndices(), true);
-}
-
-TEST_F(SandboxIRTest, InsertValueInst) {
-  parseIR(C, R"IR(
-define void @foo({i32, float} %agg, i32 %i) {
-  %ins_simple = insertvalue {i32, float} %agg, i32 %i, 0
-  %ins_nested = insertvalue {float, {i32}} undef, i32 %i, 1, 0
-  %const1 = insertvalue {i32, float} {i32 99, float 99.0}, i32 %i, 0
-  %const2 = insertvalue {i32, float} {i32 0, float 99.0}, i32 %i, 0
-  ret void
-}
-)IR");
-  Function &LLVMF = *M->getFunction("foo");
-  sandboxir::Context Ctx(C);
-  auto &F = *Ctx.createFunction(&LLVMF);
-  auto *ArgAgg = F.getArg(0);
-  auto *ArgInt = F.getArg(1);
-  auto *BB = &*F.begin();
-  auto It = BB->begin();
-  auto *InsSimple = cast<sandboxir::InsertValueInst>(&*It++);
-  auto *InsNested = cast<sandboxir::InsertValueInst>(&*It++);
-  // These "const" instructions are helpers to create constant struct operands.
-  // TODO: Remove them once sandboxir::ConstantStruct gets added.
-  auto *Const1 = cast<sandboxir::InsertValueInst>(&*It++);
-  auto *Const2 = cast<sandboxir::InsertValueInst>(&*It++);
-  auto *Ret = &*It++;
-
-  EXPECT_EQ(InsSimple->getOperand(0), ArgAgg);
-  EXPECT_EQ(InsSimple->getOperand(1), ArgInt);
-
-  // create before instruction
-  auto *NewInsBeforeRet =
-      cast<sandboxir::InsertValueInst>(sandboxir::InsertValueInst::create(
-          ArgAgg, ArgInt, ArrayRef<unsigned>({0}), Ret->getIterator(),
-          Ret->getParent(), Ctx, "NewInsBeforeRet"));
-  EXPECT_EQ(NewInsBeforeRet->getNextNode(), Ret);
-#ifndef NDEBUG
-  EXPECT_EQ(NewInsBeforeRet->getName(), "NewInsBeforeRet");
-#endif // NDEBUG
-
-<<<<<<< HEAD
-  auto *LLVMArg0 = LLVMF.getArg(0);
-  auto *LLVMArgVec = LLVMF.getArg(2);
-  auto *Zero = sandboxir::ConstantInt::get(sandboxir::Type::getInt8Ty(Ctx), 0);
-  auto *LLVMZero = llvm::ConstantInt::get(Type::getInt8Ty(C), 0);
-  EXPECT_EQ(
-      sandboxir::InsertElementInst::isValidOperands(ArgVec, Arg0, Zero),
-      llvm::InsertElementInst::isValidOperands(LLVMArgVec, LLVMArg0, LLVMZero));
-  EXPECT_EQ(
-      sandboxir::InsertElementInst::isValidOperands(Arg0, ArgVec, Zero),
-      llvm::InsertElementInst::isValidOperands(LLVMArg0, LLVMArgVec, LLVMZero));
-=======
-  // create at end of BB
-  auto *NewInsAtEnd =
-      cast<sandboxir::InsertValueInst>(sandboxir::InsertValueInst::create(
-          ArgAgg, ArgInt, ArrayRef<unsigned>({0}), BB->end(), BB, Ctx,
-          "NewInsAtEnd"));
-  EXPECT_EQ(NewInsAtEnd->getPrevNode(), Ret);
-#ifndef NDEBUG
-  EXPECT_EQ(NewInsAtEnd->getName(), "NewInsAtEnd");
-#endif // NDEBUG
-
-  // Test the path that creates a folded constant.
-  auto *Zero = sandboxir::ConstantInt::get(sandboxir::Type::getInt32Ty(Ctx), 0);
-  auto *ShouldBeConstant = sandboxir::InsertValueInst::create(
-      Const1->getOperand(0), Zero, ArrayRef<unsigned>({0}), BB->end(), BB, Ctx);
-  auto *ExpectedConstant = Const2->getOperand(0);
-  EXPECT_TRUE(isa<sandboxir::Constant>(ShouldBeConstant));
-  EXPECT_EQ(ShouldBeConstant, ExpectedConstant);
-
-  // idx_begin / idx_end
-  {
-    SmallVector<int, 2> IndicesSimple(InsSimple->idx_begin(),
-                                      InsSimple->idx_end());
-    EXPECT_THAT(IndicesSimple, testing::ElementsAre(0u));
-
-    SmallVector<int, 2> IndicesNested(InsNested->idx_begin(),
-                                      InsNested->idx_end());
-    EXPECT_THAT(IndicesNested, testing::ElementsAre(1u, 0u));
-  }
-
-  // indices
-  {
-    SmallVector<int, 2> IndicesSimple(InsSimple->indices());
-    EXPECT_THAT(IndicesSimple, testing::ElementsAre(0u));
-
-    SmallVector<int, 2> IndicesNested(InsNested->indices());
-    EXPECT_THAT(IndicesNested, testing::ElementsAre(1u, 0u));
-  }
-
-  // getAggregateOperand
-  EXPECT_EQ(InsSimple->getAggregateOperand(), ArgAgg);
-  const auto *ConstInsSimple = InsSimple;
-  EXPECT_EQ(ConstInsSimple->getAggregateOperand(), ArgAgg);
-
-  // getAggregateOperandIndex
-  EXPECT_EQ(sandboxir::InsertValueInst::getAggregateOperandIndex(),
-            llvm::InsertValueInst::getAggregateOperandIndex());
-
-  // getInsertedValueOperand
-  EXPECT_EQ(InsSimple->getInsertedValueOperand(), ArgInt);
-  EXPECT_EQ(ConstInsSimple->getInsertedValueOperand(), ArgInt);
-
-  // getInsertedValueOperandIndex
-  EXPECT_EQ(sandboxir::InsertValueInst::getInsertedValueOperandIndex(),
-            llvm::InsertValueInst::getInsertedValueOperandIndex());
-
-  // getIndices
-  EXPECT_EQ(InsSimple->getIndices().size(), 1u);
-  EXPECT_EQ(InsSimple->getIndices()[0], 0u);
-
-  // getNumIndices
-  EXPECT_EQ(InsSimple->getNumIndices(), 1u);
-
-  // hasIndices
-  EXPECT_EQ(InsSimple->hasIndices(), true);
->>>>>>> 4b409fa5
 }
 
 TEST_F(SandboxIRTest, ShuffleVectorInst) {
