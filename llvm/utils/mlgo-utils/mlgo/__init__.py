# Part of the LLVM Project, under the Apache License v2.0 with LLVM Exceptions.
# See https://llvm.org/LICENSE.txt for license information.
# SPDX-License-Identifier: Apache-2.0 WITH LLVM-exception

from datetime import timezone, datetime

<<<<<<< HEAD
__versioninfo__ = (19, 0, 0)
=======
__versioninfo__ = (20, 0, 0)
>>>>>>> 9c4aab8c
__version__ = (
    ".".join(str(v) for v in __versioninfo__)
    + "dev"
    + datetime.now(tz=timezone.utc).strftime("%Y%m%d%H%M")
)<|MERGE_RESOLUTION|>--- conflicted
+++ resolved
@@ -4,11 +4,7 @@
 
 from datetime import timezone, datetime
 
-<<<<<<< HEAD
-__versioninfo__ = (19, 0, 0)
-=======
 __versioninfo__ = (20, 0, 0)
->>>>>>> 9c4aab8c
 __version__ = (
     ".".join(str(v) for v in __versioninfo__)
     + "dev"
