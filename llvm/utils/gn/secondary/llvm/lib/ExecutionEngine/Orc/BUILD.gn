static_library("Orc") {
  output_name = "LLVMOrcJIT"
  deps = [
    "//llvm/lib/ExecutionEngine",
    "//llvm/lib/ExecutionEngine/JITLink",
    "//llvm/lib/ExecutionEngine/Orc/Shared",
    "//llvm/lib/ExecutionEngine/Orc/TargetProcess",
    "//llvm/lib/ExecutionEngine/RuntimeDyld",
    "//llvm/lib/IR",
    "//llvm/lib/Object",
    "//llvm/lib/Passes",
    "//llvm/lib/Support",
    "//llvm/lib/TargetParser",
    "//llvm/lib/Transforms/Utils",
    "//llvm/lib/WindowsDriver",
  ]
  sources = [
    "COFFPlatform.cpp",
    "COFFVCRuntimeSupport.cpp",
    "CompileOnDemandLayer.cpp",
    "CompileUtils.cpp",
    "Core.cpp",
    "DebugObjectManagerPlugin.cpp",
    "DebugUtils.cpp",
    "ELFNixPlatform.cpp",
    "EPCDebugObjectRegistrar.cpp",
    "EPCDynamicLibrarySearchGenerator.cpp",
    "EPCEHFrameRegistrar.cpp",
    "EPCGenericDylibManager.cpp",
    "EPCGenericJITLinkMemoryManager.cpp",
    "EPCGenericRTDyldMemoryManager.cpp",
    "EPCIndirectionUtils.cpp",
    "ExecutionUtils.cpp",
    "ExecutorProcessControl.cpp",
    "IRCompileLayer.cpp",
    "IRTransformLayer.cpp",
    "IndirectionUtils.cpp",
    "JITTargetMachineBuilder.cpp",
    "LLJIT.cpp",
    "Layer.cpp",
    "LazyReexports.cpp",
<<<<<<< HEAD
    "LoadRelocatableObject.cpp",
=======
    "LoadLinkableFile.cpp",
>>>>>>> 1d22c955
    "LookupAndRecordAddrs.cpp",
    "MachO.cpp",
    "MachOPlatform.cpp",
    "Mangling.cpp",
    "MapperJITLinkMemoryManager.cpp",
    "MemoryMapper.cpp",
    "ObjectFileInterface.cpp",
    "ObjectLinkingLayer.cpp",
    "ObjectTransformLayer.cpp",
    "OrcABISupport.cpp",
    "OrcV2CBindings.cpp",
    "RTDyldObjectLinkingLayer.cpp",
    "SectCreate.cpp",
    "SimpleRemoteEPC.cpp",
    "SpeculateAnalyses.cpp",
    "Speculation.cpp",
    "TaskDispatch.cpp",
    "ThreadSafeModule.cpp",
  ]
}<|MERGE_RESOLUTION|>--- conflicted
+++ resolved
@@ -39,11 +39,7 @@
     "LLJIT.cpp",
     "Layer.cpp",
     "LazyReexports.cpp",
-<<<<<<< HEAD
-    "LoadRelocatableObject.cpp",
-=======
     "LoadLinkableFile.cpp",
->>>>>>> 1d22c955
     "LookupAndRecordAddrs.cpp",
     "MachO.cpp",
     "MachOPlatform.cpp",
