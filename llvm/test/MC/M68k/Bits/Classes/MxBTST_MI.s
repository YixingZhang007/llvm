--- conflicted
+++ resolved
@@ -28,18 +28,9 @@
 ; CHECK-SAME: encoding: [0x08,0x3a,0x00,0xff,0xff,0xff]
 btst	#-1, (-1,%pc)
 
-<<<<<<< HEAD
-; CHECK:      btst  #0, (%a1)
-; CHECK-SAME: encoding: [0x08,0x11,0x00,0x00]
-btst	#0, (%a1)
-; CHECK:      btst  #-1, (%a0)
-; CHECK-SAME: encoding: [0x08,0x10,0x00,0xff]
-btst	#-1, (%a0)
-=======
 ; CHECK:      btst  #0, (-1,%pc,%d1)
 ; CHECK-SAME: encoding: [0x08,0x3b,0x00,0x00,0x18,0xff]
 btst	#0, (-1,%pc,%d1)
 ; CHECK:      btst  #1, (0,%pc,%d0)
 ; CHECK-SAME: encoding: [0x08,0x3b,0x00,0x01,0x08,0x00]
-btst	#1, (0,%pc,%d0)
->>>>>>> 1e8336c5
+btst	#1, (0,%pc,%d0)