--- conflicted
+++ resolved
@@ -164,8 +164,6 @@
   %cond = phi i32 [ %add1, %cond.true ], [ 0, %entry ]
   %sub = sub nsw i32 %v3, %cond
   ret i32 %sub
-<<<<<<< HEAD
-=======
 }
 
 @g = extern_weak global i32
@@ -198,5 +196,4 @@
   %B = xor i32 %B2, %B3
   store i32 %B, i32* undef, align 4
   ret void
->>>>>>> 86645b40
 }