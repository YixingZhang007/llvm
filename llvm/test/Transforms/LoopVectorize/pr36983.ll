--- conflicted
+++ resolved
@@ -3,13 +3,8 @@
 ; There could be more than one LCSSA PHIs in loop exit block.
 
 ; CHECK-LABEL: bb1.bb3_crit_edge:
-<<<<<<< HEAD
-; CHECK: %_tmp133.lcssa1 = phi i16 [ %_tmp133, %bb2 ], [ %vector.recur.extract.for.phi1, %middle.block ]
-; CHECK: %_tmp133.lcssa = phi i16 [ %_tmp133, %bb2 ], [ %vector.recur.extract.for.phi, %middle.block ]
-=======
 ; CHECK: %_tmp133.lcssa1 = phi i16 [ %_tmp133, %bb2 ], [ %vector.recur.extract.for.phi, %middle.block ]
 ; CHECK: %_tmp133.lcssa = phi i16 [ %_tmp133, %bb2 ], [ %vector.recur.extract.for.phi1, %middle.block ]
->>>>>>> 4b409fa5
 
 define void @f1() {
 bb2.lr.ph:
