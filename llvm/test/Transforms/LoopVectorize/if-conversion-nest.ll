--- conflicted
+++ resolved
@@ -33,22 +33,11 @@
 ; CHECK-NEXT:    [[TMP6:%.*]] = getelementptr inbounds i32, ptr [[B]], i64 [[INDEX]]
 ; CHECK-NEXT:    [[WIDE_LOAD2:%.*]] = load <4 x i32>, ptr [[TMP6]], align 4, !alias.scope [[META3]]
 ; CHECK-NEXT:    [[TMP7:%.*]] = icmp sgt <4 x i32> [[WIDE_LOAD]], [[WIDE_LOAD2]]
-<<<<<<< HEAD
-; CHECK-NEXT:    [[TMP8:%.*]] = icmp sgt <4 x i32> [[WIDE_LOAD]], <i32 19, i32 19, i32 19, i32 19>
-; CHECK-NEXT:    [[TMP9:%.*]] = xor <4 x i1> [[TMP8]], <i1 true, i1 true, i1 true, i1 true>
-; CHECK-NEXT:    [[TMP10:%.*]] = and <4 x i1> [[TMP7]], [[TMP9]]
-; CHECK-NEXT:    [[TMP11:%.*]] = icmp slt <4 x i32> [[WIDE_LOAD2]], <i32 4, i32 4, i32 4, i32 4>
-; CHECK-NEXT:    [[TMP12:%.*]] = select <4 x i1> [[TMP11]], <4 x i32> <i32 4, i32 4, i32 4, i32 4>, <4 x i32> <i32 5, i32 5, i32 5, i32 5>
-; CHECK-NEXT:    [[TMP13:%.*]] = and <4 x i1> [[TMP7]], [[TMP8]]
-; CHECK-NEXT:    [[PREDPHI:%.*]] = select <4 x i1> [[TMP13]], <4 x i32> <i32 3, i32 3, i32 3, i32 3>, <4 x i32> <i32 9, i32 9, i32 9, i32 9>
-; CHECK-NEXT:    [[PREDPHI3:%.*]] = select <4 x i1> [[TMP10]], <4 x i32> [[TMP12]], <4 x i32> [[PREDPHI]]
-=======
 ; CHECK-NEXT:    [[TMP8:%.*]] = icmp slt <4 x i32> [[WIDE_LOAD]], <i32 20, i32 20, i32 20, i32 20>
 ; CHECK-NEXT:    [[TMP9:%.*]] = icmp slt <4 x i32> [[WIDE_LOAD2]], <i32 4, i32 4, i32 4, i32 4>
 ; CHECK-NEXT:    [[TMP10:%.*]] = select <4 x i1> [[TMP9]], <4 x i32> <i32 4, i32 4, i32 4, i32 4>, <4 x i32> <i32 5, i32 5, i32 5, i32 5>
 ; CHECK-NEXT:    [[PREDPHI:%.*]] = select <4 x i1> [[TMP8]], <4 x i32> [[TMP10]], <4 x i32> <i32 3, i32 3, i32 3, i32 3>
 ; CHECK-NEXT:    [[PREDPHI3:%.*]] = select <4 x i1> [[TMP7]], <4 x i32> [[PREDPHI]], <4 x i32> <i32 9, i32 9, i32 9, i32 9>
->>>>>>> 1d22c955
 ; CHECK-NEXT:    store <4 x i32> [[PREDPHI3]], ptr [[TMP5]], align 4, !alias.scope [[META0]], !noalias [[META3]]
 ; CHECK-NEXT:    [[INDEX_NEXT]] = add nuw i64 [[INDEX]], 4
 ; CHECK-NEXT:    [[TMP11:%.*]] = icmp eq i64 [[INDEX_NEXT]], [[N_VEC]]
