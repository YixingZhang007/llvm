--- conflicted
+++ resolved
@@ -13,11 +13,7 @@
 ;   }
 ; }
 ;
-<<<<<<< HEAD
-; RUN: opt -S -passes=loop-vectorize -enable-vplan-native-path -verify-loop-info < %s | FileCheck %s
-=======
 ; RUN: opt -S -passes=loop-vectorize -enable-vplan-native-path -verify-loop-info -verify-dom-info < %s | FileCheck %s
->>>>>>> 13f6d404
 ; CHECK-LABEL: vector.ph:
 ; CHECK: %[[SplatVal:.*]] = insertelement <4 x i32> poison, i32 %n, i64 0
 ; CHECK: %[[Splat:.*]] = shufflevector <4 x i32> %[[SplatVal]], <4 x i32> poison, <4 x i32> zeroinitializer
