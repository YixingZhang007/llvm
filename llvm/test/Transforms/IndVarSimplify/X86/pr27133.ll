--- conflicted
+++ resolved
@@ -9,19 +9,11 @@
 ; CHECK-NEXT:    br label [[FOR_COND:%.*]]
 ; CHECK:       for.cond:
 ; CHECK-NEXT:    [[INDVARS_IV:%.*]] = phi i64 [ [[INDVARS_IV_NEXT:%.*]], [[FOR_INC:%.*]] ], [ 0, [[ENTRY:%.*]] ]
-<<<<<<< HEAD
-; CHECK-NEXT:    [[C_0:%.*]] = phi i32 [ [[INC:%.*]], [[FOR_INC]] ], [ 0, [[ENTRY]] ]
-; CHECK-NEXT:    invoke void @fn1(i64 [[INDVARS_IV]])
-; CHECK-NEXT:    to label [[FOR_INC]] unwind label [[CATCH_DISPATCH:%.*]]
-; CHECK:       catch.dispatch:
-; CHECK-NEXT:    [[C_0_LCSSA:%.*]] = phi i32 [ [[C_0]], [[FOR_COND]] ]
-=======
 ; CHECK-NEXT:    [[INDVARS1:%.*]] = trunc i64 [[INDVARS_IV]] to i32
 ; CHECK-NEXT:    invoke void @fn1(i64 [[INDVARS_IV]])
 ; CHECK-NEXT:    to label [[FOR_INC]] unwind label [[CATCH_DISPATCH:%.*]]
 ; CHECK:       catch.dispatch:
 ; CHECK-NEXT:    [[C_0_LCSSA:%.*]] = phi i32 [ [[INDVARS1]], [[FOR_COND]] ]
->>>>>>> f7105d88
 ; CHECK-NEXT:    [[TMP0:%.*]] = catchswitch within none [label %catch] unwind to caller
 ; CHECK:       catch:
 ; CHECK-NEXT:    [[TMP1:%.*]] = catchpad within [[TMP0]] [i8* null, i32 64, i8* null]
@@ -30,10 +22,6 @@
 ; CHECK-NEXT:    ret i32 [[C_0_LCSSA]]
 ; CHECK:       for.inc:
 ; CHECK-NEXT:    [[INDVARS_IV_NEXT]] = add nuw i64 [[INDVARS_IV]], 1
-<<<<<<< HEAD
-; CHECK-NEXT:    [[INC]] = add nuw nsw i32 [[C_0]], 1
-=======
->>>>>>> f7105d88
 ; CHECK-NEXT:    br label [[FOR_COND]]
 ;
 entry:
