--- conflicted
+++ resolved
@@ -8,17 +8,16 @@
 ; CHECK-NEXT:    [[TMP3:%.*]] = insertelement <2 x double> [[TMP2]], double [[TMP0]], i32 1
 ; CHECK-NEXT:    [[TMP4:%.*]] = insertelement <2 x double> poison, double [[TMP1:%.*]], i32 0
 ; CHECK-NEXT:    [[TMP5:%.*]] = insertelement <2 x double> [[TMP4]], double [[TMP1]], i32 1
-; CHECK-NEXT:    [[TMP6:%.*]] = fadd fast <2 x double> [[TMP3]], [[TMP5]]
-; CHECK-NEXT:    [[TMP7:%.*]] = fdiv fast <2 x double> [[TMP3]], [[TMP5]]
-; CHECK-NEXT:    [[TMP8:%.*]] = extractelement <2 x double> [[TMP7]], i32 1
-; CHECK-NEXT:    [[IX:%.*]] = fmul double [[TMP8]], undef
+; CHECK-NEXT:    [[TMP6:%.*]] = fdiv fast <2 x double> [[TMP3]], [[TMP5]]
+; CHECK-NEXT:    [[TMP7:%.*]] = extractelement <2 x double> [[TMP6]], i32 1
+; CHECK-NEXT:    [[IX:%.*]] = fmul double [[TMP7]], undef
 ; CHECK-NEXT:    [[IXX0:%.*]] = fsub double undef, undef
 ; CHECK-NEXT:    [[IXX1:%.*]] = fsub double undef, undef
 ; CHECK-NEXT:    [[IXX2:%.*]] = fsub double undef, undef
 ; CHECK-NEXT:    [[IXX3:%.*]] = fsub double undef, undef
 ; CHECK-NEXT:    [[IXX4:%.*]] = fsub double undef, undef
 ; CHECK-NEXT:    [[IXX5:%.*]] = fsub double undef, undef
-; CHECK-NEXT:    [[IX1:%.*]] = fmul double [[TMP8]], undef
+; CHECK-NEXT:    [[IX1:%.*]] = fmul double [[TMP7]], undef
 ; CHECK-NEXT:    [[IXX10:%.*]] = fsub double undef, undef
 ; CHECK-NEXT:    [[IXX11:%.*]] = fsub double undef, undef
 ; CHECK-NEXT:    [[IXX12:%.*]] = fsub double undef, undef
@@ -28,23 +27,15 @@
 ; CHECK-NEXT:    [[IXX20:%.*]] = fsub double undef, undef
 ; CHECK-NEXT:    [[IXX21:%.*]] = fsub double undef, undef
 ; CHECK-NEXT:    [[IXX22:%.*]] = fsub double undef, undef
-<<<<<<< HEAD
-; CHECK-NEXT:    [[TMP9:%.*]] = extractelement <2 x double> [[TMP7]], i32 0
-; CHECK-NEXT:    [[IX2:%.*]] = fmul double [[TMP9]], [[TMP9]]
-; CHECK-NEXT:    [[TMP10:%.*]] = insertelement <2 x double> [[TMP2]], double [[TMP1]], i32 1
-; CHECK-NEXT:    [[TMP11:%.*]] = fadd fast <2 x double> [[TMP7]], [[TMP10]]
-=======
 ; CHECK-NEXT:    [[TMP8:%.*]] = extractelement <2 x double> [[TMP6]], i32 0
 ; CHECK-NEXT:    [[IX2:%.*]] = fmul double [[TMP8]], [[TMP8]]
 ; CHECK-NEXT:    [[TMP9:%.*]] = fadd fast <2 x double> [[TMP3]], [[TMP5]]
 ; CHECK-NEXT:    [[TMP10:%.*]] = insertelement <2 x double> [[TMP2]], double [[TMP1]], i32 1
 ; CHECK-NEXT:    [[TMP11:%.*]] = fadd fast <2 x double> [[TMP6]], [[TMP10]]
 ; CHECK-NEXT:    [[TMP12:%.*]] = fmul fast <2 x double> [[TMP11]], [[TMP9]]
->>>>>>> 7f962794
 ; CHECK-NEXT:    [[IXX101:%.*]] = fsub double undef, undef
-; CHECK-NEXT:    [[TMP12:%.*]] = fmul fast <2 x double> [[TMP11]], [[TMP6]]
 ; CHECK-NEXT:    [[TMP13:%.*]] = insertelement <2 x double> poison, double [[TMP1]], i32 1
-; CHECK-NEXT:    [[TMP14:%.*]] = insertelement <2 x double> [[TMP13]], double [[TMP8]], i32 0
+; CHECK-NEXT:    [[TMP14:%.*]] = insertelement <2 x double> [[TMP13]], double [[TMP7]], i32 0
 ; CHECK-NEXT:    [[TMP15:%.*]] = fmul fast <2 x double> [[TMP14]], undef
 ; CHECK-NEXT:    switch i32 undef, label [[BB1:%.*]] [
 ; CHECK-NEXT:    i32 0, label [[BB2:%.*]]
