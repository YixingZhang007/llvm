# NOTE: Assertions have been autogenerated by utils/update_mir_test_checks.py
# RUN: llc -march=aarch64 -run-pass=legalizer -global-isel-abort=1  %s -o - | FileCheck %s
---
name:            test_scalar_mul_small
body:             |
  bb.0.entry:
    ; CHECK-LABEL: name: test_scalar_mul_small
    ; CHECK: [[COPY:%[0-9]+]]:_(s64) = COPY $x0
    ; CHECK: [[COPY1:%[0-9]+]]:_(s64) = COPY $x1
    ; CHECK: [[TRUNC:%[0-9]+]]:_(s32) = G_TRUNC [[COPY]](s64)
    ; CHECK: [[TRUNC1:%[0-9]+]]:_(s32) = G_TRUNC [[COPY1]](s64)
    ; CHECK: [[MUL:%[0-9]+]]:_(s32) = G_MUL [[TRUNC]], [[TRUNC1]]
    ; CHECK: [[ANYEXT:%[0-9]+]]:_(s64) = G_ANYEXT [[MUL]](s32)
    ; CHECK: $x0 = COPY [[ANYEXT]](s64)
    %0:_(s64) = COPY $x0
    %1:_(s64) = COPY $x1
    %2:_(s8) = G_TRUNC %0(s64)
    %3:_(s8) = G_TRUNC %1(s64)
    %4:_(s8) = G_MUL %2, %3
    %5:_(s64) = G_ANYEXT %4(s8)
    $x0 = COPY %5(s64)

...
---
name:            test_smul_overflow
body:             |
  bb.0:
    ; CHECK-LABEL: name: test_smul_overflow
    ; CHECK: [[COPY:%[0-9]+]]:_(s64) = COPY $x0
    ; CHECK: [[COPY1:%[0-9]+]]:_(s64) = COPY $x1
    ; CHECK: [[SMULH:%[0-9]+]]:_(s64) = G_SMULH [[COPY]], [[COPY1]]
    ; CHECK: [[MUL:%[0-9]+]]:_(s64) = G_MUL [[COPY]], [[COPY1]]
    ; CHECK: [[C:%[0-9]+]]:_(s64) = G_CONSTANT i64 63
    ; CHECK: [[ASHR:%[0-9]+]]:_(s64) = G_ASHR [[MUL]], [[C]](s64)
    ; CHECK: [[ICMP:%[0-9]+]]:_(s32) = G_ICMP intpred(ne), [[SMULH]](s64), [[ASHR]]
    ; CHECK: $x0 = COPY [[MUL]](s64)
    ; CHECK: $w0 = COPY [[ICMP]](s32)
    %0:_(s64) = COPY $x0
    %1:_(s64) = COPY $x1
    %2:_(s64), %3:_(s1) = G_SMULO %0, %1
    $x0 = COPY %2(s64)
    %4:_(s32) = G_ANYEXT %3(s1)
    $w0 = COPY %4(s32)

...
---
name:            test_umul_overflow
body:             |
  bb.0:
    ; CHECK-LABEL: name: test_umul_overflow
    ; CHECK: [[COPY:%[0-9]+]]:_(s64) = COPY $x0
    ; CHECK: [[COPY1:%[0-9]+]]:_(s64) = COPY $x1
    ; CHECK: [[UMULH:%[0-9]+]]:_(s64) = G_UMULH [[COPY]], [[COPY1]]
    ; CHECK: [[C:%[0-9]+]]:_(s64) = G_CONSTANT i64 0
    ; CHECK: [[MUL:%[0-9]+]]:_(s64) = G_MUL [[COPY]], [[COPY1]]
    ; CHECK: [[ICMP:%[0-9]+]]:_(s32) = G_ICMP intpred(ne), [[UMULH]](s64), [[C]]
    ; CHECK: $x0 = COPY [[MUL]](s64)
    ; CHECK: $w0 = COPY [[ICMP]](s32)
    %0:_(s64) = COPY $x0
    %1:_(s64) = COPY $x1
    %2:_(s64), %3:_(s1) = G_UMULO %0, %1
    $x0 = COPY %2(s64)
    %4:_(s32) = G_ANYEXT %3(s1)
    $w0 = COPY %4(s32)

...
---
name:            test_smul_overflow_s32
body:             |
  bb.0:
    ; CHECK-LABEL: name: test_smul_overflow_s32
    ; CHECK: %lhs:_(s32) = COPY $w0
    ; CHECK: %rhs:_(s32) = COPY $w1
    ; CHECK: [[SMULH:%[0-9]+]]:_(s32) = G_SMULH %lhs, %rhs
    ; CHECK: %mul:_(s32) = G_MUL %lhs, %rhs
    ; CHECK: [[C:%[0-9]+]]:_(s64) = G_CONSTANT i64 31
    ; CHECK: [[ASHR:%[0-9]+]]:_(s32) = G_ASHR %mul, [[C]](s64)
    ; CHECK: [[ICMP:%[0-9]+]]:_(s32) = G_ICMP intpred(ne), [[SMULH]](s32), [[ASHR]]
    ; CHECK: $w0 = COPY %mul(s32)
<<<<<<< HEAD
    ; CHECK: %ext_overflow:_(s32) = COPY [[ICMP]](s32)
    ; CHECK: $w0 = COPY %ext_overflow(s32)
=======
    ; CHECK: $w0 = COPY [[ICMP]](s32)
>>>>>>> ac168fe6
    ; CHECK: RET_ReallyLR implicit $w0
    %lhs:_(s32) = COPY $w0
    %rhs:_(s32) = COPY $w1
    %mul:_(s32), %overflow:_(s1) = G_SMULO %lhs, %rhs
    $w0 = COPY %mul(s32)
    %ext_overflow:_(s32) = G_ANYEXT %overflow(s1)
    $w0 = COPY %ext_overflow(s32)
    RET_ReallyLR implicit $w0

...
---
name:            test_umul_overflow_s32
body:             |
  bb.0:
    ; CHECK-LABEL: name: test_umul_overflow_s32
    ; CHECK: %lhs:_(s32) = COPY $w0
    ; CHECK: %rhs:_(s32) = COPY $w1
    ; CHECK: [[UMULH:%[0-9]+]]:_(s32) = G_UMULH %lhs, %rhs
    ; CHECK: [[C:%[0-9]+]]:_(s32) = G_CONSTANT i32 0
    ; CHECK: %mul:_(s32) = G_MUL %lhs, %rhs
    ; CHECK: [[ICMP:%[0-9]+]]:_(s32) = G_ICMP intpred(ne), [[UMULH]](s32), [[C]]
    ; CHECK: $w0 = COPY %mul(s32)
<<<<<<< HEAD
    ; CHECK: %ext_overflow:_(s32) = COPY [[ICMP]](s32)
    ; CHECK: $w0 = COPY %ext_overflow(s32)
=======
    ; CHECK: $w0 = COPY [[ICMP]](s32)
>>>>>>> ac168fe6
    ; CHECK: RET_ReallyLR implicit $w0
    %lhs:_(s32) = COPY $w0
    %rhs:_(s32) = COPY $w1
    %mul:_(s32), %overflow:_(s1) = G_UMULO %lhs, %rhs
    $w0 = COPY %mul(s32)
    %ext_overflow:_(s32) = G_ANYEXT %overflow(s1)
    $w0 = COPY %ext_overflow(s32)
    RET_ReallyLR implicit $w0

...
---
name:            test_umul_overflow_s24
body:             |
  bb.0:
    ; CHECK-LABEL: name: test_umul_overflow_s24
    ; CHECK: %lhs_wide:_(s32) = COPY $w0
    ; CHECK: %rhs_wide:_(s32) = COPY $w1
    ; CHECK: [[C:%[0-9]+]]:_(s32) = G_CONSTANT i32 16777215
<<<<<<< HEAD
    ; CHECK: [[COPY:%[0-9]+]]:_(s32) = COPY %lhs_wide(s32)
    ; CHECK: [[AND:%[0-9]+]]:_(s32) = G_AND [[COPY]], [[C]]
    ; CHECK: [[COPY1:%[0-9]+]]:_(s32) = COPY %rhs_wide(s32)
    ; CHECK: [[AND1:%[0-9]+]]:_(s32) = G_AND [[COPY1]], [[C]]
=======
    ; CHECK: [[AND:%[0-9]+]]:_(s32) = G_AND %lhs_wide, [[C]]
    ; CHECK: [[AND1:%[0-9]+]]:_(s32) = G_AND %rhs_wide, [[C]]
>>>>>>> ac168fe6
    ; CHECK: [[UMULH:%[0-9]+]]:_(s32) = G_UMULH [[AND]], [[AND1]]
    ; CHECK: [[C1:%[0-9]+]]:_(s32) = G_CONSTANT i32 0
    ; CHECK: [[MUL:%[0-9]+]]:_(s32) = G_MUL [[AND]], [[AND1]]
    ; CHECK: [[ICMP:%[0-9]+]]:_(s32) = G_ICMP intpred(ne), [[UMULH]](s32), [[C1]]
    ; CHECK: [[AND2:%[0-9]+]]:_(s32) = G_AND [[MUL]], [[C]]
    ; CHECK: [[ICMP1:%[0-9]+]]:_(s32) = G_ICMP intpred(ne), [[MUL]](s32), [[AND2]]
<<<<<<< HEAD
    ; CHECK: [[COPY2:%[0-9]+]]:_(s32) = COPY [[ICMP]](s32)
    ; CHECK: [[COPY3:%[0-9]+]]:_(s32) = COPY [[ICMP1]](s32)
    ; CHECK: [[OR:%[0-9]+]]:_(s32) = G_OR [[COPY2]], [[COPY3]]
    ; CHECK: %ext_mul:_(s32) = COPY [[MUL]](s32)
    ; CHECK: $w0 = COPY %ext_mul(s32)
    ; CHECK: %ext_overflow:_(s32) = COPY [[OR]](s32)
    ; CHECK: $w0 = COPY %ext_overflow(s32)
=======
    ; CHECK: [[OR:%[0-9]+]]:_(s32) = G_OR [[ICMP]], [[ICMP1]]
    ; CHECK: $w0 = COPY [[MUL]](s32)
    ; CHECK: $w0 = COPY [[OR]](s32)
>>>>>>> ac168fe6
    ; CHECK: RET_ReallyLR implicit $w0
    %lhs_wide:_(s32) = COPY $w0
    %rhs_wide:_(s32) = COPY $w1
    %lhs:_(s24) = G_TRUNC %lhs_wide
    %rhs:_(s24) = G_TRUNC %rhs_wide
    %mul:_(s24), %overflow:_(s1) = G_UMULO %lhs, %rhs
    %ext_mul:_(s32) = G_ANYEXT %mul
    $w0 = COPY %ext_mul(s32)
    %ext_overflow:_(s32) = G_ANYEXT %overflow(s1)
    $w0 = COPY %ext_overflow(s32)
    RET_ReallyLR implicit $w0

...
---
name:            vector_mul_scalarize
liveins:
  - { reg: '$q0' }
  - { reg: '$q1' }
body:             |
  bb.1:
    liveins: $q0, $q1

    ; CHECK-LABEL: name: vector_mul_scalarize
    ; CHECK: [[COPY:%[0-9]+]]:_(<2 x s64>) = COPY $q0
    ; CHECK: [[COPY1:%[0-9]+]]:_(<2 x s64>) = COPY $q1
    ; CHECK: [[UV:%[0-9]+]]:_(s64), [[UV1:%[0-9]+]]:_(s64) = G_UNMERGE_VALUES [[COPY]](<2 x s64>)
    ; CHECK: [[UV2:%[0-9]+]]:_(s64), [[UV3:%[0-9]+]]:_(s64) = G_UNMERGE_VALUES [[COPY1]](<2 x s64>)
    ; CHECK: [[MUL:%[0-9]+]]:_(s64) = G_MUL [[UV]], [[UV2]]
    ; CHECK: [[MUL1:%[0-9]+]]:_(s64) = G_MUL [[UV1]], [[UV3]]
    ; CHECK: [[BUILD_VECTOR:%[0-9]+]]:_(<2 x s64>) = G_BUILD_VECTOR [[MUL]](s64), [[MUL1]](s64)
    ; CHECK: $q0 = COPY [[BUILD_VECTOR]](<2 x s64>)
    ; CHECK: RET_ReallyLR implicit $q0
    %0:_(<2 x s64>) = COPY $q0
    %1:_(<2 x s64>) = COPY $q1
    %2:_(<2 x s64>) = G_MUL %0, %1
    $q0 = COPY %2(<2 x s64>)
    RET_ReallyLR implicit $q0
...
---
name:            test_umulo_overflow_no_invalid_mir
alignment:       4
tracksRegLiveness: true
liveins:
  - { reg: '$x0' }
  - { reg: '$x1' }
  - { reg: '$x2' }
frameInfo:
  maxAlignment:    16
stack:
  - { id: 0, size: 8, alignment: 8 }
  - { id: 1, size: 8, alignment: 8 }
  - { id: 2, size: 16, alignment: 16 }
  - { id: 3, size: 16, alignment: 8 }
machineFunctionInfo: {}
body:             |
  bb.1:
    liveins: $x0, $x1, $x2
    ; Check that the overflow result doesn't generate incorrect MIR by using a G_CONSTANT 0
    ; before it's been defined.
    ; CHECK-LABEL: name: test_umulo_overflow_no_invalid_mir
    ; CHECK: liveins: $x0, $x1, $x2
    ; CHECK: [[COPY:%[0-9]+]]:_(p0) = COPY $x0
    ; CHECK: [[COPY1:%[0-9]+]]:_(s64) = COPY $x1
    ; CHECK: [[COPY2:%[0-9]+]]:_(s64) = COPY $x2
    ; CHECK: [[FRAME_INDEX:%[0-9]+]]:_(p0) = G_FRAME_INDEX %stack.0
    ; CHECK: [[FRAME_INDEX1:%[0-9]+]]:_(p0) = G_FRAME_INDEX %stack.1
    ; CHECK: [[FRAME_INDEX2:%[0-9]+]]:_(p0) = G_FRAME_INDEX %stack.3
    ; CHECK: G_STORE [[COPY2]](s64), [[FRAME_INDEX]](p0) :: (store (s64))
    ; CHECK: G_STORE [[COPY1]](s64), [[FRAME_INDEX1]](p0) :: (store (s64))
    ; CHECK: [[LOAD:%[0-9]+]]:_(s64) = G_LOAD [[FRAME_INDEX]](p0) :: (dereferenceable load (s64))
    ; CHECK: [[LOAD1:%[0-9]+]]:_(s64) = G_LOAD [[FRAME_INDEX1]](p0) :: (dereferenceable load (s64))
    ; CHECK: [[UMULH:%[0-9]+]]:_(s64) = G_UMULH [[LOAD]], [[LOAD1]]
    ; CHECK: [[C:%[0-9]+]]:_(s64) = G_CONSTANT i64 0
    ; CHECK: [[MUL:%[0-9]+]]:_(s64) = G_MUL [[LOAD]], [[LOAD1]]
    ; CHECK: [[ICMP:%[0-9]+]]:_(s32) = G_ICMP intpred(ne), [[UMULH]](s64), [[C]]
    ; CHECK: G_STORE [[C]](s64), [[FRAME_INDEX2]](p0) :: (store (s64), align 1)
    ; CHECK: [[C1:%[0-9]+]]:_(s64) = G_CONSTANT i64 1
    ; CHECK: [[ANYEXT:%[0-9]+]]:_(s64) = G_ANYEXT [[ICMP]](s32)
    ; CHECK: [[AND:%[0-9]+]]:_(s64) = G_AND [[ANYEXT]], [[C1]]
    ; CHECK: $x0 = COPY [[MUL]](s64)
    ; CHECK: $x1 = COPY [[AND]](s64)
    ; CHECK: RET_ReallyLR implicit $x0
    %0:_(p0) = COPY $x0
    %1:_(s64) = COPY $x1
    %2:_(s64) = COPY $x2
    %25:_(s32) = G_CONSTANT i32 0
    %3:_(p0) = G_FRAME_INDEX %stack.0
    %4:_(p0) = G_FRAME_INDEX %stack.1
    %6:_(p0) = G_FRAME_INDEX %stack.3
    G_STORE %2(s64), %3(p0) :: (store (s64))
    G_STORE %1(s64), %4(p0) :: (store (s64))
    %7:_(s64) = G_LOAD %3(p0) :: (dereferenceable load (s64))
    %8:_(s64) = G_LOAD %4(p0) :: (dereferenceable load (s64))
    %9:_(s64), %10:_(s1) = G_UMULO %7, %8
    %31:_(s64) = G_CONSTANT i64 0
    G_STORE %31(s64), %6(p0) :: (store (s64), align 1)
    %16:_(s64) = G_ZEXT %10(s1)
    $x0 = COPY %9(s64)
    $x1 = COPY %16(s64)
    RET_ReallyLR implicit $x0

...<|MERGE_RESOLUTION|>--- conflicted
+++ resolved
@@ -77,12 +77,7 @@
     ; CHECK: [[ASHR:%[0-9]+]]:_(s32) = G_ASHR %mul, [[C]](s64)
     ; CHECK: [[ICMP:%[0-9]+]]:_(s32) = G_ICMP intpred(ne), [[SMULH]](s32), [[ASHR]]
     ; CHECK: $w0 = COPY %mul(s32)
-<<<<<<< HEAD
-    ; CHECK: %ext_overflow:_(s32) = COPY [[ICMP]](s32)
-    ; CHECK: $w0 = COPY %ext_overflow(s32)
-=======
-    ; CHECK: $w0 = COPY [[ICMP]](s32)
->>>>>>> ac168fe6
+    ; CHECK: $w0 = COPY [[ICMP]](s32)
     ; CHECK: RET_ReallyLR implicit $w0
     %lhs:_(s32) = COPY $w0
     %rhs:_(s32) = COPY $w1
@@ -105,12 +100,7 @@
     ; CHECK: %mul:_(s32) = G_MUL %lhs, %rhs
     ; CHECK: [[ICMP:%[0-9]+]]:_(s32) = G_ICMP intpred(ne), [[UMULH]](s32), [[C]]
     ; CHECK: $w0 = COPY %mul(s32)
-<<<<<<< HEAD
-    ; CHECK: %ext_overflow:_(s32) = COPY [[ICMP]](s32)
-    ; CHECK: $w0 = COPY %ext_overflow(s32)
-=======
-    ; CHECK: $w0 = COPY [[ICMP]](s32)
->>>>>>> ac168fe6
+    ; CHECK: $w0 = COPY [[ICMP]](s32)
     ; CHECK: RET_ReallyLR implicit $w0
     %lhs:_(s32) = COPY $w0
     %rhs:_(s32) = COPY $w1
@@ -129,34 +119,17 @@
     ; CHECK: %lhs_wide:_(s32) = COPY $w0
     ; CHECK: %rhs_wide:_(s32) = COPY $w1
     ; CHECK: [[C:%[0-9]+]]:_(s32) = G_CONSTANT i32 16777215
-<<<<<<< HEAD
-    ; CHECK: [[COPY:%[0-9]+]]:_(s32) = COPY %lhs_wide(s32)
-    ; CHECK: [[AND:%[0-9]+]]:_(s32) = G_AND [[COPY]], [[C]]
-    ; CHECK: [[COPY1:%[0-9]+]]:_(s32) = COPY %rhs_wide(s32)
-    ; CHECK: [[AND1:%[0-9]+]]:_(s32) = G_AND [[COPY1]], [[C]]
-=======
     ; CHECK: [[AND:%[0-9]+]]:_(s32) = G_AND %lhs_wide, [[C]]
     ; CHECK: [[AND1:%[0-9]+]]:_(s32) = G_AND %rhs_wide, [[C]]
->>>>>>> ac168fe6
     ; CHECK: [[UMULH:%[0-9]+]]:_(s32) = G_UMULH [[AND]], [[AND1]]
     ; CHECK: [[C1:%[0-9]+]]:_(s32) = G_CONSTANT i32 0
     ; CHECK: [[MUL:%[0-9]+]]:_(s32) = G_MUL [[AND]], [[AND1]]
     ; CHECK: [[ICMP:%[0-9]+]]:_(s32) = G_ICMP intpred(ne), [[UMULH]](s32), [[C1]]
     ; CHECK: [[AND2:%[0-9]+]]:_(s32) = G_AND [[MUL]], [[C]]
     ; CHECK: [[ICMP1:%[0-9]+]]:_(s32) = G_ICMP intpred(ne), [[MUL]](s32), [[AND2]]
-<<<<<<< HEAD
-    ; CHECK: [[COPY2:%[0-9]+]]:_(s32) = COPY [[ICMP]](s32)
-    ; CHECK: [[COPY3:%[0-9]+]]:_(s32) = COPY [[ICMP1]](s32)
-    ; CHECK: [[OR:%[0-9]+]]:_(s32) = G_OR [[COPY2]], [[COPY3]]
-    ; CHECK: %ext_mul:_(s32) = COPY [[MUL]](s32)
-    ; CHECK: $w0 = COPY %ext_mul(s32)
-    ; CHECK: %ext_overflow:_(s32) = COPY [[OR]](s32)
-    ; CHECK: $w0 = COPY %ext_overflow(s32)
-=======
     ; CHECK: [[OR:%[0-9]+]]:_(s32) = G_OR [[ICMP]], [[ICMP1]]
     ; CHECK: $w0 = COPY [[MUL]](s32)
     ; CHECK: $w0 = COPY [[OR]](s32)
->>>>>>> ac168fe6
     ; CHECK: RET_ReallyLR implicit $w0
     %lhs_wide:_(s32) = COPY $w0
     %rhs_wide:_(s32) = COPY $w1
