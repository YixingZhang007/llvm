# NOTE: Assertions have been autogenerated by utils/update_mir_test_checks.py
# RUN: llc -mtriple=aarch64-- -run-pass=instruction-select -verify-machineinstrs %s -o - | FileCheck %s

---
name:            cbz_s32
legalized:       true
regBankSelected: true

body:             |
  ; CHECK-LABEL: name: cbz_s32
  ; CHECK: bb.0:
  ; CHECK:   successors: %bb.0(0x40000000), %bb.1(0x40000000)
  ; CHECK:   [[COPY:%[0-9]+]]:gpr32 = COPY $w0
  ; CHECK:   CBZW [[COPY]], %bb.1
  ; CHECK:   B %bb.0
  ; CHECK: bb.1:
  bb.0:
    liveins: $w0
    successors: %bb.0, %bb.1

    %0:gpr(s32) = COPY $w0
    %1:gpr(s32) = G_CONSTANT i32 0
    %2:gpr(s32) = G_ICMP intpred(eq), %0, %1
    %3:gpr(s1) = G_TRUNC %2(s32)
    G_BRCOND %3(s1), %bb.1
    G_BR %bb.0

  bb.1:
...

---
name:            cbz_s64
legalized:       true
regBankSelected: true

body:             |
  ; CHECK-LABEL: name: cbz_s64
  ; CHECK: bb.0:
  ; CHECK:   successors: %bb.0(0x40000000), %bb.1(0x40000000)
  ; CHECK:   [[COPY:%[0-9]+]]:gpr64 = COPY $x0
  ; CHECK:   CBZX [[COPY]], %bb.1
  ; CHECK:   B %bb.0
  ; CHECK: bb.1:
  bb.0:
    liveins: $x0
    successors: %bb.0, %bb.1

    %0:gpr(s64) = COPY $x0
    %1:gpr(s64) = G_CONSTANT i64 0
    %2:gpr(s32) = G_ICMP intpred(eq), %0, %1
    %3:gpr(s1) = G_TRUNC %2(s32)
    G_BRCOND %3(s1), %bb.1
    G_BR %bb.0

  bb.1:
...

---
name:            cbnz_s32
legalized:       true
regBankSelected: true

body:             |
  ; CHECK-LABEL: name: cbnz_s32
  ; CHECK: bb.0:
  ; CHECK:   successors: %bb.0(0x40000000), %bb.1(0x40000000)
  ; CHECK:   [[COPY:%[0-9]+]]:gpr32 = COPY $w0
  ; CHECK:   CBNZW [[COPY]], %bb.1
  ; CHECK:   B %bb.0
  ; CHECK: bb.1:
  bb.0:
    liveins: $w0
    successors: %bb.0, %bb.1

    %0:gpr(s32) = COPY $w0
    %1:gpr(s32) = G_CONSTANT i32 0
    %2:gpr(s32) = G_ICMP intpred(ne), %0, %1
    %3:gpr(s1) = G_TRUNC %2(s32)
    G_BRCOND %3(s1), %bb.1
    G_BR %bb.0

  bb.1:
...

---
name:            cbnz_s64
legalized:       true
regBankSelected: true

body:             |
  ; CHECK-LABEL: name: cbnz_s64
  ; CHECK: bb.0:
  ; CHECK:   successors: %bb.0(0x40000000), %bb.1(0x40000000)
  ; CHECK:   [[COPY:%[0-9]+]]:gpr64 = COPY $x0
  ; CHECK:   CBNZX [[COPY]], %bb.1
  ; CHECK:   B %bb.0
  ; CHECK: bb.1:
  bb.0:
    liveins: $x0
    successors: %bb.0, %bb.1

    %0:gpr(s64) = COPY $x0
    %1:gpr(s64) = G_CONSTANT i64 0
    %2:gpr(s32) = G_ICMP intpred(ne), %0, %1
    %3:gpr(s1) = G_TRUNC %2(s32)
    G_BRCOND %3(s1), %bb.1
    G_BR %bb.0

  bb.1:
...
---
name:            test_rhs_inttoptr
alignment:       4
legalized:       true
regBankSelected: true
tracksRegLiveness: true
body:             |
  ; CHECK-LABEL: name: test_rhs_inttoptr
  ; CHECK: bb.0:
  ; CHECK:   successors: %bb.1(0x40000000), %bb.2(0x40000000)
  ; CHECK:   liveins: $x0
  ; CHECK:   [[COPY:%[0-9]+]]:gpr64common = COPY $x0
  ; CHECK:   CBZX [[COPY]], %bb.2
  ; CHECK: bb.1:
  ; CHECK:   successors: %bb.2(0x80000000)
  ; CHECK:   STRXui $xzr, [[COPY]], 0 :: (store 8)
  ; CHECK: bb.2:
  ; CHECK:   RET_ReallyLR
  bb.1:
    successors: %bb.2, %bb.3
    liveins: $x0

    %0:gpr(p0) = COPY $x0
    %2:gpr(s64) = G_CONSTANT i64 0
    %1:gpr(p0) = G_INTTOPTR %2(s64)
    %4:gpr(s32) = G_ICMP intpred(eq), %0(p0), %1
    %3:gpr(s1) = G_TRUNC %4(s32)
    G_BRCOND %3(s1), %bb.3

  bb.2:
    %5:gpr(s64) = G_CONSTANT i64 0
    G_STORE %5(s64), %0(p0) :: (store 8)

  bb.3:
    RET_ReallyLR

...
---
name:            test_rhs_unknown
alignment:       4
legalized:       true
regBankSelected: true
tracksRegLiveness: true
body:             |
  ; CHECK-LABEL: name: test_rhs_unknown
  ; CHECK: bb.0:
  ; CHECK:   successors: %bb.1(0x40000000), %bb.2(0x40000000)
  ; CHECK:   liveins: $x0
  ; CHECK:   [[COPY:%[0-9]+]]:gpr64sp = COPY $x0
  ; CHECK:   [[LDRXui:%[0-9]+]]:gpr64common = LDRXui [[COPY]], 0 :: (load 8)
  ; CHECK:   [[SUBSXri:%[0-9]+]]:gpr64 = SUBSXri [[LDRXui]], 42, 0, implicit-def $nzcv
  ; CHECK:   Bcc 0, %bb.2, implicit $nzcv
  ; CHECK: bb.1:
  ; CHECK:   successors: %bb.2(0x80000000)
  ; CHECK:   STRXui $xzr, [[COPY]], 0 :: (store 8)
  ; CHECK: bb.2:
  ; CHECK:   RET_ReallyLR
  bb.1:
    successors: %bb.2, %bb.3
    liveins: $x0

    %0:gpr(p0) = COPY $x0
    %2:gpr(s64) = G_CONSTANT i64 42
    %4:gpr(s64) = G_CONSTANT i64 0
    %1:gpr(s64) = G_LOAD %0(p0) :: (load 8)
    %5:gpr(s32) = G_ICMP intpred(eq), %1(s64), %2
    %3:gpr(s1) = G_TRUNC %5(s32)
    G_BRCOND %3(s1), %bb.3

  bb.2:
    %6:gpr(s64) = G_CONSTANT i64 0
    G_STORE %6(s64), %0(p0) :: (store 8)

  bb.3:
    RET_ReallyLR

<<<<<<< HEAD
...
---
name:            update_pred_minus_one
legalized:       true
regBankSelected: true

body:             |
  ; CHECK-LABEL: name: update_pred_minus_one
  ; CHECK: bb.0:
  ; CHECK:   successors: %bb.0(0x40000000), %bb.1(0x40000000)
  ; CHECK:   [[COPY:%[0-9]+]]:gpr32sp = COPY $w0
  ; CHECK:   [[SUBSWri:%[0-9]+]]:gpr32 = SUBSWri [[COPY]], 0, 0, implicit-def $nzcv
  ; CHECK:   Bcc 11, %bb.1, implicit $nzcv
  ; CHECK:   B %bb.0
  ; CHECK: bb.1:
  ; The G_ICMP here will be optimized into a slt against 0.
  ; The branch should inherit this change, so we should have Bcc 11 rather than
  ; Bcc 13.

  bb.0:
    liveins: $w0
    successors: %bb.0, %bb.1

    %0:gpr(s32) = COPY $w0
    %1:gpr(s32) = G_CONSTANT i32 -1
    %2:gpr(s32) = G_ICMP intpred(sle), %0, %1
    %3:gpr(s1) = G_TRUNC %2(s32)
    G_BRCOND %3(s1), %bb.1
    G_BR %bb.0

  bb.1:
...
=======
>>>>>>> a4eefe45
<|MERGE_RESOLUTION|>--- conflicted
+++ resolved
@@ -184,38 +184,3 @@
   bb.3:
     RET_ReallyLR
 
-<<<<<<< HEAD
-...
----
-name:            update_pred_minus_one
-legalized:       true
-regBankSelected: true
-
-body:             |
-  ; CHECK-LABEL: name: update_pred_minus_one
-  ; CHECK: bb.0:
-  ; CHECK:   successors: %bb.0(0x40000000), %bb.1(0x40000000)
-  ; CHECK:   [[COPY:%[0-9]+]]:gpr32sp = COPY $w0
-  ; CHECK:   [[SUBSWri:%[0-9]+]]:gpr32 = SUBSWri [[COPY]], 0, 0, implicit-def $nzcv
-  ; CHECK:   Bcc 11, %bb.1, implicit $nzcv
-  ; CHECK:   B %bb.0
-  ; CHECK: bb.1:
-  ; The G_ICMP here will be optimized into a slt against 0.
-  ; The branch should inherit this change, so we should have Bcc 11 rather than
-  ; Bcc 13.
-
-  bb.0:
-    liveins: $w0
-    successors: %bb.0, %bb.1
-
-    %0:gpr(s32) = COPY $w0
-    %1:gpr(s32) = G_CONSTANT i32 -1
-    %2:gpr(s32) = G_ICMP intpred(sle), %0, %1
-    %3:gpr(s1) = G_TRUNC %2(s32)
-    G_BRCOND %3(s1), %bb.1
-    G_BR %bb.0
-
-  bb.1:
-...
-=======
->>>>>>> a4eefe45
