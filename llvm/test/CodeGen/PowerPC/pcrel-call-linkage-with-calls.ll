--- conflicted
+++ resolved
@@ -390,25 +390,10 @@
 define dso_local signext i32 @IndirectCallOnly(i32 signext %a, i32 (i32)* nocapture %call_param) local_unnamed_addr {
 ; CHECK-ALL-LABEL: IndirectCallOnly:
 ; CHECK-S:       # %bb.0: # %entry
-<<<<<<< HEAD
-; CHECK-S-NEXT:    mflr r0
-; CHECK-S-NEXT:    std r0, 16(r1)
-; CHECK-S-NEXT:    stdu r1, -32(r1)
-; CHECK-S-NEXT:    .cfi_def_cfa_offset 32
-; CHECK-S-NEXT:    .cfi_offset lr, 16
-; CHECK-S-NEXT:    mtctr r4
-; CHECK-S-NEXT:    mr r12, r4
-; CHECK-S-NEXT:    bctrl
-; CHECK-S-NEXT:    addi r1, r1, 32
-; CHECK-S-NEXT:    ld r0, 16(r1)
-; CHECK-S-NEXT:    mtlr r0
-; CHECK-S-NEXT:    blr
-=======
 ; CHECK-S-NEXT:    mtctr r4
 ; CHECK-S-NEXT:    mr r12, r4
 ; CHECK-S-NEXT:    bctr
 ; CHECK-S-NEXT:    #TC_RETURNr8 ctr
->>>>>>> 918d599f
 entry:
   %call = tail call signext i32 %call_param(i32 signext %a)
   ret i32 %call
