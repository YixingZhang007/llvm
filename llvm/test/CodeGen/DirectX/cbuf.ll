--- conflicted
+++ resolved
@@ -1,9 +1,5 @@
 ; RUN: opt -S -dxil-translate-metadata < %s | FileCheck %s --check-prefix=DXILMD
-<<<<<<< HEAD
-; RUN: opt -S --passes="print-dxil-resource-md" < %s 2>&1 | FileCheck %s --check-prefix=PRINT
-=======
 ; RUN: opt -S --passes="dxil-pretty-printer" < %s 2>&1 | FileCheck %s --check-prefix=PRINT
->>>>>>> 1d22c955
 
 target datalayout = "e-m:e-p:32:32-i1:32-i8:8-i16:16-i32:32-i64:64-f16:16-f32:32-f64:64-n8:16:32:64"
 target triple = "dxil-unknown-shadermodel6.7-library"
