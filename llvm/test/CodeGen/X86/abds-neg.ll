; NOTE: Assertions have been autogenerated by utils/update_llc_test_checks.py
; RUN: llc < %s -mtriple=i686 -mattr=cmov | FileCheck %s --check-prefixes=X86
; RUN: llc < %s -mtriple=x86_64-linux | FileCheck %s --check-prefixes=X64

;
; trunc(nabs(sub(sext(a),sext(b)))) -> nabds(a,b)
;

define i8 @abd_ext_i8(i8 %a, i8 %b) nounwind {
; X86-LABEL: abd_ext_i8:
; X86:       # %bb.0:
; X86-NEXT:    movsbl {{[0-9]+}}(%esp), %eax
; X86-NEXT:    movsbl {{[0-9]+}}(%esp), %ecx
; X86-NEXT:    movl %ecx, %edx
; X86-NEXT:    subl %eax, %edx
; X86-NEXT:    subl %ecx, %eax
; X86-NEXT:    cmovll %edx, %eax
; X86-NEXT:    negb %al
; X86-NEXT:    # kill: def $al killed $al killed $eax
; X86-NEXT:    retl
;
; X64-LABEL: abd_ext_i8:
; X64:       # %bb.0:
; X64-NEXT:    movsbl %sil, %eax
; X64-NEXT:    movsbl %dil, %ecx
; X64-NEXT:    movl %ecx, %edx
; X64-NEXT:    subl %eax, %edx
; X64-NEXT:    subl %ecx, %eax
; X64-NEXT:    cmovll %edx, %eax
; X64-NEXT:    negb %al
; X64-NEXT:    # kill: def $al killed $al killed $eax
; X64-NEXT:    retq
  %aext = sext i8 %a to i64
  %bext = sext i8 %b to i64
  %sub = sub i64 %aext, %bext
  %abs = call i64 @llvm.abs.i64(i64 %sub, i1 false)
  %nabs = sub i64 0, %abs
  %trunc = trunc i64 %nabs to i8
  ret i8 %trunc
}

define i8 @abd_ext_i8_i16(i8 %a, i16 %b) nounwind {
; X86-LABEL: abd_ext_i8_i16:
; X86:       # %bb.0:
; X86-NEXT:    movswl {{[0-9]+}}(%esp), %eax
; X86-NEXT:    movsbl {{[0-9]+}}(%esp), %ecx
; X86-NEXT:    movl %ecx, %edx
; X86-NEXT:    subl %eax, %edx
; X86-NEXT:    subl %ecx, %eax
; X86-NEXT:    cmovll %edx, %eax
; X86-NEXT:    negb %al
; X86-NEXT:    # kill: def $al killed $al killed $eax
; X86-NEXT:    retl
;
; X64-LABEL: abd_ext_i8_i16:
; X64:       # %bb.0:
; X64-NEXT:    movsbl %dil, %ecx
; X64-NEXT:    subl %esi, %edi
; X64-NEXT:    movswl %si, %eax
; X64-NEXT:    subl %ecx, %eax
; X64-NEXT:    cmovll %edi, %eax
; X64-NEXT:    negb %al
; X64-NEXT:    # kill: def $al killed $al killed $eax
; X64-NEXT:    retq
  %aext = sext i8 %a to i64
  %bext = sext i16 %b to i64
  %sub = sub i64 %aext, %bext
  %abs = call i64 @llvm.abs.i64(i64 %sub, i1 false)
  %nabs = sub i64 0, %abs
  %trunc = trunc i64 %nabs to i8
  ret i8 %trunc
}

define i8 @abd_ext_i8_undef(i8 %a, i8 %b) nounwind {
; X86-LABEL: abd_ext_i8_undef:
; X86:       # %bb.0:
; X86-NEXT:    movsbl {{[0-9]+}}(%esp), %eax
; X86-NEXT:    movsbl {{[0-9]+}}(%esp), %ecx
; X86-NEXT:    movl %ecx, %edx
; X86-NEXT:    subl %eax, %edx
; X86-NEXT:    subl %ecx, %eax
; X86-NEXT:    cmovll %edx, %eax
; X86-NEXT:    negb %al
; X86-NEXT:    # kill: def $al killed $al killed $eax
; X86-NEXT:    retl
;
; X64-LABEL: abd_ext_i8_undef:
; X64:       # %bb.0:
; X64-NEXT:    movsbl %sil, %eax
; X64-NEXT:    movsbl %dil, %ecx
; X64-NEXT:    movl %ecx, %edx
; X64-NEXT:    subl %eax, %edx
; X64-NEXT:    subl %ecx, %eax
; X64-NEXT:    cmovll %edx, %eax
; X64-NEXT:    negb %al
; X64-NEXT:    # kill: def $al killed $al killed $eax
; X64-NEXT:    retq
  %aext = sext i8 %a to i64
  %bext = sext i8 %b to i64
  %sub = sub i64 %aext, %bext
  %abs = call i64 @llvm.abs.i64(i64 %sub, i1 true)
  %nabs = sub i64 0, %abs
  %trunc = trunc i64 %nabs to i8
  ret i8 %trunc
}

define i16 @abd_ext_i16(i16 %a, i16 %b) nounwind {
; X86-LABEL: abd_ext_i16:
; X86:       # %bb.0:
; X86-NEXT:    movswl {{[0-9]+}}(%esp), %eax
; X86-NEXT:    movswl {{[0-9]+}}(%esp), %ecx
; X86-NEXT:    movl %ecx, %edx
; X86-NEXT:    subl %eax, %edx
; X86-NEXT:    subl %ecx, %eax
; X86-NEXT:    cmovgel %edx, %eax
; X86-NEXT:    # kill: def $ax killed $ax killed $eax
; X86-NEXT:    retl
;
; X64-LABEL: abd_ext_i16:
; X64:       # %bb.0:
; X64-NEXT:    movswl %di, %ecx
; X64-NEXT:    subl %esi, %edi
; X64-NEXT:    movswl %si, %eax
; X64-NEXT:    subl %ecx, %eax
; X64-NEXT:    cmovll %edi, %eax
; X64-NEXT:    negl %eax
; X64-NEXT:    # kill: def $ax killed $ax killed $eax
; X64-NEXT:    retq
  %aext = sext i16 %a to i64
  %bext = sext i16 %b to i64
  %sub = sub i64 %aext, %bext
  %abs = call i64 @llvm.abs.i64(i64 %sub, i1 false)
  %nabs = sub i64 0, %abs
  %trunc = trunc i64 %nabs to i16
  ret i16 %trunc
}

define i16 @abd_ext_i16_i32(i16 %a, i32 %b) nounwind {
; X86-LABEL: abd_ext_i16_i32:
; X86:       # %bb.0:
; X86-NEXT:    movl {{[0-9]+}}(%esp), %eax
; X86-NEXT:    movswl {{[0-9]+}}(%esp), %ecx
; X86-NEXT:    movl %ecx, %edx
; X86-NEXT:    subl %eax, %edx
; X86-NEXT:    subl %ecx, %eax
<<<<<<< HEAD
; X86-NEXT:    cmovll %edx, %eax
; X86-NEXT:    negl %eax
=======
; X86-NEXT:    cmovgel %edx, %eax
>>>>>>> 4b409fa5
; X86-NEXT:    # kill: def $ax killed $ax killed $eax
; X86-NEXT:    retl
;
; X64-LABEL: abd_ext_i16_i32:
; X64:       # %bb.0:
; X64-NEXT:    movswl %di, %ecx
; X64-NEXT:    movl %edi, %eax
; X64-NEXT:    subl %esi, %eax
; X64-NEXT:    subl %ecx, %esi
; X64-NEXT:    cmovgel %esi, %eax
; X64-NEXT:    negl %eax
; X64-NEXT:    # kill: def $ax killed $ax killed $eax
; X64-NEXT:    retq
  %aext = sext i16 %a to i64
  %bext = sext i32 %b to i64
  %sub = sub i64 %aext, %bext
  %abs = call i64 @llvm.abs.i64(i64 %sub, i1 false)
  %nabs = sub i64 0, %abs
  %trunc = trunc i64 %nabs to i16
  ret i16 %trunc
}

define i16 @abd_ext_i16_undef(i16 %a, i16 %b) nounwind {
; X86-LABEL: abd_ext_i16_undef:
; X86:       # %bb.0:
; X86-NEXT:    movswl {{[0-9]+}}(%esp), %eax
; X86-NEXT:    movswl {{[0-9]+}}(%esp), %ecx
; X86-NEXT:    movl %ecx, %edx
; X86-NEXT:    subl %eax, %edx
; X86-NEXT:    subl %ecx, %eax
; X86-NEXT:    cmovgel %edx, %eax
; X86-NEXT:    # kill: def $ax killed $ax killed $eax
; X86-NEXT:    retl
;
; X64-LABEL: abd_ext_i16_undef:
; X64:       # %bb.0:
; X64-NEXT:    movswl %di, %ecx
; X64-NEXT:    subl %esi, %edi
; X64-NEXT:    movswl %si, %eax
; X64-NEXT:    subl %ecx, %eax
; X64-NEXT:    cmovll %edi, %eax
; X64-NEXT:    negl %eax
; X64-NEXT:    # kill: def $ax killed $ax killed $eax
; X64-NEXT:    retq
  %aext = sext i16 %a to i64
  %bext = sext i16 %b to i64
  %sub = sub i64 %aext, %bext
  %abs = call i64 @llvm.abs.i64(i64 %sub, i1 true)
  %nabs = sub i64 0, %abs
  %trunc = trunc i64 %nabs to i16
  ret i16 %trunc
}

define i32 @abd_ext_i32(i32 %a, i32 %b) nounwind {
; X86-LABEL: abd_ext_i32:
; X86:       # %bb.0:
; X86-NEXT:    movl {{[0-9]+}}(%esp), %eax
; X86-NEXT:    movl {{[0-9]+}}(%esp), %ecx
; X86-NEXT:    movl %ecx, %edx
; X86-NEXT:    subl %eax, %edx
; X86-NEXT:    subl %ecx, %eax
<<<<<<< HEAD
; X86-NEXT:    cmovll %edx, %eax
; X86-NEXT:    negl %eax
=======
; X86-NEXT:    cmovgel %edx, %eax
>>>>>>> 4b409fa5
; X86-NEXT:    retl
;
; X64-LABEL: abd_ext_i32:
; X64:       # %bb.0:
; X64-NEXT:    movl %edi, %eax
; X64-NEXT:    subl %esi, %eax
; X64-NEXT:    subl %edi, %esi
<<<<<<< HEAD
; X64-NEXT:    cmovgel %esi, %eax
; X64-NEXT:    negl %eax
=======
; X64-NEXT:    cmovll %esi, %eax
>>>>>>> 4b409fa5
; X64-NEXT:    retq
  %aext = sext i32 %a to i64
  %bext = sext i32 %b to i64
  %sub = sub i64 %aext, %bext
  %abs = call i64 @llvm.abs.i64(i64 %sub, i1 false)
  %nabs = sub i64 0, %abs
  %trunc = trunc i64 %nabs to i32
  ret i32 %trunc
}

define i32 @abd_ext_i32_i16(i32 %a, i16 %b) nounwind {
; X86-LABEL: abd_ext_i32_i16:
; X86:       # %bb.0:
; X86-NEXT:    movswl {{[0-9]+}}(%esp), %eax
; X86-NEXT:    movl {{[0-9]+}}(%esp), %ecx
; X86-NEXT:    movl %ecx, %edx
; X86-NEXT:    subl %eax, %edx
; X86-NEXT:    subl %ecx, %eax
<<<<<<< HEAD
; X86-NEXT:    cmovll %edx, %eax
; X86-NEXT:    negl %eax
=======
; X86-NEXT:    cmovgel %edx, %eax
>>>>>>> 4b409fa5
; X86-NEXT:    retl
;
; X64-LABEL: abd_ext_i32_i16:
; X64:       # %bb.0:
; X64-NEXT:    movswl %si, %eax
; X64-NEXT:    movl %edi, %ecx
; X64-NEXT:    subl %eax, %ecx
; X64-NEXT:    subl %edi, %eax
<<<<<<< HEAD
; X64-NEXT:    cmovll %ecx, %eax
; X64-NEXT:    negl %eax
=======
; X64-NEXT:    cmovgel %ecx, %eax
>>>>>>> 4b409fa5
; X64-NEXT:    retq
  %aext = sext i32 %a to i64
  %bext = sext i16 %b to i64
  %sub = sub i64 %aext, %bext
  %abs = call i64 @llvm.abs.i64(i64 %sub, i1 false)
  %nabs = sub i64 0, %abs
  %trunc = trunc i64 %nabs to i32
  ret i32 %trunc
}

define i32 @abd_ext_i32_undef(i32 %a, i32 %b) nounwind {
; X86-LABEL: abd_ext_i32_undef:
; X86:       # %bb.0:
; X86-NEXT:    movl {{[0-9]+}}(%esp), %eax
; X86-NEXT:    movl {{[0-9]+}}(%esp), %ecx
; X86-NEXT:    movl %ecx, %edx
; X86-NEXT:    subl %eax, %edx
; X86-NEXT:    subl %ecx, %eax
<<<<<<< HEAD
; X86-NEXT:    cmovll %edx, %eax
; X86-NEXT:    negl %eax
=======
; X86-NEXT:    cmovgel %edx, %eax
>>>>>>> 4b409fa5
; X86-NEXT:    retl
;
; X64-LABEL: abd_ext_i32_undef:
; X64:       # %bb.0:
; X64-NEXT:    movl %edi, %eax
; X64-NEXT:    subl %esi, %eax
; X64-NEXT:    subl %edi, %esi
<<<<<<< HEAD
; X64-NEXT:    cmovgel %esi, %eax
; X64-NEXT:    negl %eax
=======
; X64-NEXT:    cmovll %esi, %eax
>>>>>>> 4b409fa5
; X64-NEXT:    retq
  %aext = sext i32 %a to i64
  %bext = sext i32 %b to i64
  %sub = sub i64 %aext, %bext
  %abs = call i64 @llvm.abs.i64(i64 %sub, i1 true)
  %nabs = sub i64 0, %abs
  %trunc = trunc i64 %nabs to i32
  ret i32 %trunc
}

define i64 @abd_ext_i64(i64 %a, i64 %b) nounwind {
; X86-LABEL: abd_ext_i64:
; X86:       # %bb.0:
; X86-NEXT:    pushl %ebx
; X86-NEXT:    pushl %edi
; X86-NEXT:    pushl %esi
; X86-NEXT:    movl {{[0-9]+}}(%esp), %eax
; X86-NEXT:    movl {{[0-9]+}}(%esp), %ecx
; X86-NEXT:    movl {{[0-9]+}}(%esp), %edx
; X86-NEXT:    movl {{[0-9]+}}(%esp), %esi
; X86-NEXT:    movl %edx, %edi
; X86-NEXT:    subl %eax, %edi
; X86-NEXT:    movl %esi, %ebx
; X86-NEXT:    sbbl %ecx, %ebx
; X86-NEXT:    subl %edx, %eax
; X86-NEXT:    sbbl %esi, %ecx
; X86-NEXT:    cmovll %ebx, %ecx
; X86-NEXT:    cmovll %edi, %eax
; X86-NEXT:    xorl %edx, %edx
; X86-NEXT:    negl %eax
; X86-NEXT:    sbbl %ecx, %edx
; X86-NEXT:    popl %esi
; X86-NEXT:    popl %edi
; X86-NEXT:    popl %ebx
; X86-NEXT:    retl
;
; X64-LABEL: abd_ext_i64:
; X64:       # %bb.0:
; X64-NEXT:    movq %rdi, %rax
; X64-NEXT:    subq %rsi, %rax
; X64-NEXT:    subq %rdi, %rsi
<<<<<<< HEAD
; X64-NEXT:    cmovgeq %rsi, %rax
; X64-NEXT:    negq %rax
=======
; X64-NEXT:    cmovlq %rsi, %rax
>>>>>>> 4b409fa5
; X64-NEXT:    retq
  %aext = sext i64 %a to i128
  %bext = sext i64 %b to i128
  %sub = sub i128 %aext, %bext
  %abs = call i128 @llvm.abs.i128(i128 %sub, i1 false)
  %nabs = sub i128 0, %abs
  %trunc = trunc i128 %nabs to i64
  ret i64 %trunc
}

define i64 @abd_ext_i64_undef(i64 %a, i64 %b) nounwind {
; X86-LABEL: abd_ext_i64_undef:
; X86:       # %bb.0:
; X86-NEXT:    pushl %ebx
; X86-NEXT:    pushl %edi
; X86-NEXT:    pushl %esi
; X86-NEXT:    movl {{[0-9]+}}(%esp), %eax
; X86-NEXT:    movl {{[0-9]+}}(%esp), %ecx
; X86-NEXT:    movl {{[0-9]+}}(%esp), %edx
; X86-NEXT:    movl {{[0-9]+}}(%esp), %esi
; X86-NEXT:    movl %edx, %edi
; X86-NEXT:    subl %eax, %edi
; X86-NEXT:    movl %esi, %ebx
; X86-NEXT:    sbbl %ecx, %ebx
; X86-NEXT:    subl %edx, %eax
; X86-NEXT:    sbbl %esi, %ecx
; X86-NEXT:    cmovll %ebx, %ecx
; X86-NEXT:    cmovll %edi, %eax
; X86-NEXT:    xorl %edx, %edx
; X86-NEXT:    negl %eax
; X86-NEXT:    sbbl %ecx, %edx
; X86-NEXT:    popl %esi
; X86-NEXT:    popl %edi
; X86-NEXT:    popl %ebx
; X86-NEXT:    retl
;
; X64-LABEL: abd_ext_i64_undef:
; X64:       # %bb.0:
; X64-NEXT:    movq %rdi, %rax
; X64-NEXT:    subq %rsi, %rax
; X64-NEXT:    subq %rdi, %rsi
<<<<<<< HEAD
; X64-NEXT:    cmovgeq %rsi, %rax
; X64-NEXT:    negq %rax
=======
; X64-NEXT:    cmovlq %rsi, %rax
>>>>>>> 4b409fa5
; X64-NEXT:    retq
  %aext = sext i64 %a to i128
  %bext = sext i64 %b to i128
  %sub = sub i128 %aext, %bext
  %abs = call i128 @llvm.abs.i128(i128 %sub, i1 true)
  %nabs = sub i128 0, %abs
  %trunc = trunc i128 %nabs to i64
  ret i64 %trunc
}

define i128 @abd_ext_i128(i128 %a, i128 %b) nounwind {
; X86-LABEL: abd_ext_i128:
; X86:       # %bb.0:
; X86-NEXT:    pushl %ebp
; X86-NEXT:    pushl %ebx
; X86-NEXT:    pushl %edi
; X86-NEXT:    pushl %esi
; X86-NEXT:    pushl %eax
; X86-NEXT:    movl {{[0-9]+}}(%esp), %edi
; X86-NEXT:    movl {{[0-9]+}}(%esp), %ecx
; X86-NEXT:    movl {{[0-9]+}}(%esp), %edx
; X86-NEXT:    movl {{[0-9]+}}(%esp), %eax
; X86-NEXT:    movl {{[0-9]+}}(%esp), %ebp
; X86-NEXT:    subl %ecx, %eax
; X86-NEXT:    movl %eax, (%esp) # 4-byte Spill
; X86-NEXT:    sbbl %edx, %ebp
; X86-NEXT:    movl {{[0-9]+}}(%esp), %ebx
; X86-NEXT:    sbbl %edi, %ebx
; X86-NEXT:    movl {{[0-9]+}}(%esp), %esi
; X86-NEXT:    movl {{[0-9]+}}(%esp), %eax
; X86-NEXT:    sbbl %esi, %eax
; X86-NEXT:    subl {{[0-9]+}}(%esp), %ecx
; X86-NEXT:    sbbl {{[0-9]+}}(%esp), %edx
; X86-NEXT:    sbbl {{[0-9]+}}(%esp), %edi
; X86-NEXT:    sbbl {{[0-9]+}}(%esp), %esi
; X86-NEXT:    cmovll %eax, %esi
; X86-NEXT:    cmovll %ebx, %edi
; X86-NEXT:    cmovll %ebp, %edx
; X86-NEXT:    cmovll (%esp), %ecx # 4-byte Folded Reload
; X86-NEXT:    xorl %ebx, %ebx
; X86-NEXT:    negl %ecx
; X86-NEXT:    movl $0, %ebp
; X86-NEXT:    sbbl %edx, %ebp
; X86-NEXT:    movl $0, %edx
; X86-NEXT:    sbbl %edi, %edx
; X86-NEXT:    sbbl %esi, %ebx
; X86-NEXT:    movl {{[0-9]+}}(%esp), %eax
; X86-NEXT:    movl %ecx, (%eax)
; X86-NEXT:    movl %ebp, 4(%eax)
; X86-NEXT:    movl %edx, 8(%eax)
; X86-NEXT:    movl %ebx, 12(%eax)
; X86-NEXT:    addl $4, %esp
; X86-NEXT:    popl %esi
; X86-NEXT:    popl %edi
; X86-NEXT:    popl %ebx
; X86-NEXT:    popl %ebp
; X86-NEXT:    retl $4
;
; X64-LABEL: abd_ext_i128:
; X64:       # %bb.0:
; X64-NEXT:    movq %rdi, %rax
; X64-NEXT:    subq %rdx, %rax
; X64-NEXT:    movq %rsi, %r8
; X64-NEXT:    sbbq %rcx, %r8
; X64-NEXT:    subq %rdi, %rdx
; X64-NEXT:    sbbq %rsi, %rcx
; X64-NEXT:    cmovlq %r8, %rcx
; X64-NEXT:    cmovgeq %rdx, %rax
; X64-NEXT:    xorl %edx, %edx
; X64-NEXT:    negq %rax
; X64-NEXT:    sbbq %rcx, %rdx
; X64-NEXT:    retq
  %aext = sext i128 %a to i256
  %bext = sext i128 %b to i256
  %sub = sub i256 %aext, %bext
  %abs = call i256 @llvm.abs.i256(i256 %sub, i1 false)
  %nabs = sub i256 0, %abs
  %trunc = trunc i256 %nabs to i128
  ret i128 %trunc
}

define i128 @abd_ext_i128_undef(i128 %a, i128 %b) nounwind {
; X86-LABEL: abd_ext_i128_undef:
; X86:       # %bb.0:
; X86-NEXT:    pushl %ebp
; X86-NEXT:    pushl %ebx
; X86-NEXT:    pushl %edi
; X86-NEXT:    pushl %esi
; X86-NEXT:    pushl %eax
; X86-NEXT:    movl {{[0-9]+}}(%esp), %edi
; X86-NEXT:    movl {{[0-9]+}}(%esp), %ecx
; X86-NEXT:    movl {{[0-9]+}}(%esp), %edx
; X86-NEXT:    movl {{[0-9]+}}(%esp), %eax
; X86-NEXT:    movl {{[0-9]+}}(%esp), %ebp
; X86-NEXT:    subl %ecx, %eax
; X86-NEXT:    movl %eax, (%esp) # 4-byte Spill
; X86-NEXT:    sbbl %edx, %ebp
; X86-NEXT:    movl {{[0-9]+}}(%esp), %ebx
; X86-NEXT:    sbbl %edi, %ebx
; X86-NEXT:    movl {{[0-9]+}}(%esp), %esi
; X86-NEXT:    movl {{[0-9]+}}(%esp), %eax
; X86-NEXT:    sbbl %esi, %eax
; X86-NEXT:    subl {{[0-9]+}}(%esp), %ecx
; X86-NEXT:    sbbl {{[0-9]+}}(%esp), %edx
; X86-NEXT:    sbbl {{[0-9]+}}(%esp), %edi
; X86-NEXT:    sbbl {{[0-9]+}}(%esp), %esi
; X86-NEXT:    cmovll %eax, %esi
; X86-NEXT:    cmovll %ebx, %edi
; X86-NEXT:    cmovll %ebp, %edx
; X86-NEXT:    cmovll (%esp), %ecx # 4-byte Folded Reload
; X86-NEXT:    xorl %ebx, %ebx
; X86-NEXT:    negl %ecx
; X86-NEXT:    movl $0, %ebp
; X86-NEXT:    sbbl %edx, %ebp
; X86-NEXT:    movl $0, %edx
; X86-NEXT:    sbbl %edi, %edx
; X86-NEXT:    sbbl %esi, %ebx
; X86-NEXT:    movl {{[0-9]+}}(%esp), %eax
; X86-NEXT:    movl %ecx, (%eax)
; X86-NEXT:    movl %ebp, 4(%eax)
; X86-NEXT:    movl %edx, 8(%eax)
; X86-NEXT:    movl %ebx, 12(%eax)
; X86-NEXT:    addl $4, %esp
; X86-NEXT:    popl %esi
; X86-NEXT:    popl %edi
; X86-NEXT:    popl %ebx
; X86-NEXT:    popl %ebp
; X86-NEXT:    retl $4
;
; X64-LABEL: abd_ext_i128_undef:
; X64:       # %bb.0:
; X64-NEXT:    movq %rdi, %rax
; X64-NEXT:    subq %rdx, %rax
; X64-NEXT:    movq %rsi, %r8
; X64-NEXT:    sbbq %rcx, %r8
; X64-NEXT:    subq %rdi, %rdx
; X64-NEXT:    sbbq %rsi, %rcx
; X64-NEXT:    cmovlq %r8, %rcx
; X64-NEXT:    cmovgeq %rdx, %rax
; X64-NEXT:    xorl %edx, %edx
; X64-NEXT:    negq %rax
; X64-NEXT:    sbbq %rcx, %rdx
; X64-NEXT:    retq
  %aext = sext i128 %a to i256
  %bext = sext i128 %b to i256
  %sub = sub i256 %aext, %bext
  %abs = call i256 @llvm.abs.i256(i256 %sub, i1 true)
  %nabs = sub i256 0, %abs
  %trunc = trunc i256 %nabs to i128
  ret i128 %trunc
}

;
; sub(smin(a,b),smax(a,b)) -> nabds(a,b)
;

define i8 @abd_minmax_i8(i8 %a, i8 %b) nounwind {
; X86-LABEL: abd_minmax_i8:
; X86:       # %bb.0:
; X86-NEXT:    movsbl {{[0-9]+}}(%esp), %eax
; X86-NEXT:    movsbl {{[0-9]+}}(%esp), %ecx
; X86-NEXT:    movl %ecx, %edx
; X86-NEXT:    subl %eax, %edx
; X86-NEXT:    subl %ecx, %eax
; X86-NEXT:    cmovll %edx, %eax
; X86-NEXT:    negb %al
; X86-NEXT:    # kill: def $al killed $al killed $eax
; X86-NEXT:    retl
;
; X64-LABEL: abd_minmax_i8:
; X64:       # %bb.0:
; X64-NEXT:    movsbl %sil, %eax
; X64-NEXT:    movsbl %dil, %ecx
; X64-NEXT:    movl %ecx, %edx
; X64-NEXT:    subl %eax, %edx
; X64-NEXT:    subl %ecx, %eax
; X64-NEXT:    cmovll %edx, %eax
; X64-NEXT:    negb %al
; X64-NEXT:    # kill: def $al killed $al killed $eax
; X64-NEXT:    retq
  %min = call i8 @llvm.smin.i8(i8 %a, i8 %b)
  %max = call i8 @llvm.smax.i8(i8 %a, i8 %b)
  %sub = sub i8 %min, %max
  ret i8 %sub
}

define i16 @abd_minmax_i16(i16 %a, i16 %b) nounwind {
; X86-LABEL: abd_minmax_i16:
; X86:       # %bb.0:
; X86-NEXT:    movswl {{[0-9]+}}(%esp), %eax
; X86-NEXT:    movswl {{[0-9]+}}(%esp), %ecx
; X86-NEXT:    movl %ecx, %edx
; X86-NEXT:    subl %eax, %edx
; X86-NEXT:    subl %ecx, %eax
; X86-NEXT:    cmovgel %edx, %eax
; X86-NEXT:    # kill: def $ax killed $ax killed $eax
; X86-NEXT:    retl
;
; X64-LABEL: abd_minmax_i16:
; X64:       # %bb.0:
; X64-NEXT:    movswl %di, %ecx
; X64-NEXT:    subl %esi, %edi
; X64-NEXT:    movswl %si, %eax
; X64-NEXT:    subl %ecx, %eax
; X64-NEXT:    cmovll %edi, %eax
; X64-NEXT:    negl %eax
; X64-NEXT:    # kill: def $ax killed $ax killed $eax
; X64-NEXT:    retq
  %min = call i16 @llvm.smin.i16(i16 %a, i16 %b)
  %max = call i16 @llvm.smax.i16(i16 %a, i16 %b)
  %sub = sub i16 %min, %max
  ret i16 %sub
}

define i32 @abd_minmax_i32(i32 %a, i32 %b) nounwind {
; X86-LABEL: abd_minmax_i32:
; X86:       # %bb.0:
; X86-NEXT:    movl {{[0-9]+}}(%esp), %eax
; X86-NEXT:    movl {{[0-9]+}}(%esp), %ecx
; X86-NEXT:    movl %ecx, %edx
; X86-NEXT:    subl %eax, %edx
; X86-NEXT:    subl %ecx, %eax
; X86-NEXT:    cmovgel %edx, %eax
; X86-NEXT:    retl
;
; X64-LABEL: abd_minmax_i32:
; X64:       # %bb.0:
; X64-NEXT:    movl %edi, %eax
; X64-NEXT:    subl %esi, %eax
; X64-NEXT:    subl %edi, %esi
; X64-NEXT:    cmovll %esi, %eax
; X64-NEXT:    retq
  %min = call i32 @llvm.smin.i32(i32 %a, i32 %b)
  %max = call i32 @llvm.smax.i32(i32 %a, i32 %b)
  %sub = sub i32 %min, %max
  ret i32 %sub
}

define i64 @abd_minmax_i64(i64 %a, i64 %b) nounwind {
; X86-LABEL: abd_minmax_i64:
; X86:       # %bb.0:
; X86-NEXT:    pushl %ebp
; X86-NEXT:    pushl %ebx
; X86-NEXT:    pushl %edi
; X86-NEXT:    pushl %esi
; X86-NEXT:    movl {{[0-9]+}}(%esp), %esi
; X86-NEXT:    movl {{[0-9]+}}(%esp), %ecx
; X86-NEXT:    movl {{[0-9]+}}(%esp), %edi
; X86-NEXT:    movl {{[0-9]+}}(%esp), %ebx
; X86-NEXT:    cmpl %esi, %edi
; X86-NEXT:    movl %ebx, %eax
; X86-NEXT:    sbbl %ecx, %eax
; X86-NEXT:    movl %ecx, %edx
; X86-NEXT:    cmovll %ebx, %edx
; X86-NEXT:    movl %esi, %eax
; X86-NEXT:    cmovll %edi, %eax
; X86-NEXT:    cmpl %edi, %esi
; X86-NEXT:    movl %ecx, %ebp
; X86-NEXT:    sbbl %ebx, %ebp
; X86-NEXT:    cmovll %ebx, %ecx
; X86-NEXT:    cmovll %edi, %esi
; X86-NEXT:    subl %esi, %eax
; X86-NEXT:    sbbl %ecx, %edx
; X86-NEXT:    popl %esi
; X86-NEXT:    popl %edi
; X86-NEXT:    popl %ebx
; X86-NEXT:    popl %ebp
; X86-NEXT:    retl
;
; X64-LABEL: abd_minmax_i64:
; X64:       # %bb.0:
; X64-NEXT:    movq %rdi, %rax
; X64-NEXT:    subq %rsi, %rax
; X64-NEXT:    subq %rdi, %rsi
; X64-NEXT:    cmovlq %rsi, %rax
; X64-NEXT:    retq
  %min = call i64 @llvm.smin.i64(i64 %a, i64 %b)
  %max = call i64 @llvm.smax.i64(i64 %a, i64 %b)
  %sub = sub i64 %min, %max
  ret i64 %sub
}

define i128 @abd_minmax_i128(i128 %a, i128 %b) nounwind {
; X86-LABEL: abd_minmax_i128:
; X86:       # %bb.0:
; X86-NEXT:    pushl %ebp
; X86-NEXT:    pushl %ebx
; X86-NEXT:    pushl %edi
; X86-NEXT:    pushl %esi
; X86-NEXT:    pushl %eax
; X86-NEXT:    movl {{[0-9]+}}(%esp), %ebp
; X86-NEXT:    movl {{[0-9]+}}(%esp), %edx
; X86-NEXT:    movl {{[0-9]+}}(%esp), %eax
; X86-NEXT:    movl {{[0-9]+}}(%esp), %ebx
; X86-NEXT:    movl {{[0-9]+}}(%esp), %esi
; X86-NEXT:    movl {{[0-9]+}}(%esp), %ecx
; X86-NEXT:    cmpl %eax, %esi
; X86-NEXT:    sbbl %ebx, %ecx
; X86-NEXT:    movl %edx, %ecx
; X86-NEXT:    sbbl %ebp, %ecx
; X86-NEXT:    movl {{[0-9]+}}(%esp), %edi
; X86-NEXT:    movl {{[0-9]+}}(%esp), %edx
; X86-NEXT:    movl %edx, %ecx
; X86-NEXT:    sbbl %edi, %ecx
; X86-NEXT:    movl %edi, %ecx
; X86-NEXT:    cmovll %edx, %ecx
; X86-NEXT:    movl %ecx, (%esp) # 4-byte Spill
; X86-NEXT:    cmovll {{[0-9]+}}(%esp), %ebp
; X86-NEXT:    movl %ebx, %ecx
; X86-NEXT:    cmovll {{[0-9]+}}(%esp), %ecx
; X86-NEXT:    movl %eax, %edx
; X86-NEXT:    cmovll %esi, %edx
; X86-NEXT:    cmpl %esi, %eax
; X86-NEXT:    movl %ebx, %esi
; X86-NEXT:    sbbl {{[0-9]+}}(%esp), %esi
; X86-NEXT:    movl {{[0-9]+}}(%esp), %esi
; X86-NEXT:    sbbl {{[0-9]+}}(%esp), %esi
; X86-NEXT:    movl %edi, %esi
; X86-NEXT:    sbbl {{[0-9]+}}(%esp), %esi
; X86-NEXT:    cmovll {{[0-9]+}}(%esp), %edi
; X86-NEXT:    movl {{[0-9]+}}(%esp), %esi
; X86-NEXT:    cmovll {{[0-9]+}}(%esp), %esi
; X86-NEXT:    cmovll {{[0-9]+}}(%esp), %ebx
; X86-NEXT:    cmovll {{[0-9]+}}(%esp), %eax
; X86-NEXT:    subl %eax, %edx
; X86-NEXT:    sbbl %ebx, %ecx
; X86-NEXT:    sbbl %esi, %ebp
; X86-NEXT:    movl (%esp), %esi # 4-byte Reload
; X86-NEXT:    sbbl %edi, %esi
; X86-NEXT:    movl {{[0-9]+}}(%esp), %eax
; X86-NEXT:    movl %edx, (%eax)
; X86-NEXT:    movl %ecx, 4(%eax)
; X86-NEXT:    movl %ebp, 8(%eax)
; X86-NEXT:    movl %esi, 12(%eax)
; X86-NEXT:    addl $4, %esp
; X86-NEXT:    popl %esi
; X86-NEXT:    popl %edi
; X86-NEXT:    popl %ebx
; X86-NEXT:    popl %ebp
; X86-NEXT:    retl $4
;
; X64-LABEL: abd_minmax_i128:
; X64:       # %bb.0:
; X64-NEXT:    cmpq %rdx, %rdi
; X64-NEXT:    movq %rsi, %rax
; X64-NEXT:    sbbq %rcx, %rax
; X64-NEXT:    movq %rcx, %r8
; X64-NEXT:    cmovlq %rsi, %r8
; X64-NEXT:    movq %rdx, %rax
; X64-NEXT:    cmovlq %rdi, %rax
; X64-NEXT:    cmpq %rdi, %rdx
; X64-NEXT:    movq %rcx, %r9
; X64-NEXT:    sbbq %rsi, %r9
; X64-NEXT:    cmovlq %rsi, %rcx
; X64-NEXT:    cmovlq %rdi, %rdx
; X64-NEXT:    subq %rdx, %rax
; X64-NEXT:    sbbq %rcx, %r8
; X64-NEXT:    movq %r8, %rdx
; X64-NEXT:    retq
  %min = call i128 @llvm.smin.i128(i128 %a, i128 %b)
  %max = call i128 @llvm.smax.i128(i128 %a, i128 %b)
  %sub = sub i128 %min, %max
  ret i128 %sub
}

;
; select(icmp(a,b),sub(a,b),sub(b,a)) -> nabds(a,b)
;

define i8 @abd_cmp_i8(i8 %a, i8 %b) nounwind {
; X86-LABEL: abd_cmp_i8:
; X86:       # %bb.0:
; X86-NEXT:    movsbl {{[0-9]+}}(%esp), %eax
; X86-NEXT:    movsbl {{[0-9]+}}(%esp), %ecx
; X86-NEXT:    movl %ecx, %edx
; X86-NEXT:    subl %eax, %edx
; X86-NEXT:    subl %ecx, %eax
; X86-NEXT:    cmovll %edx, %eax
; X86-NEXT:    negb %al
; X86-NEXT:    # kill: def $al killed $al killed $eax
; X86-NEXT:    retl
;
; X64-LABEL: abd_cmp_i8:
; X64:       # %bb.0:
; X64-NEXT:    movsbl %sil, %eax
; X64-NEXT:    movsbl %dil, %ecx
; X64-NEXT:    movl %ecx, %edx
; X64-NEXT:    subl %eax, %edx
; X64-NEXT:    subl %ecx, %eax
; X64-NEXT:    cmovll %edx, %eax
; X64-NEXT:    negb %al
; X64-NEXT:    # kill: def $al killed $al killed $eax
; X64-NEXT:    retq
  %cmp = icmp sle i8 %a, %b
  %ab = sub i8 %a, %b
  %ba = sub i8 %b, %a
  %sel = select i1 %cmp, i8 %ab, i8 %ba
  ret i8 %sel
}

define i16 @abd_cmp_i16(i16 %a, i16 %b) nounwind {
; X86-LABEL: abd_cmp_i16:
; X86:       # %bb.0:
; X86-NEXT:    movswl {{[0-9]+}}(%esp), %eax
; X86-NEXT:    movswl {{[0-9]+}}(%esp), %ecx
; X86-NEXT:    movl %ecx, %edx
; X86-NEXT:    subl %eax, %edx
; X86-NEXT:    subl %ecx, %eax
; X86-NEXT:    cmovgel %edx, %eax
; X86-NEXT:    # kill: def $ax killed $ax killed $eax
; X86-NEXT:    retl
;
; X64-LABEL: abd_cmp_i16:
; X64:       # %bb.0:
; X64-NEXT:    movswl %di, %ecx
; X64-NEXT:    subl %esi, %edi
; X64-NEXT:    movswl %si, %eax
; X64-NEXT:    subl %ecx, %eax
; X64-NEXT:    cmovll %edi, %eax
; X64-NEXT:    negl %eax
; X64-NEXT:    # kill: def $ax killed $ax killed $eax
; X64-NEXT:    retq
  %cmp = icmp slt i16 %a, %b
  %ab = sub i16 %a, %b
  %ba = sub i16 %b, %a
  %sel = select i1 %cmp, i16 %ab, i16 %ba
  ret i16 %sel
}

define i32 @abd_cmp_i32(i32 %a, i32 %b) nounwind {
; X86-LABEL: abd_cmp_i32:
; X86:       # %bb.0:
; X86-NEXT:    movl {{[0-9]+}}(%esp), %eax
; X86-NEXT:    movl {{[0-9]+}}(%esp), %ecx
; X86-NEXT:    movl %ecx, %edx
; X86-NEXT:    subl %eax, %edx
; X86-NEXT:    subl %ecx, %eax
; X86-NEXT:    cmovgel %edx, %eax
; X86-NEXT:    retl
;
; X64-LABEL: abd_cmp_i32:
; X64:       # %bb.0:
; X64-NEXT:    movl %edi, %eax
; X64-NEXT:    subl %esi, %eax
; X64-NEXT:    subl %edi, %esi
; X64-NEXT:    cmovll %esi, %eax
; X64-NEXT:    retq
  %cmp = icmp sge i32 %a, %b
  %ab = sub i32 %a, %b
  %ba = sub i32 %b, %a
  %sel = select i1 %cmp, i32 %ba, i32 %ab
  ret i32 %sel
}

define i64 @abd_cmp_i64(i64 %a, i64 %b) nounwind {
; X86-LABEL: abd_cmp_i64:
; X86:       # %bb.0:
; X86-NEXT:    pushl %ebx
; X86-NEXT:    pushl %edi
; X86-NEXT:    pushl %esi
; X86-NEXT:    movl {{[0-9]+}}(%esp), %eax
; X86-NEXT:    movl {{[0-9]+}}(%esp), %edx
; X86-NEXT:    movl {{[0-9]+}}(%esp), %ecx
; X86-NEXT:    movl {{[0-9]+}}(%esp), %esi
; X86-NEXT:    movl %ecx, %edi
; X86-NEXT:    subl %eax, %edi
; X86-NEXT:    movl %esi, %ebx
; X86-NEXT:    sbbl %edx, %ebx
; X86-NEXT:    subl %ecx, %eax
; X86-NEXT:    sbbl %esi, %edx
; X86-NEXT:    cmovgel %edi, %eax
; X86-NEXT:    cmovgel %ebx, %edx
; X86-NEXT:    popl %esi
; X86-NEXT:    popl %edi
; X86-NEXT:    popl %ebx
; X86-NEXT:    retl
;
; X64-LABEL: abd_cmp_i64:
; X64:       # %bb.0:
; X64-NEXT:    movq %rdi, %rax
; X64-NEXT:    subq %rsi, %rax
; X64-NEXT:    subq %rdi, %rsi
<<<<<<< HEAD
; X64-NEXT:    cmovgeq %rsi, %rax
=======
; X64-NEXT:    cmovlq %rsi, %rax
>>>>>>> 4b409fa5
; X64-NEXT:    retq
  %cmp = icmp slt i64 %a, %b
  %ab = sub i64 %a, %b
  %ba = sub i64 %b, %a
  %sel = select i1 %cmp, i64 %ab, i64 %ba
  ret i64 %sel
}

define i128 @abd_cmp_i128(i128 %a, i128 %b) nounwind {
; X86-LABEL: abd_cmp_i128:
; X86:       # %bb.0:
; X86-NEXT:    pushl %ebp
; X86-NEXT:    pushl %ebx
; X86-NEXT:    pushl %edi
; X86-NEXT:    pushl %esi
; X86-NEXT:    pushl %eax
; X86-NEXT:    movl {{[0-9]+}}(%esp), %ecx
; X86-NEXT:    movl {{[0-9]+}}(%esp), %edx
; X86-NEXT:    movl {{[0-9]+}}(%esp), %esi
; X86-NEXT:    movl {{[0-9]+}}(%esp), %eax
; X86-NEXT:    movl {{[0-9]+}}(%esp), %ebx
; X86-NEXT:    subl %edx, %eax
; X86-NEXT:    movl %eax, (%esp) # 4-byte Spill
; X86-NEXT:    sbbl %esi, %ebx
; X86-NEXT:    movl {{[0-9]+}}(%esp), %ebp
; X86-NEXT:    sbbl %ecx, %ebp
; X86-NEXT:    movl {{[0-9]+}}(%esp), %edi
; X86-NEXT:    movl {{[0-9]+}}(%esp), %eax
; X86-NEXT:    sbbl %edi, %eax
; X86-NEXT:    subl {{[0-9]+}}(%esp), %edx
; X86-NEXT:    sbbl {{[0-9]+}}(%esp), %esi
; X86-NEXT:    sbbl {{[0-9]+}}(%esp), %ecx
; X86-NEXT:    sbbl {{[0-9]+}}(%esp), %edi
; X86-NEXT:    cmovgel (%esp), %edx # 4-byte Folded Reload
; X86-NEXT:    cmovgel %ebx, %esi
; X86-NEXT:    cmovgel %ebp, %ecx
; X86-NEXT:    cmovgel %eax, %edi
; X86-NEXT:    movl {{[0-9]+}}(%esp), %eax
; X86-NEXT:    movl %edi, 12(%eax)
; X86-NEXT:    movl %ecx, 8(%eax)
; X86-NEXT:    movl %esi, 4(%eax)
; X86-NEXT:    movl %edx, (%eax)
; X86-NEXT:    addl $4, %esp
; X86-NEXT:    popl %esi
; X86-NEXT:    popl %edi
; X86-NEXT:    popl %ebx
; X86-NEXT:    popl %ebp
; X86-NEXT:    retl $4
;
; X64-LABEL: abd_cmp_i128:
; X64:       # %bb.0:
<<<<<<< HEAD
; X64-NEXT:    movq %rdi, %rax
; X64-NEXT:    subq %rdx, %rax
; X64-NEXT:    movq %rsi, %r8
; X64-NEXT:    sbbq %rcx, %r8
; X64-NEXT:    subq %rdi, %rdx
; X64-NEXT:    sbbq %rsi, %rcx
; X64-NEXT:    cmovgeq %rdx, %rax
; X64-NEXT:    cmovgeq %rcx, %r8
=======
; X64-NEXT:    movq %rdx, %rax
; X64-NEXT:    subq %rdi, %rax
; X64-NEXT:    movq %rcx, %r8
; X64-NEXT:    sbbq %rsi, %r8
; X64-NEXT:    subq %rdx, %rdi
; X64-NEXT:    sbbq %rcx, %rsi
; X64-NEXT:    cmovlq %rdi, %rax
; X64-NEXT:    cmovlq %rsi, %r8
>>>>>>> 4b409fa5
; X64-NEXT:    movq %r8, %rdx
; X64-NEXT:    retq
  %cmp = icmp slt i128 %a, %b
  %ab = sub i128 %a, %b
  %ba = sub i128 %b, %a
  %sel = select i1 %cmp, i128 %ab, i128 %ba
  ret i128 %sel
}

;
; nabs(sub_nsw(x, y)) -> nabds(a,b)
;

define i8 @abd_subnsw_i8(i8 %a, i8 %b) nounwind {
; X86-LABEL: abd_subnsw_i8:
; X86:       # %bb.0:
; X86-NEXT:    movzbl {{[0-9]+}}(%esp), %ecx
; X86-NEXT:    subb {{[0-9]+}}(%esp), %cl
; X86-NEXT:    movl %ecx, %eax
; X86-NEXT:    sarb $7, %al
; X86-NEXT:    xorb %al, %cl
; X86-NEXT:    subb %cl, %al
; X86-NEXT:    retl
;
; X64-LABEL: abd_subnsw_i8:
; X64:       # %bb.0:
; X64-NEXT:    subb %sil, %dil
; X64-NEXT:    movl %edi, %eax
; X64-NEXT:    sarb $7, %al
; X64-NEXT:    xorb %al, %dil
; X64-NEXT:    subb %dil, %al
; X64-NEXT:    retq
  %sub = sub nsw i8 %a, %b
  %abs = call i8 @llvm.abs.i8(i8 %sub, i1 false)
  %nabs = sub i8 0, %abs
  ret i8 %nabs
}

define i8 @abd_subnsw_i8_undef(i8 %a, i8 %b) nounwind {
; X86-LABEL: abd_subnsw_i8_undef:
; X86:       # %bb.0:
; X86-NEXT:    movzbl {{[0-9]+}}(%esp), %ecx
; X86-NEXT:    subb {{[0-9]+}}(%esp), %cl
; X86-NEXT:    movl %ecx, %eax
; X86-NEXT:    sarb $7, %al
; X86-NEXT:    xorb %al, %cl
; X86-NEXT:    subb %cl, %al
; X86-NEXT:    retl
;
; X64-LABEL: abd_subnsw_i8_undef:
; X64:       # %bb.0:
; X64-NEXT:    subb %sil, %dil
; X64-NEXT:    movl %edi, %eax
; X64-NEXT:    sarb $7, %al
; X64-NEXT:    xorb %al, %dil
; X64-NEXT:    subb %dil, %al
; X64-NEXT:    retq
  %sub = sub nsw i8 %a, %b
  %abs = call i8 @llvm.abs.i8(i8 %sub, i1 true)
  %nabs = sub i8 0, %abs
  ret i8 %nabs
}

define i16 @abd_subnsw_i16(i16 %a, i16 %b) nounwind {
; X86-LABEL: abd_subnsw_i16:
; X86:       # %bb.0:
; X86-NEXT:    movzwl {{[0-9]+}}(%esp), %ecx
; X86-NEXT:    subw {{[0-9]+}}(%esp), %cx
; X86-NEXT:    movl %ecx, %eax
; X86-NEXT:    negw %ax
; X86-NEXT:    cmovnsw %cx, %ax
; X86-NEXT:    retl
;
; X64-LABEL: abd_subnsw_i16:
; X64:       # %bb.0:
; X64-NEXT:    subl %esi, %edi
; X64-NEXT:    movl %edi, %eax
; X64-NEXT:    negw %ax
; X64-NEXT:    cmovnsw %di, %ax
; X64-NEXT:    retq
  %sub = sub nsw i16 %a, %b
  %abs = call i16 @llvm.abs.i16(i16 %sub, i1 false)
  %nabs = sub i16 0, %abs
  ret i16 %nabs
}

define i16 @abd_subnsw_i16_undef(i16 %a, i16 %b) nounwind {
; X86-LABEL: abd_subnsw_i16_undef:
; X86:       # %bb.0:
; X86-NEXT:    movzwl {{[0-9]+}}(%esp), %ecx
; X86-NEXT:    subw {{[0-9]+}}(%esp), %cx
; X86-NEXT:    movl %ecx, %eax
; X86-NEXT:    negw %ax
; X86-NEXT:    cmovnsw %cx, %ax
; X86-NEXT:    retl
;
; X64-LABEL: abd_subnsw_i16_undef:
; X64:       # %bb.0:
; X64-NEXT:    subl %esi, %edi
; X64-NEXT:    movl %edi, %eax
; X64-NEXT:    negw %ax
; X64-NEXT:    cmovnsw %di, %ax
; X64-NEXT:    retq
  %sub = sub nsw i16 %a, %b
  %abs = call i16 @llvm.abs.i16(i16 %sub, i1 true)
  %nabs = sub i16 0, %abs
  ret i16 %nabs
}

define i32 @abd_subnsw_i32(i32 %a, i32 %b) nounwind {
; X86-LABEL: abd_subnsw_i32:
; X86:       # %bb.0:
; X86-NEXT:    movl {{[0-9]+}}(%esp), %eax
; X86-NEXT:    movl {{[0-9]+}}(%esp), %ecx
; X86-NEXT:    movl %ecx, %edx
; X86-NEXT:    subl %eax, %edx
; X86-NEXT:    subl %ecx, %eax
; X86-NEXT:    cmovgel %edx, %eax
; X86-NEXT:    retl
;
; X64-LABEL: abd_subnsw_i32:
; X64:       # %bb.0:
; X64-NEXT:    movl %edi, %eax
; X64-NEXT:    subl %esi, %eax
; X64-NEXT:    subl %edi, %esi
; X64-NEXT:    cmovll %esi, %eax
; X64-NEXT:    retq
  %sub = sub nsw i32 %a, %b
  %abs = call i32 @llvm.abs.i32(i32 %sub, i1 false)
  %nabs = sub i32 0, %abs
  ret i32 %nabs
}

define i32 @abd_subnsw_i32_undef(i32 %a, i32 %b) nounwind {
; X86-LABEL: abd_subnsw_i32_undef:
; X86:       # %bb.0:
; X86-NEXT:    movl {{[0-9]+}}(%esp), %eax
; X86-NEXT:    movl {{[0-9]+}}(%esp), %ecx
; X86-NEXT:    movl %ecx, %edx
; X86-NEXT:    subl %eax, %edx
; X86-NEXT:    subl %ecx, %eax
; X86-NEXT:    cmovgel %edx, %eax
; X86-NEXT:    retl
;
; X64-LABEL: abd_subnsw_i32_undef:
; X64:       # %bb.0:
; X64-NEXT:    movl %edi, %eax
; X64-NEXT:    subl %esi, %eax
; X64-NEXT:    subl %edi, %esi
; X64-NEXT:    cmovll %esi, %eax
; X64-NEXT:    retq
  %sub = sub nsw i32 %a, %b
  %abs = call i32 @llvm.abs.i32(i32 %sub, i1 true)
  %nabs = sub i32 0, %abs
  ret i32 %nabs
}

define i64 @abd_subnsw_i64(i64 %a, i64 %b) nounwind {
; X86-LABEL: abd_subnsw_i64:
; X86:       # %bb.0:
; X86-NEXT:    pushl %esi
; X86-NEXT:    movl {{[0-9]+}}(%esp), %ecx
; X86-NEXT:    movl {{[0-9]+}}(%esp), %esi
; X86-NEXT:    subl {{[0-9]+}}(%esp), %ecx
; X86-NEXT:    sbbl {{[0-9]+}}(%esp), %esi
; X86-NEXT:    movl %esi, %edx
; X86-NEXT:    sarl $31, %edx
; X86-NEXT:    xorl %edx, %esi
; X86-NEXT:    xorl %edx, %ecx
; X86-NEXT:    movl %edx, %eax
; X86-NEXT:    subl %ecx, %eax
; X86-NEXT:    sbbl %esi, %edx
; X86-NEXT:    popl %esi
; X86-NEXT:    retl
;
; X64-LABEL: abd_subnsw_i64:
; X64:       # %bb.0:
; X64-NEXT:    movq %rdi, %rax
; X64-NEXT:    subq %rsi, %rax
; X64-NEXT:    subq %rdi, %rsi
; X64-NEXT:    cmovlq %rsi, %rax
; X64-NEXT:    retq
  %sub = sub nsw i64 %a, %b
  %abs = call i64 @llvm.abs.i64(i64 %sub, i1 false)
  %nabs = sub i64 0, %abs
  ret i64 %nabs
}

define i64 @abd_subnsw_i64_undef(i64 %a, i64 %b) nounwind {
; X86-LABEL: abd_subnsw_i64_undef:
; X86:       # %bb.0:
; X86-NEXT:    pushl %esi
; X86-NEXT:    movl {{[0-9]+}}(%esp), %ecx
; X86-NEXT:    movl {{[0-9]+}}(%esp), %esi
; X86-NEXT:    subl {{[0-9]+}}(%esp), %ecx
; X86-NEXT:    sbbl {{[0-9]+}}(%esp), %esi
; X86-NEXT:    movl %esi, %edx
; X86-NEXT:    sarl $31, %edx
; X86-NEXT:    xorl %edx, %esi
; X86-NEXT:    xorl %edx, %ecx
; X86-NEXT:    movl %edx, %eax
; X86-NEXT:    subl %ecx, %eax
; X86-NEXT:    sbbl %esi, %edx
; X86-NEXT:    popl %esi
; X86-NEXT:    retl
;
; X64-LABEL: abd_subnsw_i64_undef:
; X64:       # %bb.0:
; X64-NEXT:    movq %rdi, %rax
; X64-NEXT:    subq %rsi, %rax
; X64-NEXT:    subq %rdi, %rsi
; X64-NEXT:    cmovlq %rsi, %rax
; X64-NEXT:    retq
  %sub = sub nsw i64 %a, %b
  %abs = call i64 @llvm.abs.i64(i64 %sub, i1 true)
  %nabs = sub i64 0, %abs
  ret i64 %nabs
}

define i128 @abd_subnsw_i128(i128 %a, i128 %b) nounwind {
; X86-LABEL: abd_subnsw_i128:
; X86:       # %bb.0:
; X86-NEXT:    pushl %ebp
; X86-NEXT:    pushl %ebx
; X86-NEXT:    pushl %edi
; X86-NEXT:    pushl %esi
; X86-NEXT:    movl {{[0-9]+}}(%esp), %eax
; X86-NEXT:    movl {{[0-9]+}}(%esp), %edx
; X86-NEXT:    movl {{[0-9]+}}(%esp), %ecx
; X86-NEXT:    movl {{[0-9]+}}(%esp), %edi
; X86-NEXT:    movl {{[0-9]+}}(%esp), %esi
; X86-NEXT:    subl {{[0-9]+}}(%esp), %edi
; X86-NEXT:    sbbl {{[0-9]+}}(%esp), %esi
; X86-NEXT:    sbbl {{[0-9]+}}(%esp), %edx
; X86-NEXT:    sbbl {{[0-9]+}}(%esp), %ecx
; X86-NEXT:    movl %ecx, %ebx
; X86-NEXT:    sarl $31, %ebx
; X86-NEXT:    xorl %ebx, %ecx
; X86-NEXT:    xorl %ebx, %edx
; X86-NEXT:    xorl %ebx, %esi
; X86-NEXT:    xorl %ebx, %edi
; X86-NEXT:    movl %ebx, %ebp
; X86-NEXT:    subl %edi, %ebp
; X86-NEXT:    movl %ebx, %edi
; X86-NEXT:    sbbl %esi, %edi
; X86-NEXT:    movl %ebx, %esi
; X86-NEXT:    sbbl %edx, %esi
; X86-NEXT:    sbbl %ecx, %ebx
; X86-NEXT:    movl %ebp, (%eax)
; X86-NEXT:    movl %edi, 4(%eax)
; X86-NEXT:    movl %esi, 8(%eax)
; X86-NEXT:    movl %ebx, 12(%eax)
; X86-NEXT:    popl %esi
; X86-NEXT:    popl %edi
; X86-NEXT:    popl %ebx
; X86-NEXT:    popl %ebp
; X86-NEXT:    retl $4
;
; X64-LABEL: abd_subnsw_i128:
; X64:       # %bb.0:
; X64-NEXT:    subq %rdx, %rdi
; X64-NEXT:    sbbq %rcx, %rsi
; X64-NEXT:    movq %rsi, %rdx
; X64-NEXT:    sarq $63, %rdx
; X64-NEXT:    xorq %rdx, %rsi
; X64-NEXT:    xorq %rdx, %rdi
; X64-NEXT:    movq %rdx, %rax
; X64-NEXT:    subq %rdi, %rax
; X64-NEXT:    sbbq %rsi, %rdx
; X64-NEXT:    retq
  %sub = sub nsw i128 %a, %b
  %abs = call i128 @llvm.abs.i128(i128 %sub, i1 false)
  %nabs = sub i128 0, %abs
  ret i128 %nabs
}

define i128 @abd_subnsw_i128_undef(i128 %a, i128 %b) nounwind {
; X86-LABEL: abd_subnsw_i128_undef:
; X86:       # %bb.0:
; X86-NEXT:    pushl %ebp
; X86-NEXT:    pushl %ebx
; X86-NEXT:    pushl %edi
; X86-NEXT:    pushl %esi
; X86-NEXT:    movl {{[0-9]+}}(%esp), %eax
; X86-NEXT:    movl {{[0-9]+}}(%esp), %edx
; X86-NEXT:    movl {{[0-9]+}}(%esp), %ecx
; X86-NEXT:    movl {{[0-9]+}}(%esp), %edi
; X86-NEXT:    movl {{[0-9]+}}(%esp), %esi
; X86-NEXT:    subl {{[0-9]+}}(%esp), %edi
; X86-NEXT:    sbbl {{[0-9]+}}(%esp), %esi
; X86-NEXT:    sbbl {{[0-9]+}}(%esp), %edx
; X86-NEXT:    sbbl {{[0-9]+}}(%esp), %ecx
; X86-NEXT:    movl %ecx, %ebx
; X86-NEXT:    sarl $31, %ebx
; X86-NEXT:    xorl %ebx, %ecx
; X86-NEXT:    xorl %ebx, %edx
; X86-NEXT:    xorl %ebx, %esi
; X86-NEXT:    xorl %ebx, %edi
; X86-NEXT:    movl %ebx, %ebp
; X86-NEXT:    subl %edi, %ebp
; X86-NEXT:    movl %ebx, %edi
; X86-NEXT:    sbbl %esi, %edi
; X86-NEXT:    movl %ebx, %esi
; X86-NEXT:    sbbl %edx, %esi
; X86-NEXT:    sbbl %ecx, %ebx
; X86-NEXT:    movl %ebp, (%eax)
; X86-NEXT:    movl %edi, 4(%eax)
; X86-NEXT:    movl %esi, 8(%eax)
; X86-NEXT:    movl %ebx, 12(%eax)
; X86-NEXT:    popl %esi
; X86-NEXT:    popl %edi
; X86-NEXT:    popl %ebx
; X86-NEXT:    popl %ebp
; X86-NEXT:    retl $4
;
; X64-LABEL: abd_subnsw_i128_undef:
; X64:       # %bb.0:
; X64-NEXT:    subq %rdx, %rdi
; X64-NEXT:    sbbq %rcx, %rsi
; X64-NEXT:    movq %rsi, %rdx
; X64-NEXT:    sarq $63, %rdx
; X64-NEXT:    xorq %rdx, %rsi
; X64-NEXT:    xorq %rdx, %rdi
; X64-NEXT:    movq %rdx, %rax
; X64-NEXT:    subq %rdi, %rax
; X64-NEXT:    sbbq %rsi, %rdx
; X64-NEXT:    retq
  %sub = sub nsw i128 %a, %b
  %abs = call i128 @llvm.abs.i128(i128 %sub, i1 true)
  %nabs = sub i128 0, %abs
  ret i128 %nabs
}

declare i8 @llvm.abs.i8(i8, i1)
declare i16 @llvm.abs.i16(i16, i1)
declare i32 @llvm.abs.i32(i32, i1)
declare i64 @llvm.abs.i64(i64, i1)
declare i128 @llvm.abs.i128(i128, i1)

declare i8 @llvm.smax.i8(i8, i8)
declare i16 @llvm.smax.i16(i16, i16)
declare i32 @llvm.smax.i32(i32, i32)
declare i64 @llvm.smax.i64(i64, i64)

declare i8 @llvm.smin.i8(i8, i8)
declare i16 @llvm.smin.i16(i16, i16)
declare i32 @llvm.smin.i32(i32, i32)
declare i64 @llvm.smin.i64(i64, i64)<|MERGE_RESOLUTION|>--- conflicted
+++ resolved
@@ -143,12 +143,7 @@
 ; X86-NEXT:    movl %ecx, %edx
 ; X86-NEXT:    subl %eax, %edx
 ; X86-NEXT:    subl %ecx, %eax
-<<<<<<< HEAD
-; X86-NEXT:    cmovll %edx, %eax
-; X86-NEXT:    negl %eax
-=======
 ; X86-NEXT:    cmovgel %edx, %eax
->>>>>>> 4b409fa5
 ; X86-NEXT:    # kill: def $ax killed $ax killed $eax
 ; X86-NEXT:    retl
 ;
@@ -210,12 +205,7 @@
 ; X86-NEXT:    movl %ecx, %edx
 ; X86-NEXT:    subl %eax, %edx
 ; X86-NEXT:    subl %ecx, %eax
-<<<<<<< HEAD
-; X86-NEXT:    cmovll %edx, %eax
-; X86-NEXT:    negl %eax
-=======
 ; X86-NEXT:    cmovgel %edx, %eax
->>>>>>> 4b409fa5
 ; X86-NEXT:    retl
 ;
 ; X64-LABEL: abd_ext_i32:
@@ -223,12 +213,7 @@
 ; X64-NEXT:    movl %edi, %eax
 ; X64-NEXT:    subl %esi, %eax
 ; X64-NEXT:    subl %edi, %esi
-<<<<<<< HEAD
-; X64-NEXT:    cmovgel %esi, %eax
-; X64-NEXT:    negl %eax
-=======
 ; X64-NEXT:    cmovll %esi, %eax
->>>>>>> 4b409fa5
 ; X64-NEXT:    retq
   %aext = sext i32 %a to i64
   %bext = sext i32 %b to i64
@@ -247,12 +232,7 @@
 ; X86-NEXT:    movl %ecx, %edx
 ; X86-NEXT:    subl %eax, %edx
 ; X86-NEXT:    subl %ecx, %eax
-<<<<<<< HEAD
-; X86-NEXT:    cmovll %edx, %eax
-; X86-NEXT:    negl %eax
-=======
 ; X86-NEXT:    cmovgel %edx, %eax
->>>>>>> 4b409fa5
 ; X86-NEXT:    retl
 ;
 ; X64-LABEL: abd_ext_i32_i16:
@@ -261,12 +241,7 @@
 ; X64-NEXT:    movl %edi, %ecx
 ; X64-NEXT:    subl %eax, %ecx
 ; X64-NEXT:    subl %edi, %eax
-<<<<<<< HEAD
-; X64-NEXT:    cmovll %ecx, %eax
-; X64-NEXT:    negl %eax
-=======
 ; X64-NEXT:    cmovgel %ecx, %eax
->>>>>>> 4b409fa5
 ; X64-NEXT:    retq
   %aext = sext i32 %a to i64
   %bext = sext i16 %b to i64
@@ -285,12 +260,7 @@
 ; X86-NEXT:    movl %ecx, %edx
 ; X86-NEXT:    subl %eax, %edx
 ; X86-NEXT:    subl %ecx, %eax
-<<<<<<< HEAD
-; X86-NEXT:    cmovll %edx, %eax
-; X86-NEXT:    negl %eax
-=======
 ; X86-NEXT:    cmovgel %edx, %eax
->>>>>>> 4b409fa5
 ; X86-NEXT:    retl
 ;
 ; X64-LABEL: abd_ext_i32_undef:
@@ -298,12 +268,7 @@
 ; X64-NEXT:    movl %edi, %eax
 ; X64-NEXT:    subl %esi, %eax
 ; X64-NEXT:    subl %edi, %esi
-<<<<<<< HEAD
-; X64-NEXT:    cmovgel %esi, %eax
-; X64-NEXT:    negl %eax
-=======
 ; X64-NEXT:    cmovll %esi, %eax
->>>>>>> 4b409fa5
 ; X64-NEXT:    retq
   %aext = sext i32 %a to i64
   %bext = sext i32 %b to i64
@@ -345,12 +310,7 @@
 ; X64-NEXT:    movq %rdi, %rax
 ; X64-NEXT:    subq %rsi, %rax
 ; X64-NEXT:    subq %rdi, %rsi
-<<<<<<< HEAD
-; X64-NEXT:    cmovgeq %rsi, %rax
-; X64-NEXT:    negq %rax
-=======
 ; X64-NEXT:    cmovlq %rsi, %rax
->>>>>>> 4b409fa5
 ; X64-NEXT:    retq
   %aext = sext i64 %a to i128
   %bext = sext i64 %b to i128
@@ -392,12 +352,7 @@
 ; X64-NEXT:    movq %rdi, %rax
 ; X64-NEXT:    subq %rsi, %rax
 ; X64-NEXT:    subq %rdi, %rsi
-<<<<<<< HEAD
-; X64-NEXT:    cmovgeq %rsi, %rax
-; X64-NEXT:    negq %rax
-=======
 ; X64-NEXT:    cmovlq %rsi, %rax
->>>>>>> 4b409fa5
 ; X64-NEXT:    retq
   %aext = sext i64 %a to i128
   %bext = sext i64 %b to i128
@@ -880,11 +835,7 @@
 ; X64-NEXT:    movq %rdi, %rax
 ; X64-NEXT:    subq %rsi, %rax
 ; X64-NEXT:    subq %rdi, %rsi
-<<<<<<< HEAD
-; X64-NEXT:    cmovgeq %rsi, %rax
-=======
 ; X64-NEXT:    cmovlq %rsi, %rax
->>>>>>> 4b409fa5
 ; X64-NEXT:    retq
   %cmp = icmp slt i64 %a, %b
   %ab = sub i64 %a, %b
@@ -936,16 +887,6 @@
 ;
 ; X64-LABEL: abd_cmp_i128:
 ; X64:       # %bb.0:
-<<<<<<< HEAD
-; X64-NEXT:    movq %rdi, %rax
-; X64-NEXT:    subq %rdx, %rax
-; X64-NEXT:    movq %rsi, %r8
-; X64-NEXT:    sbbq %rcx, %r8
-; X64-NEXT:    subq %rdi, %rdx
-; X64-NEXT:    sbbq %rsi, %rcx
-; X64-NEXT:    cmovgeq %rdx, %rax
-; X64-NEXT:    cmovgeq %rcx, %r8
-=======
 ; X64-NEXT:    movq %rdx, %rax
 ; X64-NEXT:    subq %rdi, %rax
 ; X64-NEXT:    movq %rcx, %r8
@@ -954,7 +895,6 @@
 ; X64-NEXT:    sbbq %rcx, %rsi
 ; X64-NEXT:    cmovlq %rdi, %rax
 ; X64-NEXT:    cmovlq %rsi, %r8
->>>>>>> 4b409fa5
 ; X64-NEXT:    movq %r8, %rdx
 ; X64-NEXT:    retq
   %cmp = icmp slt i128 %a, %b
