; NOTE: Assertions have been autogenerated by utils/update_mir_test_checks.py
; RUN: llc -max-registers-for-gc-values=18 -stop-before greedy < %s | FileCheck --check-prefix=CHECK-VREG %s
; RUN: llc -max-registers-for-gc-values=18 -stop-after virtregrewriter < %s | FileCheck --check-prefix=CHECK-PREG %s

target datalayout = "e-m:e-p270:32:32-p271:32:32-p272:64:64-i64:64-f80:128-n8:16:32:64-S128"
target triple = "x86_64-pc-linux-gnu"

declare dso_local void @func()

define i32 @test_spill(
  ; CHECK-VREG-LABEL: name: test_spill
  ; CHECK-VREG: bb.0 (%ir-block.0):
  ; CHECK-VREG-NEXT:   liveins: $rdi, $rsi, $rdx, $rcx, $r8, $r9
  ; CHECK-VREG-NEXT: {{  $}}
  ; CHECK-VREG-NEXT:   [[COPY:%[0-9]+]]:gr64 = COPY $r9
  ; CHECK-VREG-NEXT:   [[COPY1:%[0-9]+]]:gr64 = COPY $r8
  ; CHECK-VREG-NEXT:   [[COPY2:%[0-9]+]]:gr64 = COPY $rcx
  ; CHECK-VREG-NEXT:   [[COPY3:%[0-9]+]]:gr64 = COPY $rdx
  ; CHECK-VREG-NEXT:   [[COPY4:%[0-9]+]]:gr64 = COPY $rsi
  ; CHECK-VREG-NEXT:   [[COPY5:%[0-9]+]]:gr64 = COPY $rdi
  ; CHECK-VREG-NEXT:   [[MOV64rm:%[0-9]+]]:gr64 = MOV64rm %fixed-stack.11, 1, $noreg, 0, $noreg :: (load (s64) from %fixed-stack.11, align 16)
  ; CHECK-VREG-NEXT:   [[MOV64rm1:%[0-9]+]]:gr64 = MOV64rm %fixed-stack.10, 1, $noreg, 0, $noreg :: (load (s64) from %fixed-stack.10)
  ; CHECK-VREG-NEXT:   [[MOV64rm2:%[0-9]+]]:gr64 = MOV64rm %fixed-stack.9, 1, $noreg, 0, $noreg :: (load (s64) from %fixed-stack.9, align 16)
  ; CHECK-VREG-NEXT:   [[MOV64rm3:%[0-9]+]]:gr64 = MOV64rm %fixed-stack.8, 1, $noreg, 0, $noreg :: (load (s64) from %fixed-stack.8)
  ; CHECK-VREG-NEXT:   [[MOV64rm4:%[0-9]+]]:gr64 = MOV64rm %fixed-stack.7, 1, $noreg, 0, $noreg :: (load (s64) from %fixed-stack.7, align 16)
  ; CHECK-VREG-NEXT:   [[MOV64rm5:%[0-9]+]]:gr64 = MOV64rm %fixed-stack.6, 1, $noreg, 0, $noreg :: (load (s64) from %fixed-stack.6)
  ; CHECK-VREG-NEXT:   [[MOV64rm6:%[0-9]+]]:gr64 = MOV64rm %fixed-stack.5, 1, $noreg, 0, $noreg :: (load (s64) from %fixed-stack.5, align 16)
  ; CHECK-VREG-NEXT:   [[MOV64rm7:%[0-9]+]]:gr64 = MOV64rm %fixed-stack.4, 1, $noreg, 0, $noreg :: (load (s64) from %fixed-stack.4)
  ; CHECK-VREG-NEXT:   [[MOV64rm8:%[0-9]+]]:gr64 = MOV64rm %fixed-stack.3, 1, $noreg, 0, $noreg :: (load (s64) from %fixed-stack.3, align 16)
  ; CHECK-VREG-NEXT:   [[MOV64rm9:%[0-9]+]]:gr64 = MOV64rm %fixed-stack.2, 1, $noreg, 0, $noreg :: (load (s64) from %fixed-stack.2)
  ; CHECK-VREG-NEXT:   [[MOV64rm10:%[0-9]+]]:gr64 = MOV64rm %fixed-stack.1, 1, $noreg, 0, $noreg :: (load (s64) from %fixed-stack.1, align 16)
  ; CHECK-VREG-NEXT:   [[MOV64rm11:%[0-9]+]]:gr64 = MOV64rm %fixed-stack.0, 1, $noreg, 0, $noreg :: (load (s64) from %fixed-stack.0)
  ; CHECK-VREG-NEXT:   ADJCALLSTACKDOWN64 0, 0, 0, implicit-def dead $rsp, implicit-def dead $eflags, implicit-def dead $ssp, implicit $rsp, implicit $ssp
  ; CHECK-VREG-NEXT:   [[MOV64rm11]]:gr64, [[MOV64rm10]]:gr64, [[MOV64rm9]]:gr64, [[MOV64rm8]]:gr64, [[MOV64rm7]]:gr64, [[MOV64rm6]]:gr64, [[MOV64rm5]]:gr64, [[MOV64rm4]]:gr64, [[MOV64rm3]]:gr64, [[MOV64rm2]]:gr64, [[MOV64rm1]]:gr64, [[MOV64rm]]:gr64, [[COPY]]:gr64, [[COPY1]]:gr64, [[COPY2]]:gr64, [[COPY3]]:gr64, [[COPY4]]:gr64, [[COPY5]]:gr64 = STATEPOINT 0, 0, 0, @func, 2, 0, 2, 0, 2, 0, 2, 18, [[MOV64rm11]](tied-def 0), [[MOV64rm10]](tied-def 1), [[MOV64rm9]](tied-def 2), [[MOV64rm8]](tied-def 3), [[MOV64rm7]](tied-def 4), [[MOV64rm6]](tied-def 5), [[MOV64rm5]](tied-def 6), [[MOV64rm4]](tied-def 7), [[MOV64rm3]](tied-def 8), [[MOV64rm2]](tied-def 9), [[MOV64rm1]](tied-def 10), [[MOV64rm]](tied-def 11), [[COPY]](tied-def 12), [[COPY1]](tied-def 13), [[COPY2]](tied-def 14), [[COPY3]](tied-def 15), [[COPY4]](tied-def 16), [[COPY5]](tied-def 17), 2, 0, 2, 18, 0, 0, 1, 1, 2, 2, 3, 3, 4, 4, 5, 5, 6, 6, 7, 7, 8, 8, 9, 9, 10, 10, 11, 11, 12, 12, 13, 13, 14, 14, 15, 15, 16, 16, 17, 17, csr_64, implicit-def $rsp, implicit-def $ssp
  ; CHECK-VREG-NEXT:   ADJCALLSTACKUP64 0, 0, implicit-def dead $rsp, implicit-def dead $eflags, implicit-def dead $ssp, implicit $rsp, implicit $ssp
  ; CHECK-VREG-NEXT:   [[MOV32rm:%[0-9]+]]:gr32 = MOV32rm [[COPY5]], 1, $noreg, 4, $noreg :: (load (s32) from %ir.gep00, addrspace 1)
  ; CHECK-VREG-NEXT:   [[ADD32rm:%[0-9]+]]:gr32 = ADD32rm [[ADD32rm]], [[COPY4]], 1, $noreg, 8, $noreg, implicit-def dead $eflags :: (load (s32) from %ir.gep01, addrspace 1)
  ; CHECK-VREG-NEXT:   [[ADD32rm1:%[0-9]+]]:gr32 = ADD32rm [[ADD32rm1]], [[COPY3]], 1, $noreg, 12, $noreg, implicit-def dead $eflags :: (load (s32) from %ir.gep02, addrspace 1)
  ; CHECK-VREG-NEXT:   [[ADD32rm1:%[0-9]+]]:gr32 = ADD32rm [[ADD32rm1]], [[COPY2]], 1, $noreg, 16, $noreg, implicit-def dead $eflags :: (load (s32) from %ir.gep03, addrspace 1)
  ; CHECK-VREG-NEXT:   [[ADD32rm1:%[0-9]+]]:gr32 = ADD32rm [[ADD32rm1]], [[COPY1]], 1, $noreg, 20, $noreg, implicit-def dead $eflags :: (load (s32) from %ir.gep04, addrspace 1)
  ; CHECK-VREG-NEXT:   [[ADD32rm1:%[0-9]+]]:gr32 = ADD32rm [[ADD32rm1]], [[COPY]], 1, $noreg, 24, $noreg, implicit-def dead $eflags :: (load (s32) from %ir.gep05, addrspace 1)
  ; CHECK-VREG-NEXT:   [[ADD32rm1:%[0-9]+]]:gr32 = ADD32rm [[ADD32rm1]], [[MOV64rm]], 1, $noreg, 28, $noreg, implicit-def dead $eflags :: (load (s32) from %ir.gep06, addrspace 1)
  ; CHECK-VREG-NEXT:   [[ADD32rm1:%[0-9]+]]:gr32 = ADD32rm [[ADD32rm1]], [[MOV64rm1]], 1, $noreg, 32, $noreg, implicit-def dead $eflags :: (load (s32) from %ir.gep07, addrspace 1)
  ; CHECK-VREG-NEXT:   [[ADD32rm1:%[0-9]+]]:gr32 = ADD32rm [[ADD32rm1]], [[MOV64rm2]], 1, $noreg, 36, $noreg, implicit-def dead $eflags :: (load (s32) from %ir.gep08, addrspace 1)
  ; CHECK-VREG-NEXT:   [[ADD32rm1:%[0-9]+]]:gr32 = ADD32rm [[ADD32rm1]], [[MOV64rm3]], 1, $noreg, 40, $noreg, implicit-def dead $eflags :: (load (s32) from %ir.gep09, addrspace 1)
  ; CHECK-VREG-NEXT:   [[ADD32rm1:%[0-9]+]]:gr32 = ADD32rm [[ADD32rm1]], [[MOV64rm4]], 1, $noreg, 44, $noreg, implicit-def dead $eflags :: (load (s32) from %ir.gep10, addrspace 1)
  ; CHECK-VREG-NEXT:   [[ADD32rm1:%[0-9]+]]:gr32 = ADD32rm [[ADD32rm1]], [[MOV64rm5]], 1, $noreg, 48, $noreg, implicit-def dead $eflags :: (load (s32) from %ir.gep11, addrspace 1)
  ; CHECK-VREG-NEXT:   [[ADD32rm1:%[0-9]+]]:gr32 = ADD32rm [[ADD32rm1]], [[MOV64rm6]], 1, $noreg, 52, $noreg, implicit-def dead $eflags :: (load (s32) from %ir.gep12, addrspace 1)
  ; CHECK-VREG-NEXT:   [[ADD32rm1:%[0-9]+]]:gr32 = ADD32rm [[ADD32rm1]], [[MOV64rm7]], 1, $noreg, 56, $noreg, implicit-def dead $eflags :: (load (s32) from %ir.gep13, addrspace 1)
  ; CHECK-VREG-NEXT:   [[ADD32rm1:%[0-9]+]]:gr32 = ADD32rm [[ADD32rm1]], [[MOV64rm8]], 1, $noreg, 60, $noreg, implicit-def dead $eflags :: (load (s32) from %ir.gep14, addrspace 1)
  ; CHECK-VREG-NEXT:   [[ADD32rm1:%[0-9]+]]:gr32 = ADD32rm [[ADD32rm1]], [[MOV64rm9]], 1, $noreg, 64, $noreg, implicit-def dead $eflags :: (load (s32) from %ir.gep15, addrspace 1)
  ; CHECK-VREG-NEXT:   [[ADD32rm1:%[0-9]+]]:gr32 = ADD32rm [[ADD32rm1]], [[MOV64rm10]], 1, $noreg, 68, $noreg, implicit-def dead $eflags :: (load (s32) from %ir.gep16, addrspace 1)
  ; CHECK-VREG-NEXT:   [[ADD32rm1:%[0-9]+]]:gr32 = ADD32rm [[ADD32rm1]], [[MOV64rm11]], 1, $noreg, 72, $noreg, implicit-def dead $eflags :: (load (s32) from %ir.gep17, addrspace 1)
  ; CHECK-VREG-NEXT:   $eax = COPY [[ADD32rm1]]
  ; CHECK-VREG-NEXT:   RET 0, killed $eax
  ; CHECK-PREG-LABEL: name: test_spill
  ; CHECK-PREG: bb.0 (%ir-block.0):
  ; CHECK-PREG-NEXT:   liveins: $rcx, $rdi, $rdx, $rsi, $r8, $r9
  ; CHECK-PREG-NEXT: {{  $}}
  ; CHECK-PREG-NEXT:   MOV64mr %stack.2, 1, $noreg, 0, $noreg, $r9 :: (store (s64) into %stack.2)
  ; CHECK-PREG-NEXT:   MOV64mr %stack.6, 1, $noreg, 0, $noreg, $r8 :: (store (s64) into %stack.6)
  ; CHECK-PREG-NEXT:   MOV64mr %stack.9, 1, $noreg, 0, $noreg, $rcx :: (store (s64) into %stack.9)
  ; CHECK-PREG-NEXT:   MOV64mr %stack.10, 1, $noreg, 0, $noreg, $rdx :: (store (s64) into %stack.10)
  ; CHECK-PREG-NEXT:   MOV64mr %stack.11, 1, $noreg, 0, $noreg, $rsi :: (store (s64) into %stack.11)
  ; CHECK-PREG-NEXT:   renamable $rbp = COPY $rdi
  ; CHECK-PREG-NEXT:   renamable $rax = MOV64rm %fixed-stack.11, 1, $noreg, 0, $noreg :: (load (s64) from %fixed-stack.11, align 16)
  ; CHECK-PREG-NEXT:   MOV64mr %stack.8, 1, $noreg, 0, $noreg, killed renamable $rax :: (store (s64) into %stack.8)
  ; CHECK-PREG-NEXT:   renamable $rax = MOV64rm %fixed-stack.10, 1, $noreg, 0, $noreg :: (load (s64) from %fixed-stack.10)
  ; CHECK-PREG-NEXT:   MOV64mr %stack.7, 1, $noreg, 0, $noreg, killed renamable $rax :: (store (s64) into %stack.7)
  ; CHECK-PREG-NEXT:   renamable $rax = MOV64rm %fixed-stack.9, 1, $noreg, 0, $noreg :: (load (s64) from %fixed-stack.9, align 16)
  ; CHECK-PREG-NEXT:   MOV64mr %stack.5, 1, $noreg, 0, $noreg, killed renamable $rax :: (store (s64) into %stack.5)
  ; CHECK-PREG-NEXT:   renamable $rax = MOV64rm %fixed-stack.8, 1, $noreg, 0, $noreg :: (load (s64) from %fixed-stack.8)
  ; CHECK-PREG-NEXT:   MOV64mr %stack.4, 1, $noreg, 0, $noreg, killed renamable $rax :: (store (s64) into %stack.4)
  ; CHECK-PREG-NEXT:   renamable $rax = MOV64rm %fixed-stack.7, 1, $noreg, 0, $noreg :: (load (s64) from %fixed-stack.7, align 16)
  ; CHECK-PREG-NEXT:   MOV64mr %stack.3, 1, $noreg, 0, $noreg, killed renamable $rax :: (store (s64) into %stack.3)
  ; CHECK-PREG-NEXT:   renamable $rax = MOV64rm %fixed-stack.6, 1, $noreg, 0, $noreg :: (load (s64) from %fixed-stack.6)
  ; CHECK-PREG-NEXT:   MOV64mr %stack.1, 1, $noreg, 0, $noreg, killed renamable $rax :: (store (s64) into %stack.1)
  ; CHECK-PREG-NEXT:   renamable $rax = MOV64rm %fixed-stack.5, 1, $noreg, 0, $noreg :: (load (s64) from %fixed-stack.5, align 16)
  ; CHECK-PREG-NEXT:   MOV64mr %stack.0, 1, $noreg, 0, $noreg, killed renamable $rax :: (store (s64) into %stack.0)
<<<<<<< HEAD
  ; CHECK-PREG-NEXT:   renamable $rbx = MOV64rm %fixed-stack.4, 1, $noreg, 0, $noreg :: (load (s64) from %fixed-stack.4)
  ; CHECK-PREG-NEXT:   renamable $r13 = MOV64rm %fixed-stack.3, 1, $noreg, 0, $noreg :: (load (s64) from %fixed-stack.3, align 16)
  ; CHECK-PREG-NEXT:   renamable $r12 = MOV64rm %fixed-stack.2, 1, $noreg, 0, $noreg :: (load (s64) from %fixed-stack.2)
  ; CHECK-PREG-NEXT:   renamable $r14 = MOV64rm %fixed-stack.1, 1, $noreg, 0, $noreg :: (load (s64) from %fixed-stack.1, align 16)
  ; CHECK-PREG-NEXT:   renamable $r15 = MOV64rm %fixed-stack.0, 1, $noreg, 0, $noreg :: (load (s64) from %fixed-stack.0)
  ; CHECK-PREG-NEXT:   ADJCALLSTACKDOWN64 0, 0, 0, implicit-def dead $rsp, implicit-def dead $eflags, implicit-def dead $ssp, implicit $rsp, implicit $ssp
  ; CHECK-PREG-NEXT:   renamable $r15, renamable $r14, renamable $r12, renamable $r13, renamable $rbx, renamable $rbp = STATEPOINT 0, 0, 0, @func, 2, 0, 2, 0, 2, 0, 2, 18, killed renamable $r15(tied-def 0), killed renamable $r14(tied-def 1), killed renamable $r12(tied-def 2), killed renamable $r13(tied-def 3), killed renamable $rbx(tied-def 4), 1, 8, %stack.0, 0, 1, 8, %stack.1, 0, 1, 8, %stack.3, 0, 1, 8, %stack.4, 0, 1, 8, %stack.5, 0, 1, 8, %stack.7, 0, 1, 8, %stack.8, 0, 1, 8, %stack.2, 0, 1, 8, %stack.6, 0, 1, 8, %stack.9, 0, 1, 8, %stack.10, 0, 1, 8, %stack.11, 0, killed renamable $rbp(tied-def 5), 2, 0, 2, 18, 0, 0, 1, 1, 2, 2, 3, 3, 4, 4, 5, 5, 6, 6, 7, 7, 8, 8, 9, 9, 10, 10, 11, 11, 12, 12, 13, 13, 14, 14, 15, 15, 16, 16, 17, 17, csr_64, implicit-def $rsp, implicit-def $ssp :: (load store (s64) on %stack.0), (load store (s64) on %stack.1), (load store (s64) on %stack.2), (load store (s64) on %stack.3), (load store (s64) on %stack.4), (load store (s64) on %stack.5), (load store (s64) on %stack.6), (load store (s64) on %stack.7), (load store (s64) on %stack.8), (load store (s64) on %stack.9), (load store (s64) on %stack.10), (load store (s64) on %stack.11)
=======
  ; CHECK-PREG-NEXT:   renamable $r13 = MOV64rm %fixed-stack.4, 1, $noreg, 0, $noreg :: (load (s64) from %fixed-stack.4)
  ; CHECK-PREG-NEXT:   renamable $r12 = MOV64rm %fixed-stack.3, 1, $noreg, 0, $noreg :: (load (s64) from %fixed-stack.3, align 16)
  ; CHECK-PREG-NEXT:   renamable $r15 = MOV64rm %fixed-stack.2, 1, $noreg, 0, $noreg :: (load (s64) from %fixed-stack.2)
  ; CHECK-PREG-NEXT:   renamable $rbx = MOV64rm %fixed-stack.1, 1, $noreg, 0, $noreg :: (load (s64) from %fixed-stack.1, align 16)
  ; CHECK-PREG-NEXT:   renamable $r14 = MOV64rm %fixed-stack.0, 1, $noreg, 0, $noreg :: (load (s64) from %fixed-stack.0)
  ; CHECK-PREG-NEXT:   ADJCALLSTACKDOWN64 0, 0, 0, implicit-def dead $rsp, implicit-def dead $eflags, implicit-def dead $ssp, implicit $rsp, implicit $ssp
  ; CHECK-PREG-NEXT:   renamable $r14, renamable $rbx, renamable $r15, renamable $r12, renamable $r13, renamable $rbp = STATEPOINT 0, 0, 0, @func, 2, 0, 2, 0, 2, 0, 2, 18, killed renamable $r14(tied-def 0), killed renamable $rbx(tied-def 1), killed renamable $r15(tied-def 2), killed renamable $r12(tied-def 3), killed renamable $r13(tied-def 4), 1, 8, %stack.0, 0, 1, 8, %stack.1, 0, 1, 8, %stack.3, 0, 1, 8, %stack.4, 0, 1, 8, %stack.5, 0, 1, 8, %stack.7, 0, 1, 8, %stack.8, 0, 1, 8, %stack.2, 0, 1, 8, %stack.6, 0, 1, 8, %stack.9, 0, 1, 8, %stack.10, 0, 1, 8, %stack.11, 0, killed renamable $rbp(tied-def 5), 2, 0, 2, 18, 0, 0, 1, 1, 2, 2, 3, 3, 4, 4, 5, 5, 6, 6, 7, 7, 8, 8, 9, 9, 10, 10, 11, 11, 12, 12, 13, 13, 14, 14, 15, 15, 16, 16, 17, 17, csr_64, implicit-def $rsp, implicit-def $ssp :: (load store (s64) on %stack.0), (load store (s64) on %stack.1), (load store (s64) on %stack.2), (load store (s64) on %stack.3), (load store (s64) on %stack.4), (load store (s64) on %stack.5), (load store (s64) on %stack.6), (load store (s64) on %stack.7), (load store (s64) on %stack.8), (load store (s64) on %stack.9), (load store (s64) on %stack.10), (load store (s64) on %stack.11)
>>>>>>> f788a4d7
  ; CHECK-PREG-NEXT:   ADJCALLSTACKUP64 0, 0, implicit-def dead $rsp, implicit-def dead $eflags, implicit-def dead $ssp, implicit $rsp, implicit $ssp
  ; CHECK-PREG-NEXT:   renamable $eax = MOV32rm killed renamable $rbp, 1, $noreg, 4, $noreg :: (load (s32) from %ir.gep00, addrspace 1)
  ; CHECK-PREG-NEXT:   renamable $rdi = MOV64rm %stack.11, 1, $noreg, 0, $noreg :: (load (s64) from %stack.11)
  ; CHECK-PREG-NEXT:   renamable $eax = ADD32rm killed renamable $eax, killed renamable $rdi, 1, $noreg, 8, $noreg, implicit-def dead $eflags :: (load (s32) from %ir.gep01, addrspace 1)
  ; CHECK-PREG-NEXT:   renamable $rdi = MOV64rm %stack.10, 1, $noreg, 0, $noreg :: (load (s64) from %stack.10)
  ; CHECK-PREG-NEXT:   renamable $eax = ADD32rm killed renamable $eax, killed renamable $rdi, 1, $noreg, 12, $noreg, implicit-def dead $eflags :: (load (s32) from %ir.gep02, addrspace 1)
  ; CHECK-PREG-NEXT:   renamable $rdi = MOV64rm %stack.9, 1, $noreg, 0, $noreg :: (load (s64) from %stack.9)
  ; CHECK-PREG-NEXT:   renamable $eax = ADD32rm killed renamable $eax, killed renamable $rdi, 1, $noreg, 16, $noreg, implicit-def dead $eflags :: (load (s32) from %ir.gep03, addrspace 1)
  ; CHECK-PREG-NEXT:   renamable $rdi = MOV64rm %stack.6, 1, $noreg, 0, $noreg :: (load (s64) from %stack.6)
  ; CHECK-PREG-NEXT:   renamable $eax = ADD32rm killed renamable $eax, killed renamable $rdi, 1, $noreg, 20, $noreg, implicit-def dead $eflags :: (load (s32) from %ir.gep04, addrspace 1)
  ; CHECK-PREG-NEXT:   renamable $rdi = MOV64rm %stack.2, 1, $noreg, 0, $noreg :: (load (s64) from %stack.2)
  ; CHECK-PREG-NEXT:   renamable $eax = ADD32rm killed renamable $eax, killed renamable $rdi, 1, $noreg, 24, $noreg, implicit-def dead $eflags :: (load (s32) from %ir.gep05, addrspace 1)
  ; CHECK-PREG-NEXT:   renamable $rdi = MOV64rm %stack.8, 1, $noreg, 0, $noreg :: (load (s64) from %stack.8)
  ; CHECK-PREG-NEXT:   renamable $eax = ADD32rm killed renamable $eax, killed renamable $rdi, 1, $noreg, 28, $noreg, implicit-def dead $eflags :: (load (s32) from %ir.gep06, addrspace 1)
  ; CHECK-PREG-NEXT:   renamable $rdi = MOV64rm %stack.7, 1, $noreg, 0, $noreg :: (load (s64) from %stack.7)
  ; CHECK-PREG-NEXT:   renamable $eax = ADD32rm killed renamable $eax, killed renamable $rdi, 1, $noreg, 32, $noreg, implicit-def dead $eflags :: (load (s32) from %ir.gep07, addrspace 1)
  ; CHECK-PREG-NEXT:   renamable $rdi = MOV64rm %stack.5, 1, $noreg, 0, $noreg :: (load (s64) from %stack.5)
  ; CHECK-PREG-NEXT:   renamable $eax = ADD32rm killed renamable $eax, killed renamable $rdi, 1, $noreg, 36, $noreg, implicit-def dead $eflags :: (load (s32) from %ir.gep08, addrspace 1)
  ; CHECK-PREG-NEXT:   renamable $rdi = MOV64rm %stack.4, 1, $noreg, 0, $noreg :: (load (s64) from %stack.4)
  ; CHECK-PREG-NEXT:   renamable $eax = ADD32rm killed renamable $eax, killed renamable $rdi, 1, $noreg, 40, $noreg, implicit-def dead $eflags :: (load (s32) from %ir.gep09, addrspace 1)
  ; CHECK-PREG-NEXT:   renamable $rdi = MOV64rm %stack.3, 1, $noreg, 0, $noreg :: (load (s64) from %stack.3)
  ; CHECK-PREG-NEXT:   renamable $eax = ADD32rm killed renamable $eax, killed renamable $rdi, 1, $noreg, 44, $noreg, implicit-def dead $eflags :: (load (s32) from %ir.gep10, addrspace 1)
  ; CHECK-PREG-NEXT:   renamable $rdi = MOV64rm %stack.1, 1, $noreg, 0, $noreg :: (load (s64) from %stack.1)
  ; CHECK-PREG-NEXT:   renamable $eax = ADD32rm killed renamable $eax, killed renamable $rdi, 1, $noreg, 48, $noreg, implicit-def dead $eflags :: (load (s32) from %ir.gep11, addrspace 1)
  ; CHECK-PREG-NEXT:   renamable $rdi = MOV64rm %stack.0, 1, $noreg, 0, $noreg :: (load (s64) from %stack.0)
  ; CHECK-PREG-NEXT:   renamable $eax = ADD32rm killed renamable $eax, killed renamable $rdi, 1, $noreg, 52, $noreg, implicit-def dead $eflags :: (load (s32) from %ir.gep12, addrspace 1)
<<<<<<< HEAD
  ; CHECK-PREG-NEXT:   renamable $eax = ADD32rm killed renamable $eax, killed renamable $rbx, 1, $noreg, 56, $noreg, implicit-def dead $eflags :: (load (s32) from %ir.gep13, addrspace 1)
  ; CHECK-PREG-NEXT:   renamable $eax = ADD32rm killed renamable $eax, killed renamable $r13, 1, $noreg, 60, $noreg, implicit-def dead $eflags :: (load (s32) from %ir.gep14, addrspace 1)
  ; CHECK-PREG-NEXT:   renamable $eax = ADD32rm killed renamable $eax, killed renamable $r12, 1, $noreg, 64, $noreg, implicit-def dead $eflags :: (load (s32) from %ir.gep15, addrspace 1)
  ; CHECK-PREG-NEXT:   renamable $eax = ADD32rm killed renamable $eax, killed renamable $r14, 1, $noreg, 68, $noreg, implicit-def dead $eflags :: (load (s32) from %ir.gep16, addrspace 1)
  ; CHECK-PREG-NEXT:   renamable $eax = ADD32rm killed renamable $eax, killed renamable $r15, 1, $noreg, 72, $noreg, implicit-def dead $eflags :: (load (s32) from %ir.gep17, addrspace 1)
=======
  ; CHECK-PREG-NEXT:   renamable $eax = ADD32rm killed renamable $eax, killed renamable $r13, 1, $noreg, 56, $noreg, implicit-def dead $eflags :: (load (s32) from %ir.gep13, addrspace 1)
  ; CHECK-PREG-NEXT:   renamable $eax = ADD32rm killed renamable $eax, killed renamable $r12, 1, $noreg, 60, $noreg, implicit-def dead $eflags :: (load (s32) from %ir.gep14, addrspace 1)
  ; CHECK-PREG-NEXT:   renamable $eax = ADD32rm killed renamable $eax, killed renamable $r15, 1, $noreg, 64, $noreg, implicit-def dead $eflags :: (load (s32) from %ir.gep15, addrspace 1)
  ; CHECK-PREG-NEXT:   renamable $eax = ADD32rm killed renamable $eax, killed renamable $rbx, 1, $noreg, 68, $noreg, implicit-def dead $eflags :: (load (s32) from %ir.gep16, addrspace 1)
  ; CHECK-PREG-NEXT:   renamable $eax = ADD32rm killed renamable $eax, killed renamable $r14, 1, $noreg, 72, $noreg, implicit-def dead $eflags :: (load (s32) from %ir.gep17, addrspace 1)
>>>>>>> f788a4d7
  ; CHECK-PREG-NEXT:   RET 0, $eax
    ptr addrspace(1) %arg00, ptr addrspace(1) %arg01, ptr addrspace(1) %arg02, ptr addrspace(1) %arg03, ptr addrspace(1) %arg04, ptr addrspace(1) %arg05,
    ptr addrspace(1) %arg06, ptr addrspace(1) %arg07, ptr addrspace(1) %arg08, ptr addrspace(1) %arg09, ptr addrspace(1) %arg10, ptr addrspace(1) %arg11,
    ptr addrspace(1) %arg12, ptr addrspace(1) %arg13, ptr addrspace(1) %arg14, ptr addrspace(1) %arg15, ptr addrspace(1) %arg16, ptr addrspace(1) %arg17
    ) gc "statepoint-example" {

    %token = call token (i64, i32, ptr, i32, i32, ...) @llvm.experimental.gc.statepoint.p0(i64 0, i32 0, ptr elementtype(void ()) @func, i32 0, i32 0, i32 0, i32 0) [ "gc-live"(ptr addrspace(1) %arg00, ptr addrspace(1) %arg01, ptr addrspace(1) %arg02, ptr addrspace(1) %arg03, ptr addrspace(1) %arg04, ptr addrspace(1) %arg05, ptr addrspace(1) %arg06, ptr addrspace(1) %arg07, ptr addrspace(1) %arg08,
    ptr addrspace(1) %arg09, ptr addrspace(1) %arg10, ptr addrspace(1) %arg11, ptr addrspace(1) %arg12, ptr addrspace(1) %arg13, ptr addrspace(1) %arg14, ptr addrspace(1) %arg15, ptr addrspace(1) %arg16, ptr addrspace(1) %arg17) ]
    %rel00 = call ptr addrspace(1) @llvm.experimental.gc.relocate.p1(token %token, i32 0, i32 0) ; (%arg00, %arg00)
    %rel01 = call ptr addrspace(1) @llvm.experimental.gc.relocate.p1(token %token, i32 1, i32 1) ; (%arg01, %arg01)
    %rel02 = call ptr addrspace(1) @llvm.experimental.gc.relocate.p1(token %token, i32 2, i32 2) ; (%arg02, %arg02)
    %rel03 = call ptr addrspace(1) @llvm.experimental.gc.relocate.p1(token %token, i32 3, i32 3) ; (%arg03, %arg03)
    %rel04 = call ptr addrspace(1) @llvm.experimental.gc.relocate.p1(token %token, i32 4, i32 4) ; (%arg04, %arg04)
    %rel05 = call ptr addrspace(1) @llvm.experimental.gc.relocate.p1(token %token, i32 5, i32 5) ; (%arg05, %arg05)
    %rel06 = call ptr addrspace(1) @llvm.experimental.gc.relocate.p1(token %token, i32 6, i32 6) ; (%arg06, %arg06)
    %rel07 = call ptr addrspace(1) @llvm.experimental.gc.relocate.p1(token %token, i32 7, i32 7) ; (%arg07, %arg07)
    %rel08 = call ptr addrspace(1) @llvm.experimental.gc.relocate.p1(token %token, i32 8, i32 8) ; (%arg08, %arg08)
    %rel09 = call ptr addrspace(1) @llvm.experimental.gc.relocate.p1(token %token, i32 9, i32 9) ; (%arg09, %arg09)
    %rel10 = call ptr addrspace(1) @llvm.experimental.gc.relocate.p1(token %token, i32 10, i32 10) ; (%arg10, %arg10)
    %rel11 = call ptr addrspace(1) @llvm.experimental.gc.relocate.p1(token %token, i32 11, i32 11) ; (%arg11, %arg11)
    %rel12 = call ptr addrspace(1) @llvm.experimental.gc.relocate.p1(token %token, i32 12, i32 12) ; (%arg12, %arg12)
    %rel13 = call ptr addrspace(1) @llvm.experimental.gc.relocate.p1(token %token, i32 13, i32 13) ; (%arg13, %arg13)
    %rel14 = call ptr addrspace(1) @llvm.experimental.gc.relocate.p1(token %token, i32 14, i32 14) ; (%arg14, %arg14)
    %rel15 = call ptr addrspace(1) @llvm.experimental.gc.relocate.p1(token %token, i32 15, i32 15) ; (%arg15, %arg15)
    %rel16 = call ptr addrspace(1) @llvm.experimental.gc.relocate.p1(token %token, i32 16, i32 16) ; (%arg16, %arg16)
    %rel17 = call ptr addrspace(1) @llvm.experimental.gc.relocate.p1(token %token, i32 17, i32 17) ; (%arg17, %arg17)
    %gep00 = getelementptr i32, ptr addrspace(1) %rel00, i64 1
    %gep01 = getelementptr i32, ptr addrspace(1) %rel01, i64 2
    %gep02 = getelementptr i32, ptr addrspace(1) %rel02, i64 3
    %gep03 = getelementptr i32, ptr addrspace(1) %rel03, i64 4
    %gep04 = getelementptr i32, ptr addrspace(1) %rel04, i64 5
    %gep05 = getelementptr i32, ptr addrspace(1) %rel05, i64 6
    %gep06 = getelementptr i32, ptr addrspace(1) %rel06, i64 7
    %gep07 = getelementptr i32, ptr addrspace(1) %rel07, i64 8
    %gep08 = getelementptr i32, ptr addrspace(1) %rel08, i64 9
    %gep09 = getelementptr i32, ptr addrspace(1) %rel09, i64 10
    %gep10 = getelementptr i32, ptr addrspace(1) %rel10, i64 11
    %gep11 = getelementptr i32, ptr addrspace(1) %rel11, i64 12
    %gep12 = getelementptr i32, ptr addrspace(1) %rel12, i64 13
    %gep13 = getelementptr i32, ptr addrspace(1) %rel13, i64 14
    %gep14 = getelementptr i32, ptr addrspace(1) %rel14, i64 15
    %gep15 = getelementptr i32, ptr addrspace(1) %rel15, i64 16
    %gep16 = getelementptr i32, ptr addrspace(1) %rel16, i64 17
    %gep17 = getelementptr i32, ptr addrspace(1) %rel17, i64 18
    %val00 = load i32, ptr addrspace(1) %gep00, align 4
    %val01 = load i32, ptr addrspace(1) %gep01, align 4
    %sum01 = add i32 %val00, %val01
    %val02 = load i32, ptr addrspace(1) %gep02, align 4
    %sum02 = add i32 %sum01, %val02
    %val03 = load i32, ptr addrspace(1) %gep03, align 4
    %sum03 = add i32 %sum02, %val03
    %val04 = load i32, ptr addrspace(1) %gep04, align 4
    %sum04 = add i32 %sum03, %val04
    %val05 = load i32, ptr addrspace(1) %gep05, align 4
    %sum05 = add i32 %sum04, %val05
    %val06 = load i32, ptr addrspace(1) %gep06, align 4
    %sum06 = add i32 %sum05, %val06
    %val07 = load i32, ptr addrspace(1) %gep07, align 4
    %sum07 = add i32 %sum06, %val07
    %val08 = load i32, ptr addrspace(1) %gep08, align 4
    %sum08 = add i32 %sum07, %val08
    %val09 = load i32, ptr addrspace(1) %gep09, align 4
    %sum09 = add i32 %sum08, %val09
    %val10 = load i32, ptr addrspace(1) %gep10, align 4
    %sum10 = add i32 %sum09, %val10
    %val11 = load i32, ptr addrspace(1) %gep11, align 4
    %sum11 = add i32 %sum10, %val11
    %val12 = load i32, ptr addrspace(1) %gep12, align 4
    %sum12 = add i32 %sum11, %val12
    %val13 = load i32, ptr addrspace(1) %gep13, align 4
    %sum13 = add i32 %sum12, %val13
    %val14 = load i32, ptr addrspace(1) %gep14, align 4
    %sum14 = add i32 %sum13, %val14
    %val15 = load i32, ptr addrspace(1) %gep15, align 4
    %sum15 = add i32 %sum14, %val15
    %val16 = load i32, ptr addrspace(1) %gep16, align 4
    %sum16 = add i32 %sum15, %val16
    %val17 = load i32, ptr addrspace(1) %gep17, align 4
    %sum17 = add i32 %sum16, %val17
    ret i32 %sum17
}

; Function Attrs: nounwind readonly
declare ptr addrspace(1) @llvm.experimental.gc.relocate.p1(token, i32 immarg, i32 immarg) #0

declare token @llvm.experimental.gc.statepoint.p0(i64 immarg, i32 immarg, ptr, i32 immarg, i32 immarg, ...)

; Function Attrs: nounwind
declare dso_local void @llvm.stackprotector(ptr, ptr) #1

attributes #0 = { nounwind readonly }
attributes #1 = { nounwind }<|MERGE_RESOLUTION|>--- conflicted
+++ resolved
@@ -77,15 +77,6 @@
   ; CHECK-PREG-NEXT:   MOV64mr %stack.1, 1, $noreg, 0, $noreg, killed renamable $rax :: (store (s64) into %stack.1)
   ; CHECK-PREG-NEXT:   renamable $rax = MOV64rm %fixed-stack.5, 1, $noreg, 0, $noreg :: (load (s64) from %fixed-stack.5, align 16)
   ; CHECK-PREG-NEXT:   MOV64mr %stack.0, 1, $noreg, 0, $noreg, killed renamable $rax :: (store (s64) into %stack.0)
-<<<<<<< HEAD
-  ; CHECK-PREG-NEXT:   renamable $rbx = MOV64rm %fixed-stack.4, 1, $noreg, 0, $noreg :: (load (s64) from %fixed-stack.4)
-  ; CHECK-PREG-NEXT:   renamable $r13 = MOV64rm %fixed-stack.3, 1, $noreg, 0, $noreg :: (load (s64) from %fixed-stack.3, align 16)
-  ; CHECK-PREG-NEXT:   renamable $r12 = MOV64rm %fixed-stack.2, 1, $noreg, 0, $noreg :: (load (s64) from %fixed-stack.2)
-  ; CHECK-PREG-NEXT:   renamable $r14 = MOV64rm %fixed-stack.1, 1, $noreg, 0, $noreg :: (load (s64) from %fixed-stack.1, align 16)
-  ; CHECK-PREG-NEXT:   renamable $r15 = MOV64rm %fixed-stack.0, 1, $noreg, 0, $noreg :: (load (s64) from %fixed-stack.0)
-  ; CHECK-PREG-NEXT:   ADJCALLSTACKDOWN64 0, 0, 0, implicit-def dead $rsp, implicit-def dead $eflags, implicit-def dead $ssp, implicit $rsp, implicit $ssp
-  ; CHECK-PREG-NEXT:   renamable $r15, renamable $r14, renamable $r12, renamable $r13, renamable $rbx, renamable $rbp = STATEPOINT 0, 0, 0, @func, 2, 0, 2, 0, 2, 0, 2, 18, killed renamable $r15(tied-def 0), killed renamable $r14(tied-def 1), killed renamable $r12(tied-def 2), killed renamable $r13(tied-def 3), killed renamable $rbx(tied-def 4), 1, 8, %stack.0, 0, 1, 8, %stack.1, 0, 1, 8, %stack.3, 0, 1, 8, %stack.4, 0, 1, 8, %stack.5, 0, 1, 8, %stack.7, 0, 1, 8, %stack.8, 0, 1, 8, %stack.2, 0, 1, 8, %stack.6, 0, 1, 8, %stack.9, 0, 1, 8, %stack.10, 0, 1, 8, %stack.11, 0, killed renamable $rbp(tied-def 5), 2, 0, 2, 18, 0, 0, 1, 1, 2, 2, 3, 3, 4, 4, 5, 5, 6, 6, 7, 7, 8, 8, 9, 9, 10, 10, 11, 11, 12, 12, 13, 13, 14, 14, 15, 15, 16, 16, 17, 17, csr_64, implicit-def $rsp, implicit-def $ssp :: (load store (s64) on %stack.0), (load store (s64) on %stack.1), (load store (s64) on %stack.2), (load store (s64) on %stack.3), (load store (s64) on %stack.4), (load store (s64) on %stack.5), (load store (s64) on %stack.6), (load store (s64) on %stack.7), (load store (s64) on %stack.8), (load store (s64) on %stack.9), (load store (s64) on %stack.10), (load store (s64) on %stack.11)
-=======
   ; CHECK-PREG-NEXT:   renamable $r13 = MOV64rm %fixed-stack.4, 1, $noreg, 0, $noreg :: (load (s64) from %fixed-stack.4)
   ; CHECK-PREG-NEXT:   renamable $r12 = MOV64rm %fixed-stack.3, 1, $noreg, 0, $noreg :: (load (s64) from %fixed-stack.3, align 16)
   ; CHECK-PREG-NEXT:   renamable $r15 = MOV64rm %fixed-stack.2, 1, $noreg, 0, $noreg :: (load (s64) from %fixed-stack.2)
@@ -93,7 +84,6 @@
   ; CHECK-PREG-NEXT:   renamable $r14 = MOV64rm %fixed-stack.0, 1, $noreg, 0, $noreg :: (load (s64) from %fixed-stack.0)
   ; CHECK-PREG-NEXT:   ADJCALLSTACKDOWN64 0, 0, 0, implicit-def dead $rsp, implicit-def dead $eflags, implicit-def dead $ssp, implicit $rsp, implicit $ssp
   ; CHECK-PREG-NEXT:   renamable $r14, renamable $rbx, renamable $r15, renamable $r12, renamable $r13, renamable $rbp = STATEPOINT 0, 0, 0, @func, 2, 0, 2, 0, 2, 0, 2, 18, killed renamable $r14(tied-def 0), killed renamable $rbx(tied-def 1), killed renamable $r15(tied-def 2), killed renamable $r12(tied-def 3), killed renamable $r13(tied-def 4), 1, 8, %stack.0, 0, 1, 8, %stack.1, 0, 1, 8, %stack.3, 0, 1, 8, %stack.4, 0, 1, 8, %stack.5, 0, 1, 8, %stack.7, 0, 1, 8, %stack.8, 0, 1, 8, %stack.2, 0, 1, 8, %stack.6, 0, 1, 8, %stack.9, 0, 1, 8, %stack.10, 0, 1, 8, %stack.11, 0, killed renamable $rbp(tied-def 5), 2, 0, 2, 18, 0, 0, 1, 1, 2, 2, 3, 3, 4, 4, 5, 5, 6, 6, 7, 7, 8, 8, 9, 9, 10, 10, 11, 11, 12, 12, 13, 13, 14, 14, 15, 15, 16, 16, 17, 17, csr_64, implicit-def $rsp, implicit-def $ssp :: (load store (s64) on %stack.0), (load store (s64) on %stack.1), (load store (s64) on %stack.2), (load store (s64) on %stack.3), (load store (s64) on %stack.4), (load store (s64) on %stack.5), (load store (s64) on %stack.6), (load store (s64) on %stack.7), (load store (s64) on %stack.8), (load store (s64) on %stack.9), (load store (s64) on %stack.10), (load store (s64) on %stack.11)
->>>>>>> f788a4d7
   ; CHECK-PREG-NEXT:   ADJCALLSTACKUP64 0, 0, implicit-def dead $rsp, implicit-def dead $eflags, implicit-def dead $ssp, implicit $rsp, implicit $ssp
   ; CHECK-PREG-NEXT:   renamable $eax = MOV32rm killed renamable $rbp, 1, $noreg, 4, $noreg :: (load (s32) from %ir.gep00, addrspace 1)
   ; CHECK-PREG-NEXT:   renamable $rdi = MOV64rm %stack.11, 1, $noreg, 0, $noreg :: (load (s64) from %stack.11)
@@ -120,19 +110,11 @@
   ; CHECK-PREG-NEXT:   renamable $eax = ADD32rm killed renamable $eax, killed renamable $rdi, 1, $noreg, 48, $noreg, implicit-def dead $eflags :: (load (s32) from %ir.gep11, addrspace 1)
   ; CHECK-PREG-NEXT:   renamable $rdi = MOV64rm %stack.0, 1, $noreg, 0, $noreg :: (load (s64) from %stack.0)
   ; CHECK-PREG-NEXT:   renamable $eax = ADD32rm killed renamable $eax, killed renamable $rdi, 1, $noreg, 52, $noreg, implicit-def dead $eflags :: (load (s32) from %ir.gep12, addrspace 1)
-<<<<<<< HEAD
-  ; CHECK-PREG-NEXT:   renamable $eax = ADD32rm killed renamable $eax, killed renamable $rbx, 1, $noreg, 56, $noreg, implicit-def dead $eflags :: (load (s32) from %ir.gep13, addrspace 1)
-  ; CHECK-PREG-NEXT:   renamable $eax = ADD32rm killed renamable $eax, killed renamable $r13, 1, $noreg, 60, $noreg, implicit-def dead $eflags :: (load (s32) from %ir.gep14, addrspace 1)
-  ; CHECK-PREG-NEXT:   renamable $eax = ADD32rm killed renamable $eax, killed renamable $r12, 1, $noreg, 64, $noreg, implicit-def dead $eflags :: (load (s32) from %ir.gep15, addrspace 1)
-  ; CHECK-PREG-NEXT:   renamable $eax = ADD32rm killed renamable $eax, killed renamable $r14, 1, $noreg, 68, $noreg, implicit-def dead $eflags :: (load (s32) from %ir.gep16, addrspace 1)
-  ; CHECK-PREG-NEXT:   renamable $eax = ADD32rm killed renamable $eax, killed renamable $r15, 1, $noreg, 72, $noreg, implicit-def dead $eflags :: (load (s32) from %ir.gep17, addrspace 1)
-=======
   ; CHECK-PREG-NEXT:   renamable $eax = ADD32rm killed renamable $eax, killed renamable $r13, 1, $noreg, 56, $noreg, implicit-def dead $eflags :: (load (s32) from %ir.gep13, addrspace 1)
   ; CHECK-PREG-NEXT:   renamable $eax = ADD32rm killed renamable $eax, killed renamable $r12, 1, $noreg, 60, $noreg, implicit-def dead $eflags :: (load (s32) from %ir.gep14, addrspace 1)
   ; CHECK-PREG-NEXT:   renamable $eax = ADD32rm killed renamable $eax, killed renamable $r15, 1, $noreg, 64, $noreg, implicit-def dead $eflags :: (load (s32) from %ir.gep15, addrspace 1)
   ; CHECK-PREG-NEXT:   renamable $eax = ADD32rm killed renamable $eax, killed renamable $rbx, 1, $noreg, 68, $noreg, implicit-def dead $eflags :: (load (s32) from %ir.gep16, addrspace 1)
   ; CHECK-PREG-NEXT:   renamable $eax = ADD32rm killed renamable $eax, killed renamable $r14, 1, $noreg, 72, $noreg, implicit-def dead $eflags :: (load (s32) from %ir.gep17, addrspace 1)
->>>>>>> f788a4d7
   ; CHECK-PREG-NEXT:   RET 0, $eax
     ptr addrspace(1) %arg00, ptr addrspace(1) %arg01, ptr addrspace(1) %arg02, ptr addrspace(1) %arg03, ptr addrspace(1) %arg04, ptr addrspace(1) %arg05,
     ptr addrspace(1) %arg06, ptr addrspace(1) %arg07, ptr addrspace(1) %arg08, ptr addrspace(1) %arg09, ptr addrspace(1) %arg10, ptr addrspace(1) %arg11,
