--- conflicted
+++ resolved
@@ -2,11 +2,7 @@
 
 ; CHECK-LABEL: test_load_add_32
 ; CHECK: c3 21
-<<<<<<< HEAD
-; CHECK: w2 = atomic_fetch_add((u32 *)(r1 + 0), w2)
-=======
 ; CHECK: lock *(u32 *)(r1 + 0) += w2
->>>>>>> 1d22c955
 define void @test_load_add_32(ptr %p, i32 zeroext %v) {
 entry:
   atomicrmw add ptr %p, i32 %v seq_cst
@@ -15,7 +11,7 @@
 
 ; CHECK-LABEL: test_load_add_64
 ; CHECK: db 21
-; CHECK: r2 = atomic_fetch_add((u64 *)(r1 + 0), r2)
+; CHECK: lock *(u64 *)(r1 + 0) += r2
 define void @test_load_add_64(ptr %p, i64 zeroext %v) {
 entry:
   atomicrmw add ptr %p, i64 %v seq_cst
