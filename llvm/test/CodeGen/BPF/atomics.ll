<<<<<<< HEAD
; RUN: llc < %s -march=bpfel -verify-machineinstrs -show-mc-encoding | FileCheck %s
=======
; RUN: llc < %s -march=bpfel -verify-machineinstrs -show-mc-encoding -mcpu=v1 | FileCheck %s
>>>>>>> 4b409fa5
; RUN: llc < %s -march=bpfel -verify-machineinstrs -show-mc-encoding -mcpu=v3 | FileCheck --check-prefix=CHECK-V3 %s

; CHECK-LABEL: test_load_add_32
; CHECK: lock *(u32 *)(r1 + 0) += r2
; CHECK: encoding: [0xc3,0x21
; CHECK-V3: w2 = atomic_fetch_add((u32 *)(r1 + 0), w2)
; CHECK-V3: encoding: [0xc3,0x21,0x00,0x00,0x01,0x00,0x00,0x00]
define void @test_load_add_32(ptr %p, i32 zeroext %v) {
entry:
  atomicrmw add ptr %p, i32 %v seq_cst
  ret void
}

; CHECK-LABEL: test_load_add_64
; CHECK: lock *(u64 *)(r1 + 0) += r2
; CHECK: encoding: [0xdb,0x21
; CHECK-V3: r2 = atomic_fetch_add((u64 *)(r1 + 0), r2)
; CHECK-V3: encoding: [0xdb,0x21,0x00,0x00,0x01,0x00,0x00,0x00]
define void @test_load_add_64(ptr %p, i64 zeroext %v) {
entry:
  atomicrmw add ptr %p, i64 %v seq_cst
  ret void
}<|MERGE_RESOLUTION|>--- conflicted
+++ resolved
@@ -1,8 +1,4 @@
-<<<<<<< HEAD
-; RUN: llc < %s -march=bpfel -verify-machineinstrs -show-mc-encoding | FileCheck %s
-=======
 ; RUN: llc < %s -march=bpfel -verify-machineinstrs -show-mc-encoding -mcpu=v1 | FileCheck %s
->>>>>>> 4b409fa5
 ; RUN: llc < %s -march=bpfel -verify-machineinstrs -show-mc-encoding -mcpu=v3 | FileCheck --check-prefix=CHECK-V3 %s
 
 ; CHECK-LABEL: test_load_add_32
