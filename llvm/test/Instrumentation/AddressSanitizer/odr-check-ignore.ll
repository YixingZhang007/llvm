--- conflicted
+++ resolved
@@ -1,10 +1,5 @@
-<<<<<<< HEAD
-; RUN: opt -opaque-pointers < %s -passes='asan-pipeline' -asan-use-private-alias=0 -S | FileCheck %s --check-prefix=NOALIAS
-; RUN: opt -opaque-pointers < %s -passes='asan-pipeline' -asan-use-private-alias=1 -S | FileCheck %s --check-prefix=ALIAS
-=======
-; RUN: opt < %s -passes=asan -asan-use-private-alias=0 -S | FileCheck %s --check-prefix=NOALIAS
-; RUN: opt < %s -passes=asan -asan-use-private-alias=1 -S | FileCheck %s --check-prefix=ALIAS
->>>>>>> 37122c72
+; RUN: opt < %s -opaque-pointers -passes=asan -asan-use-private-alias=0 -S | FileCheck %s --check-prefix=NOALIAS
+; RUN: opt < %s -opaque-pointers -passes=asan -asan-use-private-alias=1 -S | FileCheck %s --check-prefix=ALIAS
 
 target datalayout = "e-m:e-i64:64-f80:128-n8:16:32:64-S128"
 target triple = "x86_64-unknown-linux-gnu"
