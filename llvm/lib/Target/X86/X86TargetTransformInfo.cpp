//===-- X86TargetTransformInfo.cpp - X86 specific TTI pass ----------------===//
//
// Part of the LLVM Project, under the Apache License v2.0 with LLVM Exceptions.
// See https://llvm.org/LICENSE.txt for license information.
// SPDX-License-Identifier: Apache-2.0 WITH LLVM-exception
//
//===----------------------------------------------------------------------===//
/// \file
/// This file implements a TargetTransformInfo analysis pass specific to the
/// X86 target machine. It uses the target's detailed information to provide
/// more precise answers to certain TTI queries, while letting the target
/// independent and default TTI implementations handle the rest.
///
//===----------------------------------------------------------------------===//
/// About Cost Model numbers used below it's necessary to say the following:
/// the numbers correspond to some "generic" X86 CPU instead of usage of
/// concrete CPU model. Usually the numbers correspond to CPU where the feature
/// apeared at the first time. For example, if we do Subtarget.hasSSE42() in
/// the lookups below the cost is based on Nehalem as that was the first CPU
/// to support that feature level and thus has most likely the worst case cost.
/// Some examples of other technologies/CPUs:
///   SSE 3   - Pentium4 / Athlon64
///   SSE 4.1 - Penryn
///   SSE 4.2 - Nehalem
///   AVX     - Sandy Bridge
///   AVX2    - Haswell
///   AVX-512 - Xeon Phi / Skylake
/// And some examples of instruction target dependent costs (latency)
///                   divss     sqrtss          rsqrtss
///   AMD K7            11-16     19              3
///   Piledriver        9-24      13-15           5
///   Jaguar            14        16              2
///   Pentium II,III    18        30              2
///   Nehalem           7-14      7-18            3
///   Haswell           10-13     11              5
/// TODO: Develop and implement  the target dependent cost model and
/// specialize cost numbers for different Cost Model Targets such as throughput,
/// code size, latency and uop count.
//===----------------------------------------------------------------------===//

#include "X86TargetTransformInfo.h"
#include "llvm/Analysis/TargetTransformInfo.h"
#include "llvm/CodeGen/BasicTTIImpl.h"
#include "llvm/CodeGen/CostTable.h"
#include "llvm/CodeGen/TargetLowering.h"
#include "llvm/IR/IntrinsicInst.h"
#include "llvm/Support/Debug.h"

using namespace llvm;

#define DEBUG_TYPE "x86tti"

//===----------------------------------------------------------------------===//
//
// X86 cost model.
//
//===----------------------------------------------------------------------===//

TargetTransformInfo::PopcntSupportKind
X86TTIImpl::getPopcntSupport(unsigned TyWidth) {
  assert(isPowerOf2_32(TyWidth) && "Ty width must be power of 2");
  // TODO: Currently the __builtin_popcount() implementation using SSE3
  //   instructions is inefficient. Once the problem is fixed, we should
  //   call ST->hasSSE3() instead of ST->hasPOPCNT().
  return ST->hasPOPCNT() ? TTI::PSK_FastHardware : TTI::PSK_Software;
}

llvm::Optional<unsigned> X86TTIImpl::getCacheSize(
  TargetTransformInfo::CacheLevel Level) const {
  switch (Level) {
  case TargetTransformInfo::CacheLevel::L1D:
    //   - Penryn
    //   - Nehalem
    //   - Westmere
    //   - Sandy Bridge
    //   - Ivy Bridge
    //   - Haswell
    //   - Broadwell
    //   - Skylake
    //   - Kabylake
    return 32 * 1024;  //  32 KByte
  case TargetTransformInfo::CacheLevel::L2D:
    //   - Penryn
    //   - Nehalem
    //   - Westmere
    //   - Sandy Bridge
    //   - Ivy Bridge
    //   - Haswell
    //   - Broadwell
    //   - Skylake
    //   - Kabylake
    return 256 * 1024; // 256 KByte
  }

  llvm_unreachable("Unknown TargetTransformInfo::CacheLevel");
}

llvm::Optional<unsigned> X86TTIImpl::getCacheAssociativity(
  TargetTransformInfo::CacheLevel Level) const {
  //   - Penryn
  //   - Nehalem
  //   - Westmere
  //   - Sandy Bridge
  //   - Ivy Bridge
  //   - Haswell
  //   - Broadwell
  //   - Skylake
  //   - Kabylake
  switch (Level) {
  case TargetTransformInfo::CacheLevel::L1D:
    LLVM_FALLTHROUGH;
  case TargetTransformInfo::CacheLevel::L2D:
    return 8;
  }

  llvm_unreachable("Unknown TargetTransformInfo::CacheLevel");
}

unsigned X86TTIImpl::getNumberOfRegisters(unsigned ClassID) const {
  bool Vector = (ClassID == 1);
  if (Vector && !ST->hasSSE1())
    return 0;

  if (ST->is64Bit()) {
    if (Vector && ST->hasAVX512())
      return 32;
    return 16;
  }
  return 8;
}

unsigned X86TTIImpl::getRegisterBitWidth(bool Vector) const {
  unsigned PreferVectorWidth = ST->getPreferVectorWidth();
  if (Vector) {
    if (ST->hasAVX512() && PreferVectorWidth >= 512)
      return 512;
    if (ST->hasAVX() && PreferVectorWidth >= 256)
      return 256;
    if (ST->hasSSE1() && PreferVectorWidth >= 128)
      return 128;
    return 0;
  }

  if (ST->is64Bit())
    return 64;

  return 32;
}

unsigned X86TTIImpl::getLoadStoreVecRegBitWidth(unsigned) const {
  return getRegisterBitWidth(true);
}

unsigned X86TTIImpl::getMaxInterleaveFactor(unsigned VF) {
  // If the loop will not be vectorized, don't interleave the loop.
  // Let regular unroll to unroll the loop, which saves the overflow
  // check and memory check cost.
  if (VF == 1)
    return 1;

  if (ST->isAtom())
    return 1;

  // Sandybridge and Haswell have multiple execution ports and pipelined
  // vector units.
  if (ST->hasAVX())
    return 4;

  return 2;
}

int X86TTIImpl::getArithmeticInstrCost(unsigned Opcode, Type *Ty,
                                       TTI::TargetCostKind CostKind,
                                       TTI::OperandValueKind Op1Info,
                                       TTI::OperandValueKind Op2Info,
                                       TTI::OperandValueProperties Opd1PropInfo,
                                       TTI::OperandValueProperties Opd2PropInfo,
                                       ArrayRef<const Value *> Args,
                                       const Instruction *CxtI) {
  // Legalize the type.
  std::pair<int, MVT> LT = TLI->getTypeLegalizationCost(DL, Ty);

  int ISD = TLI->InstructionOpcodeToISD(Opcode);
  assert(ISD && "Invalid opcode");

  static const CostTblEntry GLMCostTable[] = {
    { ISD::FDIV,  MVT::f32,   18 }, // divss
    { ISD::FDIV,  MVT::v4f32, 35 }, // divps
    { ISD::FDIV,  MVT::f64,   33 }, // divsd
    { ISD::FDIV,  MVT::v2f64, 65 }, // divpd
  };

  if (ST->useGLMDivSqrtCosts())
    if (const auto *Entry = CostTableLookup(GLMCostTable, ISD,
                                            LT.second))
      return LT.first * Entry->Cost;

  static const CostTblEntry SLMCostTable[] = {
    { ISD::MUL,   MVT::v4i32, 11 }, // pmulld
    { ISD::MUL,   MVT::v8i16, 2  }, // pmullw
    { ISD::MUL,   MVT::v16i8, 14 }, // extend/pmullw/trunc sequence.
    { ISD::FMUL,  MVT::f64,   2  }, // mulsd
    { ISD::FMUL,  MVT::v2f64, 4  }, // mulpd
    { ISD::FMUL,  MVT::v4f32, 2  }, // mulps
    { ISD::FDIV,  MVT::f32,   17 }, // divss
    { ISD::FDIV,  MVT::v4f32, 39 }, // divps
    { ISD::FDIV,  MVT::f64,   32 }, // divsd
    { ISD::FDIV,  MVT::v2f64, 69 }, // divpd
    { ISD::FADD,  MVT::v2f64, 2  }, // addpd
    { ISD::FSUB,  MVT::v2f64, 2  }, // subpd
    // v2i64/v4i64 mul is custom lowered as a series of long:
    // multiplies(3), shifts(3) and adds(2)
    // slm muldq version throughput is 2 and addq throughput 4
    // thus: 3X2 (muldq throughput) + 3X1 (shift throughput) +
    //       3X4 (addq throughput) = 17
    { ISD::MUL,   MVT::v2i64, 17 },
    // slm addq\subq throughput is 4
    { ISD::ADD,   MVT::v2i64, 4  },
    { ISD::SUB,   MVT::v2i64, 4  },
  };

  if (ST->isSLM()) {
    if (Args.size() == 2 && ISD == ISD::MUL && LT.second == MVT::v4i32) {
      // Check if the operands can be shrinked into a smaller datatype.
      bool Op1Signed = false;
      unsigned Op1MinSize = BaseT::minRequiredElementSize(Args[0], Op1Signed);
      bool Op2Signed = false;
      unsigned Op2MinSize = BaseT::minRequiredElementSize(Args[1], Op2Signed);

      bool signedMode = Op1Signed | Op2Signed;
      unsigned OpMinSize = std::max(Op1MinSize, Op2MinSize);

      if (OpMinSize <= 7)
        return LT.first * 3; // pmullw/sext
      if (!signedMode && OpMinSize <= 8)
        return LT.first * 3; // pmullw/zext
      if (OpMinSize <= 15)
        return LT.first * 5; // pmullw/pmulhw/pshuf
      if (!signedMode && OpMinSize <= 16)
        return LT.first * 5; // pmullw/pmulhw/pshuf
    }

    if (const auto *Entry = CostTableLookup(SLMCostTable, ISD,
                                            LT.second)) {
      return LT.first * Entry->Cost;
    }
  }

  if ((ISD == ISD::SDIV || ISD == ISD::SREM || ISD == ISD::UDIV ||
       ISD == ISD::UREM) &&
      (Op2Info == TargetTransformInfo::OK_UniformConstantValue ||
       Op2Info == TargetTransformInfo::OK_NonUniformConstantValue) &&
      Opd2PropInfo == TargetTransformInfo::OP_PowerOf2) {
    if (ISD == ISD::SDIV || ISD == ISD::SREM) {
      // On X86, vector signed division by constants power-of-two are
      // normally expanded to the sequence SRA + SRL + ADD + SRA.
      // The OperandValue properties may not be the same as that of the previous
      // operation; conservatively assume OP_None.
      int Cost =
          2 * getArithmeticInstrCost(Instruction::AShr, Ty, CostKind, Op1Info,
                                     Op2Info,
                                     TargetTransformInfo::OP_None,
                                     TargetTransformInfo::OP_None);
      Cost += getArithmeticInstrCost(Instruction::LShr, Ty, CostKind, Op1Info,
                                     Op2Info,
                                     TargetTransformInfo::OP_None,
                                     TargetTransformInfo::OP_None);
      Cost += getArithmeticInstrCost(Instruction::Add, Ty, CostKind, Op1Info,
                                     Op2Info,
                                     TargetTransformInfo::OP_None,
                                     TargetTransformInfo::OP_None);

      if (ISD == ISD::SREM) {
        // For SREM: (X % C) is the equivalent of (X - (X/C)*C)
        Cost += getArithmeticInstrCost(Instruction::Mul, Ty, CostKind, Op1Info,
                                       Op2Info);
        Cost += getArithmeticInstrCost(Instruction::Sub, Ty, CostKind, Op1Info,
                                       Op2Info);
      }

      return Cost;
    }

    // Vector unsigned division/remainder will be simplified to shifts/masks.
    if (ISD == ISD::UDIV)
      return getArithmeticInstrCost(Instruction::LShr, Ty, CostKind,
                                    Op1Info, Op2Info,
                                    TargetTransformInfo::OP_None,
                                    TargetTransformInfo::OP_None);

    else // UREM
      return getArithmeticInstrCost(Instruction::And, Ty, CostKind,
                                    Op1Info, Op2Info,
                                    TargetTransformInfo::OP_None,
                                    TargetTransformInfo::OP_None);
  }

  static const CostTblEntry AVX512BWUniformConstCostTable[] = {
    { ISD::SHL,  MVT::v64i8,   2 }, // psllw + pand.
    { ISD::SRL,  MVT::v64i8,   2 }, // psrlw + pand.
    { ISD::SRA,  MVT::v64i8,   4 }, // psrlw, pand, pxor, psubb.
  };

  if (Op2Info == TargetTransformInfo::OK_UniformConstantValue &&
      ST->hasBWI()) {
    if (const auto *Entry = CostTableLookup(AVX512BWUniformConstCostTable, ISD,
                                            LT.second))
      return LT.first * Entry->Cost;
  }

  static const CostTblEntry AVX512UniformConstCostTable[] = {
    { ISD::SRA,  MVT::v2i64,   1 },
    { ISD::SRA,  MVT::v4i64,   1 },
    { ISD::SRA,  MVT::v8i64,   1 },

    { ISD::SHL,  MVT::v64i8,   4 }, // psllw + pand.
    { ISD::SRL,  MVT::v64i8,   4 }, // psrlw + pand.
    { ISD::SRA,  MVT::v64i8,   8 }, // psrlw, pand, pxor, psubb.
  };

  if (Op2Info == TargetTransformInfo::OK_UniformConstantValue &&
      ST->hasAVX512()) {
    if (const auto *Entry = CostTableLookup(AVX512UniformConstCostTable, ISD,
                                            LT.second))
      return LT.first * Entry->Cost;
  }

  static const CostTblEntry AVX2UniformConstCostTable[] = {
    { ISD::SHL,  MVT::v32i8,   2 }, // psllw + pand.
    { ISD::SRL,  MVT::v32i8,   2 }, // psrlw + pand.
    { ISD::SRA,  MVT::v32i8,   4 }, // psrlw, pand, pxor, psubb.

    { ISD::SRA,  MVT::v4i64,   4 }, // 2 x psrad + shuffle.
  };

  if (Op2Info == TargetTransformInfo::OK_UniformConstantValue &&
      ST->hasAVX2()) {
    if (const auto *Entry = CostTableLookup(AVX2UniformConstCostTable, ISD,
                                            LT.second))
      return LT.first * Entry->Cost;
  }

  static const CostTblEntry SSE2UniformConstCostTable[] = {
    { ISD::SHL,  MVT::v16i8,     2 }, // psllw + pand.
    { ISD::SRL,  MVT::v16i8,     2 }, // psrlw + pand.
    { ISD::SRA,  MVT::v16i8,     4 }, // psrlw, pand, pxor, psubb.

    { ISD::SHL,  MVT::v32i8,   4+2 }, // 2*(psllw + pand) + split.
    { ISD::SRL,  MVT::v32i8,   4+2 }, // 2*(psrlw + pand) + split.
    { ISD::SRA,  MVT::v32i8,   8+2 }, // 2*(psrlw, pand, pxor, psubb) + split.
  };

  // XOP has faster vXi8 shifts.
  if (Op2Info == TargetTransformInfo::OK_UniformConstantValue &&
      ST->hasSSE2() && !ST->hasXOP()) {
    if (const auto *Entry =
            CostTableLookup(SSE2UniformConstCostTable, ISD, LT.second))
      return LT.first * Entry->Cost;
  }

  static const CostTblEntry AVX512BWConstCostTable[] = {
    { ISD::SDIV, MVT::v64i8,  14 }, // 2*ext+2*pmulhw sequence
    { ISD::SREM, MVT::v64i8,  16 }, // 2*ext+2*pmulhw+mul+sub sequence
    { ISD::UDIV, MVT::v64i8,  14 }, // 2*ext+2*pmulhw sequence
    { ISD::UREM, MVT::v64i8,  16 }, // 2*ext+2*pmulhw+mul+sub sequence
    { ISD::SDIV, MVT::v32i16,  6 }, // vpmulhw sequence
    { ISD::SREM, MVT::v32i16,  8 }, // vpmulhw+mul+sub sequence
    { ISD::UDIV, MVT::v32i16,  6 }, // vpmulhuw sequence
    { ISD::UREM, MVT::v32i16,  8 }, // vpmulhuw+mul+sub sequence
  };

  if ((Op2Info == TargetTransformInfo::OK_UniformConstantValue ||
       Op2Info == TargetTransformInfo::OK_NonUniformConstantValue) &&
      ST->hasBWI()) {
    if (const auto *Entry =
            CostTableLookup(AVX512BWConstCostTable, ISD, LT.second))
      return LT.first * Entry->Cost;
  }

  static const CostTblEntry AVX512ConstCostTable[] = {
    { ISD::SDIV, MVT::v16i32, 15 }, // vpmuldq sequence
    { ISD::SREM, MVT::v16i32, 17 }, // vpmuldq+mul+sub sequence
    { ISD::UDIV, MVT::v16i32, 15 }, // vpmuludq sequence
    { ISD::UREM, MVT::v16i32, 17 }, // vpmuludq+mul+sub sequence
    { ISD::SDIV, MVT::v64i8,  28 }, // 4*ext+4*pmulhw sequence
    { ISD::SREM, MVT::v64i8,  32 }, // 4*ext+4*pmulhw+mul+sub sequence
    { ISD::UDIV, MVT::v64i8,  28 }, // 4*ext+4*pmulhw sequence
    { ISD::UREM, MVT::v64i8,  32 }, // 4*ext+4*pmulhw+mul+sub sequence
    { ISD::SDIV, MVT::v32i16, 12 }, // 2*vpmulhw sequence
    { ISD::SREM, MVT::v32i16, 16 }, // 2*vpmulhw+mul+sub sequence
    { ISD::UDIV, MVT::v32i16, 12 }, // 2*vpmulhuw sequence
    { ISD::UREM, MVT::v32i16, 16 }, // 2*vpmulhuw+mul+sub sequence
  };

  if ((Op2Info == TargetTransformInfo::OK_UniformConstantValue ||
       Op2Info == TargetTransformInfo::OK_NonUniformConstantValue) &&
      ST->hasAVX512()) {
    if (const auto *Entry =
            CostTableLookup(AVX512ConstCostTable, ISD, LT.second))
      return LT.first * Entry->Cost;
  }

  static const CostTblEntry AVX2ConstCostTable[] = {
    { ISD::SDIV, MVT::v32i8,  14 }, // 2*ext+2*pmulhw sequence
    { ISD::SREM, MVT::v32i8,  16 }, // 2*ext+2*pmulhw+mul+sub sequence
    { ISD::UDIV, MVT::v32i8,  14 }, // 2*ext+2*pmulhw sequence
    { ISD::UREM, MVT::v32i8,  16 }, // 2*ext+2*pmulhw+mul+sub sequence
    { ISD::SDIV, MVT::v16i16,  6 }, // vpmulhw sequence
    { ISD::SREM, MVT::v16i16,  8 }, // vpmulhw+mul+sub sequence
    { ISD::UDIV, MVT::v16i16,  6 }, // vpmulhuw sequence
    { ISD::UREM, MVT::v16i16,  8 }, // vpmulhuw+mul+sub sequence
    { ISD::SDIV, MVT::v8i32,  15 }, // vpmuldq sequence
    { ISD::SREM, MVT::v8i32,  19 }, // vpmuldq+mul+sub sequence
    { ISD::UDIV, MVT::v8i32,  15 }, // vpmuludq sequence
    { ISD::UREM, MVT::v8i32,  19 }, // vpmuludq+mul+sub sequence
  };

  if ((Op2Info == TargetTransformInfo::OK_UniformConstantValue ||
       Op2Info == TargetTransformInfo::OK_NonUniformConstantValue) &&
      ST->hasAVX2()) {
    if (const auto *Entry = CostTableLookup(AVX2ConstCostTable, ISD, LT.second))
      return LT.first * Entry->Cost;
  }

  static const CostTblEntry SSE2ConstCostTable[] = {
    { ISD::SDIV, MVT::v32i8,  28+2 }, // 4*ext+4*pmulhw sequence + split.
    { ISD::SREM, MVT::v32i8,  32+2 }, // 4*ext+4*pmulhw+mul+sub sequence + split.
    { ISD::SDIV, MVT::v16i8,    14 }, // 2*ext+2*pmulhw sequence
    { ISD::SREM, MVT::v16i8,    16 }, // 2*ext+2*pmulhw+mul+sub sequence
    { ISD::UDIV, MVT::v32i8,  28+2 }, // 4*ext+4*pmulhw sequence + split.
    { ISD::UREM, MVT::v32i8,  32+2 }, // 4*ext+4*pmulhw+mul+sub sequence + split.
    { ISD::UDIV, MVT::v16i8,    14 }, // 2*ext+2*pmulhw sequence
    { ISD::UREM, MVT::v16i8,    16 }, // 2*ext+2*pmulhw+mul+sub sequence
    { ISD::SDIV, MVT::v16i16, 12+2 }, // 2*pmulhw sequence + split.
    { ISD::SREM, MVT::v16i16, 16+2 }, // 2*pmulhw+mul+sub sequence + split.
    { ISD::SDIV, MVT::v8i16,     6 }, // pmulhw sequence
    { ISD::SREM, MVT::v8i16,     8 }, // pmulhw+mul+sub sequence
    { ISD::UDIV, MVT::v16i16, 12+2 }, // 2*pmulhuw sequence + split.
    { ISD::UREM, MVT::v16i16, 16+2 }, // 2*pmulhuw+mul+sub sequence + split.
    { ISD::UDIV, MVT::v8i16,     6 }, // pmulhuw sequence
    { ISD::UREM, MVT::v8i16,     8 }, // pmulhuw+mul+sub sequence
    { ISD::SDIV, MVT::v8i32,  38+2 }, // 2*pmuludq sequence + split.
    { ISD::SREM, MVT::v8i32,  48+2 }, // 2*pmuludq+mul+sub sequence + split.
    { ISD::SDIV, MVT::v4i32,    19 }, // pmuludq sequence
    { ISD::SREM, MVT::v4i32,    24 }, // pmuludq+mul+sub sequence
    { ISD::UDIV, MVT::v8i32,  30+2 }, // 2*pmuludq sequence + split.
    { ISD::UREM, MVT::v8i32,  40+2 }, // 2*pmuludq+mul+sub sequence + split.
    { ISD::UDIV, MVT::v4i32,    15 }, // pmuludq sequence
    { ISD::UREM, MVT::v4i32,    20 }, // pmuludq+mul+sub sequence
  };

  if ((Op2Info == TargetTransformInfo::OK_UniformConstantValue ||
       Op2Info == TargetTransformInfo::OK_NonUniformConstantValue) &&
      ST->hasSSE2()) {
    // pmuldq sequence.
    if (ISD == ISD::SDIV && LT.second == MVT::v8i32 && ST->hasAVX())
      return LT.first * 32;
    if (ISD == ISD::SREM && LT.second == MVT::v8i32 && ST->hasAVX())
      return LT.first * 38;
    if (ISD == ISD::SDIV && LT.second == MVT::v4i32 && ST->hasSSE41())
      return LT.first * 15;
    if (ISD == ISD::SREM && LT.second == MVT::v4i32 && ST->hasSSE41())
      return LT.first * 20;

    if (const auto *Entry = CostTableLookup(SSE2ConstCostTable, ISD, LT.second))
      return LT.first * Entry->Cost;
  }

  static const CostTblEntry AVX512BWShiftCostTable[] = {
    { ISD::SHL,   MVT::v8i16,      1 }, // vpsllvw
    { ISD::SRL,   MVT::v8i16,      1 }, // vpsrlvw
    { ISD::SRA,   MVT::v8i16,      1 }, // vpsravw

    { ISD::SHL,   MVT::v16i16,     1 }, // vpsllvw
    { ISD::SRL,   MVT::v16i16,     1 }, // vpsrlvw
    { ISD::SRA,   MVT::v16i16,     1 }, // vpsravw

    { ISD::SHL,   MVT::v32i16,     1 }, // vpsllvw
    { ISD::SRL,   MVT::v32i16,     1 }, // vpsrlvw
    { ISD::SRA,   MVT::v32i16,     1 }, // vpsravw
  };

  if (ST->hasBWI())
    if (const auto *Entry = CostTableLookup(AVX512BWShiftCostTable, ISD, LT.second))
      return LT.first * Entry->Cost;

  static const CostTblEntry AVX2UniformCostTable[] = {
    // Uniform splats are cheaper for the following instructions.
    { ISD::SHL,  MVT::v16i16, 1 }, // psllw.
    { ISD::SRL,  MVT::v16i16, 1 }, // psrlw.
    { ISD::SRA,  MVT::v16i16, 1 }, // psraw.
    { ISD::SHL,  MVT::v32i16, 2 }, // 2*psllw.
    { ISD::SRL,  MVT::v32i16, 2 }, // 2*psrlw.
    { ISD::SRA,  MVT::v32i16, 2 }, // 2*psraw.
  };

  if (ST->hasAVX2() &&
      ((Op2Info == TargetTransformInfo::OK_UniformConstantValue) ||
       (Op2Info == TargetTransformInfo::OK_UniformValue))) {
    if (const auto *Entry =
            CostTableLookup(AVX2UniformCostTable, ISD, LT.second))
      return LT.first * Entry->Cost;
  }

  static const CostTblEntry SSE2UniformCostTable[] = {
    // Uniform splats are cheaper for the following instructions.
    { ISD::SHL,  MVT::v8i16,  1 }, // psllw.
    { ISD::SHL,  MVT::v4i32,  1 }, // pslld
    { ISD::SHL,  MVT::v2i64,  1 }, // psllq.

    { ISD::SRL,  MVT::v8i16,  1 }, // psrlw.
    { ISD::SRL,  MVT::v4i32,  1 }, // psrld.
    { ISD::SRL,  MVT::v2i64,  1 }, // psrlq.

    { ISD::SRA,  MVT::v8i16,  1 }, // psraw.
    { ISD::SRA,  MVT::v4i32,  1 }, // psrad.
  };

  if (ST->hasSSE2() &&
      ((Op2Info == TargetTransformInfo::OK_UniformConstantValue) ||
       (Op2Info == TargetTransformInfo::OK_UniformValue))) {
    if (const auto *Entry =
            CostTableLookup(SSE2UniformCostTable, ISD, LT.second))
      return LT.first * Entry->Cost;
  }

  static const CostTblEntry AVX512DQCostTable[] = {
    { ISD::MUL,  MVT::v2i64, 1 },
    { ISD::MUL,  MVT::v4i64, 1 },
    { ISD::MUL,  MVT::v8i64, 1 }
  };

  // Look for AVX512DQ lowering tricks for custom cases.
  if (ST->hasDQI())
    if (const auto *Entry = CostTableLookup(AVX512DQCostTable, ISD, LT.second))
      return LT.first * Entry->Cost;

  static const CostTblEntry AVX512BWCostTable[] = {
    { ISD::SHL,   MVT::v64i8,     11 }, // vpblendvb sequence.
    { ISD::SRL,   MVT::v64i8,     11 }, // vpblendvb sequence.
    { ISD::SRA,   MVT::v64i8,     24 }, // vpblendvb sequence.

    { ISD::MUL,   MVT::v64i8,     11 }, // extend/pmullw/trunc sequence.
    { ISD::MUL,   MVT::v32i8,      4 }, // extend/pmullw/trunc sequence.
    { ISD::MUL,   MVT::v16i8,      4 }, // extend/pmullw/trunc sequence.
  };

  // Look for AVX512BW lowering tricks for custom cases.
  if (ST->hasBWI())
    if (const auto *Entry = CostTableLookup(AVX512BWCostTable, ISD, LT.second))
      return LT.first * Entry->Cost;

  static const CostTblEntry AVX512CostTable[] = {
    { ISD::SHL,     MVT::v16i32,     1 },
    { ISD::SRL,     MVT::v16i32,     1 },
    { ISD::SRA,     MVT::v16i32,     1 },

    { ISD::SHL,     MVT::v8i64,      1 },
    { ISD::SRL,     MVT::v8i64,      1 },

    { ISD::SRA,     MVT::v2i64,      1 },
    { ISD::SRA,     MVT::v4i64,      1 },
    { ISD::SRA,     MVT::v8i64,      1 },

    { ISD::MUL,     MVT::v64i8,     26 }, // extend/pmullw/trunc sequence.
    { ISD::MUL,     MVT::v32i8,     13 }, // extend/pmullw/trunc sequence.
    { ISD::MUL,     MVT::v16i8,      5 }, // extend/pmullw/trunc sequence.
    { ISD::MUL,     MVT::v16i32,     1 }, // pmulld (Skylake from agner.org)
    { ISD::MUL,     MVT::v8i32,      1 }, // pmulld (Skylake from agner.org)
    { ISD::MUL,     MVT::v4i32,      1 }, // pmulld (Skylake from agner.org)
    { ISD::MUL,     MVT::v8i64,      8 }, // 3*pmuludq/3*shift/2*add

    { ISD::FADD,    MVT::v8f64,      1 }, // Skylake from http://www.agner.org/
    { ISD::FSUB,    MVT::v8f64,      1 }, // Skylake from http://www.agner.org/
    { ISD::FMUL,    MVT::v8f64,      1 }, // Skylake from http://www.agner.org/

    { ISD::FADD,    MVT::v16f32,     1 }, // Skylake from http://www.agner.org/
    { ISD::FSUB,    MVT::v16f32,     1 }, // Skylake from http://www.agner.org/
    { ISD::FMUL,    MVT::v16f32,     1 }, // Skylake from http://www.agner.org/
  };

  if (ST->hasAVX512())
    if (const auto *Entry = CostTableLookup(AVX512CostTable, ISD, LT.second))
      return LT.first * Entry->Cost;

  static const CostTblEntry AVX2ShiftCostTable[] = {
    // Shifts on v4i64/v8i32 on AVX2 is legal even though we declare to
    // customize them to detect the cases where shift amount is a scalar one.
    { ISD::SHL,     MVT::v4i32,    1 },
    { ISD::SRL,     MVT::v4i32,    1 },
    { ISD::SRA,     MVT::v4i32,    1 },
    { ISD::SHL,     MVT::v8i32,    1 },
    { ISD::SRL,     MVT::v8i32,    1 },
    { ISD::SRA,     MVT::v8i32,    1 },
    { ISD::SHL,     MVT::v2i64,    1 },
    { ISD::SRL,     MVT::v2i64,    1 },
    { ISD::SHL,     MVT::v4i64,    1 },
    { ISD::SRL,     MVT::v4i64,    1 },
  };

  if (ST->hasAVX512()) {
    if (ISD == ISD::SHL && LT.second == MVT::v32i16 &&
        (Op2Info == TargetTransformInfo::OK_UniformConstantValue ||
         Op2Info == TargetTransformInfo::OK_NonUniformConstantValue))
      // On AVX512, a packed v32i16 shift left by a constant build_vector
      // is lowered into a vector multiply (vpmullw).
      return getArithmeticInstrCost(Instruction::Mul, Ty, CostKind,
                                    Op1Info, Op2Info,
                                    TargetTransformInfo::OP_None,
                                    TargetTransformInfo::OP_None);
  }

  // Look for AVX2 lowering tricks.
  if (ST->hasAVX2()) {
    if (ISD == ISD::SHL && LT.second == MVT::v16i16 &&
        (Op2Info == TargetTransformInfo::OK_UniformConstantValue ||
         Op2Info == TargetTransformInfo::OK_NonUniformConstantValue))
      // On AVX2, a packed v16i16 shift left by a constant build_vector
      // is lowered into a vector multiply (vpmullw).
      return getArithmeticInstrCost(Instruction::Mul, Ty, CostKind,
                                    Op1Info, Op2Info,
                                    TargetTransformInfo::OP_None,
                                    TargetTransformInfo::OP_None);

    if (const auto *Entry = CostTableLookup(AVX2ShiftCostTable, ISD, LT.second))
      return LT.first * Entry->Cost;
  }

  static const CostTblEntry XOPShiftCostTable[] = {
    // 128bit shifts take 1cy, but right shifts require negation beforehand.
    { ISD::SHL,     MVT::v16i8,    1 },
    { ISD::SRL,     MVT::v16i8,    2 },
    { ISD::SRA,     MVT::v16i8,    2 },
    { ISD::SHL,     MVT::v8i16,    1 },
    { ISD::SRL,     MVT::v8i16,    2 },
    { ISD::SRA,     MVT::v8i16,    2 },
    { ISD::SHL,     MVT::v4i32,    1 },
    { ISD::SRL,     MVT::v4i32,    2 },
    { ISD::SRA,     MVT::v4i32,    2 },
    { ISD::SHL,     MVT::v2i64,    1 },
    { ISD::SRL,     MVT::v2i64,    2 },
    { ISD::SRA,     MVT::v2i64,    2 },
    // 256bit shifts require splitting if AVX2 didn't catch them above.
    { ISD::SHL,     MVT::v32i8,  2+2 },
    { ISD::SRL,     MVT::v32i8,  4+2 },
    { ISD::SRA,     MVT::v32i8,  4+2 },
    { ISD::SHL,     MVT::v16i16, 2+2 },
    { ISD::SRL,     MVT::v16i16, 4+2 },
    { ISD::SRA,     MVT::v16i16, 4+2 },
    { ISD::SHL,     MVT::v8i32,  2+2 },
    { ISD::SRL,     MVT::v8i32,  4+2 },
    { ISD::SRA,     MVT::v8i32,  4+2 },
    { ISD::SHL,     MVT::v4i64,  2+2 },
    { ISD::SRL,     MVT::v4i64,  4+2 },
    { ISD::SRA,     MVT::v4i64,  4+2 },
  };

  // Look for XOP lowering tricks.
  if (ST->hasXOP()) {
    // If the right shift is constant then we'll fold the negation so
    // it's as cheap as a left shift.
    int ShiftISD = ISD;
    if ((ShiftISD == ISD::SRL || ShiftISD == ISD::SRA) &&
        (Op2Info == TargetTransformInfo::OK_UniformConstantValue ||
         Op2Info == TargetTransformInfo::OK_NonUniformConstantValue))
      ShiftISD = ISD::SHL;
    if (const auto *Entry =
            CostTableLookup(XOPShiftCostTable, ShiftISD, LT.second))
      return LT.first * Entry->Cost;
  }

  static const CostTblEntry SSE2UniformShiftCostTable[] = {
    // Uniform splats are cheaper for the following instructions.
    { ISD::SHL,  MVT::v16i16, 2+2 }, // 2*psllw + split.
    { ISD::SHL,  MVT::v8i32,  2+2 }, // 2*pslld + split.
    { ISD::SHL,  MVT::v4i64,  2+2 }, // 2*psllq + split.

    { ISD::SRL,  MVT::v16i16, 2+2 }, // 2*psrlw + split.
    { ISD::SRL,  MVT::v8i32,  2+2 }, // 2*psrld + split.
    { ISD::SRL,  MVT::v4i64,  2+2 }, // 2*psrlq + split.

    { ISD::SRA,  MVT::v16i16, 2+2 }, // 2*psraw + split.
    { ISD::SRA,  MVT::v8i32,  2+2 }, // 2*psrad + split.
    { ISD::SRA,  MVT::v2i64,    4 }, // 2*psrad + shuffle.
    { ISD::SRA,  MVT::v4i64,  8+2 }, // 2*(2*psrad + shuffle) + split.
  };

  if (ST->hasSSE2() &&
      ((Op2Info == TargetTransformInfo::OK_UniformConstantValue) ||
       (Op2Info == TargetTransformInfo::OK_UniformValue))) {

    // Handle AVX2 uniform v4i64 ISD::SRA, it's not worth a table.
    if (ISD == ISD::SRA && LT.second == MVT::v4i64 && ST->hasAVX2())
      return LT.first * 4; // 2*psrad + shuffle.

    if (const auto *Entry =
            CostTableLookup(SSE2UniformShiftCostTable, ISD, LT.second))
      return LT.first * Entry->Cost;
  }

  if (ISD == ISD::SHL &&
      Op2Info == TargetTransformInfo::OK_NonUniformConstantValue) {
    MVT VT = LT.second;
    // Vector shift left by non uniform constant can be lowered
    // into vector multiply.
    if (((VT == MVT::v8i16 || VT == MVT::v4i32) && ST->hasSSE2()) ||
        ((VT == MVT::v16i16 || VT == MVT::v8i32) && ST->hasAVX()))
      ISD = ISD::MUL;
  }

  static const CostTblEntry AVX2CostTable[] = {
    { ISD::SHL,  MVT::v32i8,     11 }, // vpblendvb sequence.
    { ISD::SHL,  MVT::v64i8,     22 }, // 2*vpblendvb sequence.
    { ISD::SHL,  MVT::v16i16,    10 }, // extend/vpsrlvd/pack sequence.
    { ISD::SHL,  MVT::v32i16,    20 }, // 2*extend/vpsrlvd/pack sequence.

    { ISD::SRL,  MVT::v32i8,     11 }, // vpblendvb sequence.
    { ISD::SRL,  MVT::v64i8,     22 }, // 2*vpblendvb sequence.
    { ISD::SRL,  MVT::v16i16,    10 }, // extend/vpsrlvd/pack sequence.
    { ISD::SRL,  MVT::v32i16,    20 }, // 2*extend/vpsrlvd/pack sequence.

    { ISD::SRA,  MVT::v32i8,     24 }, // vpblendvb sequence.
    { ISD::SRA,  MVT::v64i8,     48 }, // 2*vpblendvb sequence.
    { ISD::SRA,  MVT::v16i16,    10 }, // extend/vpsravd/pack sequence.
    { ISD::SRA,  MVT::v32i16,    20 }, // 2*extend/vpsravd/pack sequence.
    { ISD::SRA,  MVT::v2i64,      4 }, // srl/xor/sub sequence.
    { ISD::SRA,  MVT::v4i64,      4 }, // srl/xor/sub sequence.

    { ISD::SUB,  MVT::v32i8,      1 }, // psubb
    { ISD::ADD,  MVT::v32i8,      1 }, // paddb
    { ISD::SUB,  MVT::v16i16,     1 }, // psubw
    { ISD::ADD,  MVT::v16i16,     1 }, // paddw
    { ISD::SUB,  MVT::v8i32,      1 }, // psubd
    { ISD::ADD,  MVT::v8i32,      1 }, // paddd
    { ISD::SUB,  MVT::v4i64,      1 }, // psubq
    { ISD::ADD,  MVT::v4i64,      1 }, // paddq

    { ISD::MUL,  MVT::v32i8,     17 }, // extend/pmullw/trunc sequence.
    { ISD::MUL,  MVT::v16i8,      7 }, // extend/pmullw/trunc sequence.
    { ISD::MUL,  MVT::v16i16,     1 }, // pmullw
    { ISD::MUL,  MVT::v8i32,      2 }, // pmulld (Haswell from agner.org)
    { ISD::MUL,  MVT::v4i64,      8 }, // 3*pmuludq/3*shift/2*add

    { ISD::FADD, MVT::v4f64,      1 }, // Haswell from http://www.agner.org/
    { ISD::FADD, MVT::v8f32,      1 }, // Haswell from http://www.agner.org/
    { ISD::FSUB, MVT::v4f64,      1 }, // Haswell from http://www.agner.org/
    { ISD::FSUB, MVT::v8f32,      1 }, // Haswell from http://www.agner.org/
    { ISD::FMUL, MVT::v4f64,      1 }, // Haswell from http://www.agner.org/
    { ISD::FMUL, MVT::v8f32,      1 }, // Haswell from http://www.agner.org/

    { ISD::FDIV, MVT::f32,        7 }, // Haswell from http://www.agner.org/
    { ISD::FDIV, MVT::v4f32,      7 }, // Haswell from http://www.agner.org/
    { ISD::FDIV, MVT::v8f32,     14 }, // Haswell from http://www.agner.org/
    { ISD::FDIV, MVT::f64,       14 }, // Haswell from http://www.agner.org/
    { ISD::FDIV, MVT::v2f64,     14 }, // Haswell from http://www.agner.org/
    { ISD::FDIV, MVT::v4f64,     28 }, // Haswell from http://www.agner.org/
  };

  // Look for AVX2 lowering tricks for custom cases.
  if (ST->hasAVX2())
    if (const auto *Entry = CostTableLookup(AVX2CostTable, ISD, LT.second))
      return LT.first * Entry->Cost;

  static const CostTblEntry AVX1CostTable[] = {
    // We don't have to scalarize unsupported ops. We can issue two half-sized
    // operations and we only need to extract the upper YMM half.
    // Two ops + 1 extract + 1 insert = 4.
    { ISD::MUL,     MVT::v16i16,     4 },
    { ISD::MUL,     MVT::v8i32,      4 },
    { ISD::SUB,     MVT::v32i8,      4 },
    { ISD::ADD,     MVT::v32i8,      4 },
    { ISD::SUB,     MVT::v16i16,     4 },
    { ISD::ADD,     MVT::v16i16,     4 },
    { ISD::SUB,     MVT::v8i32,      4 },
    { ISD::ADD,     MVT::v8i32,      4 },
    { ISD::SUB,     MVT::v4i64,      4 },
    { ISD::ADD,     MVT::v4i64,      4 },

    // A v4i64 multiply is custom lowered as two split v2i64 vectors that then
    // are lowered as a series of long multiplies(3), shifts(3) and adds(2)
    // Because we believe v4i64 to be a legal type, we must also include the
    // extract+insert in the cost table. Therefore, the cost here is 18
    // instead of 8.
    { ISD::MUL,     MVT::v4i64,     18 },

    { ISD::MUL,     MVT::v32i8,     26 }, // extend/pmullw/trunc sequence.

    { ISD::FDIV,    MVT::f32,       14 }, // SNB from http://www.agner.org/
    { ISD::FDIV,    MVT::v4f32,     14 }, // SNB from http://www.agner.org/
    { ISD::FDIV,    MVT::v8f32,     28 }, // SNB from http://www.agner.org/
    { ISD::FDIV,    MVT::f64,       22 }, // SNB from http://www.agner.org/
    { ISD::FDIV,    MVT::v2f64,     22 }, // SNB from http://www.agner.org/
    { ISD::FDIV,    MVT::v4f64,     44 }, // SNB from http://www.agner.org/
  };

  if (ST->hasAVX())
    if (const auto *Entry = CostTableLookup(AVX1CostTable, ISD, LT.second))
      return LT.first * Entry->Cost;

  static const CostTblEntry SSE42CostTable[] = {
    { ISD::FADD, MVT::f64,     1 }, // Nehalem from http://www.agner.org/
    { ISD::FADD, MVT::f32,     1 }, // Nehalem from http://www.agner.org/
    { ISD::FADD, MVT::v2f64,   1 }, // Nehalem from http://www.agner.org/
    { ISD::FADD, MVT::v4f32,   1 }, // Nehalem from http://www.agner.org/

    { ISD::FSUB, MVT::f64,     1 }, // Nehalem from http://www.agner.org/
    { ISD::FSUB, MVT::f32 ,    1 }, // Nehalem from http://www.agner.org/
    { ISD::FSUB, MVT::v2f64,   1 }, // Nehalem from http://www.agner.org/
    { ISD::FSUB, MVT::v4f32,   1 }, // Nehalem from http://www.agner.org/

    { ISD::FMUL, MVT::f64,     1 }, // Nehalem from http://www.agner.org/
    { ISD::FMUL, MVT::f32,     1 }, // Nehalem from http://www.agner.org/
    { ISD::FMUL, MVT::v2f64,   1 }, // Nehalem from http://www.agner.org/
    { ISD::FMUL, MVT::v4f32,   1 }, // Nehalem from http://www.agner.org/

    { ISD::FDIV,  MVT::f32,   14 }, // Nehalem from http://www.agner.org/
    { ISD::FDIV,  MVT::v4f32, 14 }, // Nehalem from http://www.agner.org/
    { ISD::FDIV,  MVT::f64,   22 }, // Nehalem from http://www.agner.org/
    { ISD::FDIV,  MVT::v2f64, 22 }, // Nehalem from http://www.agner.org/
  };

  if (ST->hasSSE42())
    if (const auto *Entry = CostTableLookup(SSE42CostTable, ISD, LT.second))
      return LT.first * Entry->Cost;

  static const CostTblEntry SSE41CostTable[] = {
    { ISD::SHL,  MVT::v16i8,      11 }, // pblendvb sequence.
    { ISD::SHL,  MVT::v32i8,  2*11+2 }, // pblendvb sequence + split.
    { ISD::SHL,  MVT::v8i16,      14 }, // pblendvb sequence.
    { ISD::SHL,  MVT::v16i16, 2*14+2 }, // pblendvb sequence + split.
    { ISD::SHL,  MVT::v4i32,       4 }, // pslld/paddd/cvttps2dq/pmulld
    { ISD::SHL,  MVT::v8i32,   2*4+2 }, // pslld/paddd/cvttps2dq/pmulld + split

    { ISD::SRL,  MVT::v16i8,      12 }, // pblendvb sequence.
    { ISD::SRL,  MVT::v32i8,  2*12+2 }, // pblendvb sequence + split.
    { ISD::SRL,  MVT::v8i16,      14 }, // pblendvb sequence.
    { ISD::SRL,  MVT::v16i16, 2*14+2 }, // pblendvb sequence + split.
    { ISD::SRL,  MVT::v4i32,      11 }, // Shift each lane + blend.
    { ISD::SRL,  MVT::v8i32,  2*11+2 }, // Shift each lane + blend + split.

    { ISD::SRA,  MVT::v16i8,      24 }, // pblendvb sequence.
    { ISD::SRA,  MVT::v32i8,  2*24+2 }, // pblendvb sequence + split.
    { ISD::SRA,  MVT::v8i16,      14 }, // pblendvb sequence.
    { ISD::SRA,  MVT::v16i16, 2*14+2 }, // pblendvb sequence + split.
    { ISD::SRA,  MVT::v4i32,      12 }, // Shift each lane + blend.
    { ISD::SRA,  MVT::v8i32,  2*12+2 }, // Shift each lane + blend + split.

    { ISD::MUL,  MVT::v4i32,       2 }  // pmulld (Nehalem from agner.org)
  };

  if (ST->hasSSE41())
    if (const auto *Entry = CostTableLookup(SSE41CostTable, ISD, LT.second))
      return LT.first * Entry->Cost;

  static const CostTblEntry SSE2CostTable[] = {
    // We don't correctly identify costs of casts because they are marked as
    // custom.
    { ISD::SHL,  MVT::v16i8,      26 }, // cmpgtb sequence.
    { ISD::SHL,  MVT::v8i16,      32 }, // cmpgtb sequence.
    { ISD::SHL,  MVT::v4i32,     2*5 }, // We optimized this using mul.
    { ISD::SHL,  MVT::v2i64,       4 }, // splat+shuffle sequence.
    { ISD::SHL,  MVT::v4i64,   2*4+2 }, // splat+shuffle sequence + split.

    { ISD::SRL,  MVT::v16i8,      26 }, // cmpgtb sequence.
    { ISD::SRL,  MVT::v8i16,      32 }, // cmpgtb sequence.
    { ISD::SRL,  MVT::v4i32,      16 }, // Shift each lane + blend.
    { ISD::SRL,  MVT::v2i64,       4 }, // splat+shuffle sequence.
    { ISD::SRL,  MVT::v4i64,   2*4+2 }, // splat+shuffle sequence + split.

    { ISD::SRA,  MVT::v16i8,      54 }, // unpacked cmpgtb sequence.
    { ISD::SRA,  MVT::v8i16,      32 }, // cmpgtb sequence.
    { ISD::SRA,  MVT::v4i32,      16 }, // Shift each lane + blend.
    { ISD::SRA,  MVT::v2i64,      12 }, // srl/xor/sub sequence.
    { ISD::SRA,  MVT::v4i64,  2*12+2 }, // srl/xor/sub sequence+split.

    { ISD::MUL,  MVT::v16i8,      12 }, // extend/pmullw/trunc sequence.
    { ISD::MUL,  MVT::v8i16,       1 }, // pmullw
    { ISD::MUL,  MVT::v4i32,       6 }, // 3*pmuludq/4*shuffle
    { ISD::MUL,  MVT::v2i64,       8 }, // 3*pmuludq/3*shift/2*add

    { ISD::FDIV, MVT::f32,        23 }, // Pentium IV from http://www.agner.org/
    { ISD::FDIV, MVT::v4f32,      39 }, // Pentium IV from http://www.agner.org/
    { ISD::FDIV, MVT::f64,        38 }, // Pentium IV from http://www.agner.org/
    { ISD::FDIV, MVT::v2f64,      69 }, // Pentium IV from http://www.agner.org/

    { ISD::FADD, MVT::f32,         2 }, // Pentium IV from http://www.agner.org/
    { ISD::FADD, MVT::f64,         2 }, // Pentium IV from http://www.agner.org/

    { ISD::FSUB, MVT::f32,         2 }, // Pentium IV from http://www.agner.org/
    { ISD::FSUB, MVT::f64,         2 }, // Pentium IV from http://www.agner.org/
  };

  if (ST->hasSSE2())
    if (const auto *Entry = CostTableLookup(SSE2CostTable, ISD, LT.second))
      return LT.first * Entry->Cost;

  static const CostTblEntry SSE1CostTable[] = {
    { ISD::FDIV, MVT::f32,   17 }, // Pentium III from http://www.agner.org/
    { ISD::FDIV, MVT::v4f32, 34 }, // Pentium III from http://www.agner.org/

    { ISD::FADD, MVT::f32,    1 }, // Pentium III from http://www.agner.org/
    { ISD::FADD, MVT::v4f32,  2 }, // Pentium III from http://www.agner.org/

    { ISD::FSUB, MVT::f32,    1 }, // Pentium III from http://www.agner.org/
    { ISD::FSUB, MVT::v4f32,  2 }, // Pentium III from http://www.agner.org/

    { ISD::ADD, MVT::i8,      1 }, // Pentium III from http://www.agner.org/
    { ISD::ADD, MVT::i16,     1 }, // Pentium III from http://www.agner.org/
    { ISD::ADD, MVT::i32,     1 }, // Pentium III from http://www.agner.org/

    { ISD::SUB, MVT::i8,      1 }, // Pentium III from http://www.agner.org/
    { ISD::SUB, MVT::i16,     1 }, // Pentium III from http://www.agner.org/
    { ISD::SUB, MVT::i32,     1 }, // Pentium III from http://www.agner.org/
  };

  if (ST->hasSSE1())
    if (const auto *Entry = CostTableLookup(SSE1CostTable, ISD, LT.second))
      return LT.first * Entry->Cost;

  // It is not a good idea to vectorize division. We have to scalarize it and
  // in the process we will often end up having to spilling regular
  // registers. The overhead of division is going to dominate most kernels
  // anyways so try hard to prevent vectorization of division - it is
  // generally a bad idea. Assume somewhat arbitrarily that we have to be able
  // to hide "20 cycles" for each lane.
  if (LT.second.isVector() && (ISD == ISD::SDIV || ISD == ISD::SREM ||
                               ISD == ISD::UDIV || ISD == ISD::UREM)) {
    int ScalarCost = getArithmeticInstrCost(
        Opcode, Ty->getScalarType(), CostKind, Op1Info, Op2Info,
        TargetTransformInfo::OP_None, TargetTransformInfo::OP_None);
    return 20 * LT.first * LT.second.getVectorNumElements() * ScalarCost;
  }

  // Fallback to the default implementation.
  return BaseT::getArithmeticInstrCost(Opcode, Ty, CostKind, Op1Info, Op2Info);
}

int X86TTIImpl::getShuffleCost(TTI::ShuffleKind Kind, VectorType *BaseTp,
                               int Index, VectorType *SubTp) {
  // 64-bit packed float vectors (v2f32) are widened to type v4f32.
  // 64-bit packed integer vectors (v2i32) are widened to type v4i32.
  std::pair<int, MVT> LT = TLI->getTypeLegalizationCost(DL, BaseTp);

  // Treat Transpose as 2-op shuffles - there's no difference in lowering.
  if (Kind == TTI::SK_Transpose)
    Kind = TTI::SK_PermuteTwoSrc;

  // For Broadcasts we are splatting the first element from the first input
  // register, so only need to reference that input and all the output
  // registers are the same.
  if (Kind == TTI::SK_Broadcast)
    LT.first = 1;

  // Subvector extractions are free if they start at the beginning of a
  // vector and cheap if the subvectors are aligned.
  if (Kind == TTI::SK_ExtractSubvector && LT.second.isVector()) {
    int NumElts = LT.second.getVectorNumElements();
    if ((Index % NumElts) == 0)
      return 0;
    std::pair<int, MVT> SubLT = TLI->getTypeLegalizationCost(DL, SubTp);
    if (SubLT.second.isVector()) {
      int NumSubElts = SubLT.second.getVectorNumElements();
      if ((Index % NumSubElts) == 0 && (NumElts % NumSubElts) == 0)
        return SubLT.first;
      // Handle some cases for widening legalization. For now we only handle
      // cases where the original subvector was naturally aligned and evenly
      // fit in its legalized subvector type.
      // FIXME: Remove some of the alignment restrictions.
      // FIXME: We can use permq for 64-bit or larger extracts from 256-bit
      // vectors.
      int OrigSubElts = cast<VectorType>(SubTp)->getNumElements();
      if (NumSubElts > OrigSubElts && (Index % OrigSubElts) == 0 &&
          (NumSubElts % OrigSubElts) == 0 &&
          LT.second.getVectorElementType() ==
              SubLT.second.getVectorElementType() &&
          LT.second.getVectorElementType().getSizeInBits() ==
              BaseTp->getElementType()->getPrimitiveSizeInBits()) {
        assert(NumElts >= NumSubElts && NumElts > OrigSubElts &&
               "Unexpected number of elements!");
        VectorType *VecTy = VectorType::get(BaseTp->getElementType(),
                                            LT.second.getVectorNumElements());
        VectorType *SubTy =
          VectorType::get(BaseTp->getElementType(),
                          SubLT.second.getVectorNumElements());
        int ExtractIndex = alignDown((Index % NumElts), NumSubElts);
        int ExtractCost = getShuffleCost(TTI::SK_ExtractSubvector, VecTy,
                                         ExtractIndex, SubTy);

        // If the original size is 32-bits or more, we can use pshufd. Otherwise
        // if we have SSSE3 we can use pshufb.
        if (SubTp->getPrimitiveSizeInBits() >= 32 || ST->hasSSSE3())
          return ExtractCost + 1; // pshufd or pshufb

        assert(SubTp->getPrimitiveSizeInBits() == 16 &&
               "Unexpected vector size");

        return ExtractCost + 2; // worst case pshufhw + pshufd
      }
    }
  }

  // Handle some common (illegal) sub-vector types as they are often very cheap
  // to shuffle even on targets without PSHUFB.
  EVT VT = TLI->getValueType(DL, BaseTp);
  if (VT.isSimple() && VT.isVector() && VT.getSizeInBits() < 128 &&
      !ST->hasSSSE3()) {
     static const CostTblEntry SSE2SubVectorShuffleTbl[] = {
      {TTI::SK_Broadcast,        MVT::v4i16, 1}, // pshuflw
      {TTI::SK_Broadcast,        MVT::v2i16, 1}, // pshuflw
      {TTI::SK_Broadcast,        MVT::v8i8,  2}, // punpck/pshuflw
      {TTI::SK_Broadcast,        MVT::v4i8,  2}, // punpck/pshuflw
      {TTI::SK_Broadcast,        MVT::v2i8,  1}, // punpck

      {TTI::SK_Reverse,          MVT::v4i16, 1}, // pshuflw
      {TTI::SK_Reverse,          MVT::v2i16, 1}, // pshuflw
      {TTI::SK_Reverse,          MVT::v4i8,  3}, // punpck/pshuflw/packus
      {TTI::SK_Reverse,          MVT::v2i8,  1}, // punpck

      {TTI::SK_PermuteTwoSrc,    MVT::v4i16, 2}, // punpck/pshuflw
      {TTI::SK_PermuteTwoSrc,    MVT::v2i16, 2}, // punpck/pshuflw
      {TTI::SK_PermuteTwoSrc,    MVT::v8i8,  7}, // punpck/pshuflw
      {TTI::SK_PermuteTwoSrc,    MVT::v4i8,  4}, // punpck/pshuflw
      {TTI::SK_PermuteTwoSrc,    MVT::v2i8,  2}, // punpck

      {TTI::SK_PermuteSingleSrc, MVT::v4i16, 1}, // pshuflw
      {TTI::SK_PermuteSingleSrc, MVT::v2i16, 1}, // pshuflw
      {TTI::SK_PermuteSingleSrc, MVT::v8i8,  5}, // punpck/pshuflw
      {TTI::SK_PermuteSingleSrc, MVT::v4i8,  3}, // punpck/pshuflw
      {TTI::SK_PermuteSingleSrc, MVT::v2i8,  1}, // punpck
    };

    if (ST->hasSSE2())
      if (const auto *Entry =
              CostTableLookup(SSE2SubVectorShuffleTbl, Kind, VT.getSimpleVT()))
        return Entry->Cost;
  }

  // We are going to permute multiple sources and the result will be in multiple
  // destinations. Providing an accurate cost only for splits where the element
  // type remains the same.
  if (Kind == TTI::SK_PermuteSingleSrc && LT.first != 1) {
    MVT LegalVT = LT.second;
    if (LegalVT.isVector() &&
        LegalVT.getVectorElementType().getSizeInBits() ==
            BaseTp->getElementType()->getPrimitiveSizeInBits() &&
        LegalVT.getVectorNumElements() < BaseTp->getNumElements()) {

      unsigned VecTySize = DL.getTypeStoreSize(BaseTp);
      unsigned LegalVTSize = LegalVT.getStoreSize();
      // Number of source vectors after legalization:
      unsigned NumOfSrcs = (VecTySize + LegalVTSize - 1) / LegalVTSize;
      // Number of destination vectors after legalization:
      unsigned NumOfDests = LT.first;

      VectorType *SingleOpTy =
        VectorType::get(BaseTp->getElementType(),
                        LegalVT.getVectorNumElements());

      unsigned NumOfShuffles = (NumOfSrcs - 1) * NumOfDests;
      return NumOfShuffles *
             getShuffleCost(TTI::SK_PermuteTwoSrc, SingleOpTy, 0, nullptr);
    }

    return BaseT::getShuffleCost(Kind, BaseTp, Index, SubTp);
  }

  // For 2-input shuffles, we must account for splitting the 2 inputs into many.
  if (Kind == TTI::SK_PermuteTwoSrc && LT.first != 1) {
    // We assume that source and destination have the same vector type.
    int NumOfDests = LT.first;
    int NumOfShufflesPerDest = LT.first * 2 - 1;
    LT.first = NumOfDests * NumOfShufflesPerDest;
  }

  static const CostTblEntry AVX512VBMIShuffleTbl[] = {
      {TTI::SK_Reverse, MVT::v64i8, 1}, // vpermb
      {TTI::SK_Reverse, MVT::v32i8, 1}, // vpermb

      {TTI::SK_PermuteSingleSrc, MVT::v64i8, 1}, // vpermb
      {TTI::SK_PermuteSingleSrc, MVT::v32i8, 1}, // vpermb

      {TTI::SK_PermuteTwoSrc, MVT::v64i8, 2}, // vpermt2b
      {TTI::SK_PermuteTwoSrc, MVT::v32i8, 2}, // vpermt2b
      {TTI::SK_PermuteTwoSrc, MVT::v16i8, 2}  // vpermt2b
  };

  if (ST->hasVBMI())
    if (const auto *Entry =
            CostTableLookup(AVX512VBMIShuffleTbl, Kind, LT.second))
      return LT.first * Entry->Cost;

  static const CostTblEntry AVX512BWShuffleTbl[] = {
      {TTI::SK_Broadcast, MVT::v32i16, 1}, // vpbroadcastw
      {TTI::SK_Broadcast, MVT::v64i8, 1},  // vpbroadcastb

      {TTI::SK_Reverse, MVT::v32i16, 2}, // vpermw
      {TTI::SK_Reverse, MVT::v16i16, 2}, // vpermw
      {TTI::SK_Reverse, MVT::v64i8, 2},  // pshufb + vshufi64x2

      {TTI::SK_PermuteSingleSrc, MVT::v32i16, 2}, // vpermw
      {TTI::SK_PermuteSingleSrc, MVT::v16i16, 2}, // vpermw
      {TTI::SK_PermuteSingleSrc, MVT::v64i8, 8},  // extend to v32i16

      {TTI::SK_PermuteTwoSrc, MVT::v32i16, 2}, // vpermt2w
      {TTI::SK_PermuteTwoSrc, MVT::v16i16, 2}, // vpermt2w
      {TTI::SK_PermuteTwoSrc, MVT::v8i16, 2},  // vpermt2w
      {TTI::SK_PermuteTwoSrc, MVT::v64i8, 19}, // 6 * v32i8 + 1
  };

  if (ST->hasBWI())
    if (const auto *Entry =
            CostTableLookup(AVX512BWShuffleTbl, Kind, LT.second))
      return LT.first * Entry->Cost;

  static const CostTblEntry AVX512ShuffleTbl[] = {
      {TTI::SK_Broadcast, MVT::v8f64, 1},  // vbroadcastpd
      {TTI::SK_Broadcast, MVT::v16f32, 1}, // vbroadcastps
      {TTI::SK_Broadcast, MVT::v8i64, 1},  // vpbroadcastq
      {TTI::SK_Broadcast, MVT::v16i32, 1}, // vpbroadcastd
      {TTI::SK_Broadcast, MVT::v32i16, 1}, // vpbroadcastw
      {TTI::SK_Broadcast, MVT::v64i8, 1},  // vpbroadcastb

      {TTI::SK_Reverse, MVT::v8f64, 1},  // vpermpd
      {TTI::SK_Reverse, MVT::v16f32, 1}, // vpermps
      {TTI::SK_Reverse, MVT::v8i64, 1},  // vpermq
      {TTI::SK_Reverse, MVT::v16i32, 1}, // vpermd

      {TTI::SK_PermuteSingleSrc, MVT::v8f64, 1},  // vpermpd
      {TTI::SK_PermuteSingleSrc, MVT::v4f64, 1},  // vpermpd
      {TTI::SK_PermuteSingleSrc, MVT::v2f64, 1},  // vpermpd
      {TTI::SK_PermuteSingleSrc, MVT::v16f32, 1}, // vpermps
      {TTI::SK_PermuteSingleSrc, MVT::v8f32, 1},  // vpermps
      {TTI::SK_PermuteSingleSrc, MVT::v4f32, 1},  // vpermps
      {TTI::SK_PermuteSingleSrc, MVT::v8i64, 1},  // vpermq
      {TTI::SK_PermuteSingleSrc, MVT::v4i64, 1},  // vpermq
      {TTI::SK_PermuteSingleSrc, MVT::v2i64, 1},  // vpermq
      {TTI::SK_PermuteSingleSrc, MVT::v16i32, 1}, // vpermd
      {TTI::SK_PermuteSingleSrc, MVT::v8i32, 1},  // vpermd
      {TTI::SK_PermuteSingleSrc, MVT::v4i32, 1},  // vpermd
      {TTI::SK_PermuteSingleSrc, MVT::v16i8, 1},  // pshufb

      {TTI::SK_PermuteTwoSrc, MVT::v8f64, 1},  // vpermt2pd
      {TTI::SK_PermuteTwoSrc, MVT::v16f32, 1}, // vpermt2ps
      {TTI::SK_PermuteTwoSrc, MVT::v8i64, 1},  // vpermt2q
      {TTI::SK_PermuteTwoSrc, MVT::v16i32, 1}, // vpermt2d
      {TTI::SK_PermuteTwoSrc, MVT::v4f64, 1},  // vpermt2pd
      {TTI::SK_PermuteTwoSrc, MVT::v8f32, 1},  // vpermt2ps
      {TTI::SK_PermuteTwoSrc, MVT::v4i64, 1},  // vpermt2q
      {TTI::SK_PermuteTwoSrc, MVT::v8i32, 1},  // vpermt2d
      {TTI::SK_PermuteTwoSrc, MVT::v2f64, 1},  // vpermt2pd
      {TTI::SK_PermuteTwoSrc, MVT::v4f32, 1},  // vpermt2ps
      {TTI::SK_PermuteTwoSrc, MVT::v2i64, 1},  // vpermt2q
      {TTI::SK_PermuteTwoSrc, MVT::v4i32, 1},  // vpermt2d

      // FIXME: This just applies the type legalization cost rules above
      // assuming these completely split.
      {TTI::SK_PermuteSingleSrc, MVT::v32i16, 14},
      {TTI::SK_PermuteSingleSrc, MVT::v64i8,  14},
      {TTI::SK_PermuteTwoSrc,    MVT::v32i16, 42},
      {TTI::SK_PermuteTwoSrc,    MVT::v64i8,  42},
  };

  if (ST->hasAVX512())
    if (const auto *Entry = CostTableLookup(AVX512ShuffleTbl, Kind, LT.second))
      return LT.first * Entry->Cost;

  static const CostTblEntry AVX2ShuffleTbl[] = {
      {TTI::SK_Broadcast, MVT::v4f64, 1},  // vbroadcastpd
      {TTI::SK_Broadcast, MVT::v8f32, 1},  // vbroadcastps
      {TTI::SK_Broadcast, MVT::v4i64, 1},  // vpbroadcastq
      {TTI::SK_Broadcast, MVT::v8i32, 1},  // vpbroadcastd
      {TTI::SK_Broadcast, MVT::v16i16, 1}, // vpbroadcastw
      {TTI::SK_Broadcast, MVT::v32i8, 1},  // vpbroadcastb

      {TTI::SK_Reverse, MVT::v4f64, 1},  // vpermpd
      {TTI::SK_Reverse, MVT::v8f32, 1},  // vpermps
      {TTI::SK_Reverse, MVT::v4i64, 1},  // vpermq
      {TTI::SK_Reverse, MVT::v8i32, 1},  // vpermd
      {TTI::SK_Reverse, MVT::v16i16, 2}, // vperm2i128 + pshufb
      {TTI::SK_Reverse, MVT::v32i8, 2},  // vperm2i128 + pshufb

      {TTI::SK_Select, MVT::v16i16, 1}, // vpblendvb
      {TTI::SK_Select, MVT::v32i8, 1},  // vpblendvb

      {TTI::SK_PermuteSingleSrc, MVT::v4f64, 1},  // vpermpd
      {TTI::SK_PermuteSingleSrc, MVT::v8f32, 1},  // vpermps
      {TTI::SK_PermuteSingleSrc, MVT::v4i64, 1},  // vpermq
      {TTI::SK_PermuteSingleSrc, MVT::v8i32, 1},  // vpermd
      {TTI::SK_PermuteSingleSrc, MVT::v16i16, 4}, // vperm2i128 + 2*vpshufb
                                                  // + vpblendvb
      {TTI::SK_PermuteSingleSrc, MVT::v32i8, 4},  // vperm2i128 + 2*vpshufb
                                                  // + vpblendvb

      {TTI::SK_PermuteTwoSrc, MVT::v4f64, 3},  // 2*vpermpd + vblendpd
      {TTI::SK_PermuteTwoSrc, MVT::v8f32, 3},  // 2*vpermps + vblendps
      {TTI::SK_PermuteTwoSrc, MVT::v4i64, 3},  // 2*vpermq + vpblendd
      {TTI::SK_PermuteTwoSrc, MVT::v8i32, 3},  // 2*vpermd + vpblendd
      {TTI::SK_PermuteTwoSrc, MVT::v16i16, 7}, // 2*vperm2i128 + 4*vpshufb
                                               // + vpblendvb
      {TTI::SK_PermuteTwoSrc, MVT::v32i8, 7},  // 2*vperm2i128 + 4*vpshufb
                                               // + vpblendvb
  };

  if (ST->hasAVX2())
    if (const auto *Entry = CostTableLookup(AVX2ShuffleTbl, Kind, LT.second))
      return LT.first * Entry->Cost;

  static const CostTblEntry XOPShuffleTbl[] = {
      {TTI::SK_PermuteSingleSrc, MVT::v4f64, 2},  // vperm2f128 + vpermil2pd
      {TTI::SK_PermuteSingleSrc, MVT::v8f32, 2},  // vperm2f128 + vpermil2ps
      {TTI::SK_PermuteSingleSrc, MVT::v4i64, 2},  // vperm2f128 + vpermil2pd
      {TTI::SK_PermuteSingleSrc, MVT::v8i32, 2},  // vperm2f128 + vpermil2ps
      {TTI::SK_PermuteSingleSrc, MVT::v16i16, 4}, // vextractf128 + 2*vpperm
                                                  // + vinsertf128
      {TTI::SK_PermuteSingleSrc, MVT::v32i8, 4},  // vextractf128 + 2*vpperm
                                                  // + vinsertf128

      {TTI::SK_PermuteTwoSrc, MVT::v16i16, 9}, // 2*vextractf128 + 6*vpperm
                                               // + vinsertf128
      {TTI::SK_PermuteTwoSrc, MVT::v8i16, 1},  // vpperm
      {TTI::SK_PermuteTwoSrc, MVT::v32i8, 9},  // 2*vextractf128 + 6*vpperm
                                               // + vinsertf128
      {TTI::SK_PermuteTwoSrc, MVT::v16i8, 1},  // vpperm
  };

  if (ST->hasXOP())
    if (const auto *Entry = CostTableLookup(XOPShuffleTbl, Kind, LT.second))
      return LT.first * Entry->Cost;

  static const CostTblEntry AVX1ShuffleTbl[] = {
      {TTI::SK_Broadcast, MVT::v4f64, 2},  // vperm2f128 + vpermilpd
      {TTI::SK_Broadcast, MVT::v8f32, 2},  // vperm2f128 + vpermilps
      {TTI::SK_Broadcast, MVT::v4i64, 2},  // vperm2f128 + vpermilpd
      {TTI::SK_Broadcast, MVT::v8i32, 2},  // vperm2f128 + vpermilps
      {TTI::SK_Broadcast, MVT::v16i16, 3}, // vpshuflw + vpshufd + vinsertf128
      {TTI::SK_Broadcast, MVT::v32i8, 2},  // vpshufb + vinsertf128

      {TTI::SK_Reverse, MVT::v4f64, 2},  // vperm2f128 + vpermilpd
      {TTI::SK_Reverse, MVT::v8f32, 2},  // vperm2f128 + vpermilps
      {TTI::SK_Reverse, MVT::v4i64, 2},  // vperm2f128 + vpermilpd
      {TTI::SK_Reverse, MVT::v8i32, 2},  // vperm2f128 + vpermilps
      {TTI::SK_Reverse, MVT::v16i16, 4}, // vextractf128 + 2*pshufb
                                         // + vinsertf128
      {TTI::SK_Reverse, MVT::v32i8, 4},  // vextractf128 + 2*pshufb
                                         // + vinsertf128

      {TTI::SK_Select, MVT::v4i64, 1},  // vblendpd
      {TTI::SK_Select, MVT::v4f64, 1},  // vblendpd
      {TTI::SK_Select, MVT::v8i32, 1},  // vblendps
      {TTI::SK_Select, MVT::v8f32, 1},  // vblendps
      {TTI::SK_Select, MVT::v16i16, 3}, // vpand + vpandn + vpor
      {TTI::SK_Select, MVT::v32i8, 3},  // vpand + vpandn + vpor

      {TTI::SK_PermuteSingleSrc, MVT::v4f64, 2},  // vperm2f128 + vshufpd
      {TTI::SK_PermuteSingleSrc, MVT::v4i64, 2},  // vperm2f128 + vshufpd
      {TTI::SK_PermuteSingleSrc, MVT::v8f32, 4},  // 2*vperm2f128 + 2*vshufps
      {TTI::SK_PermuteSingleSrc, MVT::v8i32, 4},  // 2*vperm2f128 + 2*vshufps
      {TTI::SK_PermuteSingleSrc, MVT::v16i16, 8}, // vextractf128 + 4*pshufb
                                                  // + 2*por + vinsertf128
      {TTI::SK_PermuteSingleSrc, MVT::v32i8, 8},  // vextractf128 + 4*pshufb
                                                  // + 2*por + vinsertf128

      {TTI::SK_PermuteTwoSrc, MVT::v4f64, 3},   // 2*vperm2f128 + vshufpd
      {TTI::SK_PermuteTwoSrc, MVT::v4i64, 3},   // 2*vperm2f128 + vshufpd
      {TTI::SK_PermuteTwoSrc, MVT::v8f32, 4},   // 2*vperm2f128 + 2*vshufps
      {TTI::SK_PermuteTwoSrc, MVT::v8i32, 4},   // 2*vperm2f128 + 2*vshufps
      {TTI::SK_PermuteTwoSrc, MVT::v16i16, 15}, // 2*vextractf128 + 8*pshufb
                                                // + 4*por + vinsertf128
      {TTI::SK_PermuteTwoSrc, MVT::v32i8, 15},  // 2*vextractf128 + 8*pshufb
                                                // + 4*por + vinsertf128
  };

  if (ST->hasAVX())
    if (const auto *Entry = CostTableLookup(AVX1ShuffleTbl, Kind, LT.second))
      return LT.first * Entry->Cost;

  static const CostTblEntry SSE41ShuffleTbl[] = {
      {TTI::SK_Select, MVT::v2i64, 1}, // pblendw
      {TTI::SK_Select, MVT::v2f64, 1}, // movsd
      {TTI::SK_Select, MVT::v4i32, 1}, // pblendw
      {TTI::SK_Select, MVT::v4f32, 1}, // blendps
      {TTI::SK_Select, MVT::v8i16, 1}, // pblendw
      {TTI::SK_Select, MVT::v16i8, 1}  // pblendvb
  };

  if (ST->hasSSE41())
    if (const auto *Entry = CostTableLookup(SSE41ShuffleTbl, Kind, LT.second))
      return LT.first * Entry->Cost;

  static const CostTblEntry SSSE3ShuffleTbl[] = {
      {TTI::SK_Broadcast, MVT::v8i16, 1}, // pshufb
      {TTI::SK_Broadcast, MVT::v16i8, 1}, // pshufb

      {TTI::SK_Reverse, MVT::v8i16, 1}, // pshufb
      {TTI::SK_Reverse, MVT::v16i8, 1}, // pshufb

      {TTI::SK_Select, MVT::v8i16, 3}, // 2*pshufb + por
      {TTI::SK_Select, MVT::v16i8, 3}, // 2*pshufb + por

      {TTI::SK_PermuteSingleSrc, MVT::v8i16, 1}, // pshufb
      {TTI::SK_PermuteSingleSrc, MVT::v16i8, 1}, // pshufb

      {TTI::SK_PermuteTwoSrc, MVT::v8i16, 3}, // 2*pshufb + por
      {TTI::SK_PermuteTwoSrc, MVT::v16i8, 3}, // 2*pshufb + por
  };

  if (ST->hasSSSE3())
    if (const auto *Entry = CostTableLookup(SSSE3ShuffleTbl, Kind, LT.second))
      return LT.first * Entry->Cost;

  static const CostTblEntry SSE2ShuffleTbl[] = {
      {TTI::SK_Broadcast, MVT::v2f64, 1}, // shufpd
      {TTI::SK_Broadcast, MVT::v2i64, 1}, // pshufd
      {TTI::SK_Broadcast, MVT::v4i32, 1}, // pshufd
      {TTI::SK_Broadcast, MVT::v8i16, 2}, // pshuflw + pshufd
      {TTI::SK_Broadcast, MVT::v16i8, 3}, // unpck + pshuflw + pshufd

      {TTI::SK_Reverse, MVT::v2f64, 1}, // shufpd
      {TTI::SK_Reverse, MVT::v2i64, 1}, // pshufd
      {TTI::SK_Reverse, MVT::v4i32, 1}, // pshufd
      {TTI::SK_Reverse, MVT::v8i16, 3}, // pshuflw + pshufhw + pshufd
      {TTI::SK_Reverse, MVT::v16i8, 9}, // 2*pshuflw + 2*pshufhw
                                        // + 2*pshufd + 2*unpck + packus

      {TTI::SK_Select, MVT::v2i64, 1}, // movsd
      {TTI::SK_Select, MVT::v2f64, 1}, // movsd
      {TTI::SK_Select, MVT::v4i32, 2}, // 2*shufps
      {TTI::SK_Select, MVT::v8i16, 3}, // pand + pandn + por
      {TTI::SK_Select, MVT::v16i8, 3}, // pand + pandn + por

      {TTI::SK_PermuteSingleSrc, MVT::v2f64, 1}, // shufpd
      {TTI::SK_PermuteSingleSrc, MVT::v2i64, 1}, // pshufd
      {TTI::SK_PermuteSingleSrc, MVT::v4i32, 1}, // pshufd
      {TTI::SK_PermuteSingleSrc, MVT::v8i16, 5}, // 2*pshuflw + 2*pshufhw
                                                  // + pshufd/unpck
    { TTI::SK_PermuteSingleSrc, MVT::v16i8, 10 }, // 2*pshuflw + 2*pshufhw
                                                  // + 2*pshufd + 2*unpck + 2*packus

    { TTI::SK_PermuteTwoSrc,    MVT::v2f64,  1 }, // shufpd
    { TTI::SK_PermuteTwoSrc,    MVT::v2i64,  1 }, // shufpd
    { TTI::SK_PermuteTwoSrc,    MVT::v4i32,  2 }, // 2*{unpck,movsd,pshufd}
    { TTI::SK_PermuteTwoSrc,    MVT::v8i16,  8 }, // blend+permute
    { TTI::SK_PermuteTwoSrc,    MVT::v16i8, 13 }, // blend+permute
  };

  if (ST->hasSSE2())
    if (const auto *Entry = CostTableLookup(SSE2ShuffleTbl, Kind, LT.second))
      return LT.first * Entry->Cost;

  static const CostTblEntry SSE1ShuffleTbl[] = {
    { TTI::SK_Broadcast,        MVT::v4f32, 1 }, // shufps
    { TTI::SK_Reverse,          MVT::v4f32, 1 }, // shufps
    { TTI::SK_Select,           MVT::v4f32, 2 }, // 2*shufps
    { TTI::SK_PermuteSingleSrc, MVT::v4f32, 1 }, // shufps
    { TTI::SK_PermuteTwoSrc,    MVT::v4f32, 2 }, // 2*shufps
  };

  if (ST->hasSSE1())
    if (const auto *Entry = CostTableLookup(SSE1ShuffleTbl, Kind, LT.second))
      return LT.first * Entry->Cost;

  return BaseT::getShuffleCost(Kind, BaseTp, Index, SubTp);
}

int X86TTIImpl::getCastInstrCost(unsigned Opcode, Type *Dst, Type *Src,
                                 TTI::TargetCostKind CostKind,
                                 const Instruction *I) {
  int ISD = TLI->InstructionOpcodeToISD(Opcode);
  assert(ISD && "Invalid opcode");

  // FIXME: Need a better design of the cost table to handle non-simple types of
  // potential massive combinations (elem_num x src_type x dst_type).

  static const TypeConversionCostTblEntry AVX512BWConversionTbl[] {
    { ISD::SIGN_EXTEND, MVT::v32i16, MVT::v32i8, 1 },
    { ISD::ZERO_EXTEND, MVT::v32i16, MVT::v32i8, 1 },

    // Mask sign extend has an instruction.
    { ISD::SIGN_EXTEND, MVT::v2i8,   MVT::v2i1,  1 },
    { ISD::SIGN_EXTEND, MVT::v2i16,  MVT::v2i1,  1 },
    { ISD::SIGN_EXTEND, MVT::v4i8,   MVT::v4i1,  1 },
    { ISD::SIGN_EXTEND, MVT::v4i16,  MVT::v4i1,  1 },
    { ISD::SIGN_EXTEND, MVT::v8i8,   MVT::v8i1,  1 },
    { ISD::SIGN_EXTEND, MVT::v8i16,  MVT::v8i1,  1 },
    { ISD::SIGN_EXTEND, MVT::v16i8,  MVT::v16i1, 1 },
    { ISD::SIGN_EXTEND, MVT::v16i16, MVT::v16i1, 1 },
    { ISD::SIGN_EXTEND, MVT::v32i8,  MVT::v32i1, 1 },
    { ISD::SIGN_EXTEND, MVT::v32i16, MVT::v32i1, 1 },
    { ISD::SIGN_EXTEND, MVT::v64i8,  MVT::v64i1, 1 },

    // Mask zero extend is a sext + shift.
    { ISD::ZERO_EXTEND, MVT::v2i8,   MVT::v2i1,  2 },
    { ISD::ZERO_EXTEND, MVT::v2i16,  MVT::v2i1,  2 },
    { ISD::ZERO_EXTEND, MVT::v4i8,   MVT::v4i1,  2 },
    { ISD::ZERO_EXTEND, MVT::v4i16,  MVT::v4i1,  2 },
    { ISD::ZERO_EXTEND, MVT::v8i8,   MVT::v8i1,  2 },
    { ISD::ZERO_EXTEND, MVT::v8i16,  MVT::v8i1,  2 },
    { ISD::ZERO_EXTEND, MVT::v16i8,  MVT::v16i1, 2 },
    { ISD::ZERO_EXTEND, MVT::v16i16, MVT::v16i1, 2 },
    { ISD::ZERO_EXTEND, MVT::v32i8,  MVT::v32i1, 2 },
    { ISD::ZERO_EXTEND, MVT::v32i16, MVT::v32i1, 2 },
    { ISD::ZERO_EXTEND, MVT::v64i8,  MVT::v64i1, 2 },

    { ISD::TRUNCATE,    MVT::v32i8,  MVT::v32i16, 2 },
    { ISD::TRUNCATE,    MVT::v16i8,  MVT::v16i16, 2 }, // widen to zmm
    { ISD::TRUNCATE,    MVT::v2i1,   MVT::v2i8,   2 }, // widen to zmm
    { ISD::TRUNCATE,    MVT::v2i1,   MVT::v2i16,  2 }, // widen to zmm
    { ISD::TRUNCATE,    MVT::v4i1,   MVT::v4i8,   2 }, // widen to zmm
    { ISD::TRUNCATE,    MVT::v4i1,   MVT::v4i16,  2 }, // widen to zmm
    { ISD::TRUNCATE,    MVT::v8i1,   MVT::v8i8,   2 }, // widen to zmm
    { ISD::TRUNCATE,    MVT::v8i1,   MVT::v8i16,  2 }, // widen to zmm
    { ISD::TRUNCATE,    MVT::v16i1,  MVT::v16i8,  2 }, // widen to zmm
    { ISD::TRUNCATE,    MVT::v16i1,  MVT::v16i16, 2 }, // widen to zmm
    { ISD::TRUNCATE,    MVT::v32i1,  MVT::v32i8,  2 }, // widen to zmm
    { ISD::TRUNCATE,    MVT::v32i1,  MVT::v32i16, 2 },
    { ISD::TRUNCATE,    MVT::v64i1,  MVT::v64i8,  2 },
  };

  static const TypeConversionCostTblEntry AVX512DQConversionTbl[] = {
    { ISD::SINT_TO_FP,  MVT::v8f32,  MVT::v8i64,  1 },
    { ISD::SINT_TO_FP,  MVT::v8f64,  MVT::v8i64,  1 },

    { ISD::UINT_TO_FP,  MVT::v8f32,  MVT::v8i64,  1 },
    { ISD::UINT_TO_FP,  MVT::v8f64,  MVT::v8i64,  1 },

    { ISD::FP_TO_SINT,  MVT::v8i64,  MVT::v8f32,  1 },
    { ISD::FP_TO_SINT,  MVT::v8i64,  MVT::v8f64,  1 },

    { ISD::FP_TO_UINT,  MVT::v8i64,  MVT::v8f32,  1 },
    { ISD::FP_TO_UINT,  MVT::v8i64,  MVT::v8f64,  1 },
  };

  // TODO: For AVX512DQ + AVX512VL, we also have cheap casts for 128-bit and
  // 256-bit wide vectors.

  static const TypeConversionCostTblEntry AVX512FConversionTbl[] = {
    { ISD::FP_EXTEND, MVT::v8f64,   MVT::v8f32,  1 },
    { ISD::FP_EXTEND, MVT::v8f64,   MVT::v16f32, 3 },
    { ISD::FP_ROUND,  MVT::v8f32,   MVT::v8f64,  1 },

    { ISD::TRUNCATE,  MVT::v2i1,    MVT::v2i8,   3 }, // sext+vpslld+vptestmd
    { ISD::TRUNCATE,  MVT::v4i1,    MVT::v4i8,   3 }, // sext+vpslld+vptestmd
    { ISD::TRUNCATE,  MVT::v8i1,    MVT::v8i8,   3 }, // sext+vpslld+vptestmd
    { ISD::TRUNCATE,  MVT::v16i1,   MVT::v16i8,  3 }, // sext+vpslld+vptestmd
    { ISD::TRUNCATE,  MVT::v2i1,    MVT::v2i16,  3 }, // sext+vpsllq+vptestmq
    { ISD::TRUNCATE,  MVT::v4i1,    MVT::v4i16,  3 }, // sext+vpsllq+vptestmq
    { ISD::TRUNCATE,  MVT::v8i1,    MVT::v8i16,  3 }, // sext+vpsllq+vptestmq
    { ISD::TRUNCATE,  MVT::v16i1,   MVT::v16i16, 3 }, // sext+vpslld+vptestmd
    { ISD::TRUNCATE,  MVT::v2i1,    MVT::v2i32,  2 }, // zmm vpslld+vptestmd
    { ISD::TRUNCATE,  MVT::v4i1,    MVT::v4i32,  2 }, // zmm vpslld+vptestmd
    { ISD::TRUNCATE,  MVT::v8i1,    MVT::v8i32,  2 }, // zmm vpslld+vptestmd
    { ISD::TRUNCATE,  MVT::v16i1,   MVT::v16i32, 2 }, // vpslld+vptestmd
    { ISD::TRUNCATE,  MVT::v2i1,    MVT::v2i64,  2 }, // zmm vpsllq+vptestmq
    { ISD::TRUNCATE,  MVT::v4i1,    MVT::v4i64,  2 }, // zmm vpsllq+vptestmq
    { ISD::TRUNCATE,  MVT::v8i1,    MVT::v8i64,  2 }, // vpsllq+vptestmq
    { ISD::TRUNCATE,  MVT::v16i8,   MVT::v16i32, 2 },
    { ISD::TRUNCATE,  MVT::v16i16,  MVT::v16i32, 2 },
    { ISD::TRUNCATE,  MVT::v8i8,    MVT::v8i64,  2 },
    { ISD::TRUNCATE,  MVT::v8i16,   MVT::v8i64,  2 },
    { ISD::TRUNCATE,  MVT::v8i32,   MVT::v8i64,  1 },
<<<<<<< HEAD
    { ISD::TRUNCATE,  MVT::v16i8,   MVT::v16i64, 5 },// 2*vpmovqd+concat+vpmovdb

    { ISD::TRUNCATE,  MVT::v32i8,  MVT::v32i16,  9 }, // FIXME

    // Sign extend is zmm vpternlogd+vptruncdb.
    // Zero extend is zmm broadcast load+vptruncdw.
    { ISD::SIGN_EXTEND, MVT::v2i8,   MVT::v2i1,   3 },
    { ISD::ZERO_EXTEND, MVT::v2i8,   MVT::v2i1,   4 },
    { ISD::SIGN_EXTEND, MVT::v4i8,   MVT::v4i1,   3 },
    { ISD::ZERO_EXTEND, MVT::v4i8,   MVT::v4i1,   4 },
    { ISD::SIGN_EXTEND, MVT::v8i8,   MVT::v8i1,   3 },
    { ISD::ZERO_EXTEND, MVT::v8i8,   MVT::v8i1,   4 },
    { ISD::SIGN_EXTEND, MVT::v16i8,  MVT::v16i1,  3 },
    { ISD::ZERO_EXTEND, MVT::v16i8,  MVT::v16i1,  4 },

    // Sign extend is zmm vpternlogd+vptruncdw.
    // Zero extend is zmm vpternlogd+vptruncdw+vpsrlw.
    { ISD::SIGN_EXTEND, MVT::v2i16,  MVT::v2i1,   3 },
    { ISD::ZERO_EXTEND, MVT::v2i16,  MVT::v2i1,   4 },
    { ISD::SIGN_EXTEND, MVT::v4i16,  MVT::v4i1,   3 },
    { ISD::ZERO_EXTEND, MVT::v4i16,  MVT::v4i1,   4 },
    { ISD::SIGN_EXTEND, MVT::v8i16,  MVT::v8i1,   3 },
    { ISD::ZERO_EXTEND, MVT::v8i16,  MVT::v8i1,   4 },
    { ISD::SIGN_EXTEND, MVT::v16i16, MVT::v16i1,  3 },
    { ISD::ZERO_EXTEND, MVT::v16i16, MVT::v16i1,  4 },

    { ISD::SIGN_EXTEND, MVT::v2i32,  MVT::v2i1,   1 }, // zmm vpternlogd
    { ISD::ZERO_EXTEND, MVT::v2i32,  MVT::v2i1,   2 }, // zmm vpternlogd+psrld
    { ISD::SIGN_EXTEND, MVT::v4i32,  MVT::v4i1,   1 }, // zmm vpternlogd
    { ISD::ZERO_EXTEND, MVT::v4i32,  MVT::v4i1,   2 }, // zmm vpternlogd+psrld
    { ISD::SIGN_EXTEND, MVT::v8i32,  MVT::v8i1,   1 }, // zmm vpternlogd
    { ISD::ZERO_EXTEND, MVT::v8i32,  MVT::v8i1,   2 }, // zmm vpternlogd+psrld
    { ISD::SIGN_EXTEND, MVT::v2i64,  MVT::v2i1,   1 }, // zmm vpternlogq
    { ISD::ZERO_EXTEND, MVT::v2i64,  MVT::v2i1,   2 }, // zmm vpternlogq+psrlq
    { ISD::SIGN_EXTEND, MVT::v4i64,  MVT::v4i1,   1 }, // zmm vpternlogq
    { ISD::ZERO_EXTEND, MVT::v4i64,  MVT::v4i1,   2 }, // zmm vpternlogq+psrlq

    { ISD::SIGN_EXTEND, MVT::v16i32, MVT::v16i1,  1 }, // vpternlogd
    { ISD::ZERO_EXTEND, MVT::v16i32, MVT::v16i1,  2 }, // vpternlogd+psrld
    { ISD::SIGN_EXTEND, MVT::v8i64,  MVT::v8i1,   1 }, // vpternlogq
    { ISD::ZERO_EXTEND, MVT::v8i64,  MVT::v8i1,   2 }, // vpternlogq+psrlq

=======
    { ISD::TRUNCATE,  MVT::v4i32,   MVT::v4i64,  1 }, // zmm vpmovqd
    { ISD::TRUNCATE,  MVT::v16i8,   MVT::v16i64, 5 },// 2*vpmovqd+concat+vpmovdb

    { ISD::TRUNCATE,  MVT::v16i8,  MVT::v16i16,  3 }, // extend to v16i32
    { ISD::TRUNCATE,  MVT::v32i8,  MVT::v32i16,  8 },

    // Sign extend is zmm vpternlogd+vptruncdb.
    // Zero extend is zmm broadcast load+vptruncdw.
    { ISD::SIGN_EXTEND, MVT::v2i8,   MVT::v2i1,   3 },
    { ISD::ZERO_EXTEND, MVT::v2i8,   MVT::v2i1,   4 },
    { ISD::SIGN_EXTEND, MVT::v4i8,   MVT::v4i1,   3 },
    { ISD::ZERO_EXTEND, MVT::v4i8,   MVT::v4i1,   4 },
    { ISD::SIGN_EXTEND, MVT::v8i8,   MVT::v8i1,   3 },
    { ISD::ZERO_EXTEND, MVT::v8i8,   MVT::v8i1,   4 },
    { ISD::SIGN_EXTEND, MVT::v16i8,  MVT::v16i1,  3 },
    { ISD::ZERO_EXTEND, MVT::v16i8,  MVT::v16i1,  4 },

    // Sign extend is zmm vpternlogd+vptruncdw.
    // Zero extend is zmm vpternlogd+vptruncdw+vpsrlw.
    { ISD::SIGN_EXTEND, MVT::v2i16,  MVT::v2i1,   3 },
    { ISD::ZERO_EXTEND, MVT::v2i16,  MVT::v2i1,   4 },
    { ISD::SIGN_EXTEND, MVT::v4i16,  MVT::v4i1,   3 },
    { ISD::ZERO_EXTEND, MVT::v4i16,  MVT::v4i1,   4 },
    { ISD::SIGN_EXTEND, MVT::v8i16,  MVT::v8i1,   3 },
    { ISD::ZERO_EXTEND, MVT::v8i16,  MVT::v8i1,   4 },
    { ISD::SIGN_EXTEND, MVT::v16i16, MVT::v16i1,  3 },
    { ISD::ZERO_EXTEND, MVT::v16i16, MVT::v16i1,  4 },

    { ISD::SIGN_EXTEND, MVT::v2i32,  MVT::v2i1,   1 }, // zmm vpternlogd
    { ISD::ZERO_EXTEND, MVT::v2i32,  MVT::v2i1,   2 }, // zmm vpternlogd+psrld
    { ISD::SIGN_EXTEND, MVT::v4i32,  MVT::v4i1,   1 }, // zmm vpternlogd
    { ISD::ZERO_EXTEND, MVT::v4i32,  MVT::v4i1,   2 }, // zmm vpternlogd+psrld
    { ISD::SIGN_EXTEND, MVT::v8i32,  MVT::v8i1,   1 }, // zmm vpternlogd
    { ISD::ZERO_EXTEND, MVT::v8i32,  MVT::v8i1,   2 }, // zmm vpternlogd+psrld
    { ISD::SIGN_EXTEND, MVT::v2i64,  MVT::v2i1,   1 }, // zmm vpternlogq
    { ISD::ZERO_EXTEND, MVT::v2i64,  MVT::v2i1,   2 }, // zmm vpternlogq+psrlq
    { ISD::SIGN_EXTEND, MVT::v4i64,  MVT::v4i1,   1 }, // zmm vpternlogq
    { ISD::ZERO_EXTEND, MVT::v4i64,  MVT::v4i1,   2 }, // zmm vpternlogq+psrlq

    { ISD::SIGN_EXTEND, MVT::v16i32, MVT::v16i1,  1 }, // vpternlogd
    { ISD::ZERO_EXTEND, MVT::v16i32, MVT::v16i1,  2 }, // vpternlogd+psrld
    { ISD::SIGN_EXTEND, MVT::v8i64,  MVT::v8i1,   1 }, // vpternlogq
    { ISD::ZERO_EXTEND, MVT::v8i64,  MVT::v8i1,   2 }, // vpternlogq+psrlq

>>>>>>> 918d599f
    { ISD::SIGN_EXTEND, MVT::v16i32, MVT::v16i8,  1 },
    { ISD::ZERO_EXTEND, MVT::v16i32, MVT::v16i8,  1 },
    { ISD::SIGN_EXTEND, MVT::v16i32, MVT::v16i16, 1 },
    { ISD::ZERO_EXTEND, MVT::v16i32, MVT::v16i16, 1 },
    { ISD::SIGN_EXTEND, MVT::v8i64,  MVT::v8i8,   1 },
    { ISD::ZERO_EXTEND, MVT::v8i64,  MVT::v8i8,   1 },
    { ISD::SIGN_EXTEND, MVT::v8i64,  MVT::v8i16,  1 },
    { ISD::ZERO_EXTEND, MVT::v8i64,  MVT::v8i16,  1 },
    { ISD::SIGN_EXTEND, MVT::v8i64,  MVT::v8i32,  1 },
    { ISD::ZERO_EXTEND, MVT::v8i64,  MVT::v8i32,  1 },

    { ISD::SIGN_EXTEND, MVT::v32i16, MVT::v32i8, 3 }, // FIXME: May not be right
    { ISD::ZERO_EXTEND, MVT::v32i16, MVT::v32i8, 3 }, // FIXME: May not be right

    { ISD::SINT_TO_FP,  MVT::v8f64,  MVT::v8i1,   4 },
    { ISD::SINT_TO_FP,  MVT::v16f32, MVT::v16i1,  3 },
    { ISD::SINT_TO_FP,  MVT::v8f64,  MVT::v8i8,   2 },
    { ISD::SINT_TO_FP,  MVT::v16f32, MVT::v16i8,  2 },
    { ISD::SINT_TO_FP,  MVT::v8f64,  MVT::v8i16,  2 },
    { ISD::SINT_TO_FP,  MVT::v16f32, MVT::v16i16, 2 },
    { ISD::SINT_TO_FP,  MVT::v16f32, MVT::v16i32, 1 },
    { ISD::SINT_TO_FP,  MVT::v8f64,  MVT::v8i32,  1 },

    { ISD::UINT_TO_FP,  MVT::v8f64,  MVT::v8i1,   4 },
    { ISD::UINT_TO_FP,  MVT::v16f32, MVT::v16i1,  3 },
    { ISD::UINT_TO_FP,  MVT::v8f64,  MVT::v8i8,   2 },
    { ISD::UINT_TO_FP,  MVT::v16f32, MVT::v16i8,  2 },
    { ISD::UINT_TO_FP,  MVT::v8f64,  MVT::v8i16,  2 },
    { ISD::UINT_TO_FP,  MVT::v16f32, MVT::v16i16, 2 },
    { ISD::UINT_TO_FP,  MVT::v8f64,  MVT::v8i32,  1 },
    { ISD::UINT_TO_FP,  MVT::v16f32, MVT::v16i32, 1 },
    { ISD::UINT_TO_FP,  MVT::v8f32,  MVT::v8i64, 26 },
    { ISD::UINT_TO_FP,  MVT::v8f64,  MVT::v8i64,  5 },

    { ISD::FP_TO_SINT,  MVT::v8i8,   MVT::v8f64,  3 },
    { ISD::FP_TO_SINT,  MVT::v8i16,  MVT::v8f64,  3 },
    { ISD::FP_TO_SINT,  MVT::v16i8,  MVT::v16f32, 3 },
    { ISD::FP_TO_SINT,  MVT::v16i16, MVT::v16f32, 3 },

    { ISD::FP_TO_UINT,  MVT::v8i32,  MVT::v8f64,  1 },
    { ISD::FP_TO_UINT,  MVT::v8i16,  MVT::v8f64,  3 },
    { ISD::FP_TO_UINT,  MVT::v8i8,   MVT::v8f64,  3 },
    { ISD::FP_TO_UINT,  MVT::v16i32, MVT::v16f32, 1 },
    { ISD::FP_TO_UINT,  MVT::v16i16, MVT::v16f32, 3 },
    { ISD::FP_TO_UINT,  MVT::v16i8,  MVT::v16f32, 3 },
  };

  static const TypeConversionCostTblEntry AVX512BWVLConversionTbl[] {
    // Mask sign extend has an instruction.
    { ISD::SIGN_EXTEND, MVT::v2i8,   MVT::v2i1,  1 },
    { ISD::SIGN_EXTEND, MVT::v2i16,  MVT::v2i1,  1 },
    { ISD::SIGN_EXTEND, MVT::v4i8,   MVT::v4i1,  1 },
    { ISD::SIGN_EXTEND, MVT::v4i16,  MVT::v4i1,  1 },
    { ISD::SIGN_EXTEND, MVT::v8i8,   MVT::v8i1,  1 },
    { ISD::SIGN_EXTEND, MVT::v8i16,  MVT::v8i1,  1 },
    { ISD::SIGN_EXTEND, MVT::v16i8,  MVT::v16i1, 1 },
    { ISD::SIGN_EXTEND, MVT::v16i16, MVT::v16i1, 1 },
    { ISD::SIGN_EXTEND, MVT::v32i8,  MVT::v32i1, 1 },

    // Mask zero extend is a sext + shift.
    { ISD::ZERO_EXTEND, MVT::v2i8,   MVT::v2i1,  2 },
    { ISD::ZERO_EXTEND, MVT::v2i16,  MVT::v2i1,  2 },
    { ISD::ZERO_EXTEND, MVT::v4i8,   MVT::v4i1,  2 },
    { ISD::ZERO_EXTEND, MVT::v4i16,  MVT::v4i1,  2 },
    { ISD::ZERO_EXTEND, MVT::v8i8,   MVT::v8i1,  2 },
    { ISD::ZERO_EXTEND, MVT::v8i16,  MVT::v8i1,  2 },
    { ISD::ZERO_EXTEND, MVT::v16i8,  MVT::v16i1, 2 },
    { ISD::ZERO_EXTEND, MVT::v16i16, MVT::v16i1, 2 },
    { ISD::ZERO_EXTEND, MVT::v32i8,  MVT::v32i1, 2 },

    { ISD::TRUNCATE,    MVT::v16i8,  MVT::v16i16, 2 },
    { ISD::TRUNCATE,    MVT::v2i1,   MVT::v2i8,   2 }, // vpsllw+vptestmb
    { ISD::TRUNCATE,    MVT::v2i1,   MVT::v2i16,  2 }, // vpsllw+vptestmw
    { ISD::TRUNCATE,    MVT::v4i1,   MVT::v4i8,   2 }, // vpsllw+vptestmb
    { ISD::TRUNCATE,    MVT::v4i1,   MVT::v4i16,  2 }, // vpsllw+vptestmw
    { ISD::TRUNCATE,    MVT::v8i1,   MVT::v8i8,   2 }, // vpsllw+vptestmb
    { ISD::TRUNCATE,    MVT::v8i1,   MVT::v8i16,  2 }, // vpsllw+vptestmw
    { ISD::TRUNCATE,    MVT::v16i1,  MVT::v16i8,  2 }, // vpsllw+vptestmb
    { ISD::TRUNCATE,    MVT::v16i1,  MVT::v16i16, 2 }, // vpsllw+vptestmw
    { ISD::TRUNCATE,    MVT::v32i1,  MVT::v32i8,  2 }, // vpsllw+vptestmb
  };

  static const TypeConversionCostTblEntry AVX512DQVLConversionTbl[] = {
    { ISD::SINT_TO_FP,  MVT::v2f32,  MVT::v2i64,  1 },
    { ISD::SINT_TO_FP,  MVT::v2f64,  MVT::v2i64,  1 },
    { ISD::SINT_TO_FP,  MVT::v4f32,  MVT::v4i64,  1 },
    { ISD::SINT_TO_FP,  MVT::v4f64,  MVT::v4i64,  1 },

    { ISD::UINT_TO_FP,  MVT::v2f32,  MVT::v2i64,  1 },
    { ISD::UINT_TO_FP,  MVT::v2f64,  MVT::v2i64,  1 },
    { ISD::UINT_TO_FP,  MVT::v4f32,  MVT::v4i64,  1 },
    { ISD::UINT_TO_FP,  MVT::v4f64,  MVT::v4i64,  1 },

    { ISD::FP_TO_SINT,  MVT::v2i64,  MVT::v2f32,  1 },
    { ISD::FP_TO_SINT,  MVT::v4i64,  MVT::v4f32,  1 },
    { ISD::FP_TO_SINT,  MVT::v2i64,  MVT::v2f64,  1 },
    { ISD::FP_TO_SINT,  MVT::v4i64,  MVT::v4f64,  1 },

    { ISD::FP_TO_UINT,  MVT::v2i64,  MVT::v2f32,  1 },
    { ISD::FP_TO_UINT,  MVT::v4i64,  MVT::v4f32,  1 },
    { ISD::FP_TO_UINT,  MVT::v2i64,  MVT::v2f64,  1 },
    { ISD::FP_TO_UINT,  MVT::v4i64,  MVT::v4f64,  1 },
  };

  static const TypeConversionCostTblEntry AVX512VLConversionTbl[] = {
<<<<<<< HEAD
=======
    { ISD::TRUNCATE,  MVT::v2i1,    MVT::v2i8,   3 }, // sext+vpslld+vptestmd
    { ISD::TRUNCATE,  MVT::v4i1,    MVT::v4i8,   3 }, // sext+vpslld+vptestmd
    { ISD::TRUNCATE,  MVT::v8i1,    MVT::v8i8,   3 }, // sext+vpslld+vptestmd
    { ISD::TRUNCATE,  MVT::v16i1,   MVT::v16i8,  8 }, // split+2*v8i8
    { ISD::TRUNCATE,  MVT::v2i1,    MVT::v2i16,  3 }, // sext+vpsllq+vptestmq
    { ISD::TRUNCATE,  MVT::v4i1,    MVT::v4i16,  3 }, // sext+vpsllq+vptestmq
    { ISD::TRUNCATE,  MVT::v8i1,    MVT::v8i16,  3 }, // sext+vpsllq+vptestmq
    { ISD::TRUNCATE,  MVT::v16i1,   MVT::v16i16, 8 }, // split+2*v8i16
    { ISD::TRUNCATE,  MVT::v2i1,    MVT::v2i32,  2 }, // vpslld+vptestmd
    { ISD::TRUNCATE,  MVT::v4i1,    MVT::v4i32,  2 }, // vpslld+vptestmd
    { ISD::TRUNCATE,  MVT::v8i1,    MVT::v8i32,  2 }, // vpslld+vptestmd
    { ISD::TRUNCATE,  MVT::v2i1,    MVT::v2i64,  2 }, // vpsllq+vptestmq
    { ISD::TRUNCATE,  MVT::v4i1,    MVT::v4i64,  2 }, // vpsllq+vptestmq
    { ISD::TRUNCATE,  MVT::v4i32,   MVT::v4i64,  1 }, // vpmovqd

>>>>>>> 918d599f
    // sign extend is vpcmpeq+maskedmove+vpmovdw+vpacksswb
    // zero extend is vpcmpeq+maskedmove+vpmovdw+vpsrlw+vpackuswb
    { ISD::SIGN_EXTEND, MVT::v2i8,   MVT::v2i1,   5 },
    { ISD::ZERO_EXTEND, MVT::v2i8,   MVT::v2i1,   6 },
    { ISD::SIGN_EXTEND, MVT::v4i8,   MVT::v4i1,   5 },
    { ISD::ZERO_EXTEND, MVT::v4i8,   MVT::v4i1,   6 },
    { ISD::SIGN_EXTEND, MVT::v8i8,   MVT::v8i1,   5 },
    { ISD::ZERO_EXTEND, MVT::v8i8,   MVT::v8i1,   6 },
    { ISD::SIGN_EXTEND, MVT::v16i8,  MVT::v16i1, 10 },
    { ISD::ZERO_EXTEND, MVT::v16i8,  MVT::v16i1, 12 },

    // sign extend is vpcmpeq+maskedmove+vpmovdw
    // zero extend is vpcmpeq+maskedmove+vpmovdw+vpsrlw
    { ISD::SIGN_EXTEND, MVT::v2i16,  MVT::v2i1,   4 },
    { ISD::ZERO_EXTEND, MVT::v2i16,  MVT::v2i1,   5 },
    { ISD::SIGN_EXTEND, MVT::v4i16,  MVT::v4i1,   4 },
    { ISD::ZERO_EXTEND, MVT::v4i16,  MVT::v4i1,   5 },
    { ISD::SIGN_EXTEND, MVT::v8i16,  MVT::v8i1,   4 },
    { ISD::ZERO_EXTEND, MVT::v8i16,  MVT::v8i1,   5 },
    { ISD::SIGN_EXTEND, MVT::v16i16, MVT::v16i1, 10 },
    { ISD::ZERO_EXTEND, MVT::v16i16, MVT::v16i1, 12 },

    { ISD::SIGN_EXTEND, MVT::v2i32,  MVT::v2i1,   1 }, // vpternlogd
    { ISD::ZERO_EXTEND, MVT::v2i32,  MVT::v2i1,   2 }, // vpternlogd+psrld
    { ISD::SIGN_EXTEND, MVT::v4i32,  MVT::v4i1,   1 }, // vpternlogd
    { ISD::ZERO_EXTEND, MVT::v4i32,  MVT::v4i1,   2 }, // vpternlogd+psrld
    { ISD::SIGN_EXTEND, MVT::v8i32,  MVT::v8i1,   1 }, // vpternlogd
    { ISD::ZERO_EXTEND, MVT::v8i32,  MVT::v8i1,   2 }, // vpternlogd+psrld
    { ISD::SIGN_EXTEND, MVT::v2i64,  MVT::v2i1,   1 }, // vpternlogq
    { ISD::ZERO_EXTEND, MVT::v2i64,  MVT::v2i1,   2 }, // vpternlogq+psrlq
    { ISD::SIGN_EXTEND, MVT::v4i64,  MVT::v4i1,   1 }, // vpternlogq
    { ISD::ZERO_EXTEND, MVT::v4i64,  MVT::v4i1,   2 }, // vpternlogq+psrlq

    { ISD::UINT_TO_FP,  MVT::v2f64,  MVT::v2i8,   2 },
    { ISD::UINT_TO_FP,  MVT::v4f64,  MVT::v4i8,   2 },
    { ISD::UINT_TO_FP,  MVT::v8f32,  MVT::v8i8,   2 },
    { ISD::UINT_TO_FP,  MVT::v2f64,  MVT::v2i16,  5 },
    { ISD::UINT_TO_FP,  MVT::v4f64,  MVT::v4i16,  2 },
    { ISD::UINT_TO_FP,  MVT::v8f32,  MVT::v8i16,  2 },
    { ISD::UINT_TO_FP,  MVT::v2f32,  MVT::v2i32,  2 },
    { ISD::UINT_TO_FP,  MVT::v2f64,  MVT::v2i32,  1 },
    { ISD::UINT_TO_FP,  MVT::v4f32,  MVT::v4i32,  1 },
    { ISD::UINT_TO_FP,  MVT::v4f64,  MVT::v4i32,  1 },
    { ISD::UINT_TO_FP,  MVT::v8f32,  MVT::v8i32,  1 },
    { ISD::UINT_TO_FP,  MVT::v2f32,  MVT::v2i64,  5 },
    { ISD::UINT_TO_FP,  MVT::v2f64,  MVT::v2i64,  5 },
    { ISD::UINT_TO_FP,  MVT::v4f64,  MVT::v4i64,  5 },

    { ISD::UINT_TO_FP,  MVT::f32,    MVT::i64,    1 },
    { ISD::UINT_TO_FP,  MVT::f64,    MVT::i64,    1 },

    { ISD::FP_TO_SINT,  MVT::v8i8,   MVT::v8f32,  3 },
    { ISD::FP_TO_UINT,  MVT::v8i8,   MVT::v8f32,  3 },

    { ISD::FP_TO_UINT,  MVT::i64,    MVT::f32,    1 },
    { ISD::FP_TO_UINT,  MVT::i64,    MVT::f64,    1 },

    { ISD::FP_TO_UINT,  MVT::v2i32,  MVT::v2f32,  1 },
    { ISD::FP_TO_UINT,  MVT::v4i32,  MVT::v4f32,  1 },
    { ISD::FP_TO_UINT,  MVT::v2i32,  MVT::v2f64,  1 },
    { ISD::FP_TO_UINT,  MVT::v4i32,  MVT::v4f64,  1 },
    { ISD::FP_TO_UINT,  MVT::v8i32,  MVT::v8f32,  1 },
  };

  static const TypeConversionCostTblEntry AVX2ConversionTbl[] = {
    { ISD::SIGN_EXTEND, MVT::v4i64,  MVT::v4i1,   3 },
    { ISD::ZERO_EXTEND, MVT::v4i64,  MVT::v4i1,   3 },
    { ISD::SIGN_EXTEND, MVT::v8i32,  MVT::v8i1,   3 },
    { ISD::ZERO_EXTEND, MVT::v8i32,  MVT::v8i1,   3 },
    { ISD::SIGN_EXTEND, MVT::v4i64,  MVT::v4i8,   1 },
    { ISD::ZERO_EXTEND, MVT::v4i64,  MVT::v4i8,   1 },
    { ISD::SIGN_EXTEND, MVT::v8i32,  MVT::v8i8,   1 },
    { ISD::ZERO_EXTEND, MVT::v8i32,  MVT::v8i8,   1 },
    { ISD::SIGN_EXTEND, MVT::v16i16, MVT::v16i1,  1 },
    { ISD::ZERO_EXTEND, MVT::v16i16, MVT::v16i1,  1 },
    { ISD::SIGN_EXTEND, MVT::v16i16, MVT::v16i8,  1 },
    { ISD::ZERO_EXTEND, MVT::v16i16, MVT::v16i8,  1 },
    { ISD::SIGN_EXTEND, MVT::v4i64,  MVT::v4i16,  1 },
    { ISD::ZERO_EXTEND, MVT::v4i64,  MVT::v4i16,  1 },
    { ISD::SIGN_EXTEND, MVT::v8i32,  MVT::v8i16,  1 },
    { ISD::ZERO_EXTEND, MVT::v8i32,  MVT::v8i16,  1 },
    { ISD::SIGN_EXTEND, MVT::v4i64,  MVT::v4i32,  1 },
    { ISD::ZERO_EXTEND, MVT::v4i64,  MVT::v4i32,  1 },
    { ISD::ZERO_EXTEND, MVT::v16i32, MVT::v16i16, 3 },
    { ISD::SIGN_EXTEND, MVT::v16i32, MVT::v16i16, 3 },

    { ISD::TRUNCATE,    MVT::v4i32,  MVT::v4i64,  2 },
    { ISD::TRUNCATE,    MVT::v8i1,   MVT::v8i32,  2 },

    { ISD::TRUNCATE,    MVT::v4i8,   MVT::v4i64,  2 },
    { ISD::TRUNCATE,    MVT::v4i16,  MVT::v4i64,  2 },
    { ISD::TRUNCATE,    MVT::v8i8,   MVT::v8i32,  2 },
    { ISD::TRUNCATE,    MVT::v8i16,  MVT::v8i32,  2 },

    { ISD::FP_EXTEND,   MVT::v8f64,  MVT::v8f32,  3 },
    { ISD::FP_ROUND,    MVT::v8f32,  MVT::v8f64,  3 },

    { ISD::UINT_TO_FP,  MVT::v8f32,  MVT::v8i32,  8 },
  };

  static const TypeConversionCostTblEntry AVXConversionTbl[] = {
    { ISD::SIGN_EXTEND, MVT::v4i64,  MVT::v4i1,  6 },
    { ISD::ZERO_EXTEND, MVT::v4i64,  MVT::v4i1,  4 },
    { ISD::SIGN_EXTEND, MVT::v8i32,  MVT::v8i1,  7 },
    { ISD::ZERO_EXTEND, MVT::v8i32,  MVT::v8i1,  4 },
    { ISD::SIGN_EXTEND, MVT::v4i64,  MVT::v4i8,  4 },
    { ISD::ZERO_EXTEND, MVT::v4i64,  MVT::v4i8,  4 },
    { ISD::SIGN_EXTEND, MVT::v8i32,  MVT::v8i8,  4 },
    { ISD::ZERO_EXTEND, MVT::v8i32,  MVT::v8i8,  4 },
    { ISD::SIGN_EXTEND, MVT::v16i16, MVT::v16i1, 4 },
    { ISD::ZERO_EXTEND, MVT::v16i16, MVT::v16i1, 4 },
    { ISD::SIGN_EXTEND, MVT::v16i16, MVT::v16i8, 4 },
    { ISD::ZERO_EXTEND, MVT::v16i16, MVT::v16i8, 4 },
    { ISD::SIGN_EXTEND, MVT::v4i64,  MVT::v4i16, 4 },
    { ISD::ZERO_EXTEND, MVT::v4i64,  MVT::v4i16, 3 },
    { ISD::SIGN_EXTEND, MVT::v8i32,  MVT::v8i16, 4 },
    { ISD::ZERO_EXTEND, MVT::v8i32,  MVT::v8i16, 4 },
    { ISD::SIGN_EXTEND, MVT::v4i64,  MVT::v4i32, 4 },
    { ISD::ZERO_EXTEND, MVT::v4i64,  MVT::v4i32, 4 },

    { ISD::TRUNCATE,    MVT::v4i1,  MVT::v4i64,  4 },
    { ISD::TRUNCATE,    MVT::v8i1,  MVT::v8i32,  5 },
    { ISD::TRUNCATE,    MVT::v16i1, MVT::v16i16, 4 },
    { ISD::TRUNCATE,    MVT::v8i1,  MVT::v8i64,  9 },
    { ISD::TRUNCATE,    MVT::v16i1, MVT::v16i64, 11 },

    { ISD::TRUNCATE,    MVT::v16i8, MVT::v16i16, 4 },
    { ISD::TRUNCATE,    MVT::v8i8,  MVT::v8i32,  4 },
    { ISD::TRUNCATE,    MVT::v8i16, MVT::v8i32,  5 },
    { ISD::TRUNCATE,    MVT::v4i8,  MVT::v4i64,  4 },
    { ISD::TRUNCATE,    MVT::v4i16, MVT::v4i64,  4 },
    { ISD::TRUNCATE,    MVT::v4i32, MVT::v4i64,  2 },
    { ISD::TRUNCATE,    MVT::v8i8,  MVT::v8i64, 11 },
    { ISD::TRUNCATE,    MVT::v8i16, MVT::v8i64,  9 },
    { ISD::TRUNCATE,    MVT::v8i32, MVT::v8i64,  3 },
    { ISD::TRUNCATE,    MVT::v16i8, MVT::v16i64, 11 },

    { ISD::SINT_TO_FP,  MVT::v4f32, MVT::v4i1,  3 },
    { ISD::SINT_TO_FP,  MVT::v4f64, MVT::v4i1,  3 },
    { ISD::SINT_TO_FP,  MVT::v8f32, MVT::v8i1,  8 },
    { ISD::SINT_TO_FP,  MVT::v4f32, MVT::v4i8,  3 },
    { ISD::SINT_TO_FP,  MVT::v4f64, MVT::v4i8,  3 },
    { ISD::SINT_TO_FP,  MVT::v8f32, MVT::v8i8,  8 },
    { ISD::SINT_TO_FP,  MVT::v4f32, MVT::v4i16, 3 },
    { ISD::SINT_TO_FP,  MVT::v4f64, MVT::v4i16, 3 },
    { ISD::SINT_TO_FP,  MVT::v8f32, MVT::v8i16, 5 },
    { ISD::SINT_TO_FP,  MVT::v4f32, MVT::v4i32, 1 },
    { ISD::SINT_TO_FP,  MVT::v4f64, MVT::v4i32, 1 },
    { ISD::SINT_TO_FP,  MVT::v8f32, MVT::v8i32, 1 },

    { ISD::UINT_TO_FP,  MVT::v4f32, MVT::v4i1,  7 },
    { ISD::UINT_TO_FP,  MVT::v4f64, MVT::v4i1,  7 },
    { ISD::UINT_TO_FP,  MVT::v8f32, MVT::v8i1,  6 },
    { ISD::UINT_TO_FP,  MVT::v4f32, MVT::v4i8,  2 },
    { ISD::UINT_TO_FP,  MVT::v4f64, MVT::v4i8,  2 },
    { ISD::UINT_TO_FP,  MVT::v8f32, MVT::v8i8,  5 },
    { ISD::UINT_TO_FP,  MVT::v4f32, MVT::v4i16, 2 },
    { ISD::UINT_TO_FP,  MVT::v4f64, MVT::v4i16, 2 },
    { ISD::UINT_TO_FP,  MVT::v8f32, MVT::v8i16, 5 },
    { ISD::UINT_TO_FP,  MVT::v2f64, MVT::v2i32, 6 },
    { ISD::UINT_TO_FP,  MVT::v4f32, MVT::v4i32, 6 },
    { ISD::UINT_TO_FP,  MVT::v4f64, MVT::v4i32, 6 },
    { ISD::UINT_TO_FP,  MVT::v8f32, MVT::v8i32, 9 },
    { ISD::UINT_TO_FP,  MVT::v2f64, MVT::v2i64, 5 },
    { ISD::UINT_TO_FP,  MVT::v4f64, MVT::v4i64, 6 },
    // The generic code to compute the scalar overhead is currently broken.
    // Workaround this limitation by estimating the scalarization overhead
    // here. We have roughly 10 instructions per scalar element.
    // Multiply that by the vector width.
    // FIXME: remove that when PR19268 is fixed.
    { ISD::SINT_TO_FP,  MVT::v4f64, MVT::v4i64, 13 },
    { ISD::SINT_TO_FP,  MVT::v4f64, MVT::v4i64, 13 },

    { ISD::FP_TO_SINT,  MVT::v8i8,  MVT::v8f32, 4 },
    { ISD::FP_TO_SINT,  MVT::v4i8,  MVT::v4f64, 3 },
    { ISD::FP_TO_SINT,  MVT::v4i16, MVT::v4f64, 2 },
    { ISD::FP_TO_SINT,  MVT::v8i16, MVT::v8f32, 3 },

    { ISD::FP_TO_UINT,  MVT::v4i8,  MVT::v4f64, 3 },
    { ISD::FP_TO_UINT,  MVT::v4i16, MVT::v4f64, 2 },
    { ISD::FP_TO_UINT,  MVT::v8i8,  MVT::v8f32, 4 },
    { ISD::FP_TO_UINT,  MVT::v8i16, MVT::v8f32, 3 },
    // This node is expanded into scalarized operations but BasicTTI is overly
    // optimistic estimating its cost.  It computes 3 per element (one
    // vector-extract, one scalar conversion and one vector-insert).  The
    // problem is that the inserts form a read-modify-write chain so latency
    // should be factored in too.  Inflating the cost per element by 1.
    { ISD::FP_TO_UINT,  MVT::v8i32, MVT::v8f32, 8*4 },
    { ISD::FP_TO_UINT,  MVT::v4i32, MVT::v4f64, 4*4 },

    { ISD::FP_EXTEND,   MVT::v4f64,  MVT::v4f32,  1 },
    { ISD::FP_ROUND,    MVT::v4f32,  MVT::v4f64,  1 },
  };

  static const TypeConversionCostTblEntry SSE41ConversionTbl[] = {
    { ISD::ZERO_EXTEND, MVT::v4i64, MVT::v4i8,    2 },
    { ISD::SIGN_EXTEND, MVT::v4i64, MVT::v4i8,    2 },
    { ISD::ZERO_EXTEND, MVT::v4i64, MVT::v4i16,   2 },
    { ISD::SIGN_EXTEND, MVT::v4i64, MVT::v4i16,   2 },
    { ISD::ZERO_EXTEND, MVT::v4i64, MVT::v4i32,   2 },
    { ISD::SIGN_EXTEND, MVT::v4i64, MVT::v4i32,   2 },

    { ISD::ZERO_EXTEND, MVT::v4i16,  MVT::v4i8,   1 },
    { ISD::SIGN_EXTEND, MVT::v4i16,  MVT::v4i8,   2 },
    { ISD::ZERO_EXTEND, MVT::v4i32,  MVT::v4i8,   1 },
    { ISD::SIGN_EXTEND, MVT::v4i32,  MVT::v4i8,   1 },
    { ISD::ZERO_EXTEND, MVT::v8i16,  MVT::v8i8,   1 },
    { ISD::SIGN_EXTEND, MVT::v8i16,  MVT::v8i8,   1 },
    { ISD::ZERO_EXTEND, MVT::v8i32,  MVT::v8i8,   2 },
    { ISD::SIGN_EXTEND, MVT::v8i32,  MVT::v8i8,   2 },
    { ISD::ZERO_EXTEND, MVT::v16i16, MVT::v16i8,  2 },
    { ISD::SIGN_EXTEND, MVT::v16i16, MVT::v16i8,  2 },
    { ISD::ZERO_EXTEND, MVT::v16i32, MVT::v16i8,  4 },
    { ISD::SIGN_EXTEND, MVT::v16i32, MVT::v16i8,  4 },
    { ISD::ZERO_EXTEND, MVT::v4i32,  MVT::v4i16,  1 },
    { ISD::SIGN_EXTEND, MVT::v4i32,  MVT::v4i16,  1 },
    { ISD::ZERO_EXTEND, MVT::v8i32,  MVT::v8i16,  2 },
    { ISD::SIGN_EXTEND, MVT::v8i32,  MVT::v8i16,  2 },
    { ISD::ZERO_EXTEND, MVT::v16i32, MVT::v16i16, 4 },
    { ISD::SIGN_EXTEND, MVT::v16i32, MVT::v16i16, 4 },

    // These truncates end up widening elements.
    { ISD::TRUNCATE,    MVT::v2i1,   MVT::v2i8,   1 }, // PMOVXZBQ
    { ISD::TRUNCATE,    MVT::v2i1,   MVT::v2i16,  1 }, // PMOVXZWQ
    { ISD::TRUNCATE,    MVT::v4i1,   MVT::v4i8,   1 }, // PMOVXZBD

    { ISD::TRUNCATE,    MVT::v2i8,   MVT::v2i16,  1 },
    { ISD::TRUNCATE,    MVT::v4i8,   MVT::v4i16,  1 },
    { ISD::TRUNCATE,    MVT::v8i8,   MVT::v8i16,  1 },
    { ISD::TRUNCATE,    MVT::v4i8,   MVT::v4i32,  1 },
    { ISD::TRUNCATE,    MVT::v4i16,  MVT::v4i32,  1 },
    { ISD::TRUNCATE,    MVT::v8i8,   MVT::v8i32,  3 },
    { ISD::TRUNCATE,    MVT::v8i16,  MVT::v8i32,  3 },
    { ISD::TRUNCATE,    MVT::v16i16, MVT::v16i32, 6 },
    { ISD::TRUNCATE,    MVT::v2i8,   MVT::v2i64,  1 }, // PSHUFB

    { ISD::UINT_TO_FP,  MVT::f32,    MVT::i64,    4 },
    { ISD::UINT_TO_FP,  MVT::f64,    MVT::i64,    4 },

    { ISD::FP_TO_SINT,  MVT::v2i8,   MVT::v2f32,  3 },
    { ISD::FP_TO_SINT,  MVT::v2i8,   MVT::v2f64,  3 },

    { ISD::FP_TO_UINT,  MVT::v2i8,   MVT::v2f32,  3 },
    { ISD::FP_TO_UINT,  MVT::v2i8,   MVT::v2f64,  3 },
    { ISD::FP_TO_UINT,  MVT::v4i16,  MVT::v4f32,  2 },
  };

  static const TypeConversionCostTblEntry SSE2ConversionTbl[] = {
    // These are somewhat magic numbers justified by looking at the output of
    // Intel's IACA, running some kernels and making sure when we take
    // legalization into account the throughput will be overestimated.
    { ISD::SINT_TO_FP, MVT::v4f32, MVT::v16i8, 8 },
    { ISD::SINT_TO_FP, MVT::v2f64, MVT::v16i8, 16*10 },
    { ISD::SINT_TO_FP, MVT::v4f32, MVT::v8i16, 15 },
    { ISD::SINT_TO_FP, MVT::v2f64, MVT::v8i16, 8*10 },
    { ISD::SINT_TO_FP, MVT::v4f32, MVT::v4i32, 5 },
    { ISD::SINT_TO_FP, MVT::v2f64, MVT::v4i32, 2*10 },
    { ISD::SINT_TO_FP, MVT::v2f64, MVT::v2i32, 2*10 },
    { ISD::SINT_TO_FP, MVT::v4f32, MVT::v2i64, 15 },
    { ISD::SINT_TO_FP, MVT::v2f64, MVT::v2i64, 2*10 },

    { ISD::UINT_TO_FP, MVT::v2f64, MVT::v16i8, 16*10 },
    { ISD::UINT_TO_FP, MVT::v4f32, MVT::v16i8, 8 },
    { ISD::UINT_TO_FP, MVT::v4f32, MVT::v8i16, 15 },
    { ISD::UINT_TO_FP, MVT::v2f64, MVT::v8i16, 8*10 },
    { ISD::UINT_TO_FP, MVT::v2f64, MVT::v4i32, 4*10 },
    { ISD::UINT_TO_FP, MVT::v4f32, MVT::v4i32, 8 },
    { ISD::UINT_TO_FP, MVT::v2f64, MVT::v2i64, 6 },
    { ISD::UINT_TO_FP, MVT::v4f32, MVT::v2i64, 15 },

    { ISD::FP_TO_SINT,  MVT::v2i8,   MVT::v2f32,  4 },
    { ISD::FP_TO_SINT,  MVT::v2i16,  MVT::v2f32,  2 },
    { ISD::FP_TO_SINT,  MVT::v4i8,   MVT::v4f32,  3 },
    { ISD::FP_TO_SINT,  MVT::v4i16,  MVT::v4f32,  2 },
    { ISD::FP_TO_SINT,  MVT::v2i16,  MVT::v2f64,  2 },
    { ISD::FP_TO_SINT,  MVT::v2i8,   MVT::v2f64,  4 },

    { ISD::FP_TO_SINT,  MVT::v2i32,  MVT::v2f64,  1 },

    { ISD::UINT_TO_FP,  MVT::f32,    MVT::i64,    6 },
    { ISD::UINT_TO_FP,  MVT::f64,    MVT::i64,    6 },

    { ISD::FP_TO_UINT,  MVT::i64,    MVT::f32,    4 },
    { ISD::FP_TO_UINT,  MVT::i64,    MVT::f64,    4 },
    { ISD::FP_TO_UINT,  MVT::v2i8,   MVT::v2f32,  4 },
    { ISD::FP_TO_UINT,  MVT::v2i8,   MVT::v2f64,  4 },
    { ISD::FP_TO_UINT,  MVT::v4i8,   MVT::v4f32,  3 },
    { ISD::FP_TO_UINT,  MVT::v2i16,  MVT::v2f32,  2 },
    { ISD::FP_TO_UINT,  MVT::v2i16,  MVT::v2f64,  2 },
    { ISD::FP_TO_UINT,  MVT::v4i16,  MVT::v4f32,  4 },

    { ISD::ZERO_EXTEND, MVT::v4i16,  MVT::v4i8,   1 },
    { ISD::SIGN_EXTEND, MVT::v4i16,  MVT::v4i8,   6 },
    { ISD::ZERO_EXTEND, MVT::v4i32,  MVT::v4i8,   2 },
    { ISD::SIGN_EXTEND, MVT::v4i32,  MVT::v4i8,   3 },
    { ISD::ZERO_EXTEND, MVT::v4i64,  MVT::v4i8,   4 },
    { ISD::SIGN_EXTEND, MVT::v4i64,  MVT::v4i8,   8 },
    { ISD::ZERO_EXTEND, MVT::v8i16,  MVT::v8i8,   1 },
    { ISD::SIGN_EXTEND, MVT::v8i16,  MVT::v8i8,   2 },
    { ISD::ZERO_EXTEND, MVT::v8i32,  MVT::v8i8,   6 },
    { ISD::SIGN_EXTEND, MVT::v8i32,  MVT::v8i8,   6 },
    { ISD::ZERO_EXTEND, MVT::v16i16, MVT::v16i8,  3 },
    { ISD::SIGN_EXTEND, MVT::v16i16, MVT::v16i8,  4 },
    { ISD::ZERO_EXTEND, MVT::v16i32, MVT::v16i8,  9 },
    { ISD::SIGN_EXTEND, MVT::v16i32, MVT::v16i8,  12 },
    { ISD::ZERO_EXTEND, MVT::v4i32,  MVT::v4i16,  1 },
    { ISD::SIGN_EXTEND, MVT::v4i32,  MVT::v4i16,  2 },
    { ISD::ZERO_EXTEND, MVT::v4i64,  MVT::v4i16,  3 },
    { ISD::SIGN_EXTEND, MVT::v4i64,  MVT::v4i16,  10 },
    { ISD::ZERO_EXTEND, MVT::v8i32,  MVT::v8i16,  3 },
    { ISD::SIGN_EXTEND, MVT::v8i32,  MVT::v8i16,  4 },
    { ISD::ZERO_EXTEND, MVT::v16i32, MVT::v16i16, 6 },
    { ISD::SIGN_EXTEND, MVT::v16i32, MVT::v16i16, 8 },
    { ISD::ZERO_EXTEND, MVT::v4i64,  MVT::v4i32,  3 },
    { ISD::SIGN_EXTEND, MVT::v4i64,  MVT::v4i32,  5 },

    // These truncates are really widening elements.
    { ISD::TRUNCATE,    MVT::v2i1,   MVT::v2i32,  1 }, // PSHUFD
    { ISD::TRUNCATE,    MVT::v2i1,   MVT::v2i16,  2 }, // PUNPCKLWD+DQ
    { ISD::TRUNCATE,    MVT::v2i1,   MVT::v2i8,   3 }, // PUNPCKLBW+WD+PSHUFD
    { ISD::TRUNCATE,    MVT::v4i1,   MVT::v4i16,  1 }, // PUNPCKLWD
    { ISD::TRUNCATE,    MVT::v4i1,   MVT::v4i8,   2 }, // PUNPCKLBW+WD
    { ISD::TRUNCATE,    MVT::v8i1,   MVT::v8i8,   1 }, // PUNPCKLBW

    { ISD::TRUNCATE,    MVT::v2i8,   MVT::v2i16,  2 }, // PAND+PACKUSWB
    { ISD::TRUNCATE,    MVT::v4i8,   MVT::v4i16,  2 }, // PAND+PACKUSWB
    { ISD::TRUNCATE,    MVT::v8i8,   MVT::v8i16,  2 }, // PAND+PACKUSWB
    { ISD::TRUNCATE,    MVT::v16i8,  MVT::v16i16, 3 },
    { ISD::TRUNCATE,    MVT::v2i8,   MVT::v2i32,  3 }, // PAND+2*PACKUSWB
    { ISD::TRUNCATE,    MVT::v2i16,  MVT::v2i32,  1 },
    { ISD::TRUNCATE,    MVT::v4i8,   MVT::v4i32,  3 },
    { ISD::TRUNCATE,    MVT::v4i16,  MVT::v4i32,  3 },
    { ISD::TRUNCATE,    MVT::v8i8,   MVT::v8i32,  4 },
    { ISD::TRUNCATE,    MVT::v16i8,  MVT::v16i32, 7 },
    { ISD::TRUNCATE,    MVT::v8i16,  MVT::v8i32,  5 },
    { ISD::TRUNCATE,    MVT::v16i16, MVT::v16i32, 10 },
    { ISD::TRUNCATE,    MVT::v2i8,   MVT::v2i64,  4 }, // PAND+3*PACKUSWB
    { ISD::TRUNCATE,    MVT::v2i16,  MVT::v2i64,  2 }, // PSHUFD+PSHUFLW
    { ISD::TRUNCATE,    MVT::v2i32,  MVT::v2i64,  1 }, // PSHUFD
  };

  std::pair<int, MVT> LTSrc = TLI->getTypeLegalizationCost(DL, Src);
  std::pair<int, MVT> LTDest = TLI->getTypeLegalizationCost(DL, Dst);

  if (ST->hasSSE2() && !ST->hasAVX()) {
    if (const auto *Entry = ConvertCostTableLookup(SSE2ConversionTbl, ISD,
                                                   LTDest.second, LTSrc.second))
      return LTSrc.first * Entry->Cost;
  }

  EVT SrcTy = TLI->getValueType(DL, Src);
  EVT DstTy = TLI->getValueType(DL, Dst);

  // The function getSimpleVT only handles simple value types.
  if (!SrcTy.isSimple() || !DstTy.isSimple())
    return BaseT::getCastInstrCost(Opcode, Dst, Src, CostKind);

  MVT SimpleSrcTy = SrcTy.getSimpleVT();
  MVT SimpleDstTy = DstTy.getSimpleVT();

  if (ST->useAVX512Regs()) {
    if (ST->hasBWI())
      if (const auto *Entry = ConvertCostTableLookup(AVX512BWConversionTbl, ISD,
                                                     SimpleDstTy, SimpleSrcTy))
        return Entry->Cost;

    if (ST->hasDQI())
      if (const auto *Entry = ConvertCostTableLookup(AVX512DQConversionTbl, ISD,
                                                     SimpleDstTy, SimpleSrcTy))
        return Entry->Cost;

    if (ST->hasAVX512())
      if (const auto *Entry = ConvertCostTableLookup(AVX512FConversionTbl, ISD,
                                                     SimpleDstTy, SimpleSrcTy))
        return Entry->Cost;
  }

  if (ST->hasBWI())
    if (const auto *Entry = ConvertCostTableLookup(AVX512BWVLConversionTbl, ISD,
                                                   SimpleDstTy, SimpleSrcTy))
      return Entry->Cost;

  if (ST->hasDQI())
    if (const auto *Entry = ConvertCostTableLookup(AVX512DQVLConversionTbl, ISD,
                                                   SimpleDstTy, SimpleSrcTy))
      return Entry->Cost;

  if (ST->hasAVX512())
    if (const auto *Entry = ConvertCostTableLookup(AVX512VLConversionTbl, ISD,
                                                   SimpleDstTy, SimpleSrcTy))
      return Entry->Cost;

  if (ST->hasAVX2()) {
    if (const auto *Entry = ConvertCostTableLookup(AVX2ConversionTbl, ISD,
                                                   SimpleDstTy, SimpleSrcTy))
      return Entry->Cost;
  }

  if (ST->hasAVX()) {
    if (const auto *Entry = ConvertCostTableLookup(AVXConversionTbl, ISD,
                                                   SimpleDstTy, SimpleSrcTy))
      return Entry->Cost;
  }

  if (ST->hasSSE41()) {
    if (const auto *Entry = ConvertCostTableLookup(SSE41ConversionTbl, ISD,
                                                   SimpleDstTy, SimpleSrcTy))
      return Entry->Cost;
  }

  if (ST->hasSSE2()) {
    if (const auto *Entry = ConvertCostTableLookup(SSE2ConversionTbl, ISD,
                                                   SimpleDstTy, SimpleSrcTy))
      return Entry->Cost;
  }

  return BaseT::getCastInstrCost(Opcode, Dst, Src, CostKind, I);
}

int X86TTIImpl::getCmpSelInstrCost(unsigned Opcode, Type *ValTy, Type *CondTy,
                                   TTI::TargetCostKind CostKind,
                                   const Instruction *I) {
  // Legalize the type.
  std::pair<int, MVT> LT = TLI->getTypeLegalizationCost(DL, ValTy);

  MVT MTy = LT.second;

  int ISD = TLI->InstructionOpcodeToISD(Opcode);
  assert(ISD && "Invalid opcode");

  unsigned ExtraCost = 0;
  if (I && (Opcode == Instruction::ICmp || Opcode == Instruction::FCmp)) {
    // Some vector comparison predicates cost extra instructions.
    if (MTy.isVector() &&
        !((ST->hasXOP() && (!ST->hasAVX2() || MTy.is128BitVector())) ||
          (ST->hasAVX512() && 32 <= MTy.getScalarSizeInBits()) ||
          ST->hasBWI())) {
      switch (cast<CmpInst>(I)->getPredicate()) {
      case CmpInst::Predicate::ICMP_NE:
        // xor(cmpeq(x,y),-1)
        ExtraCost = 1;
        break;
      case CmpInst::Predicate::ICMP_SGE:
      case CmpInst::Predicate::ICMP_SLE:
        // xor(cmpgt(x,y),-1)
        ExtraCost = 1;
        break;
      case CmpInst::Predicate::ICMP_ULT:
      case CmpInst::Predicate::ICMP_UGT:
        // cmpgt(xor(x,signbit),xor(y,signbit))
        // xor(cmpeq(pmaxu(x,y),x),-1)
        ExtraCost = 2;
        break;
      case CmpInst::Predicate::ICMP_ULE:
      case CmpInst::Predicate::ICMP_UGE:
        if ((ST->hasSSE41() && MTy.getScalarSizeInBits() == 32) ||
            (ST->hasSSE2() && MTy.getScalarSizeInBits() < 32)) {
          // cmpeq(psubus(x,y),0)
          // cmpeq(pminu(x,y),x)
          ExtraCost = 1;
        } else {
          // xor(cmpgt(xor(x,signbit),xor(y,signbit)),-1)
          ExtraCost = 3;
        }
        break;
      default:
        break;
      }
    }
  }

  static const CostTblEntry SLMCostTbl[] = {
    // slm pcmpeq/pcmpgt throughput is 2
    { ISD::SETCC,   MVT::v2i64,   2 },
  };

  static const CostTblEntry AVX512BWCostTbl[] = {
    { ISD::SETCC,   MVT::v32i16,  1 },
    { ISD::SETCC,   MVT::v64i8,   1 },

    { ISD::SELECT,  MVT::v32i16,  1 },
    { ISD::SELECT,  MVT::v64i8,   1 },
  };

  static const CostTblEntry AVX512CostTbl[] = {
    { ISD::SETCC,   MVT::v8i64,   1 },
    { ISD::SETCC,   MVT::v16i32,  1 },
    { ISD::SETCC,   MVT::v8f64,   1 },
    { ISD::SETCC,   MVT::v16f32,  1 },

    { ISD::SELECT,  MVT::v8i64,   1 },
    { ISD::SELECT,  MVT::v16i32,  1 },
    { ISD::SELECT,  MVT::v8f64,   1 },
    { ISD::SELECT,  MVT::v16f32,  1 },

    { ISD::SETCC,   MVT::v32i16,  2 }, // FIXME: should probably be 4
    { ISD::SETCC,   MVT::v64i8,   2 }, // FIXME: should probably be 4

    { ISD::SELECT,  MVT::v32i16,  2 }, // FIXME: should be 3
    { ISD::SELECT,  MVT::v64i8,   2 }, // FIXME: should be 3
  };

  static const CostTblEntry AVX2CostTbl[] = {
    { ISD::SETCC,   MVT::v4i64,   1 },
    { ISD::SETCC,   MVT::v8i32,   1 },
    { ISD::SETCC,   MVT::v16i16,  1 },
    { ISD::SETCC,   MVT::v32i8,   1 },

    { ISD::SELECT,  MVT::v4i64,   1 }, // pblendvb
    { ISD::SELECT,  MVT::v8i32,   1 }, // pblendvb
    { ISD::SELECT,  MVT::v16i16,  1 }, // pblendvb
    { ISD::SELECT,  MVT::v32i8,   1 }, // pblendvb
  };

  static const CostTblEntry AVX1CostTbl[] = {
    { ISD::SETCC,   MVT::v4f64,   1 },
    { ISD::SETCC,   MVT::v8f32,   1 },
    // AVX1 does not support 8-wide integer compare.
    { ISD::SETCC,   MVT::v4i64,   4 },
    { ISD::SETCC,   MVT::v8i32,   4 },
    { ISD::SETCC,   MVT::v16i16,  4 },
    { ISD::SETCC,   MVT::v32i8,   4 },

    { ISD::SELECT,  MVT::v4f64,   1 }, // vblendvpd
    { ISD::SELECT,  MVT::v8f32,   1 }, // vblendvps
    { ISD::SELECT,  MVT::v4i64,   1 }, // vblendvpd
    { ISD::SELECT,  MVT::v8i32,   1 }, // vblendvps
    { ISD::SELECT,  MVT::v16i16,  3 }, // vandps + vandnps + vorps
    { ISD::SELECT,  MVT::v32i8,   3 }, // vandps + vandnps + vorps
  };

  static const CostTblEntry SSE42CostTbl[] = {
    { ISD::SETCC,   MVT::v2f64,   1 },
    { ISD::SETCC,   MVT::v4f32,   1 },
    { ISD::SETCC,   MVT::v2i64,   1 },
  };

  static const CostTblEntry SSE41CostTbl[] = {
    { ISD::SELECT,  MVT::v2f64,   1 }, // blendvpd
    { ISD::SELECT,  MVT::v4f32,   1 }, // blendvps
    { ISD::SELECT,  MVT::v2i64,   1 }, // pblendvb
    { ISD::SELECT,  MVT::v4i32,   1 }, // pblendvb
    { ISD::SELECT,  MVT::v8i16,   1 }, // pblendvb
    { ISD::SELECT,  MVT::v16i8,   1 }, // pblendvb
  };

  static const CostTblEntry SSE2CostTbl[] = {
    { ISD::SETCC,   MVT::v2f64,   2 },
    { ISD::SETCC,   MVT::f64,     1 },
    { ISD::SETCC,   MVT::v2i64,   8 },
    { ISD::SETCC,   MVT::v4i32,   1 },
    { ISD::SETCC,   MVT::v8i16,   1 },
    { ISD::SETCC,   MVT::v16i8,   1 },

    { ISD::SELECT,  MVT::v2f64,   3 }, // andpd + andnpd + orpd
    { ISD::SELECT,  MVT::v2i64,   3 }, // pand + pandn + por
    { ISD::SELECT,  MVT::v4i32,   3 }, // pand + pandn + por
    { ISD::SELECT,  MVT::v8i16,   3 }, // pand + pandn + por
    { ISD::SELECT,  MVT::v16i8,   3 }, // pand + pandn + por
  };

  static const CostTblEntry SSE1CostTbl[] = {
    { ISD::SETCC,   MVT::v4f32,   2 },
    { ISD::SETCC,   MVT::f32,     1 },

    { ISD::SELECT,  MVT::v4f32,   3 }, // andps + andnps + orps
  };

  if (ST->isSLM())
    if (const auto *Entry = CostTableLookup(SLMCostTbl, ISD, MTy))
      return LT.first * (ExtraCost + Entry->Cost);

  if (ST->hasBWI())
    if (const auto *Entry = CostTableLookup(AVX512BWCostTbl, ISD, MTy))
      return LT.first * (ExtraCost + Entry->Cost);

  if (ST->hasAVX512())
    if (const auto *Entry = CostTableLookup(AVX512CostTbl, ISD, MTy))
      return LT.first * (ExtraCost + Entry->Cost);

  if (ST->hasAVX2())
    if (const auto *Entry = CostTableLookup(AVX2CostTbl, ISD, MTy))
      return LT.first * (ExtraCost + Entry->Cost);

  if (ST->hasAVX())
    if (const auto *Entry = CostTableLookup(AVX1CostTbl, ISD, MTy))
      return LT.first * (ExtraCost + Entry->Cost);

  if (ST->hasSSE42())
    if (const auto *Entry = CostTableLookup(SSE42CostTbl, ISD, MTy))
      return LT.first * (ExtraCost + Entry->Cost);

  if (ST->hasSSE41())
    if (const auto *Entry = CostTableLookup(SSE41CostTbl, ISD, MTy))
      return LT.first * (ExtraCost + Entry->Cost);

  if (ST->hasSSE2())
    if (const auto *Entry = CostTableLookup(SSE2CostTbl, ISD, MTy))
      return LT.first * (ExtraCost + Entry->Cost);

  if (ST->hasSSE1())
    if (const auto *Entry = CostTableLookup(SSE1CostTbl, ISD, MTy))
      return LT.first * (ExtraCost + Entry->Cost);

  return BaseT::getCmpSelInstrCost(Opcode, ValTy, CondTy, CostKind, I);
}

unsigned X86TTIImpl::getAtomicMemIntrinsicMaxElementSize() const { return 16; }

int X86TTIImpl::getIntrinsicInstrCost(Intrinsic::ID IID, Type *RetTy,
                                      ArrayRef<Type *> Tys, FastMathFlags FMF,
                                      unsigned ScalarizationCostPassed,
                                      TTI::TargetCostKind CostKind,
                                      const Instruction *I) {
  // Costs should match the codegen from:
  // BITREVERSE: llvm\test\CodeGen\X86\vector-bitreverse.ll
  // BSWAP: llvm\test\CodeGen\X86\bswap-vector.ll
  // CTLZ: llvm\test\CodeGen\X86\vector-lzcnt-*.ll
  // CTPOP: llvm\test\CodeGen\X86\vector-popcnt-*.ll
  // CTTZ: llvm\test\CodeGen\X86\vector-tzcnt-*.ll
  static const CostTblEntry AVX512CDCostTbl[] = {
    { ISD::CTLZ,       MVT::v8i64,   1 },
    { ISD::CTLZ,       MVT::v16i32,  1 },
    { ISD::CTLZ,       MVT::v32i16,  8 },
    { ISD::CTLZ,       MVT::v64i8,  20 },
    { ISD::CTLZ,       MVT::v4i64,   1 },
    { ISD::CTLZ,       MVT::v8i32,   1 },
    { ISD::CTLZ,       MVT::v16i16,  4 },
    { ISD::CTLZ,       MVT::v32i8,  10 },
    { ISD::CTLZ,       MVT::v2i64,   1 },
    { ISD::CTLZ,       MVT::v4i32,   1 },
    { ISD::CTLZ,       MVT::v8i16,   4 },
    { ISD::CTLZ,       MVT::v16i8,   4 },
  };
  static const CostTblEntry AVX512BWCostTbl[] = {
    { ISD::BITREVERSE, MVT::v8i64,   5 },
    { ISD::BITREVERSE, MVT::v16i32,  5 },
    { ISD::BITREVERSE, MVT::v32i16,  5 },
    { ISD::BITREVERSE, MVT::v64i8,   5 },
    { ISD::CTLZ,       MVT::v8i64,  23 },
    { ISD::CTLZ,       MVT::v16i32, 22 },
    { ISD::CTLZ,       MVT::v32i16, 18 },
    { ISD::CTLZ,       MVT::v64i8,  17 },
    { ISD::CTPOP,      MVT::v8i64,   7 },
    { ISD::CTPOP,      MVT::v16i32, 11 },
    { ISD::CTPOP,      MVT::v32i16,  9 },
    { ISD::CTPOP,      MVT::v64i8,   6 },
    { ISD::CTTZ,       MVT::v8i64,  10 },
    { ISD::CTTZ,       MVT::v16i32, 14 },
    { ISD::CTTZ,       MVT::v32i16, 12 },
    { ISD::CTTZ,       MVT::v64i8,   9 },
    { ISD::SADDSAT,    MVT::v32i16,  1 },
    { ISD::SADDSAT,    MVT::v64i8,   1 },
    { ISD::SSUBSAT,    MVT::v32i16,  1 },
    { ISD::SSUBSAT,    MVT::v64i8,   1 },
    { ISD::UADDSAT,    MVT::v32i16,  1 },
    { ISD::UADDSAT,    MVT::v64i8,   1 },
    { ISD::USUBSAT,    MVT::v32i16,  1 },
    { ISD::USUBSAT,    MVT::v64i8,   1 },
  };
  static const CostTblEntry AVX512CostTbl[] = {
    { ISD::BITREVERSE, MVT::v8i64,  36 },
    { ISD::BITREVERSE, MVT::v16i32, 24 },
    { ISD::BITREVERSE, MVT::v32i16, 10 },
    { ISD::BITREVERSE, MVT::v64i8,  10 },
    { ISD::CTLZ,       MVT::v8i64,  29 },
    { ISD::CTLZ,       MVT::v16i32, 35 },
    { ISD::CTLZ,       MVT::v32i16, 28 },
    { ISD::CTLZ,       MVT::v64i8,  18 },
    { ISD::CTPOP,      MVT::v8i64,  16 },
    { ISD::CTPOP,      MVT::v16i32, 24 },
    { ISD::CTPOP,      MVT::v32i16, 18 },
    { ISD::CTPOP,      MVT::v64i8,  12 },
    { ISD::CTTZ,       MVT::v8i64,  20 },
    { ISD::CTTZ,       MVT::v16i32, 28 },
    { ISD::CTTZ,       MVT::v32i16, 24 },
    { ISD::CTTZ,       MVT::v64i8,  18 },
    { ISD::USUBSAT,    MVT::v16i32,  2 }, // pmaxud + psubd
    { ISD::USUBSAT,    MVT::v2i64,   2 }, // pmaxuq + psubq
    { ISD::USUBSAT,    MVT::v4i64,   2 }, // pmaxuq + psubq
    { ISD::USUBSAT,    MVT::v8i64,   2 }, // pmaxuq + psubq
    { ISD::UADDSAT,    MVT::v16i32,  3 }, // not + pminud + paddd
    { ISD::UADDSAT,    MVT::v2i64,   3 }, // not + pminuq + paddq
    { ISD::UADDSAT,    MVT::v4i64,   3 }, // not + pminuq + paddq
    { ISD::UADDSAT,    MVT::v8i64,   3 }, // not + pminuq + paddq
    { ISD::SADDSAT,    MVT::v32i16,  2 }, // FIXME: include split
    { ISD::SADDSAT,    MVT::v64i8,   2 }, // FIXME: include split
    { ISD::SSUBSAT,    MVT::v32i16,  2 }, // FIXME: include split
    { ISD::SSUBSAT,    MVT::v64i8,   2 }, // FIXME: include split
    { ISD::UADDSAT,    MVT::v32i16,  2 }, // FIXME: include split
    { ISD::UADDSAT,    MVT::v64i8,   2 }, // FIXME: include split
    { ISD::USUBSAT,    MVT::v32i16,  2 }, // FIXME: include split
    { ISD::USUBSAT,    MVT::v64i8,   2 }, // FIXME: include split
    { ISD::FMAXNUM,    MVT::f32,     2 },
    { ISD::FMAXNUM,    MVT::v4f32,   2 },
    { ISD::FMAXNUM,    MVT::v8f32,   2 },
    { ISD::FMAXNUM,    MVT::v16f32,  2 },
    { ISD::FMAXNUM,    MVT::f64,     2 },
    { ISD::FMAXNUM,    MVT::v2f64,   2 },
    { ISD::FMAXNUM,    MVT::v4f64,   2 },
    { ISD::FMAXNUM,    MVT::v8f64,   2 },
  };
  static const CostTblEntry XOPCostTbl[] = {
    { ISD::BITREVERSE, MVT::v4i64,   4 },
    { ISD::BITREVERSE, MVT::v8i32,   4 },
    { ISD::BITREVERSE, MVT::v16i16,  4 },
    { ISD::BITREVERSE, MVT::v32i8,   4 },
    { ISD::BITREVERSE, MVT::v2i64,   1 },
    { ISD::BITREVERSE, MVT::v4i32,   1 },
    { ISD::BITREVERSE, MVT::v8i16,   1 },
    { ISD::BITREVERSE, MVT::v16i8,   1 },
    { ISD::BITREVERSE, MVT::i64,     3 },
    { ISD::BITREVERSE, MVT::i32,     3 },
    { ISD::BITREVERSE, MVT::i16,     3 },
    { ISD::BITREVERSE, MVT::i8,      3 }
  };
  static const CostTblEntry AVX2CostTbl[] = {
    { ISD::BITREVERSE, MVT::v4i64,   5 },
    { ISD::BITREVERSE, MVT::v8i32,   5 },
    { ISD::BITREVERSE, MVT::v16i16,  5 },
    { ISD::BITREVERSE, MVT::v32i8,   5 },
    { ISD::BSWAP,      MVT::v4i64,   1 },
    { ISD::BSWAP,      MVT::v8i32,   1 },
    { ISD::BSWAP,      MVT::v16i16,  1 },
    { ISD::CTLZ,       MVT::v4i64,  23 },
    { ISD::CTLZ,       MVT::v8i32,  18 },
    { ISD::CTLZ,       MVT::v16i16, 14 },
    { ISD::CTLZ,       MVT::v32i8,   9 },
    { ISD::CTPOP,      MVT::v4i64,   7 },
    { ISD::CTPOP,      MVT::v8i32,  11 },
    { ISD::CTPOP,      MVT::v16i16,  9 },
    { ISD::CTPOP,      MVT::v32i8,   6 },
    { ISD::CTTZ,       MVT::v4i64,  10 },
    { ISD::CTTZ,       MVT::v8i32,  14 },
    { ISD::CTTZ,       MVT::v16i16, 12 },
    { ISD::CTTZ,       MVT::v32i8,   9 },
    { ISD::SADDSAT,    MVT::v16i16,  1 },
    { ISD::SADDSAT,    MVT::v32i8,   1 },
    { ISD::SSUBSAT,    MVT::v16i16,  1 },
    { ISD::SSUBSAT,    MVT::v32i8,   1 },
    { ISD::UADDSAT,    MVT::v16i16,  1 },
    { ISD::UADDSAT,    MVT::v32i8,   1 },
    { ISD::UADDSAT,    MVT::v8i32,   3 }, // not + pminud + paddd
    { ISD::USUBSAT,    MVT::v16i16,  1 },
    { ISD::USUBSAT,    MVT::v32i8,   1 },
    { ISD::USUBSAT,    MVT::v8i32,   2 }, // pmaxud + psubd
    { ISD::FSQRT,      MVT::f32,     7 }, // Haswell from http://www.agner.org/
    { ISD::FSQRT,      MVT::v4f32,   7 }, // Haswell from http://www.agner.org/
    { ISD::FSQRT,      MVT::v8f32,  14 }, // Haswell from http://www.agner.org/
    { ISD::FSQRT,      MVT::f64,    14 }, // Haswell from http://www.agner.org/
    { ISD::FSQRT,      MVT::v2f64,  14 }, // Haswell from http://www.agner.org/
    { ISD::FSQRT,      MVT::v4f64,  28 }, // Haswell from http://www.agner.org/
  };
  static const CostTblEntry AVX1CostTbl[] = {
    { ISD::BITREVERSE, MVT::v4i64,  12 }, // 2 x 128-bit Op + extract/insert
    { ISD::BITREVERSE, MVT::v8i32,  12 }, // 2 x 128-bit Op + extract/insert
    { ISD::BITREVERSE, MVT::v16i16, 12 }, // 2 x 128-bit Op + extract/insert
    { ISD::BITREVERSE, MVT::v32i8,  12 }, // 2 x 128-bit Op + extract/insert
    { ISD::BSWAP,      MVT::v4i64,   4 },
    { ISD::BSWAP,      MVT::v8i32,   4 },
    { ISD::BSWAP,      MVT::v16i16,  4 },
    { ISD::CTLZ,       MVT::v4i64,  48 }, // 2 x 128-bit Op + extract/insert
    { ISD::CTLZ,       MVT::v8i32,  38 }, // 2 x 128-bit Op + extract/insert
    { ISD::CTLZ,       MVT::v16i16, 30 }, // 2 x 128-bit Op + extract/insert
    { ISD::CTLZ,       MVT::v32i8,  20 }, // 2 x 128-bit Op + extract/insert
    { ISD::CTPOP,      MVT::v4i64,  16 }, // 2 x 128-bit Op + extract/insert
    { ISD::CTPOP,      MVT::v8i32,  24 }, // 2 x 128-bit Op + extract/insert
    { ISD::CTPOP,      MVT::v16i16, 20 }, // 2 x 128-bit Op + extract/insert
    { ISD::CTPOP,      MVT::v32i8,  14 }, // 2 x 128-bit Op + extract/insert
    { ISD::CTTZ,       MVT::v4i64,  22 }, // 2 x 128-bit Op + extract/insert
    { ISD::CTTZ,       MVT::v8i32,  30 }, // 2 x 128-bit Op + extract/insert
    { ISD::CTTZ,       MVT::v16i16, 26 }, // 2 x 128-bit Op + extract/insert
    { ISD::CTTZ,       MVT::v32i8,  20 }, // 2 x 128-bit Op + extract/insert
    { ISD::SADDSAT,    MVT::v16i16,  4 }, // 2 x 128-bit Op + extract/insert
    { ISD::SADDSAT,    MVT::v32i8,   4 }, // 2 x 128-bit Op + extract/insert
    { ISD::SSUBSAT,    MVT::v16i16,  4 }, // 2 x 128-bit Op + extract/insert
    { ISD::SSUBSAT,    MVT::v32i8,   4 }, // 2 x 128-bit Op + extract/insert
    { ISD::UADDSAT,    MVT::v16i16,  4 }, // 2 x 128-bit Op + extract/insert
    { ISD::UADDSAT,    MVT::v32i8,   4 }, // 2 x 128-bit Op + extract/insert
    { ISD::UADDSAT,    MVT::v8i32,   8 }, // 2 x 128-bit Op + extract/insert
    { ISD::USUBSAT,    MVT::v16i16,  4 }, // 2 x 128-bit Op + extract/insert
    { ISD::USUBSAT,    MVT::v32i8,   4 }, // 2 x 128-bit Op + extract/insert
    { ISD::USUBSAT,    MVT::v8i32,   6 }, // 2 x 128-bit Op + extract/insert
    { ISD::FMAXNUM,    MVT::f32,     3 },
    { ISD::FMAXNUM,    MVT::v4f32,   3 },
    { ISD::FMAXNUM,    MVT::v8f32,   5 },
    { ISD::FMAXNUM,    MVT::f64,     3 },
    { ISD::FMAXNUM,    MVT::v2f64,   3 },
    { ISD::FMAXNUM,    MVT::v4f64,   5 },
    { ISD::FSQRT,      MVT::f32,    14 }, // SNB from http://www.agner.org/
    { ISD::FSQRT,      MVT::v4f32,  14 }, // SNB from http://www.agner.org/
    { ISD::FSQRT,      MVT::v8f32,  28 }, // SNB from http://www.agner.org/
    { ISD::FSQRT,      MVT::f64,    21 }, // SNB from http://www.agner.org/
    { ISD::FSQRT,      MVT::v2f64,  21 }, // SNB from http://www.agner.org/
    { ISD::FSQRT,      MVT::v4f64,  43 }, // SNB from http://www.agner.org/
  };
  static const CostTblEntry GLMCostTbl[] = {
    { ISD::FSQRT, MVT::f32,   19 }, // sqrtss
    { ISD::FSQRT, MVT::v4f32, 37 }, // sqrtps
    { ISD::FSQRT, MVT::f64,   34 }, // sqrtsd
    { ISD::FSQRT, MVT::v2f64, 67 }, // sqrtpd
  };
  static const CostTblEntry SLMCostTbl[] = {
    { ISD::FSQRT, MVT::f32,   20 }, // sqrtss
    { ISD::FSQRT, MVT::v4f32, 40 }, // sqrtps
    { ISD::FSQRT, MVT::f64,   35 }, // sqrtsd
    { ISD::FSQRT, MVT::v2f64, 70 }, // sqrtpd
  };
  static const CostTblEntry SSE42CostTbl[] = {
    { ISD::USUBSAT,    MVT::v4i32,   2 }, // pmaxud + psubd
    { ISD::UADDSAT,    MVT::v4i32,   3 }, // not + pminud + paddd
    { ISD::FSQRT,      MVT::f32,    18 }, // Nehalem from http://www.agner.org/
    { ISD::FSQRT,      MVT::v4f32,  18 }, // Nehalem from http://www.agner.org/
  };
  static const CostTblEntry SSSE3CostTbl[] = {
    { ISD::BITREVERSE, MVT::v2i64,   5 },
    { ISD::BITREVERSE, MVT::v4i32,   5 },
    { ISD::BITREVERSE, MVT::v8i16,   5 },
    { ISD::BITREVERSE, MVT::v16i8,   5 },
    { ISD::BSWAP,      MVT::v2i64,   1 },
    { ISD::BSWAP,      MVT::v4i32,   1 },
    { ISD::BSWAP,      MVT::v8i16,   1 },
    { ISD::CTLZ,       MVT::v2i64,  23 },
    { ISD::CTLZ,       MVT::v4i32,  18 },
    { ISD::CTLZ,       MVT::v8i16,  14 },
    { ISD::CTLZ,       MVT::v16i8,   9 },
    { ISD::CTPOP,      MVT::v2i64,   7 },
    { ISD::CTPOP,      MVT::v4i32,  11 },
    { ISD::CTPOP,      MVT::v8i16,   9 },
    { ISD::CTPOP,      MVT::v16i8,   6 },
    { ISD::CTTZ,       MVT::v2i64,  10 },
    { ISD::CTTZ,       MVT::v4i32,  14 },
    { ISD::CTTZ,       MVT::v8i16,  12 },
    { ISD::CTTZ,       MVT::v16i8,   9 }
  };
  static const CostTblEntry SSE2CostTbl[] = {
    { ISD::BITREVERSE, MVT::v2i64,  29 },
    { ISD::BITREVERSE, MVT::v4i32,  27 },
    { ISD::BITREVERSE, MVT::v8i16,  27 },
    { ISD::BITREVERSE, MVT::v16i8,  20 },
    { ISD::BSWAP,      MVT::v2i64,   7 },
    { ISD::BSWAP,      MVT::v4i32,   7 },
    { ISD::BSWAP,      MVT::v8i16,   7 },
    { ISD::CTLZ,       MVT::v2i64,  25 },
    { ISD::CTLZ,       MVT::v4i32,  26 },
    { ISD::CTLZ,       MVT::v8i16,  20 },
    { ISD::CTLZ,       MVT::v16i8,  17 },
    { ISD::CTPOP,      MVT::v2i64,  12 },
    { ISD::CTPOP,      MVT::v4i32,  15 },
    { ISD::CTPOP,      MVT::v8i16,  13 },
    { ISD::CTPOP,      MVT::v16i8,  10 },
    { ISD::CTTZ,       MVT::v2i64,  14 },
    { ISD::CTTZ,       MVT::v4i32,  18 },
    { ISD::CTTZ,       MVT::v8i16,  16 },
    { ISD::CTTZ,       MVT::v16i8,  13 },
    { ISD::SADDSAT,    MVT::v8i16,   1 },
    { ISD::SADDSAT,    MVT::v16i8,   1 },
    { ISD::SSUBSAT,    MVT::v8i16,   1 },
    { ISD::SSUBSAT,    MVT::v16i8,   1 },
    { ISD::UADDSAT,    MVT::v8i16,   1 },
    { ISD::UADDSAT,    MVT::v16i8,   1 },
    { ISD::USUBSAT,    MVT::v8i16,   1 },
    { ISD::USUBSAT,    MVT::v16i8,   1 },
    { ISD::FMAXNUM,    MVT::f64,     4 },
    { ISD::FMAXNUM,    MVT::v2f64,   4 },
    { ISD::FSQRT,      MVT::f64,    32 }, // Nehalem from http://www.agner.org/
    { ISD::FSQRT,      MVT::v2f64,  32 }, // Nehalem from http://www.agner.org/
  };
  static const CostTblEntry SSE1CostTbl[] = {
    { ISD::FMAXNUM,    MVT::f32,     4 },
    { ISD::FMAXNUM,    MVT::v4f32,   4 },
    { ISD::FSQRT,      MVT::f32,    28 }, // Pentium III from http://www.agner.org/
    { ISD::FSQRT,      MVT::v4f32,  56 }, // Pentium III from http://www.agner.org/
  };
  static const CostTblEntry BMI64CostTbl[] = { // 64-bit targets
    { ISD::CTTZ,       MVT::i64,     1 },
  };
  static const CostTblEntry BMI32CostTbl[] = { // 32 or 64-bit targets
    { ISD::CTTZ,       MVT::i32,     1 },
    { ISD::CTTZ,       MVT::i16,     1 },
    { ISD::CTTZ,       MVT::i8,      1 },
  };
  static const CostTblEntry LZCNT64CostTbl[] = { // 64-bit targets
    { ISD::CTLZ,       MVT::i64,     1 },
  };
  static const CostTblEntry LZCNT32CostTbl[] = { // 32 or 64-bit targets
    { ISD::CTLZ,       MVT::i32,     1 },
    { ISD::CTLZ,       MVT::i16,     1 },
    { ISD::CTLZ,       MVT::i8,      1 },
  };
  static const CostTblEntry POPCNT64CostTbl[] = { // 64-bit targets
    { ISD::CTPOP,      MVT::i64,     1 },
  };
  static const CostTblEntry POPCNT32CostTbl[] = { // 32 or 64-bit targets
    { ISD::CTPOP,      MVT::i32,     1 },
    { ISD::CTPOP,      MVT::i16,     1 },
    { ISD::CTPOP,      MVT::i8,      1 },
  };
  static const CostTblEntry X64CostTbl[] = { // 64-bit targets
    { ISD::BITREVERSE, MVT::i64,    14 },
    { ISD::CTLZ,       MVT::i64,     4 }, // BSR+XOR or BSR+XOR+CMOV
    { ISD::CTTZ,       MVT::i64,     3 }, // TEST+BSF+CMOV/BRANCH
    { ISD::CTPOP,      MVT::i64,    10 },
    { ISD::SADDO,      MVT::i64,     1 },
    { ISD::UADDO,      MVT::i64,     1 },
  };
  static const CostTblEntry X86CostTbl[] = { // 32 or 64-bit targets
    { ISD::BITREVERSE, MVT::i32,    14 },
    { ISD::BITREVERSE, MVT::i16,    14 },
    { ISD::BITREVERSE, MVT::i8,     11 },
    { ISD::CTLZ,       MVT::i32,     4 }, // BSR+XOR or BSR+XOR+CMOV
    { ISD::CTLZ,       MVT::i16,     4 }, // BSR+XOR or BSR+XOR+CMOV
    { ISD::CTLZ,       MVT::i8,      4 }, // BSR+XOR or BSR+XOR+CMOV
    { ISD::CTTZ,       MVT::i32,     3 }, // TEST+BSF+CMOV/BRANCH
    { ISD::CTTZ,       MVT::i16,     3 }, // TEST+BSF+CMOV/BRANCH
    { ISD::CTTZ,       MVT::i8,      3 }, // TEST+BSF+CMOV/BRANCH
    { ISD::CTPOP,      MVT::i32,     8 },
    { ISD::CTPOP,      MVT::i16,     9 },
    { ISD::CTPOP,      MVT::i8,      7 },
    { ISD::SADDO,      MVT::i32,     1 },
    { ISD::SADDO,      MVT::i16,     1 },
    { ISD::SADDO,      MVT::i8,      1 },
    { ISD::UADDO,      MVT::i32,     1 },
    { ISD::UADDO,      MVT::i16,     1 },
    { ISD::UADDO,      MVT::i8,      1 },
  };

  Type *OpTy = RetTy;
  unsigned ISD = ISD::DELETED_NODE;
  switch (IID) {
  default:
    break;
  case Intrinsic::bitreverse:
    ISD = ISD::BITREVERSE;
    break;
  case Intrinsic::bswap:
    ISD = ISD::BSWAP;
    break;
  case Intrinsic::ctlz:
    ISD = ISD::CTLZ;
    break;
  case Intrinsic::ctpop:
    ISD = ISD::CTPOP;
    break;
  case Intrinsic::cttz:
    ISD = ISD::CTTZ;
    break;
  case Intrinsic::maxnum:
  case Intrinsic::minnum:
    // FMINNUM has same costs so don't duplicate.
    ISD = ISD::FMAXNUM;
    break;
  case Intrinsic::sadd_sat:
    ISD = ISD::SADDSAT;
    break;
  case Intrinsic::ssub_sat:
    ISD = ISD::SSUBSAT;
    break;
  case Intrinsic::uadd_sat:
    ISD = ISD::UADDSAT;
    break;
  case Intrinsic::usub_sat:
    ISD = ISD::USUBSAT;
    break;
  case Intrinsic::sqrt:
    ISD = ISD::FSQRT;
    break;
  case Intrinsic::sadd_with_overflow:
  case Intrinsic::ssub_with_overflow:
    // SSUBO has same costs so don't duplicate.
    ISD = ISD::SADDO;
    OpTy = RetTy->getContainedType(0);
    break;
  case Intrinsic::uadd_with_overflow:
  case Intrinsic::usub_with_overflow:
    // USUBO has same costs so don't duplicate.
    ISD = ISD::UADDO;
    OpTy = RetTy->getContainedType(0);
    break;
  }

  if (ISD != ISD::DELETED_NODE) {
    // Legalize the type.
    std::pair<int, MVT> LT = TLI->getTypeLegalizationCost(DL, OpTy);
    MVT MTy = LT.second;

    // Attempt to lookup cost.
    if (ST->useGLMDivSqrtCosts())
      if (const auto *Entry = CostTableLookup(GLMCostTbl, ISD, MTy))
        return LT.first * Entry->Cost;

    if (ST->isSLM())
      if (const auto *Entry = CostTableLookup(SLMCostTbl, ISD, MTy))
        return LT.first * Entry->Cost;

    if (ST->hasCDI())
      if (const auto *Entry = CostTableLookup(AVX512CDCostTbl, ISD, MTy))
        return LT.first * Entry->Cost;

    if (ST->hasBWI())
      if (const auto *Entry = CostTableLookup(AVX512BWCostTbl, ISD, MTy))
        return LT.first * Entry->Cost;

    if (ST->hasAVX512())
      if (const auto *Entry = CostTableLookup(AVX512CostTbl, ISD, MTy))
        return LT.first * Entry->Cost;

    if (ST->hasXOP())
      if (const auto *Entry = CostTableLookup(XOPCostTbl, ISD, MTy))
        return LT.first * Entry->Cost;

    if (ST->hasAVX2())
      if (const auto *Entry = CostTableLookup(AVX2CostTbl, ISD, MTy))
        return LT.first * Entry->Cost;

    if (ST->hasAVX())
      if (const auto *Entry = CostTableLookup(AVX1CostTbl, ISD, MTy))
        return LT.first * Entry->Cost;

    if (ST->hasSSE42())
      if (const auto *Entry = CostTableLookup(SSE42CostTbl, ISD, MTy))
        return LT.first * Entry->Cost;

    if (ST->hasSSSE3())
      if (const auto *Entry = CostTableLookup(SSSE3CostTbl, ISD, MTy))
        return LT.first * Entry->Cost;

    if (ST->hasSSE2())
      if (const auto *Entry = CostTableLookup(SSE2CostTbl, ISD, MTy))
        return LT.first * Entry->Cost;

    if (ST->hasSSE1())
      if (const auto *Entry = CostTableLookup(SSE1CostTbl, ISD, MTy))
        return LT.first * Entry->Cost;

    if (ST->hasBMI()) {
      if (ST->is64Bit())
        if (const auto *Entry = CostTableLookup(BMI64CostTbl, ISD, MTy))
          return LT.first * Entry->Cost;

      if (const auto *Entry = CostTableLookup(BMI32CostTbl, ISD, MTy))
        return LT.first * Entry->Cost;
    }

    if (ST->hasLZCNT()) {
      if (ST->is64Bit())
        if (const auto *Entry = CostTableLookup(LZCNT64CostTbl, ISD, MTy))
          return LT.first * Entry->Cost;

      if (const auto *Entry = CostTableLookup(LZCNT32CostTbl, ISD, MTy))
        return LT.first * Entry->Cost;
    }

    if (ST->hasPOPCNT()) {
      if (ST->is64Bit())
        if (const auto *Entry = CostTableLookup(POPCNT64CostTbl, ISD, MTy))
          return LT.first * Entry->Cost;

      if (const auto *Entry = CostTableLookup(POPCNT32CostTbl, ISD, MTy))
        return LT.first * Entry->Cost;
    }

    // TODO - add BMI (TZCNT) scalar handling

    if (ST->is64Bit())
      if (const auto *Entry = CostTableLookup(X64CostTbl, ISD, MTy))
        return LT.first * Entry->Cost;

    if (const auto *Entry = CostTableLookup(X86CostTbl, ISD, MTy))
      return LT.first * Entry->Cost;
  }

  return BaseT::getIntrinsicInstrCost(IID, RetTy, Tys, FMF,
                                      ScalarizationCostPassed, CostKind, I);
}

int X86TTIImpl::getIntrinsicInstrCost(Intrinsic::ID IID, Type *RetTy,
                                      ArrayRef<Value *> Args, FastMathFlags FMF,
                                      unsigned VF,
                                      TTI::TargetCostKind CostKind,
                                      const Instruction *I) {
  static const CostTblEntry AVX512CostTbl[] = {
    { ISD::ROTL,       MVT::v8i64,   1 },
    { ISD::ROTL,       MVT::v4i64,   1 },
    { ISD::ROTL,       MVT::v2i64,   1 },
    { ISD::ROTL,       MVT::v16i32,  1 },
    { ISD::ROTL,       MVT::v8i32,   1 },
    { ISD::ROTL,       MVT::v4i32,   1 },
    { ISD::ROTR,       MVT::v8i64,   1 },
    { ISD::ROTR,       MVT::v4i64,   1 },
    { ISD::ROTR,       MVT::v2i64,   1 },
    { ISD::ROTR,       MVT::v16i32,  1 },
    { ISD::ROTR,       MVT::v8i32,   1 },
    { ISD::ROTR,       MVT::v4i32,   1 }
  };
  // XOP: ROTL = VPROT(X,Y), ROTR = VPROT(X,SUB(0,Y))
  static const CostTblEntry XOPCostTbl[] = {
    { ISD::ROTL,       MVT::v4i64,   4 },
    { ISD::ROTL,       MVT::v8i32,   4 },
    { ISD::ROTL,       MVT::v16i16,  4 },
    { ISD::ROTL,       MVT::v32i8,   4 },
    { ISD::ROTL,       MVT::v2i64,   1 },
    { ISD::ROTL,       MVT::v4i32,   1 },
    { ISD::ROTL,       MVT::v8i16,   1 },
    { ISD::ROTL,       MVT::v16i8,   1 },
    { ISD::ROTR,       MVT::v4i64,   6 },
    { ISD::ROTR,       MVT::v8i32,   6 },
    { ISD::ROTR,       MVT::v16i16,  6 },
    { ISD::ROTR,       MVT::v32i8,   6 },
    { ISD::ROTR,       MVT::v2i64,   2 },
    { ISD::ROTR,       MVT::v4i32,   2 },
    { ISD::ROTR,       MVT::v8i16,   2 },
    { ISD::ROTR,       MVT::v16i8,   2 }
  };
  static const CostTblEntry X64CostTbl[] = { // 64-bit targets
    { ISD::ROTL,       MVT::i64,     1 },
    { ISD::ROTR,       MVT::i64,     1 },
    { ISD::FSHL,       MVT::i64,     4 }
  };
  static const CostTblEntry X86CostTbl[] = { // 32 or 64-bit targets
    { ISD::ROTL,       MVT::i32,     1 },
    { ISD::ROTL,       MVT::i16,     1 },
    { ISD::ROTL,       MVT::i8,      1 },
    { ISD::ROTR,       MVT::i32,     1 },
    { ISD::ROTR,       MVT::i16,     1 },
    { ISD::ROTR,       MVT::i8,      1 },
    { ISD::FSHL,       MVT::i32,     4 },
    { ISD::FSHL,       MVT::i16,     4 },
    { ISD::FSHL,       MVT::i8,      4 }
  };

  unsigned ISD = ISD::DELETED_NODE;
  switch (IID) {
  default:
    break;
  case Intrinsic::fshl:
    ISD = ISD::FSHL;
    if (Args[0] == Args[1])
      ISD = ISD::ROTL;
    break;
  case Intrinsic::fshr:
    // FSHR has same costs so don't duplicate.
    ISD = ISD::FSHL;
    if (Args[0] == Args[1])
      ISD = ISD::ROTR;
    break;
  }

  if (ISD != ISD::DELETED_NODE) {
    // Legalize the type.
    std::pair<int, MVT> LT = TLI->getTypeLegalizationCost(DL, RetTy);
    MVT MTy = LT.second;

    // Attempt to lookup cost.
    if (ST->hasAVX512())
      if (const auto *Entry = CostTableLookup(AVX512CostTbl, ISD, MTy))
        return LT.first * Entry->Cost;

    if (ST->hasXOP())
      if (const auto *Entry = CostTableLookup(XOPCostTbl, ISD, MTy))
        return LT.first * Entry->Cost;

    if (ST->is64Bit())
      if (const auto *Entry = CostTableLookup(X64CostTbl, ISD, MTy))
        return LT.first * Entry->Cost;

    if (const auto *Entry = CostTableLookup(X86CostTbl, ISD, MTy))
      return LT.first * Entry->Cost;
  }

  return BaseT::getIntrinsicInstrCost(IID, RetTy, Args, FMF, VF, CostKind, I);
}

int X86TTIImpl::getVectorInstrCost(unsigned Opcode, Type *Val, unsigned Index) {
  static const CostTblEntry SLMCostTbl[] = {
     { ISD::EXTRACT_VECTOR_ELT,       MVT::i8,      4 },
     { ISD::EXTRACT_VECTOR_ELT,       MVT::i16,     4 },
     { ISD::EXTRACT_VECTOR_ELT,       MVT::i32,     4 },
     { ISD::EXTRACT_VECTOR_ELT,       MVT::i64,     7 }
   };

  assert(Val->isVectorTy() && "This must be a vector type");
  Type *ScalarType = Val->getScalarType();
  int RegisterFileMoveCost = 0;

  if (Index != -1U && (Opcode == Instruction::ExtractElement ||
                       Opcode == Instruction::InsertElement)) {
    // Legalize the type.
    std::pair<int, MVT> LT = TLI->getTypeLegalizationCost(DL, Val);

    // This type is legalized to a scalar type.
    if (!LT.second.isVector())
      return 0;

    // The type may be split. Normalize the index to the new type.
    unsigned NumElts = LT.second.getVectorNumElements();
    unsigned SubNumElts = NumElts;
    Index = Index % NumElts;

    // For >128-bit vectors, we need to extract higher 128-bit subvectors.
    // For inserts, we also need to insert the subvector back.
    if (LT.second.getSizeInBits() > 128) {
      assert((LT.second.getSizeInBits() % 128) == 0 && "Illegal vector");
      unsigned NumSubVecs = LT.second.getSizeInBits() / 128;
      SubNumElts = NumElts / NumSubVecs;
      if (SubNumElts <= Index) {
        RegisterFileMoveCost += (Opcode == Instruction::InsertElement ? 2 : 1);
        Index %= SubNumElts;
      }
    }

    if (Index == 0) {
      // Floating point scalars are already located in index #0.
      // Many insertions to #0 can fold away for scalar fp-ops, so let's assume
      // true for all.
      if (ScalarType->isFloatingPointTy())
        return RegisterFileMoveCost;

      // Assume movd/movq XMM -> GPR is relatively cheap on all targets.
      if (ScalarType->isIntegerTy() && Opcode == Instruction::ExtractElement)
        return 1 + RegisterFileMoveCost;
    }

    int ISD = TLI->InstructionOpcodeToISD(Opcode);
    assert(ISD && "Unexpected vector opcode");
    MVT MScalarTy = LT.second.getScalarType();
    if (ST->isSLM())
      if (auto *Entry = CostTableLookup(SLMCostTbl, ISD, MScalarTy))
        return Entry->Cost + RegisterFileMoveCost;

    // Assume pinsr/pextr XMM <-> GPR is relatively cheap on all targets.
    if ((MScalarTy == MVT::i16 && ST->hasSSE2()) ||
        (MScalarTy.isInteger() && ST->hasSSE41()))
      return 1 + RegisterFileMoveCost;

    // Assume insertps is relatively cheap on all targets.
    if (MScalarTy == MVT::f32 && ST->hasSSE41() &&
        Opcode == Instruction::InsertElement)
      return 1 + RegisterFileMoveCost;

    // For extractions we just need to shuffle the element to index 0, which
    // should be very cheap (assume cost = 1). For insertions we need to shuffle
    // the elements to its destination. In both cases we must handle the
    // subvector move(s).
    // If the vector type is already less than 128-bits then don't reduce it.
    // TODO: Under what circumstances should we shuffle using the full width?
    int ShuffleCost = 1;
    if (Opcode == Instruction::InsertElement) {
      auto *SubTy = cast<VectorType>(Val);
      EVT VT = TLI->getValueType(DL, Val);
      if (VT.getScalarType() != MScalarTy || VT.getSizeInBits() >= 128)
        SubTy = VectorType::get(ScalarType, SubNumElts);
      ShuffleCost = getShuffleCost(TTI::SK_PermuteTwoSrc, SubTy, 0, SubTy);
    }
    int IntOrFpCost = ScalarType->isFloatingPointTy() ? 0 : 1;
    return ShuffleCost + IntOrFpCost + RegisterFileMoveCost;
  }

  // Add to the base cost if we know that the extracted element of a vector is
  // destined to be moved to and used in the integer register file.
  if (Opcode == Instruction::ExtractElement && ScalarType->isPointerTy())
    RegisterFileMoveCost += 1;

  return BaseT::getVectorInstrCost(Opcode, Val, Index) + RegisterFileMoveCost;
}

unsigned X86TTIImpl::getScalarizationOverhead(VectorType *Ty,
                                              const APInt &DemandedElts,
                                              bool Insert, bool Extract) {
  unsigned Cost = 0;

  // For insertions, a ISD::BUILD_VECTOR style vector initialization can be much
  // cheaper than an accumulation of ISD::INSERT_VECTOR_ELT.
  if (Insert) {
    std::pair<int, MVT> LT = TLI->getTypeLegalizationCost(DL, Ty);
    MVT MScalarTy = LT.second.getScalarType();

    if ((MScalarTy == MVT::i16 && ST->hasSSE2()) ||
        (MScalarTy.isInteger() && ST->hasSSE41()) ||
        (MScalarTy == MVT::f32 && ST->hasSSE41())) {
      // For types we can insert directly, insertion into 128-bit sub vectors is
      // cheap, followed by a cheap chain of concatenations.
      if (LT.second.getSizeInBits() <= 128) {
        Cost +=
            BaseT::getScalarizationOverhead(Ty, DemandedElts, Insert, false);
      } else {
        unsigned NumSubVecs = LT.second.getSizeInBits() / 128;
        Cost += (PowerOf2Ceil(NumSubVecs) - 1) * LT.first;
        Cost += DemandedElts.countPopulation();

        // For vXf32 cases, insertion into the 0'th index in each v4f32
        // 128-bit vector is free.
        // NOTE: This assumes legalization widens vXf32 vectors.
        if (MScalarTy == MVT::f32)
          for (unsigned i = 0, e = Ty->getNumElements(); i < e; i += 4)
            if (DemandedElts[i])
              Cost--;
      }
    } else if (LT.second.isVector()) {
      // Without fast insertion, we need to use MOVD/MOVQ to pass each demanded
      // integer element as a SCALAR_TO_VECTOR, then we build the vector as a
      // series of UNPCK followed by CONCAT_VECTORS - all of these can be
      // considered cheap.
      if (Ty->isIntOrIntVectorTy())
        Cost += DemandedElts.countPopulation();

      // Get the smaller of the legalized or original pow2-extended number of
      // vector elements, which represents the number of unpacks we'll end up
      // performing.
      unsigned NumElts = LT.second.getVectorNumElements();
      unsigned Pow2Elts = PowerOf2Ceil(Ty->getNumElements());
      Cost += (std::min<unsigned>(NumElts, Pow2Elts) - 1) * LT.first;
    }
  }

  // TODO: Use default extraction for now, but we should investigate extending this
  // to handle repeated subvector extraction.
  if (Extract)
    Cost += BaseT::getScalarizationOverhead(Ty, DemandedElts, false, Extract);

  return Cost;
}

int X86TTIImpl::getMemoryOpCost(unsigned Opcode, Type *Src,
                                MaybeAlign Alignment, unsigned AddressSpace,
                                TTI::TargetCostKind CostKind,
                                const Instruction *I) {
  // Handle non-power-of-two vectors such as <3 x float>
  if (VectorType *VTy = dyn_cast<VectorType>(Src)) {
    unsigned NumElem = VTy->getNumElements();

    // Handle a few common cases:
    // <3 x float>
    if (NumElem == 3 && VTy->getScalarSizeInBits() == 32)
      // Cost = 64 bit store + extract + 32 bit store.
      return 3;

    // <3 x double>
    if (NumElem == 3 && VTy->getScalarSizeInBits() == 64)
      // Cost = 128 bit store + unpack + 64 bit store.
      return 3;

    // Assume that all other non-power-of-two numbers are scalarized.
    if (!isPowerOf2_32(NumElem)) {
      APInt DemandedElts = APInt::getAllOnesValue(NumElem);
      int Cost = BaseT::getMemoryOpCost(Opcode, VTy->getScalarType(), Alignment,
                                        AddressSpace, CostKind);
      int SplitCost = getScalarizationOverhead(VTy, DemandedElts,
                                               Opcode == Instruction::Load,
                                               Opcode == Instruction::Store);
      return NumElem * Cost + SplitCost;
    }
  }

  // Legalize the type.
  std::pair<int, MVT> LT = TLI->getTypeLegalizationCost(DL, Src);
  assert((Opcode == Instruction::Load || Opcode == Instruction::Store) &&
         "Invalid Opcode");

  // Each load/store unit costs 1.
  int Cost = LT.first * 1;

  // This isn't exactly right. We're using slow unaligned 32-byte accesses as a
  // proxy for a double-pumped AVX memory interface such as on Sandybridge.
  if (LT.second.getStoreSize() == 32 && ST->isUnalignedMem32Slow())
    Cost *= 2;

  return Cost;
}

int X86TTIImpl::getMaskedMemoryOpCost(unsigned Opcode, Type *SrcTy,
                                      unsigned Alignment,
                                      unsigned AddressSpace,
                                      TTI::TargetCostKind CostKind) {
  bool IsLoad = (Instruction::Load == Opcode);
  bool IsStore = (Instruction::Store == Opcode);

  VectorType *SrcVTy = dyn_cast<VectorType>(SrcTy);
  if (!SrcVTy)
    // To calculate scalar take the regular cost, without mask
    return getMemoryOpCost(Opcode, SrcTy, MaybeAlign(Alignment), AddressSpace,
                           CostKind);

  unsigned NumElem = SrcVTy->getNumElements();
  VectorType *MaskTy =
      VectorType::get(Type::getInt8Ty(SrcVTy->getContext()), NumElem);
  if ((IsLoad && !isLegalMaskedLoad(SrcVTy, MaybeAlign(Alignment))) ||
      (IsStore && !isLegalMaskedStore(SrcVTy, MaybeAlign(Alignment))) ||
      !isPowerOf2_32(NumElem)) {
    // Scalarization
    APInt DemandedElts = APInt::getAllOnesValue(NumElem);
    int MaskSplitCost =
        getScalarizationOverhead(MaskTy, DemandedElts, false, true);
    int ScalarCompareCost = getCmpSelInstrCost(
        Instruction::ICmp, Type::getInt8Ty(SrcVTy->getContext()), nullptr,
        CostKind);
    int BranchCost = getCFInstrCost(Instruction::Br, CostKind);
    int MaskCmpCost = NumElem * (BranchCost + ScalarCompareCost);
    int ValueSplitCost =
        getScalarizationOverhead(SrcVTy, DemandedElts, IsLoad, IsStore);
    int MemopCost =
        NumElem * BaseT::getMemoryOpCost(Opcode, SrcVTy->getScalarType(),
                                         MaybeAlign(Alignment), AddressSpace,
                                         CostKind);
    return MemopCost + ValueSplitCost + MaskSplitCost + MaskCmpCost;
  }

  // Legalize the type.
  std::pair<int, MVT> LT = TLI->getTypeLegalizationCost(DL, SrcVTy);
  auto VT = TLI->getValueType(DL, SrcVTy);
  int Cost = 0;
  if (VT.isSimple() && LT.second != VT.getSimpleVT() &&
      LT.second.getVectorNumElements() == NumElem)
    // Promotion requires expand/truncate for data and a shuffle for mask.
    Cost += getShuffleCost(TTI::SK_PermuteTwoSrc, SrcVTy, 0, nullptr) +
            getShuffleCost(TTI::SK_PermuteTwoSrc, MaskTy, 0, nullptr);

  else if (LT.second.getVectorNumElements() > NumElem) {
    VectorType *NewMaskTy = VectorType::get(MaskTy->getElementType(),
                                            LT.second.getVectorNumElements());
    // Expanding requires fill mask with zeroes
    Cost += getShuffleCost(TTI::SK_InsertSubvector, NewMaskTy, 0, MaskTy);
  }

  // Pre-AVX512 - each maskmov load costs 2 + store costs ~8.
  if (!ST->hasAVX512())
    return Cost + LT.first * (IsLoad ? 2 : 8);

  // AVX-512 masked load/store is cheapper
  return Cost + LT.first;
}

int X86TTIImpl::getAddressComputationCost(Type *Ty, ScalarEvolution *SE,
                                          const SCEV *Ptr) {
  // Address computations in vectorized code with non-consecutive addresses will
  // likely result in more instructions compared to scalar code where the
  // computation can more often be merged into the index mode. The resulting
  // extra micro-ops can significantly decrease throughput.
  const unsigned NumVectorInstToHideOverhead = 10;

  // Cost modeling of Strided Access Computation is hidden by the indexing
  // modes of X86 regardless of the stride value. We dont believe that there
  // is a difference between constant strided access in gerenal and constant
  // strided value which is less than or equal to 64.
  // Even in the case of (loop invariant) stride whose value is not known at
  // compile time, the address computation will not incur more than one extra
  // ADD instruction.
  if (Ty->isVectorTy() && SE) {
    if (!BaseT::isStridedAccess(Ptr))
      return NumVectorInstToHideOverhead;
    if (!BaseT::getConstantStrideStep(SE, Ptr))
      return 1;
  }

  return BaseT::getAddressComputationCost(Ty, SE, Ptr);
}

int X86TTIImpl::getArithmeticReductionCost(unsigned Opcode, VectorType *ValTy,
<<<<<<< HEAD
                                           bool IsPairwise) {
=======
                                           bool IsPairwise,
                                           TTI::TargetCostKind CostKind) {
>>>>>>> 918d599f
  // Just use the default implementation for pair reductions.
  if (IsPairwise)
    return BaseT::getArithmeticReductionCost(Opcode, ValTy, IsPairwise, CostKind);

  // We use the Intel Architecture Code Analyzer(IACA) to measure the throughput
  // and make it as the cost.

  static const CostTblEntry SLMCostTblNoPairWise[] = {
    { ISD::FADD,  MVT::v2f64,   3 },
    { ISD::ADD,   MVT::v2i64,   5 },
  };

  static const CostTblEntry SSE2CostTblNoPairWise[] = {
    { ISD::FADD,  MVT::v2f64,   2 },
    { ISD::FADD,  MVT::v4f32,   4 },
    { ISD::ADD,   MVT::v2i64,   2 },      // The data reported by the IACA tool is "1.6".
    { ISD::ADD,   MVT::v2i32,   2 }, // FIXME: chosen to be less than v4i32
    { ISD::ADD,   MVT::v4i32,   3 },      // The data reported by the IACA tool is "3.3".
    { ISD::ADD,   MVT::v2i16,   2 },      // The data reported by the IACA tool is "4.3".
    { ISD::ADD,   MVT::v4i16,   3 },      // The data reported by the IACA tool is "4.3".
    { ISD::ADD,   MVT::v8i16,   4 },      // The data reported by the IACA tool is "4.3".
    { ISD::ADD,   MVT::v2i8,    2 },
    { ISD::ADD,   MVT::v4i8,    2 },
    { ISD::ADD,   MVT::v8i8,    2 },
    { ISD::ADD,   MVT::v16i8,   3 },
  };

  static const CostTblEntry AVX1CostTblNoPairWise[] = {
    { ISD::FADD,  MVT::v4f64,   3 },
    { ISD::FADD,  MVT::v4f32,   3 },
    { ISD::FADD,  MVT::v8f32,   4 },
    { ISD::ADD,   MVT::v2i64,   1 },      // The data reported by the IACA tool is "1.5".
    { ISD::ADD,   MVT::v4i64,   3 },
    { ISD::ADD,   MVT::v8i32,   5 },
    { ISD::ADD,   MVT::v16i16,  5 },
    { ISD::ADD,   MVT::v32i8,   4 },
  };

  int ISD = TLI->InstructionOpcodeToISD(Opcode);
  assert(ISD && "Invalid opcode");

  // Before legalizing the type, give a chance to look up illegal narrow types
  // in the table.
  // FIXME: Is there a better way to do this?
  EVT VT = TLI->getValueType(DL, ValTy);
  if (VT.isSimple()) {
    MVT MTy = VT.getSimpleVT();
    if (ST->isSLM())
      if (const auto *Entry = CostTableLookup(SLMCostTblNoPairWise, ISD, MTy))
        return Entry->Cost;

    if (ST->hasAVX())
      if (const auto *Entry = CostTableLookup(AVX1CostTblNoPairWise, ISD, MTy))
        return Entry->Cost;

    if (ST->hasSSE2())
      if (const auto *Entry = CostTableLookup(SSE2CostTblNoPairWise, ISD, MTy))
        return Entry->Cost;
  }

  std::pair<int, MVT> LT = TLI->getTypeLegalizationCost(DL, ValTy);

  MVT MTy = LT.second;

  auto *ValVTy = cast<VectorType>(ValTy);

  unsigned ArithmeticCost = 0;
  if (LT.first != 1 && MTy.isVector() &&
      MTy.getVectorNumElements() < ValVTy->getNumElements()) {
    // Type needs to be split. We need LT.first - 1 arithmetic ops.
    VectorType *SingleOpTy =
        VectorType::get(ValVTy->getElementType(), MTy.getVectorNumElements());
    ArithmeticCost = getArithmeticInstrCost(Opcode, SingleOpTy, CostKind);
    ArithmeticCost *= LT.first - 1;
  }

  if (ST->isSLM())
    if (const auto *Entry = CostTableLookup(SLMCostTblNoPairWise, ISD, MTy))
      return ArithmeticCost + Entry->Cost;

  if (ST->hasAVX())
    if (const auto *Entry = CostTableLookup(AVX1CostTblNoPairWise, ISD, MTy))
      return ArithmeticCost + Entry->Cost;

  if (ST->hasSSE2())
    if (const auto *Entry = CostTableLookup(SSE2CostTblNoPairWise, ISD, MTy))
      return ArithmeticCost + Entry->Cost;

  // FIXME: These assume a naive kshift+binop lowering, which is probably
  // conservative in most cases.
  static const CostTblEntry AVX512BoolReduction[] = {
    { ISD::AND,  MVT::v2i1,   3 },
    { ISD::AND,  MVT::v4i1,   5 },
    { ISD::AND,  MVT::v8i1,   7 },
    { ISD::AND,  MVT::v16i1,  9 },
    { ISD::AND,  MVT::v32i1, 11 },
    { ISD::AND,  MVT::v64i1, 13 },
    { ISD::OR,   MVT::v2i1,   3 },
    { ISD::OR,   MVT::v4i1,   5 },
    { ISD::OR,   MVT::v8i1,   7 },
    { ISD::OR,   MVT::v16i1,  9 },
    { ISD::OR,   MVT::v32i1, 11 },
    { ISD::OR,   MVT::v64i1, 13 },
  };

  static const CostTblEntry AVX2BoolReduction[] = {
    { ISD::AND,  MVT::v16i16,  2 }, // vpmovmskb + cmp
    { ISD::AND,  MVT::v32i8,   2 }, // vpmovmskb + cmp
    { ISD::OR,   MVT::v16i16,  2 }, // vpmovmskb + cmp
    { ISD::OR,   MVT::v32i8,   2 }, // vpmovmskb + cmp
  };

  static const CostTblEntry AVX1BoolReduction[] = {
    { ISD::AND,  MVT::v4i64,   2 }, // vmovmskpd + cmp
    { ISD::AND,  MVT::v8i32,   2 }, // vmovmskps + cmp
    { ISD::AND,  MVT::v16i16,  4 }, // vextractf128 + vpand + vpmovmskb + cmp
    { ISD::AND,  MVT::v32i8,   4 }, // vextractf128 + vpand + vpmovmskb + cmp
    { ISD::OR,   MVT::v4i64,   2 }, // vmovmskpd + cmp
    { ISD::OR,   MVT::v8i32,   2 }, // vmovmskps + cmp
    { ISD::OR,   MVT::v16i16,  4 }, // vextractf128 + vpor + vpmovmskb + cmp
    { ISD::OR,   MVT::v32i8,   4 }, // vextractf128 + vpor + vpmovmskb + cmp
  };

  static const CostTblEntry SSE2BoolReduction[] = {
    { ISD::AND,  MVT::v2i64,   2 }, // movmskpd + cmp
    { ISD::AND,  MVT::v4i32,   2 }, // movmskps + cmp
    { ISD::AND,  MVT::v8i16,   2 }, // pmovmskb + cmp
    { ISD::AND,  MVT::v16i8,   2 }, // pmovmskb + cmp
    { ISD::OR,   MVT::v2i64,   2 }, // movmskpd + cmp
    { ISD::OR,   MVT::v4i32,   2 }, // movmskps + cmp
    { ISD::OR,   MVT::v8i16,   2 }, // pmovmskb + cmp
    { ISD::OR,   MVT::v16i8,   2 }, // pmovmskb + cmp
  };

  // Handle bool allof/anyof patterns.
  if (ValVTy->getElementType()->isIntegerTy(1)) {
    unsigned ArithmeticCost = 0;
    if (LT.first != 1 && MTy.isVector() &&
        MTy.getVectorNumElements() < ValVTy->getNumElements()) {
      // Type needs to be split. We need LT.first - 1 arithmetic ops.
      Type *SingleOpTy =
          VectorType::get(ValVTy->getElementType(), MTy.getVectorNumElements());
      ArithmeticCost = getArithmeticInstrCost(Opcode, SingleOpTy, CostKind);
      ArithmeticCost *= LT.first - 1;
    }

    if (ST->hasAVX512())
      if (const auto *Entry = CostTableLookup(AVX512BoolReduction, ISD, MTy))
        return ArithmeticCost + Entry->Cost;
    if (ST->hasAVX2())
      if (const auto *Entry = CostTableLookup(AVX2BoolReduction, ISD, MTy))
        return ArithmeticCost + Entry->Cost;
    if (ST->hasAVX())
      if (const auto *Entry = CostTableLookup(AVX1BoolReduction, ISD, MTy))
        return ArithmeticCost + Entry->Cost;
    if (ST->hasSSE2())
      if (const auto *Entry = CostTableLookup(SSE2BoolReduction, ISD, MTy))
        return ArithmeticCost + Entry->Cost;

    return BaseT::getArithmeticReductionCost(Opcode, ValVTy, IsPairwise,
                                             CostKind);
  }

  unsigned NumVecElts = ValVTy->getNumElements();
  unsigned ScalarSize = ValVTy->getScalarSizeInBits();

  // Special case power of 2 reductions where the scalar type isn't changed
  // by type legalization.
  if (!isPowerOf2_32(NumVecElts) || ScalarSize != MTy.getScalarSizeInBits())
    return BaseT::getArithmeticReductionCost(Opcode, ValVTy, IsPairwise,
                                             CostKind);

  unsigned ReductionCost = 0;

  auto *Ty = ValVTy;
  if (LT.first != 1 && MTy.isVector() &&
      MTy.getVectorNumElements() < ValVTy->getNumElements()) {
    // Type needs to be split. We need LT.first - 1 arithmetic ops.
    Ty = VectorType::get(ValVTy->getElementType(), MTy.getVectorNumElements());
    ReductionCost = getArithmeticInstrCost(Opcode, Ty, CostKind);
    ReductionCost *= LT.first - 1;
    NumVecElts = MTy.getVectorNumElements();
  }

  // Now handle reduction with the legal type, taking into account size changes
  // at each level.
  while (NumVecElts > 1) {
    // Determine the size of the remaining vector we need to reduce.
    unsigned Size = NumVecElts * ScalarSize;
    NumVecElts /= 2;
    // If we're reducing from 256/512 bits, use an extract_subvector.
    if (Size > 128) {
      auto *SubTy = VectorType::get(ValVTy->getElementType(), NumVecElts);
      ReductionCost +=
          getShuffleCost(TTI::SK_ExtractSubvector, Ty, NumVecElts, SubTy);
      Ty = SubTy;
    } else if (Size == 128) {
      // Reducing from 128 bits is a permute of v2f64/v2i64.
      VectorType *ShufTy;
      if (ValVTy->isFloatingPointTy())
        ShufTy = VectorType::get(Type::getDoubleTy(ValVTy->getContext()), 2);
      else
        ShufTy = VectorType::get(Type::getInt64Ty(ValVTy->getContext()), 2);
      ReductionCost +=
          getShuffleCost(TTI::SK_PermuteSingleSrc, ShufTy, 0, nullptr);
    } else if (Size == 64) {
      // Reducing from 64 bits is a shuffle of v4f32/v4i32.
      VectorType *ShufTy;
      if (ValVTy->isFloatingPointTy())
        ShufTy = VectorType::get(Type::getFloatTy(ValVTy->getContext()), 4);
      else
        ShufTy = VectorType::get(Type::getInt32Ty(ValVTy->getContext()), 4);
      ReductionCost +=
          getShuffleCost(TTI::SK_PermuteSingleSrc, ShufTy, 0, nullptr);
    } else {
      // Reducing from smaller size is a shift by immediate.
      auto *ShiftTy = VectorType::get(
          Type::getIntNTy(ValVTy->getContext(), Size), 128 / Size);
      ReductionCost += getArithmeticInstrCost(
          Instruction::LShr, ShiftTy, CostKind,
          TargetTransformInfo::OK_AnyValue,
          TargetTransformInfo::OK_UniformConstantValue,
          TargetTransformInfo::OP_None, TargetTransformInfo::OP_None);
    }

    // Add the arithmetic op for this level.
    ReductionCost += getArithmeticInstrCost(Opcode, Ty, CostKind);
  }

  // Add the final extract element to the cost.
  return ReductionCost + getVectorInstrCost(Instruction::ExtractElement, Ty, 0);
}

int X86TTIImpl::getMinMaxCost(Type *Ty, Type *CondTy, bool IsUnsigned) {
  std::pair<int, MVT> LT = TLI->getTypeLegalizationCost(DL, Ty);

  MVT MTy = LT.second;

  int ISD;
  if (Ty->isIntOrIntVectorTy()) {
    ISD = IsUnsigned ? ISD::UMIN : ISD::SMIN;
  } else {
    assert(Ty->isFPOrFPVectorTy() &&
           "Expected float point or integer vector type.");
    ISD = ISD::FMINNUM;
  }

  static const CostTblEntry SSE1CostTbl[] = {
    {ISD::FMINNUM, MVT::v4f32, 1},
  };

  static const CostTblEntry SSE2CostTbl[] = {
    {ISD::FMINNUM, MVT::v2f64, 1},
    {ISD::SMIN,    MVT::v8i16, 1},
    {ISD::UMIN,    MVT::v16i8, 1},
  };

  static const CostTblEntry SSE41CostTbl[] = {
    {ISD::SMIN,    MVT::v4i32, 1},
    {ISD::UMIN,    MVT::v4i32, 1},
    {ISD::UMIN,    MVT::v8i16, 1},
    {ISD::SMIN,    MVT::v16i8, 1},
  };

  static const CostTblEntry SSE42CostTbl[] = {
    {ISD::UMIN,    MVT::v2i64, 3}, // xor+pcmpgtq+blendvpd
  };

  static const CostTblEntry AVX1CostTbl[] = {
    {ISD::FMINNUM, MVT::v8f32,  1},
    {ISD::FMINNUM, MVT::v4f64,  1},
    {ISD::SMIN,    MVT::v8i32,  3},
    {ISD::UMIN,    MVT::v8i32,  3},
    {ISD::SMIN,    MVT::v16i16, 3},
    {ISD::UMIN,    MVT::v16i16, 3},
    {ISD::SMIN,    MVT::v32i8,  3},
    {ISD::UMIN,    MVT::v32i8,  3},
  };

  static const CostTblEntry AVX2CostTbl[] = {
    {ISD::SMIN,    MVT::v8i32,  1},
    {ISD::UMIN,    MVT::v8i32,  1},
    {ISD::SMIN,    MVT::v16i16, 1},
    {ISD::UMIN,    MVT::v16i16, 1},
    {ISD::SMIN,    MVT::v32i8,  1},
    {ISD::UMIN,    MVT::v32i8,  1},
  };

  static const CostTblEntry AVX512CostTbl[] = {
    {ISD::FMINNUM, MVT::v16f32, 1},
    {ISD::FMINNUM, MVT::v8f64,  1},
    {ISD::SMIN,    MVT::v2i64,  1},
    {ISD::UMIN,    MVT::v2i64,  1},
    {ISD::SMIN,    MVT::v4i64,  1},
    {ISD::UMIN,    MVT::v4i64,  1},
    {ISD::SMIN,    MVT::v8i64,  1},
    {ISD::UMIN,    MVT::v8i64,  1},
    {ISD::SMIN,    MVT::v16i32, 1},
    {ISD::UMIN,    MVT::v16i32, 1},
  };

  static const CostTblEntry AVX512BWCostTbl[] = {
    {ISD::SMIN,    MVT::v32i16, 1},
    {ISD::UMIN,    MVT::v32i16, 1},
    {ISD::SMIN,    MVT::v64i8,  1},
    {ISD::UMIN,    MVT::v64i8,  1},
  };

  // If we have a native MIN/MAX instruction for this type, use it.
  if (ST->hasBWI())
    if (const auto *Entry = CostTableLookup(AVX512BWCostTbl, ISD, MTy))
      return LT.first * Entry->Cost;

  if (ST->hasAVX512())
    if (const auto *Entry = CostTableLookup(AVX512CostTbl, ISD, MTy))
      return LT.first * Entry->Cost;

  if (ST->hasAVX2())
    if (const auto *Entry = CostTableLookup(AVX2CostTbl, ISD, MTy))
      return LT.first * Entry->Cost;

  if (ST->hasAVX())
    if (const auto *Entry = CostTableLookup(AVX1CostTbl, ISD, MTy))
      return LT.first * Entry->Cost;

  if (ST->hasSSE42())
    if (const auto *Entry = CostTableLookup(SSE42CostTbl, ISD, MTy))
      return LT.first * Entry->Cost;

  if (ST->hasSSE41())
    if (const auto *Entry = CostTableLookup(SSE41CostTbl, ISD, MTy))
      return LT.first * Entry->Cost;

  if (ST->hasSSE2())
    if (const auto *Entry = CostTableLookup(SSE2CostTbl, ISD, MTy))
      return LT.first * Entry->Cost;

  if (ST->hasSSE1())
    if (const auto *Entry = CostTableLookup(SSE1CostTbl, ISD, MTy))
      return LT.first * Entry->Cost;

  unsigned CmpOpcode;
  if (Ty->isFPOrFPVectorTy()) {
    CmpOpcode = Instruction::FCmp;
  } else {
    assert(Ty->isIntOrIntVectorTy() &&
           "expecting floating point or integer type for min/max reduction");
    CmpOpcode = Instruction::ICmp;
  }

  TTI::TargetCostKind CostKind = TTI::TCK_RecipThroughput;
  // Otherwise fall back to cmp+select.
  return getCmpSelInstrCost(CmpOpcode, Ty, CondTy, CostKind) +
         getCmpSelInstrCost(Instruction::Select, Ty, CondTy, CostKind);
}

int X86TTIImpl::getMinMaxReductionCost(VectorType *ValTy, VectorType *CondTy,
<<<<<<< HEAD
                                       bool IsPairwise, bool IsUnsigned) {
=======
                                       bool IsPairwise, bool IsUnsigned,
                                       TTI::TargetCostKind CostKind) {
>>>>>>> 918d599f
  // Just use the default implementation for pair reductions.
  if (IsPairwise)
    return BaseT::getMinMaxReductionCost(ValTy, CondTy, IsPairwise, IsUnsigned,
                                         CostKind);

  std::pair<int, MVT> LT = TLI->getTypeLegalizationCost(DL, ValTy);

  MVT MTy = LT.second;

  int ISD;
  if (ValTy->isIntOrIntVectorTy()) {
    ISD = IsUnsigned ? ISD::UMIN : ISD::SMIN;
  } else {
    assert(ValTy->isFPOrFPVectorTy() &&
           "Expected float point or integer vector type.");
    ISD = ISD::FMINNUM;
  }

  // We use the Intel Architecture Code Analyzer(IACA) to measure the throughput
  // and make it as the cost.

  static const CostTblEntry SSE2CostTblNoPairWise[] = {
      {ISD::UMIN, MVT::v2i16, 5}, // need pxors to use pminsw/pmaxsw
      {ISD::UMIN, MVT::v4i16, 7}, // need pxors to use pminsw/pmaxsw
      {ISD::UMIN, MVT::v8i16, 9}, // need pxors to use pminsw/pmaxsw
  };

  static const CostTblEntry SSE41CostTblNoPairWise[] = {
      {ISD::SMIN, MVT::v2i16, 3}, // same as sse2
      {ISD::SMIN, MVT::v4i16, 5}, // same as sse2
      {ISD::UMIN, MVT::v2i16, 5}, // same as sse2
      {ISD::UMIN, MVT::v4i16, 7}, // same as sse2
      {ISD::SMIN, MVT::v8i16, 4}, // phminposuw+xor
      {ISD::UMIN, MVT::v8i16, 4}, // FIXME: umin is cheaper than umax
      {ISD::SMIN, MVT::v2i8,  3}, // pminsb
      {ISD::SMIN, MVT::v4i8,  5}, // pminsb
      {ISD::SMIN, MVT::v8i8,  7}, // pminsb
      {ISD::SMIN, MVT::v16i8, 6},
      {ISD::UMIN, MVT::v2i8,  3}, // same as sse2
      {ISD::UMIN, MVT::v4i8,  5}, // same as sse2
      {ISD::UMIN, MVT::v8i8,  7}, // same as sse2
      {ISD::UMIN, MVT::v16i8, 6}, // FIXME: umin is cheaper than umax
  };

  static const CostTblEntry AVX1CostTblNoPairWise[] = {
      {ISD::SMIN, MVT::v16i16, 6},
      {ISD::UMIN, MVT::v16i16, 6}, // FIXME: umin is cheaper than umax
      {ISD::SMIN, MVT::v32i8, 8},
      {ISD::UMIN, MVT::v32i8, 8},
  };

  static const CostTblEntry AVX512BWCostTblNoPairWise[] = {
      {ISD::SMIN, MVT::v32i16, 8},
      {ISD::UMIN, MVT::v32i16, 8}, // FIXME: umin is cheaper than umax
      {ISD::SMIN, MVT::v64i8, 10},
      {ISD::UMIN, MVT::v64i8, 10},
  };

  // Before legalizing the type, give a chance to look up illegal narrow types
  // in the table.
  // FIXME: Is there a better way to do this?
  EVT VT = TLI->getValueType(DL, ValTy);
  if (VT.isSimple()) {
    MVT MTy = VT.getSimpleVT();
    if (ST->hasBWI())
      if (const auto *Entry = CostTableLookup(AVX512BWCostTblNoPairWise, ISD, MTy))
        return Entry->Cost;

    if (ST->hasAVX())
      if (const auto *Entry = CostTableLookup(AVX1CostTblNoPairWise, ISD, MTy))
        return Entry->Cost;

    if (ST->hasSSE41())
      if (const auto *Entry = CostTableLookup(SSE41CostTblNoPairWise, ISD, MTy))
        return Entry->Cost;

    if (ST->hasSSE2())
      if (const auto *Entry = CostTableLookup(SSE2CostTblNoPairWise, ISD, MTy))
        return Entry->Cost;
  }

  auto *ValVTy = cast<VectorType>(ValTy);
  unsigned NumVecElts = ValVTy->getNumElements();

  auto *Ty = ValVTy;
  unsigned MinMaxCost = 0;
  if (LT.first != 1 && MTy.isVector() &&
      MTy.getVectorNumElements() < ValVTy->getNumElements()) {
    // Type needs to be split. We need LT.first - 1 operations ops.
    Ty = VectorType::get(ValVTy->getElementType(), MTy.getVectorNumElements());
    auto *SubCondTy = VectorType::get(
        cast<VectorType>(CondTy)->getElementType(), MTy.getVectorNumElements());
    MinMaxCost = getMinMaxCost(Ty, SubCondTy, IsUnsigned);
    MinMaxCost *= LT.first - 1;
    NumVecElts = MTy.getVectorNumElements();
  }

  if (ST->hasBWI())
    if (const auto *Entry = CostTableLookup(AVX512BWCostTblNoPairWise, ISD, MTy))
      return MinMaxCost + Entry->Cost;

  if (ST->hasAVX())
    if (const auto *Entry = CostTableLookup(AVX1CostTblNoPairWise, ISD, MTy))
      return MinMaxCost + Entry->Cost;

  if (ST->hasSSE41())
    if (const auto *Entry = CostTableLookup(SSE41CostTblNoPairWise, ISD, MTy))
      return MinMaxCost + Entry->Cost;

  if (ST->hasSSE2())
    if (const auto *Entry = CostTableLookup(SSE2CostTblNoPairWise, ISD, MTy))
      return MinMaxCost + Entry->Cost;

  unsigned ScalarSize = ValTy->getScalarSizeInBits();

  // Special case power of 2 reductions where the scalar type isn't changed
  // by type legalization.
  if (!isPowerOf2_32(ValVTy->getNumElements()) ||
      ScalarSize != MTy.getScalarSizeInBits())
    return BaseT::getMinMaxReductionCost(ValTy, CondTy, IsPairwise, IsUnsigned,
                                         CostKind);

  // Now handle reduction with the legal type, taking into account size changes
  // at each level.
  while (NumVecElts > 1) {
    // Determine the size of the remaining vector we need to reduce.
    unsigned Size = NumVecElts * ScalarSize;
    NumVecElts /= 2;
    // If we're reducing from 256/512 bits, use an extract_subvector.
    if (Size > 128) {
      auto *SubTy = VectorType::get(ValVTy->getElementType(), NumVecElts);
      MinMaxCost +=
          getShuffleCost(TTI::SK_ExtractSubvector, Ty, NumVecElts, SubTy);
      Ty = SubTy;
    } else if (Size == 128) {
      // Reducing from 128 bits is a permute of v2f64/v2i64.
      VectorType *ShufTy;
      if (ValTy->isFloatingPointTy())
        ShufTy = VectorType::get(Type::getDoubleTy(ValTy->getContext()), 2);
      else
        ShufTy = VectorType::get(Type::getInt64Ty(ValTy->getContext()), 2);
      MinMaxCost +=
          getShuffleCost(TTI::SK_PermuteSingleSrc, ShufTy, 0, nullptr);
    } else if (Size == 64) {
      // Reducing from 64 bits is a shuffle of v4f32/v4i32.
      VectorType *ShufTy;
      if (ValTy->isFloatingPointTy())
        ShufTy = VectorType::get(Type::getFloatTy(ValTy->getContext()), 4);
      else
        ShufTy = VectorType::get(Type::getInt32Ty(ValTy->getContext()), 4);
      MinMaxCost +=
          getShuffleCost(TTI::SK_PermuteSingleSrc, ShufTy, 0, nullptr);
    } else {
      // Reducing from smaller size is a shift by immediate.
      VectorType *ShiftTy = VectorType::get(
          Type::getIntNTy(ValTy->getContext(), Size), 128 / Size);
      MinMaxCost += getArithmeticInstrCost(
          Instruction::LShr, ShiftTy, TTI::TCK_RecipThroughput,
          TargetTransformInfo::OK_AnyValue,
          TargetTransformInfo::OK_UniformConstantValue,
          TargetTransformInfo::OP_None, TargetTransformInfo::OP_None);
    }

    // Add the arithmetic op for this level.
    auto *SubCondTy = VectorType::get(CondTy->getElementType(),
                                      Ty->getNumElements());
    MinMaxCost += getMinMaxCost(Ty, SubCondTy, IsUnsigned);
  }

  // Add the final extract element to the cost.
  return MinMaxCost + getVectorInstrCost(Instruction::ExtractElement, Ty, 0);
}

/// Calculate the cost of materializing a 64-bit value. This helper
/// method might only calculate a fraction of a larger immediate. Therefore it
/// is valid to return a cost of ZERO.
int X86TTIImpl::getIntImmCost(int64_t Val) {
  if (Val == 0)
    return TTI::TCC_Free;

  if (isInt<32>(Val))
    return TTI::TCC_Basic;

  return 2 * TTI::TCC_Basic;
}

int X86TTIImpl::getIntImmCost(const APInt &Imm, Type *Ty,
                              TTI::TargetCostKind CostKind) {
  assert(Ty->isIntegerTy());

  unsigned BitSize = Ty->getPrimitiveSizeInBits();
  if (BitSize == 0)
    return ~0U;

  // Never hoist constants larger than 128bit, because this might lead to
  // incorrect code generation or assertions in codegen.
  // Fixme: Create a cost model for types larger than i128 once the codegen
  // issues have been fixed.
  if (BitSize > 128)
    return TTI::TCC_Free;

  if (Imm == 0)
    return TTI::TCC_Free;

  // Sign-extend all constants to a multiple of 64-bit.
  APInt ImmVal = Imm;
  if (BitSize % 64 != 0)
    ImmVal = Imm.sext(alignTo(BitSize, 64));

  // Split the constant into 64-bit chunks and calculate the cost for each
  // chunk.
  int Cost = 0;
  for (unsigned ShiftVal = 0; ShiftVal < BitSize; ShiftVal += 64) {
    APInt Tmp = ImmVal.ashr(ShiftVal).sextOrTrunc(64);
    int64_t Val = Tmp.getSExtValue();
    Cost += getIntImmCost(Val);
  }
  // We need at least one instruction to materialize the constant.
  return std::max(1, Cost);
}

int X86TTIImpl::getIntImmCostInst(unsigned Opcode, unsigned Idx, const APInt &Imm,
                                  Type *Ty, TTI::TargetCostKind CostKind) {
  assert(Ty->isIntegerTy());

  unsigned BitSize = Ty->getPrimitiveSizeInBits();
  // There is no cost model for constants with a bit size of 0. Return TCC_Free
  // here, so that constant hoisting will ignore this constant.
  if (BitSize == 0)
    return TTI::TCC_Free;

  unsigned ImmIdx = ~0U;
  switch (Opcode) {
  default:
    return TTI::TCC_Free;
  case Instruction::GetElementPtr:
    // Always hoist the base address of a GetElementPtr. This prevents the
    // creation of new constants for every base constant that gets constant
    // folded with the offset.
    if (Idx == 0)
      return 2 * TTI::TCC_Basic;
    return TTI::TCC_Free;
  case Instruction::Store:
    ImmIdx = 0;
    break;
  case Instruction::ICmp:
    // This is an imperfect hack to prevent constant hoisting of
    // compares that might be trying to check if a 64-bit value fits in
    // 32-bits. The backend can optimize these cases using a right shift by 32.
    // Ideally we would check the compare predicate here. There also other
    // similar immediates the backend can use shifts for.
    if (Idx == 1 && Imm.getBitWidth() == 64) {
      uint64_t ImmVal = Imm.getZExtValue();
      if (ImmVal == 0x100000000ULL || ImmVal == 0xffffffff)
        return TTI::TCC_Free;
    }
    ImmIdx = 1;
    break;
  case Instruction::And:
    // We support 64-bit ANDs with immediates with 32-bits of leading zeroes
    // by using a 32-bit operation with implicit zero extension. Detect such
    // immediates here as the normal path expects bit 31 to be sign extended.
    if (Idx == 1 && Imm.getBitWidth() == 64 && isUInt<32>(Imm.getZExtValue()))
      return TTI::TCC_Free;
    ImmIdx = 1;
    break;
  case Instruction::Add:
  case Instruction::Sub:
    // For add/sub, we can use the opposite instruction for INT32_MIN.
    if (Idx == 1 && Imm.getBitWidth() == 64 && Imm.getZExtValue() == 0x80000000)
      return TTI::TCC_Free;
    ImmIdx = 1;
    break;
  case Instruction::UDiv:
  case Instruction::SDiv:
  case Instruction::URem:
  case Instruction::SRem:
    // Division by constant is typically expanded later into a different
    // instruction sequence. This completely changes the constants.
    // Report them as "free" to stop ConstantHoist from marking them as opaque.
    return TTI::TCC_Free;
  case Instruction::Mul:
  case Instruction::Or:
  case Instruction::Xor:
    ImmIdx = 1;
    break;
  // Always return TCC_Free for the shift value of a shift instruction.
  case Instruction::Shl:
  case Instruction::LShr:
  case Instruction::AShr:
    if (Idx == 1)
      return TTI::TCC_Free;
    break;
  case Instruction::Trunc:
  case Instruction::ZExt:
  case Instruction::SExt:
  case Instruction::IntToPtr:
  case Instruction::PtrToInt:
  case Instruction::BitCast:
  case Instruction::PHI:
  case Instruction::Call:
  case Instruction::Select:
  case Instruction::Ret:
  case Instruction::Load:
    break;
  }

  if (Idx == ImmIdx) {
    int NumConstants = divideCeil(BitSize, 64);
    int Cost = X86TTIImpl::getIntImmCost(Imm, Ty, CostKind);
    return (Cost <= NumConstants * TTI::TCC_Basic)
               ? static_cast<int>(TTI::TCC_Free)
               : Cost;
  }

  return X86TTIImpl::getIntImmCost(Imm, Ty, CostKind);
}

int X86TTIImpl::getIntImmCostIntrin(Intrinsic::ID IID, unsigned Idx,
                                    const APInt &Imm, Type *Ty,
                                    TTI::TargetCostKind CostKind) {
  assert(Ty->isIntegerTy());

  unsigned BitSize = Ty->getPrimitiveSizeInBits();
  // There is no cost model for constants with a bit size of 0. Return TCC_Free
  // here, so that constant hoisting will ignore this constant.
  if (BitSize == 0)
    return TTI::TCC_Free;

  switch (IID) {
  default:
    return TTI::TCC_Free;
  case Intrinsic::sadd_with_overflow:
  case Intrinsic::uadd_with_overflow:
  case Intrinsic::ssub_with_overflow:
  case Intrinsic::usub_with_overflow:
  case Intrinsic::smul_with_overflow:
  case Intrinsic::umul_with_overflow:
    if ((Idx == 1) && Imm.getBitWidth() <= 64 && isInt<32>(Imm.getSExtValue()))
      return TTI::TCC_Free;
    break;
  case Intrinsic::experimental_stackmap:
    if ((Idx < 2) || (Imm.getBitWidth() <= 64 && isInt<64>(Imm.getSExtValue())))
      return TTI::TCC_Free;
    break;
  case Intrinsic::experimental_patchpoint_void:
  case Intrinsic::experimental_patchpoint_i64:
    if ((Idx < 4) || (Imm.getBitWidth() <= 64 && isInt<64>(Imm.getSExtValue())))
      return TTI::TCC_Free;
    break;
  }
  return X86TTIImpl::getIntImmCost(Imm, Ty, CostKind);
}

unsigned
X86TTIImpl::getUserCost(const User *U, ArrayRef<const Value *> Operands,
                        TTI::TargetCostKind CostKind) {
  if (isa<StoreInst>(U)) {
    Value *Ptr = U->getOperand(1);
    // Store instruction with index and scale costs 2 Uops.
    // Check the preceding GEP to identify non-const indices.
    if (auto GEP = dyn_cast<GetElementPtrInst>(Ptr)) {
      if (!all_of(GEP->indices(), [](Value *V) { return isa<Constant>(V); }))
        return TTI::TCC_Basic * 2;
    }
    return TTI::TCC_Basic;
  }
  return BaseT::getUserCost(U, Operands, CostKind);
}

// Return an average cost of Gather / Scatter instruction, maybe improved later
int X86TTIImpl::getGSVectorCost(unsigned Opcode, Type *SrcVTy, Value *Ptr,
                                unsigned Alignment, unsigned AddressSpace) {

  assert(isa<VectorType>(SrcVTy) && "Unexpected type in getGSVectorCost");
  unsigned VF = cast<VectorType>(SrcVTy)->getNumElements();

  // Try to reduce index size from 64 bit (default for GEP)
  // to 32. It is essential for VF 16. If the index can't be reduced to 32, the
  // operation will use 16 x 64 indices which do not fit in a zmm and needs
  // to split. Also check that the base pointer is the same for all lanes,
  // and that there's at most one variable index.
  auto getIndexSizeInBits = [](Value *Ptr, const DataLayout& DL) {
    unsigned IndexSize = DL.getPointerSizeInBits();
    GetElementPtrInst *GEP = dyn_cast<GetElementPtrInst>(Ptr);
    if (IndexSize < 64 || !GEP)
      return IndexSize;

    unsigned NumOfVarIndices = 0;
    Value *Ptrs = GEP->getPointerOperand();
    if (Ptrs->getType()->isVectorTy() && !getSplatValue(Ptrs))
      return IndexSize;
    for (unsigned i = 1; i < GEP->getNumOperands(); ++i) {
      if (isa<Constant>(GEP->getOperand(i)))
        continue;
      Type *IndxTy = GEP->getOperand(i)->getType();
      if (auto *IndexVTy = dyn_cast<VectorType>(IndxTy))
        IndxTy = IndexVTy->getElementType();
      if ((IndxTy->getPrimitiveSizeInBits() == 64 &&
          !isa<SExtInst>(GEP->getOperand(i))) ||
         ++NumOfVarIndices > 1)
        return IndexSize; // 64
    }
    return (unsigned)32;
  };


  // Trying to reduce IndexSize to 32 bits for vector 16.
  // By default the IndexSize is equal to pointer size.
  unsigned IndexSize = (ST->hasAVX512() && VF >= 16)
                           ? getIndexSizeInBits(Ptr, DL)
                           : DL.getPointerSizeInBits();

  Type *IndexVTy = VectorType::get(IntegerType::get(SrcVTy->getContext(),
                                                    IndexSize), VF);
  std::pair<int, MVT> IdxsLT = TLI->getTypeLegalizationCost(DL, IndexVTy);
  std::pair<int, MVT> SrcLT = TLI->getTypeLegalizationCost(DL, SrcVTy);
  int SplitFactor = std::max(IdxsLT.first, SrcLT.first);
  if (SplitFactor > 1) {
    // Handle splitting of vector of pointers
    Type *SplitSrcTy = VectorType::get(SrcVTy->getScalarType(), VF / SplitFactor);
    return SplitFactor * getGSVectorCost(Opcode, SplitSrcTy, Ptr, Alignment,
                                         AddressSpace);
  }

  // The gather / scatter cost is given by Intel architects. It is a rough
  // number since we are looking at one instruction in a time.
  const int GSOverhead = (Opcode == Instruction::Load)
                             ? ST->getGatherOverhead()
                             : ST->getScatterOverhead();
  return GSOverhead + VF * getMemoryOpCost(Opcode, SrcVTy->getScalarType(),
                                           MaybeAlign(Alignment), AddressSpace,
                                           TTI::TCK_RecipThroughput);
}

/// Return the cost of full scalarization of gather / scatter operation.
///
/// Opcode - Load or Store instruction.
/// SrcVTy - The type of the data vector that should be gathered or scattered.
/// VariableMask - The mask is non-constant at compile time.
/// Alignment - Alignment for one element.
/// AddressSpace - pointer[s] address space.
///
int X86TTIImpl::getGSScalarCost(unsigned Opcode, Type *SrcVTy,
                                bool VariableMask, unsigned Alignment,
                                unsigned AddressSpace) {
  unsigned VF = cast<VectorType>(SrcVTy)->getNumElements();
  APInt DemandedElts = APInt::getAllOnesValue(VF);
  TTI::TargetCostKind CostKind = TTI::TCK_RecipThroughput;

  int MaskUnpackCost = 0;
  if (VariableMask) {
    VectorType *MaskTy =
      VectorType::get(Type::getInt1Ty(SrcVTy->getContext()), VF);
    MaskUnpackCost =
        getScalarizationOverhead(MaskTy, DemandedElts, false, true);
    int ScalarCompareCost =
      getCmpSelInstrCost(Instruction::ICmp, Type::getInt1Ty(SrcVTy->getContext()),
                         nullptr, CostKind);
    int BranchCost = getCFInstrCost(Instruction::Br, CostKind);
    MaskUnpackCost += VF * (BranchCost + ScalarCompareCost);
  }

  // The cost of the scalar loads/stores.
  int MemoryOpCost = VF * getMemoryOpCost(Opcode, SrcVTy->getScalarType(),
                                          MaybeAlign(Alignment), AddressSpace,
                                          CostKind);

  int InsertExtractCost = 0;
  if (Opcode == Instruction::Load)
    for (unsigned i = 0; i < VF; ++i)
      // Add the cost of inserting each scalar load into the vector
      InsertExtractCost +=
        getVectorInstrCost(Instruction::InsertElement, SrcVTy, i);
  else
    for (unsigned i = 0; i < VF; ++i)
      // Add the cost of extracting each element out of the data vector
      InsertExtractCost +=
        getVectorInstrCost(Instruction::ExtractElement, SrcVTy, i);

  return MemoryOpCost + MaskUnpackCost + InsertExtractCost;
}

/// Calculate the cost of Gather / Scatter operation
int X86TTIImpl::getGatherScatterOpCost(
    unsigned Opcode, Type *SrcVTy, Value *Ptr, bool VariableMask,
    unsigned Alignment, TTI::TargetCostKind CostKind,
    const Instruction *I = nullptr) {

  assert(SrcVTy->isVectorTy() && "Unexpected data type for Gather/Scatter");
  unsigned VF = cast<VectorType>(SrcVTy)->getNumElements();
  PointerType *PtrTy = dyn_cast<PointerType>(Ptr->getType());
  if (!PtrTy && Ptr->getType()->isVectorTy())
    PtrTy = dyn_cast<PointerType>(
        cast<VectorType>(Ptr->getType())->getElementType());
  assert(PtrTy && "Unexpected type for Ptr argument");
  unsigned AddressSpace = PtrTy->getAddressSpace();

  bool Scalarize = false;
  if ((Opcode == Instruction::Load &&
       !isLegalMaskedGather(SrcVTy, MaybeAlign(Alignment))) ||
      (Opcode == Instruction::Store &&
       !isLegalMaskedScatter(SrcVTy, MaybeAlign(Alignment))))
    Scalarize = true;
  // Gather / Scatter for vector 2 is not profitable on KNL / SKX
  // Vector-4 of gather/scatter instruction does not exist on KNL.
  // We can extend it to 8 elements, but zeroing upper bits of
  // the mask vector will add more instructions. Right now we give the scalar
  // cost of vector-4 for KNL. TODO: Check, maybe the gather/scatter instruction
  // is better in the VariableMask case.
  if (ST->hasAVX512() && (VF == 2 || (VF == 4 && !ST->hasVLX())))
    Scalarize = true;

  if (Scalarize)
    return getGSScalarCost(Opcode, SrcVTy, VariableMask, Alignment,
                           AddressSpace);

  return getGSVectorCost(Opcode, SrcVTy, Ptr, Alignment, AddressSpace);
}

bool X86TTIImpl::isLSRCostLess(TargetTransformInfo::LSRCost &C1,
                               TargetTransformInfo::LSRCost &C2) {
    // X86 specific here are "instruction number 1st priority".
    return std::tie(C1.Insns, C1.NumRegs, C1.AddRecCost,
                    C1.NumIVMuls, C1.NumBaseAdds,
                    C1.ScaleCost, C1.ImmCost, C1.SetupCost) <
           std::tie(C2.Insns, C2.NumRegs, C2.AddRecCost,
                    C2.NumIVMuls, C2.NumBaseAdds,
                    C2.ScaleCost, C2.ImmCost, C2.SetupCost);
}

bool X86TTIImpl::canMacroFuseCmp() {
  return ST->hasMacroFusion() || ST->hasBranchFusion();
}

bool X86TTIImpl::isLegalMaskedLoad(Type *DataTy, MaybeAlign Alignment) {
  if (!ST->hasAVX())
    return false;

  // The backend can't handle a single element vector.
  if (isa<VectorType>(DataTy) &&
      cast<VectorType>(DataTy)->getNumElements() == 1)
    return false;
  Type *ScalarTy = DataTy->getScalarType();

  if (ScalarTy->isPointerTy())
    return true;

  if (ScalarTy->isFloatTy() || ScalarTy->isDoubleTy())
    return true;

  if (!ScalarTy->isIntegerTy())
    return false;

  unsigned IntWidth = ScalarTy->getIntegerBitWidth();
  return IntWidth == 32 || IntWidth == 64 ||
         ((IntWidth == 8 || IntWidth == 16) && ST->hasBWI());
}

bool X86TTIImpl::isLegalMaskedStore(Type *DataType, MaybeAlign Alignment) {
  return isLegalMaskedLoad(DataType, Alignment);
}

bool X86TTIImpl::isLegalNTLoad(Type *DataType, Align Alignment) {
  unsigned DataSize = DL.getTypeStoreSize(DataType);
  // The only supported nontemporal loads are for aligned vectors of 16 or 32
  // bytes.  Note that 32-byte nontemporal vector loads are supported by AVX2
  // (the equivalent stores only require AVX).
  if (Alignment >= DataSize && (DataSize == 16 || DataSize == 32))
    return DataSize == 16 ?  ST->hasSSE1() : ST->hasAVX2();

  return false;
}

bool X86TTIImpl::isLegalNTStore(Type *DataType, Align Alignment) {
  unsigned DataSize = DL.getTypeStoreSize(DataType);

  // SSE4A supports nontemporal stores of float and double at arbitrary
  // alignment.
  if (ST->hasSSE4A() && (DataType->isFloatTy() || DataType->isDoubleTy()))
    return true;

  // Besides the SSE4A subtarget exception above, only aligned stores are
  // available nontemporaly on any other subtarget.  And only stores with a size
  // of 4..32 bytes (powers of 2, only) are permitted.
  if (Alignment < DataSize || DataSize < 4 || DataSize > 32 ||
      !isPowerOf2_32(DataSize))
    return false;

  // 32-byte vector nontemporal stores are supported by AVX (the equivalent
  // loads require AVX2).
  if (DataSize == 32)
    return ST->hasAVX();
  else if (DataSize == 16)
    return ST->hasSSE1();
  return true;
}

bool X86TTIImpl::isLegalMaskedExpandLoad(Type *DataTy) {
  if (!isa<VectorType>(DataTy))
    return false;

  if (!ST->hasAVX512())
    return false;

  // The backend can't handle a single element vector.
  if (cast<VectorType>(DataTy)->getNumElements() == 1)
    return false;

  Type *ScalarTy = cast<VectorType>(DataTy)->getElementType();

  if (ScalarTy->isFloatTy() || ScalarTy->isDoubleTy())
    return true;

  if (!ScalarTy->isIntegerTy())
    return false;

  unsigned IntWidth = ScalarTy->getIntegerBitWidth();
  return IntWidth == 32 || IntWidth == 64 ||
         ((IntWidth == 8 || IntWidth == 16) && ST->hasVBMI2());
}

bool X86TTIImpl::isLegalMaskedCompressStore(Type *DataTy) {
  return isLegalMaskedExpandLoad(DataTy);
}

bool X86TTIImpl::isLegalMaskedGather(Type *DataTy, MaybeAlign Alignment) {
  // Some CPUs have better gather performance than others.
  // TODO: Remove the explicit ST->hasAVX512()?, That would mean we would only
  // enable gather with a -march.
  if (!(ST->hasAVX512() || (ST->hasFastGather() && ST->hasAVX2())))
    return false;

  // This function is called now in two cases: from the Loop Vectorizer
  // and from the Scalarizer.
  // When the Loop Vectorizer asks about legality of the feature,
  // the vectorization factor is not calculated yet. The Loop Vectorizer
  // sends a scalar type and the decision is based on the width of the
  // scalar element.
  // Later on, the cost model will estimate usage this intrinsic based on
  // the vector type.
  // The Scalarizer asks again about legality. It sends a vector type.
  // In this case we can reject non-power-of-2 vectors.
  // We also reject single element vectors as the type legalizer can't
  // scalarize it.
  if (auto *DataVTy = dyn_cast<VectorType>(DataTy)) {
    unsigned NumElts = DataVTy->getNumElements();
    if (NumElts == 1 || !isPowerOf2_32(NumElts))
      return false;
  }
  Type *ScalarTy = DataTy->getScalarType();
  if (ScalarTy->isPointerTy())
    return true;

  if (ScalarTy->isFloatTy() || ScalarTy->isDoubleTy())
    return true;

  if (!ScalarTy->isIntegerTy())
    return false;

  unsigned IntWidth = ScalarTy->getIntegerBitWidth();
  return IntWidth == 32 || IntWidth == 64;
}

bool X86TTIImpl::isLegalMaskedScatter(Type *DataType, MaybeAlign Alignment) {
  // AVX2 doesn't support scatter
  if (!ST->hasAVX512())
    return false;
  return isLegalMaskedGather(DataType, Alignment);
}

bool X86TTIImpl::hasDivRemOp(Type *DataType, bool IsSigned) {
  EVT VT = TLI->getValueType(DL, DataType);
  return TLI->isOperationLegal(IsSigned ? ISD::SDIVREM : ISD::UDIVREM, VT);
}

bool X86TTIImpl::isFCmpOrdCheaperThanFCmpZero(Type *Ty) {
  return false;
}

bool X86TTIImpl::areInlineCompatible(const Function *Caller,
                                     const Function *Callee) const {
  const TargetMachine &TM = getTLI()->getTargetMachine();

  // Work this as a subsetting of subtarget features.
  const FeatureBitset &CallerBits =
      TM.getSubtargetImpl(*Caller)->getFeatureBits();
  const FeatureBitset &CalleeBits =
      TM.getSubtargetImpl(*Callee)->getFeatureBits();

  FeatureBitset RealCallerBits = CallerBits & ~InlineFeatureIgnoreList;
  FeatureBitset RealCalleeBits = CalleeBits & ~InlineFeatureIgnoreList;
  return (RealCallerBits & RealCalleeBits) == RealCalleeBits;
}

bool X86TTIImpl::areFunctionArgsABICompatible(
    const Function *Caller, const Function *Callee,
    SmallPtrSetImpl<Argument *> &Args) const {
  if (!BaseT::areFunctionArgsABICompatible(Caller, Callee, Args))
    return false;

  // If we get here, we know the target features match. If one function
  // considers 512-bit vectors legal and the other does not, consider them
  // incompatible.
  const TargetMachine &TM = getTLI()->getTargetMachine();

  if (TM.getSubtarget<X86Subtarget>(*Caller).useAVX512Regs() ==
      TM.getSubtarget<X86Subtarget>(*Callee).useAVX512Regs())
    return true;

  // Consider the arguments compatible if they aren't vectors or aggregates.
  // FIXME: Look at the size of vectors.
  // FIXME: Look at the element types of aggregates to see if there are vectors.
  // FIXME: The API of this function seems intended to allow arguments
  // to be removed from the set, but the caller doesn't check if the set
  // becomes empty so that may not work in practice.
  return llvm::none_of(Args, [](Argument *A) {
    auto *EltTy = cast<PointerType>(A->getType())->getElementType();
    return EltTy->isVectorTy() || EltTy->isAggregateType();
  });
}

X86TTIImpl::TTI::MemCmpExpansionOptions
X86TTIImpl::enableMemCmpExpansion(bool OptSize, bool IsZeroCmp) const {
  TTI::MemCmpExpansionOptions Options;
  Options.MaxNumLoads = TLI->getMaxExpandSizeMemcmp(OptSize);
  Options.NumLoadsPerBlock = 2;
  // All GPR and vector loads can be unaligned.
  Options.AllowOverlappingLoads = true;
  if (IsZeroCmp) {
    // Only enable vector loads for equality comparison. Right now the vector
    // version is not as fast for three way compare (see #33329).
    const unsigned PreferredWidth = ST->getPreferVectorWidth();
    if (PreferredWidth >= 512 && ST->hasAVX512()) Options.LoadSizes.push_back(64);
    if (PreferredWidth >= 256 && ST->hasAVX()) Options.LoadSizes.push_back(32);
    if (PreferredWidth >= 128 && ST->hasSSE2()) Options.LoadSizes.push_back(16);
  }
  if (ST->is64Bit()) {
    Options.LoadSizes.push_back(8);
  }
  Options.LoadSizes.push_back(4);
  Options.LoadSizes.push_back(2);
  Options.LoadSizes.push_back(1);
  return Options;
}

bool X86TTIImpl::enableInterleavedAccessVectorization() {
  // TODO: We expect this to be beneficial regardless of arch,
  // but there are currently some unexplained performance artifacts on Atom.
  // As a temporary solution, disable on Atom.
  return !(ST->isAtom());
}

// Get estimation for interleaved load/store operations for AVX2.
// \p Factor is the interleaved-access factor (stride) - number of
// (interleaved) elements in the group.
// \p Indices contains the indices for a strided load: when the
// interleaved load has gaps they indicate which elements are used.
// If Indices is empty (or if the number of indices is equal to the size
// of the interleaved-access as given in \p Factor) the access has no gaps.
//
// As opposed to AVX-512, AVX2 does not have generic shuffles that allow
// computing the cost using a generic formula as a function of generic
// shuffles. We therefore use a lookup table instead, filled according to
// the instruction sequences that codegen currently generates.
int X86TTIImpl::getInterleavedMemoryOpCostAVX2(unsigned Opcode, Type *VecTy,
                                               unsigned Factor,
                                               ArrayRef<unsigned> Indices,
                                               unsigned Alignment,
                                               unsigned AddressSpace,
                                               TTI::TargetCostKind CostKind,
                                               bool UseMaskForCond,
                                               bool UseMaskForGaps) {

  if (UseMaskForCond || UseMaskForGaps)
    return BaseT::getInterleavedMemoryOpCost(Opcode, VecTy, Factor, Indices,
                                             Alignment, AddressSpace, CostKind,
                                             UseMaskForCond, UseMaskForGaps);

  // We currently Support only fully-interleaved groups, with no gaps.
  // TODO: Support also strided loads (interleaved-groups with gaps).
  if (Indices.size() && Indices.size() != Factor)
    return BaseT::getInterleavedMemoryOpCost(Opcode, VecTy, Factor, Indices,
                                             Alignment, AddressSpace,
                                             CostKind);

  // VecTy for interleave memop is <VF*Factor x Elt>.
  // So, for VF=4, Interleave Factor = 3, Element type = i32 we have
  // VecTy = <12 x i32>.
  MVT LegalVT = getTLI()->getTypeLegalizationCost(DL, VecTy).second;

  // This function can be called with VecTy=<6xi128>, Factor=3, in which case
  // the VF=2, while v2i128 is an unsupported MVT vector type
  // (see MachineValueType.h::getVectorVT()).
  if (!LegalVT.isVector())
    return BaseT::getInterleavedMemoryOpCost(Opcode, VecTy, Factor, Indices,
                                             Alignment, AddressSpace,
                                             CostKind);

  unsigned VF = cast<VectorType>(VecTy)->getNumElements() / Factor;
  Type *ScalarTy = cast<VectorType>(VecTy)->getElementType();

  // Calculate the number of memory operations (NumOfMemOps), required
  // for load/store the VecTy.
  unsigned VecTySize = DL.getTypeStoreSize(VecTy);
  unsigned LegalVTSize = LegalVT.getStoreSize();
  unsigned NumOfMemOps = (VecTySize + LegalVTSize - 1) / LegalVTSize;

  // Get the cost of one memory operation.
  Type *SingleMemOpTy =
      VectorType::get(cast<VectorType>(VecTy)->getElementType(),
                      LegalVT.getVectorNumElements());
  unsigned MemOpCost = getMemoryOpCost(Opcode, SingleMemOpTy,
                                       MaybeAlign(Alignment), AddressSpace,
                                       CostKind);

  VectorType *VT = VectorType::get(ScalarTy, VF);
  EVT ETy = TLI->getValueType(DL, VT);
  if (!ETy.isSimple())
    return BaseT::getInterleavedMemoryOpCost(Opcode, VecTy, Factor, Indices,
                                             Alignment, AddressSpace,
                                             CostKind);

  // TODO: Complete for other data-types and strides.
  // Each combination of Stride, ElementTy and VF results in a different
  // sequence; The cost tables are therefore accessed with:
  // Factor (stride) and VectorType=VFxElemType.
  // The Cost accounts only for the shuffle sequence;
  // The cost of the loads/stores is accounted for separately.
  //
  static const CostTblEntry AVX2InterleavedLoadTbl[] = {
    { 2, MVT::v4i64, 6 }, //(load 8i64 and) deinterleave into 2 x 4i64
    { 2, MVT::v4f64, 6 }, //(load 8f64 and) deinterleave into 2 x 4f64

    { 3, MVT::v2i8,  10 }, //(load 6i8 and)  deinterleave into 3 x 2i8
    { 3, MVT::v4i8,  4 },  //(load 12i8 and) deinterleave into 3 x 4i8
    { 3, MVT::v8i8,  9 },  //(load 24i8 and) deinterleave into 3 x 8i8
    { 3, MVT::v16i8, 11},  //(load 48i8 and) deinterleave into 3 x 16i8
    { 3, MVT::v32i8, 13},  //(load 96i8 and) deinterleave into 3 x 32i8
    { 3, MVT::v8f32, 17 }, //(load 24f32 and)deinterleave into 3 x 8f32

    { 4, MVT::v2i8,  12 }, //(load 8i8 and)   deinterleave into 4 x 2i8
    { 4, MVT::v4i8,  4 },  //(load 16i8 and)  deinterleave into 4 x 4i8
    { 4, MVT::v8i8,  20 }, //(load 32i8 and)  deinterleave into 4 x 8i8
    { 4, MVT::v16i8, 39 }, //(load 64i8 and)  deinterleave into 4 x 16i8
    { 4, MVT::v32i8, 80 }, //(load 128i8 and) deinterleave into 4 x 32i8

    { 8, MVT::v8f32, 40 }  //(load 64f32 and)deinterleave into 8 x 8f32
  };

  static const CostTblEntry AVX2InterleavedStoreTbl[] = {
    { 2, MVT::v4i64, 6 }, //interleave into 2 x 4i64 into 8i64 (and store)
    { 2, MVT::v4f64, 6 }, //interleave into 2 x 4f64 into 8f64 (and store)

    { 3, MVT::v2i8,  7 },  //interleave 3 x 2i8  into 6i8 (and store)
    { 3, MVT::v4i8,  8 },  //interleave 3 x 4i8  into 12i8 (and store)
    { 3, MVT::v8i8,  11 }, //interleave 3 x 8i8  into 24i8 (and store)
    { 3, MVT::v16i8, 11 }, //interleave 3 x 16i8 into 48i8 (and store)
    { 3, MVT::v32i8, 13 }, //interleave 3 x 32i8 into 96i8 (and store)

    { 4, MVT::v2i8,  12 }, //interleave 4 x 2i8  into 8i8 (and store)
    { 4, MVT::v4i8,  9 },  //interleave 4 x 4i8  into 16i8 (and store)
    { 4, MVT::v8i8,  10 }, //interleave 4 x 8i8  into 32i8 (and store)
    { 4, MVT::v16i8, 10 }, //interleave 4 x 16i8 into 64i8 (and store)
    { 4, MVT::v32i8, 12 }  //interleave 4 x 32i8 into 128i8 (and store)
  };

  if (Opcode == Instruction::Load) {
    if (const auto *Entry =
            CostTableLookup(AVX2InterleavedLoadTbl, Factor, ETy.getSimpleVT()))
      return NumOfMemOps * MemOpCost + Entry->Cost;
  } else {
    assert(Opcode == Instruction::Store &&
           "Expected Store Instruction at this  point");
    if (const auto *Entry =
            CostTableLookup(AVX2InterleavedStoreTbl, Factor, ETy.getSimpleVT()))
      return NumOfMemOps * MemOpCost + Entry->Cost;
  }

  return BaseT::getInterleavedMemoryOpCost(Opcode, VecTy, Factor, Indices,
                                           Alignment, AddressSpace, CostKind);
}

// Get estimation for interleaved load/store operations and strided load.
// \p Indices contains indices for strided load.
// \p Factor - the factor of interleaving.
// AVX-512 provides 3-src shuffles that significantly reduces the cost.
int X86TTIImpl::getInterleavedMemoryOpCostAVX512(unsigned Opcode, Type *VecTy,
                                                 unsigned Factor,
                                                 ArrayRef<unsigned> Indices,
                                                 unsigned Alignment,
                                                 unsigned AddressSpace,
                                                 TTI::TargetCostKind CostKind,
                                                 bool UseMaskForCond,
                                                 bool UseMaskForGaps) {

  if (UseMaskForCond || UseMaskForGaps)
    return BaseT::getInterleavedMemoryOpCost(Opcode, VecTy, Factor, Indices,
                                             Alignment, AddressSpace, CostKind,
                                             UseMaskForCond, UseMaskForGaps);

  // VecTy for interleave memop is <VF*Factor x Elt>.
  // So, for VF=4, Interleave Factor = 3, Element type = i32 we have
  // VecTy = <12 x i32>.

  // Calculate the number of memory operations (NumOfMemOps), required
  // for load/store the VecTy.
  MVT LegalVT = getTLI()->getTypeLegalizationCost(DL, VecTy).second;
  unsigned VecTySize = DL.getTypeStoreSize(VecTy);
  unsigned LegalVTSize = LegalVT.getStoreSize();
  unsigned NumOfMemOps = (VecTySize + LegalVTSize - 1) / LegalVTSize;

  // Get the cost of one memory operation.
  auto *SingleMemOpTy =
      VectorType::get(cast<VectorType>(VecTy)->getElementType(),
                      LegalVT.getVectorNumElements());
  unsigned MemOpCost = getMemoryOpCost(Opcode, SingleMemOpTy,
                                       MaybeAlign(Alignment), AddressSpace,
                                       CostKind);

  unsigned VF = cast<VectorType>(VecTy)->getNumElements() / Factor;
  MVT VT = MVT::getVectorVT(MVT::getVT(VecTy->getScalarType()), VF);

  if (Opcode == Instruction::Load) {
    // The tables (AVX512InterleavedLoadTbl and AVX512InterleavedStoreTbl)
    // contain the cost of the optimized shuffle sequence that the
    // X86InterleavedAccess pass will generate.
    // The cost of loads and stores are computed separately from the table.

    // X86InterleavedAccess support only the following interleaved-access group.
    static const CostTblEntry AVX512InterleavedLoadTbl[] = {
        {3, MVT::v16i8, 12}, //(load 48i8 and) deinterleave into 3 x 16i8
        {3, MVT::v32i8, 14}, //(load 96i8 and) deinterleave into 3 x 32i8
        {3, MVT::v64i8, 22}, //(load 96i8 and) deinterleave into 3 x 32i8
    };

    if (const auto *Entry =
            CostTableLookup(AVX512InterleavedLoadTbl, Factor, VT))
      return NumOfMemOps * MemOpCost + Entry->Cost;
    //If an entry does not exist, fallback to the default implementation.

    // Kind of shuffle depends on number of loaded values.
    // If we load the entire data in one register, we can use a 1-src shuffle.
    // Otherwise, we'll merge 2 sources in each operation.
    TTI::ShuffleKind ShuffleKind =
        (NumOfMemOps > 1) ? TTI::SK_PermuteTwoSrc : TTI::SK_PermuteSingleSrc;

    unsigned ShuffleCost =
        getShuffleCost(ShuffleKind, SingleMemOpTy, 0, nullptr);

    unsigned NumOfLoadsInInterleaveGrp =
        Indices.size() ? Indices.size() : Factor;
    Type *ResultTy =
        VectorType::get(cast<VectorType>(VecTy)->getElementType(),
                        cast<VectorType>(VecTy)->getNumElements() / Factor);
    unsigned NumOfResults =
        getTLI()->getTypeLegalizationCost(DL, ResultTy).first *
        NumOfLoadsInInterleaveGrp;

    // About a half of the loads may be folded in shuffles when we have only
    // one result. If we have more than one result, we do not fold loads at all.
    unsigned NumOfUnfoldedLoads =
        NumOfResults > 1 ? NumOfMemOps : NumOfMemOps / 2;

    // Get a number of shuffle operations per result.
    unsigned NumOfShufflesPerResult =
        std::max((unsigned)1, (unsigned)(NumOfMemOps - 1));

    // The SK_MergeTwoSrc shuffle clobbers one of src operands.
    // When we have more than one destination, we need additional instructions
    // to keep sources.
    unsigned NumOfMoves = 0;
    if (NumOfResults > 1 && ShuffleKind == TTI::SK_PermuteTwoSrc)
      NumOfMoves = NumOfResults * NumOfShufflesPerResult / 2;

    int Cost = NumOfResults * NumOfShufflesPerResult * ShuffleCost +
               NumOfUnfoldedLoads * MemOpCost + NumOfMoves;

    return Cost;
  }

  // Store.
  assert(Opcode == Instruction::Store &&
         "Expected Store Instruction at this  point");
  // X86InterleavedAccess support only the following interleaved-access group.
  static const CostTblEntry AVX512InterleavedStoreTbl[] = {
      {3, MVT::v16i8, 12}, // interleave 3 x 16i8 into 48i8 (and store)
      {3, MVT::v32i8, 14}, // interleave 3 x 32i8 into 96i8 (and store)
      {3, MVT::v64i8, 26}, // interleave 3 x 64i8 into 96i8 (and store)

      {4, MVT::v8i8, 10},  // interleave 4 x 8i8  into 32i8  (and store)
      {4, MVT::v16i8, 11}, // interleave 4 x 16i8 into 64i8  (and store)
      {4, MVT::v32i8, 14}, // interleave 4 x 32i8 into 128i8 (and store)
      {4, MVT::v64i8, 24}  // interleave 4 x 32i8 into 256i8 (and store)
  };

  if (const auto *Entry =
          CostTableLookup(AVX512InterleavedStoreTbl, Factor, VT))
    return NumOfMemOps * MemOpCost + Entry->Cost;
  //If an entry does not exist, fallback to the default implementation.

  // There is no strided stores meanwhile. And store can't be folded in
  // shuffle.
  unsigned NumOfSources = Factor; // The number of values to be merged.
  unsigned ShuffleCost =
      getShuffleCost(TTI::SK_PermuteTwoSrc, SingleMemOpTy, 0, nullptr);
  unsigned NumOfShufflesPerStore = NumOfSources - 1;

  // The SK_MergeTwoSrc shuffle clobbers one of src operands.
  // We need additional instructions to keep sources.
  unsigned NumOfMoves = NumOfMemOps * NumOfShufflesPerStore / 2;
  int Cost = NumOfMemOps * (MemOpCost + NumOfShufflesPerStore * ShuffleCost) +
             NumOfMoves;
  return Cost;
}

int X86TTIImpl::getInterleavedMemoryOpCost(unsigned Opcode, Type *VecTy,
                                           unsigned Factor,
                                           ArrayRef<unsigned> Indices,
                                           unsigned Alignment,
                                           unsigned AddressSpace,
                                           TTI::TargetCostKind CostKind,
                                           bool UseMaskForCond,
                                           bool UseMaskForGaps) {
  auto isSupportedOnAVX512 = [](Type *VecTy, bool HasBW) {
    Type *EltTy = cast<VectorType>(VecTy)->getElementType();
    if (EltTy->isFloatTy() || EltTy->isDoubleTy() || EltTy->isIntegerTy(64) ||
        EltTy->isIntegerTy(32) || EltTy->isPointerTy())
      return true;
    if (EltTy->isIntegerTy(16) || EltTy->isIntegerTy(8))
      return HasBW;
    return false;
  };
  if (ST->hasAVX512() && isSupportedOnAVX512(VecTy, ST->hasBWI()))
    return getInterleavedMemoryOpCostAVX512(Opcode, VecTy, Factor, Indices,
                                            Alignment, AddressSpace, CostKind,
                                            UseMaskForCond, UseMaskForGaps);
  if (ST->hasAVX2())
    return getInterleavedMemoryOpCostAVX2(Opcode, VecTy, Factor, Indices,
                                          Alignment, AddressSpace, CostKind,
                                          UseMaskForCond, UseMaskForGaps);

  return BaseT::getInterleavedMemoryOpCost(Opcode, VecTy, Factor, Indices,
                                           Alignment, AddressSpace, CostKind,
                                           UseMaskForCond, UseMaskForGaps);
}<|MERGE_RESOLUTION|>--- conflicted
+++ resolved
@@ -1458,10 +1458,11 @@
     { ISD::TRUNCATE,  MVT::v8i8,    MVT::v8i64,  2 },
     { ISD::TRUNCATE,  MVT::v8i16,   MVT::v8i64,  2 },
     { ISD::TRUNCATE,  MVT::v8i32,   MVT::v8i64,  1 },
-<<<<<<< HEAD
+    { ISD::TRUNCATE,  MVT::v4i32,   MVT::v4i64,  1 }, // zmm vpmovqd
     { ISD::TRUNCATE,  MVT::v16i8,   MVT::v16i64, 5 },// 2*vpmovqd+concat+vpmovdb
 
-    { ISD::TRUNCATE,  MVT::v32i8,  MVT::v32i16,  9 }, // FIXME
+    { ISD::TRUNCATE,  MVT::v16i8,  MVT::v16i16,  3 }, // extend to v16i32
+    { ISD::TRUNCATE,  MVT::v32i8,  MVT::v32i16,  8 },
 
     // Sign extend is zmm vpternlogd+vptruncdb.
     // Zero extend is zmm broadcast load+vptruncdw.
@@ -1501,52 +1502,6 @@
     { ISD::SIGN_EXTEND, MVT::v8i64,  MVT::v8i1,   1 }, // vpternlogq
     { ISD::ZERO_EXTEND, MVT::v8i64,  MVT::v8i1,   2 }, // vpternlogq+psrlq
 
-=======
-    { ISD::TRUNCATE,  MVT::v4i32,   MVT::v4i64,  1 }, // zmm vpmovqd
-    { ISD::TRUNCATE,  MVT::v16i8,   MVT::v16i64, 5 },// 2*vpmovqd+concat+vpmovdb
-
-    { ISD::TRUNCATE,  MVT::v16i8,  MVT::v16i16,  3 }, // extend to v16i32
-    { ISD::TRUNCATE,  MVT::v32i8,  MVT::v32i16,  8 },
-
-    // Sign extend is zmm vpternlogd+vptruncdb.
-    // Zero extend is zmm broadcast load+vptruncdw.
-    { ISD::SIGN_EXTEND, MVT::v2i8,   MVT::v2i1,   3 },
-    { ISD::ZERO_EXTEND, MVT::v2i8,   MVT::v2i1,   4 },
-    { ISD::SIGN_EXTEND, MVT::v4i8,   MVT::v4i1,   3 },
-    { ISD::ZERO_EXTEND, MVT::v4i8,   MVT::v4i1,   4 },
-    { ISD::SIGN_EXTEND, MVT::v8i8,   MVT::v8i1,   3 },
-    { ISD::ZERO_EXTEND, MVT::v8i8,   MVT::v8i1,   4 },
-    { ISD::SIGN_EXTEND, MVT::v16i8,  MVT::v16i1,  3 },
-    { ISD::ZERO_EXTEND, MVT::v16i8,  MVT::v16i1,  4 },
-
-    // Sign extend is zmm vpternlogd+vptruncdw.
-    // Zero extend is zmm vpternlogd+vptruncdw+vpsrlw.
-    { ISD::SIGN_EXTEND, MVT::v2i16,  MVT::v2i1,   3 },
-    { ISD::ZERO_EXTEND, MVT::v2i16,  MVT::v2i1,   4 },
-    { ISD::SIGN_EXTEND, MVT::v4i16,  MVT::v4i1,   3 },
-    { ISD::ZERO_EXTEND, MVT::v4i16,  MVT::v4i1,   4 },
-    { ISD::SIGN_EXTEND, MVT::v8i16,  MVT::v8i1,   3 },
-    { ISD::ZERO_EXTEND, MVT::v8i16,  MVT::v8i1,   4 },
-    { ISD::SIGN_EXTEND, MVT::v16i16, MVT::v16i1,  3 },
-    { ISD::ZERO_EXTEND, MVT::v16i16, MVT::v16i1,  4 },
-
-    { ISD::SIGN_EXTEND, MVT::v2i32,  MVT::v2i1,   1 }, // zmm vpternlogd
-    { ISD::ZERO_EXTEND, MVT::v2i32,  MVT::v2i1,   2 }, // zmm vpternlogd+psrld
-    { ISD::SIGN_EXTEND, MVT::v4i32,  MVT::v4i1,   1 }, // zmm vpternlogd
-    { ISD::ZERO_EXTEND, MVT::v4i32,  MVT::v4i1,   2 }, // zmm vpternlogd+psrld
-    { ISD::SIGN_EXTEND, MVT::v8i32,  MVT::v8i1,   1 }, // zmm vpternlogd
-    { ISD::ZERO_EXTEND, MVT::v8i32,  MVT::v8i1,   2 }, // zmm vpternlogd+psrld
-    { ISD::SIGN_EXTEND, MVT::v2i64,  MVT::v2i1,   1 }, // zmm vpternlogq
-    { ISD::ZERO_EXTEND, MVT::v2i64,  MVT::v2i1,   2 }, // zmm vpternlogq+psrlq
-    { ISD::SIGN_EXTEND, MVT::v4i64,  MVT::v4i1,   1 }, // zmm vpternlogq
-    { ISD::ZERO_EXTEND, MVT::v4i64,  MVT::v4i1,   2 }, // zmm vpternlogq+psrlq
-
-    { ISD::SIGN_EXTEND, MVT::v16i32, MVT::v16i1,  1 }, // vpternlogd
-    { ISD::ZERO_EXTEND, MVT::v16i32, MVT::v16i1,  2 }, // vpternlogd+psrld
-    { ISD::SIGN_EXTEND, MVT::v8i64,  MVT::v8i1,   1 }, // vpternlogq
-    { ISD::ZERO_EXTEND, MVT::v8i64,  MVT::v8i1,   2 }, // vpternlogq+psrlq
-
->>>>>>> 918d599f
     { ISD::SIGN_EXTEND, MVT::v16i32, MVT::v16i8,  1 },
     { ISD::ZERO_EXTEND, MVT::v16i32, MVT::v16i8,  1 },
     { ISD::SIGN_EXTEND, MVT::v16i32, MVT::v16i16, 1 },
@@ -1652,8 +1607,6 @@
   };
 
   static const TypeConversionCostTblEntry AVX512VLConversionTbl[] = {
-<<<<<<< HEAD
-=======
     { ISD::TRUNCATE,  MVT::v2i1,    MVT::v2i8,   3 }, // sext+vpslld+vptestmd
     { ISD::TRUNCATE,  MVT::v4i1,    MVT::v4i8,   3 }, // sext+vpslld+vptestmd
     { ISD::TRUNCATE,  MVT::v8i1,    MVT::v8i8,   3 }, // sext+vpslld+vptestmd
@@ -1669,7 +1622,6 @@
     { ISD::TRUNCATE,  MVT::v4i1,    MVT::v4i64,  2 }, // vpsllq+vptestmq
     { ISD::TRUNCATE,  MVT::v4i32,   MVT::v4i64,  1 }, // vpmovqd
 
->>>>>>> 918d599f
     // sign extend is vpcmpeq+maskedmove+vpmovdw+vpacksswb
     // zero extend is vpcmpeq+maskedmove+vpmovdw+vpsrlw+vpackuswb
     { ISD::SIGN_EXTEND, MVT::v2i8,   MVT::v2i1,   5 },
@@ -3128,12 +3080,8 @@
 }
 
 int X86TTIImpl::getArithmeticReductionCost(unsigned Opcode, VectorType *ValTy,
-<<<<<<< HEAD
-                                           bool IsPairwise) {
-=======
                                            bool IsPairwise,
                                            TTI::TargetCostKind CostKind) {
->>>>>>> 918d599f
   // Just use the default implementation for pair reductions.
   if (IsPairwise)
     return BaseT::getArithmeticReductionCost(Opcode, ValTy, IsPairwise, CostKind);
@@ -3491,12 +3439,8 @@
 }
 
 int X86TTIImpl::getMinMaxReductionCost(VectorType *ValTy, VectorType *CondTy,
-<<<<<<< HEAD
-                                       bool IsPairwise, bool IsUnsigned) {
-=======
                                        bool IsPairwise, bool IsUnsigned,
                                        TTI::TargetCostKind CostKind) {
->>>>>>> 918d599f
   // Just use the default implementation for pair reductions.
   if (IsPairwise)
     return BaseT::getMinMaxReductionCost(ValTy, CondTy, IsPairwise, IsUnsigned,
