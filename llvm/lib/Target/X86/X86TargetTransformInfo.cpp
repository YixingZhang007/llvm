--- conflicted
+++ resolved
@@ -4248,15 +4248,9 @@
 // shuffles. We therefore use a lookup table instead, filled according to
 // the instruction sequences that codegen currently generates.
 int X86TTIImpl::getInterleavedMemoryOpCostAVX2(
-<<<<<<< HEAD
-    unsigned Opcode, Type *VecTy, unsigned Factor, ArrayRef<unsigned> Indices,
-    Align Alignment, unsigned AddressSpace, TTI::TargetCostKind CostKind,
-    bool UseMaskForCond, bool UseMaskForGaps) {
-=======
     unsigned Opcode, FixedVectorType *VecTy, unsigned Factor,
     ArrayRef<unsigned> Indices, Align Alignment, unsigned AddressSpace,
     TTI::TargetCostKind CostKind, bool UseMaskForCond, bool UseMaskForGaps) {
->>>>>>> 723f4a82
 
   if (UseMaskForCond || UseMaskForGaps)
     return BaseT::getInterleavedMemoryOpCost(Opcode, VecTy, Factor, Indices,
@@ -4371,15 +4365,9 @@
 // \p Factor - the factor of interleaving.
 // AVX-512 provides 3-src shuffles that significantly reduces the cost.
 int X86TTIImpl::getInterleavedMemoryOpCostAVX512(
-<<<<<<< HEAD
-    unsigned Opcode, Type *VecTy, unsigned Factor, ArrayRef<unsigned> Indices,
-    Align Alignment, unsigned AddressSpace, TTI::TargetCostKind CostKind,
-    bool UseMaskForCond, bool UseMaskForGaps) {
-=======
     unsigned Opcode, FixedVectorType *VecTy, unsigned Factor,
     ArrayRef<unsigned> Indices, Align Alignment, unsigned AddressSpace,
     TTI::TargetCostKind CostKind, bool UseMaskForCond, bool UseMaskForGaps) {
->>>>>>> 723f4a82
 
   if (UseMaskForCond || UseMaskForGaps)
     return BaseT::getInterleavedMemoryOpCost(Opcode, VecTy, Factor, Indices,
