--- conflicted
+++ resolved
@@ -925,14 +925,8 @@
   return BaseT::getArithmeticInstrCost(Opcode, Ty, Op1Info, Op2Info);
 }
 
-<<<<<<< HEAD
-int X86TTIImpl::getShuffleCost(TTI::ShuffleKind Kind, Type *BaseTp, int Index,
-                               Type *SubTp) {
-  auto *Tp = cast<VectorType>(BaseTp);
-=======
 int X86TTIImpl::getShuffleCost(TTI::ShuffleKind Kind, VectorType *BaseTp,
                                int Index, VectorType *SubTp) {
->>>>>>> a34309b7
   // 64-bit packed float vectors (v2f32) are widened to type v4f32.
   // 64-bit packed integer vectors (v2i32) are widened to type v4i32.
   std::pair<int, MVT> LT = TLI->getTypeLegalizationCost(DL, BaseTp);
@@ -970,15 +964,6 @@
           LT.second.getVectorElementType() ==
               SubLT.second.getVectorElementType() &&
           LT.second.getVectorElementType().getSizeInBits() ==
-<<<<<<< HEAD
-              Tp->getElementType()->getPrimitiveSizeInBits()) {
-        assert(NumElts >= NumSubElts && NumElts > OrigSubElts &&
-               "Unexpected number of elements!");
-        Type *VecTy = VectorType::get(Tp->getElementType(),
-                                      LT.second.getVectorNumElements());
-        Type *SubTy = VectorType::get(Tp->getElementType(),
-                                      SubLT.second.getVectorNumElements());
-=======
               BaseTp->getElementType()->getPrimitiveSizeInBits()) {
         assert(NumElts >= NumSubElts && NumElts > OrigSubElts &&
                "Unexpected number of elements!");
@@ -987,7 +972,6 @@
         VectorType *SubTy =
           VectorType::get(BaseTp->getElementType(),
                           SubLT.second.getVectorNumElements());
->>>>>>> a34309b7
         int ExtractIndex = alignDown((Index % NumElts), NumSubElts);
         int ExtractCost = getShuffleCost(TTI::SK_ExtractSubvector, VecTy,
                                          ExtractIndex, SubTy);
@@ -1007,11 +991,7 @@
 
   // Handle some common (illegal) sub-vector types as they are often very cheap
   // to shuffle even on targets without PSHUFB.
-<<<<<<< HEAD
-  EVT VT = TLI->getValueType(DL, Tp);
-=======
   EVT VT = TLI->getValueType(DL, BaseTp);
->>>>>>> a34309b7
   if (VT.isSimple() && VT.isVector() && VT.getSizeInBits() < 128 &&
       !ST->hasSSSE3()) {
      static const CostTblEntry SSE2SubVectorShuffleTbl[] = {
@@ -1052,13 +1032,8 @@
     MVT LegalVT = LT.second;
     if (LegalVT.isVector() &&
         LegalVT.getVectorElementType().getSizeInBits() ==
-<<<<<<< HEAD
-            Tp->getElementType()->getPrimitiveSizeInBits() &&
-        LegalVT.getVectorNumElements() < Tp->getNumElements()) {
-=======
             BaseTp->getElementType()->getPrimitiveSizeInBits() &&
         LegalVT.getVectorNumElements() < BaseTp->getNumElements()) {
->>>>>>> a34309b7
 
       unsigned VecTySize = DL.getTypeStoreSize(BaseTp);
       unsigned LegalVTSize = LegalVT.getStoreSize();
@@ -1067,14 +1042,9 @@
       // Number of destination vectors after legalization:
       unsigned NumOfDests = LT.first;
 
-<<<<<<< HEAD
-      Type *SingleOpTy =
-          VectorType::get(Tp->getElementType(), LegalVT.getVectorNumElements());
-=======
       VectorType *SingleOpTy =
         VectorType::get(BaseTp->getElementType(),
                         LegalVT.getVectorNumElements());
->>>>>>> a34309b7
 
       unsigned NumOfShuffles = (NumOfSrcs - 1) * NumOfDests;
       return NumOfShuffles *
@@ -1399,12 +1369,6 @@
     { ISD::ZERO_EXTEND, MVT::v32i16, MVT::v32i8, 1 },
 
     // Mask sign extend has an instruction.
-<<<<<<< HEAD
-    { ISD::SIGN_EXTEND, MVT::v32i16, MVT::v32i1, 1 },
-    { ISD::SIGN_EXTEND, MVT::v64i8,  MVT::v64i1, 1 },
-
-    // Mask zero extend is a load + broadcast.
-=======
     { ISD::SIGN_EXTEND, MVT::v2i8,   MVT::v2i1,  1 },
     { ISD::SIGN_EXTEND, MVT::v2i16,  MVT::v2i1,  1 },
     { ISD::SIGN_EXTEND, MVT::v4i8,   MVT::v4i1,  1 },
@@ -1427,7 +1391,6 @@
     { ISD::ZERO_EXTEND, MVT::v16i8,  MVT::v16i1, 2 },
     { ISD::ZERO_EXTEND, MVT::v16i16, MVT::v16i1, 2 },
     { ISD::ZERO_EXTEND, MVT::v32i8,  MVT::v32i1, 2 },
->>>>>>> a34309b7
     { ISD::ZERO_EXTEND, MVT::v32i16, MVT::v32i1, 2 },
     { ISD::ZERO_EXTEND, MVT::v64i8,  MVT::v64i1, 2 },
 
@@ -1461,11 +1424,6 @@
     { ISD::TRUNCATE,  MVT::v8i8,    MVT::v8i64,  2 },
     { ISD::TRUNCATE,  MVT::v8i16,   MVT::v8i64,  1 },
     { ISD::TRUNCATE,  MVT::v8i32,   MVT::v8i64,  1 },
-<<<<<<< HEAD
-    { ISD::TRUNCATE,  MVT::v16i8,   MVT::v16i64, 7 },// 2*vpmovqd+concat+vpmovdb
-
-    { ISD::TRUNCATE,  MVT::v32i8,  MVT::v32i16,  9 }, // FIXME
-=======
     { ISD::TRUNCATE,  MVT::v16i8,   MVT::v16i64, 5 },// 2*vpmovqd+concat+vpmovdb
 
     { ISD::TRUNCATE,  MVT::v32i8,  MVT::v32i16,  9 }, // FIXME
@@ -1507,7 +1465,6 @@
     { ISD::ZERO_EXTEND, MVT::v16i32, MVT::v16i1,  2 }, // vpternlogd+psrld
     { ISD::SIGN_EXTEND, MVT::v8i64,  MVT::v8i1,   1 }, // vpternlogq
     { ISD::ZERO_EXTEND, MVT::v8i64,  MVT::v8i1,   2 }, // vpternlogq+psrlq
->>>>>>> a34309b7
 
     { ISD::SIGN_EXTEND, MVT::v16i32, MVT::v16i8,  1 },
     { ISD::ZERO_EXTEND, MVT::v16i32, MVT::v16i8,  1 },
@@ -1553,29 +1510,22 @@
 
   static const TypeConversionCostTblEntry AVX512BWVLConversionTbl[] {
     // Mask sign extend has an instruction.
-<<<<<<< HEAD
-=======
     { ISD::SIGN_EXTEND, MVT::v2i8,   MVT::v2i1,  1 },
     { ISD::SIGN_EXTEND, MVT::v2i16,  MVT::v2i1,  1 },
     { ISD::SIGN_EXTEND, MVT::v4i8,   MVT::v4i1,  1 },
     { ISD::SIGN_EXTEND, MVT::v4i16,  MVT::v4i1,  1 },
     { ISD::SIGN_EXTEND, MVT::v8i8,   MVT::v8i1,  1 },
->>>>>>> a34309b7
     { ISD::SIGN_EXTEND, MVT::v8i16,  MVT::v8i1,  1 },
     { ISD::SIGN_EXTEND, MVT::v16i8,  MVT::v16i1, 1 },
     { ISD::SIGN_EXTEND, MVT::v16i16, MVT::v16i1, 1 },
     { ISD::SIGN_EXTEND, MVT::v32i8,  MVT::v32i1, 1 },
 
-<<<<<<< HEAD
-    // Mask zero extend is a load + broadcast.
-=======
     // Mask zero extend is a sext + shift.
     { ISD::ZERO_EXTEND, MVT::v2i8,   MVT::v2i1,  2 },
     { ISD::ZERO_EXTEND, MVT::v2i16,  MVT::v2i1,  2 },
     { ISD::ZERO_EXTEND, MVT::v4i8,   MVT::v4i1,  2 },
     { ISD::ZERO_EXTEND, MVT::v4i16,  MVT::v4i1,  2 },
     { ISD::ZERO_EXTEND, MVT::v8i8,   MVT::v8i1,  2 },
->>>>>>> a34309b7
     { ISD::ZERO_EXTEND, MVT::v8i16,  MVT::v8i1,  2 },
     { ISD::ZERO_EXTEND, MVT::v16i8,  MVT::v16i1, 2 },
     { ISD::ZERO_EXTEND, MVT::v16i16, MVT::v16i1, 2 },
@@ -1605,8 +1555,6 @@
   };
 
   static const TypeConversionCostTblEntry AVX512VLConversionTbl[] = {
-<<<<<<< HEAD
-=======
     // sign extend is vpcmpeq+maskedmove+vpmovdw+vpacksswb
     // zero extend is vpcmpeq+maskedmove+vpmovdw+vpsrlw+vpackuswb
     { ISD::SIGN_EXTEND, MVT::v2i8,   MVT::v2i1,   5 },
@@ -1640,7 +1588,6 @@
     { ISD::SIGN_EXTEND, MVT::v4i64,  MVT::v4i1,   1 }, // vpternlogq
     { ISD::ZERO_EXTEND, MVT::v4i64,  MVT::v4i1,   2 }, // vpternlogq+psrlq
 
->>>>>>> a34309b7
     { ISD::UINT_TO_FP,  MVT::v2f64,  MVT::v2i8,   2 },
     { ISD::UINT_TO_FP,  MVT::v4f64,  MVT::v4i8,   2 },
     { ISD::UINT_TO_FP,  MVT::v8f32,  MVT::v8i8,   2 },
@@ -2803,11 +2750,7 @@
     // TODO: Under what circumstances should we shuffle using the full width?
     int ShuffleCost = 1;
     if (Opcode == Instruction::InsertElement) {
-<<<<<<< HEAD
-      Type *SubTy = Val;
-=======
       auto *SubTy = cast<VectorType>(Val);
->>>>>>> a34309b7
       EVT VT = TLI->getValueType(DL, Val);
       if (VT.getScalarType() != MScalarTy || VT.getSizeInBits() >= 128)
         SubTy = VectorType::get(ScalarType, SubNumElts);
@@ -3027,11 +2970,7 @@
   if (LT.first != 1 && MTy.isVector() &&
       MTy.getVectorNumElements() < ValVTy->getNumElements()) {
     // Type needs to be split. We need LT.first - 1 arithmetic ops.
-<<<<<<< HEAD
-    Type *SingleOpTy =
-=======
     VectorType *SingleOpTy =
->>>>>>> a34309b7
         VectorType::get(ValVTy->getElementType(), MTy.getVectorNumElements());
     ArithmeticCost = getArithmeticInstrCost(Opcode, SingleOpTy);
     ArithmeticCost *= LT.first - 1;
@@ -3313,11 +3252,7 @@
          getCmpSelInstrCost(Instruction::Select, Ty, CondTy, nullptr);
 }
 
-<<<<<<< HEAD
-int X86TTIImpl::getMinMaxReductionCost(Type *ValTy, Type *CondTy,
-=======
 int X86TTIImpl::getMinMaxReductionCost(VectorType *ValTy, VectorType *CondTy,
->>>>>>> a34309b7
                                        bool IsPairwise, bool IsUnsigned) {
   // Just use the default implementation for pair reductions.
   if (IsPairwise)
@@ -3408,11 +3343,7 @@
       MTy.getVectorNumElements() < ValVTy->getNumElements()) {
     // Type needs to be split. We need LT.first - 1 operations ops.
     Ty = VectorType::get(ValVTy->getElementType(), MTy.getVectorNumElements());
-<<<<<<< HEAD
-    Type *SubCondTy = VectorType::get(
-=======
     auto *SubCondTy = VectorType::get(
->>>>>>> a34309b7
         cast<VectorType>(CondTy)->getElementType(), MTy.getVectorNumElements());
     MinMaxCost = getMinMaxCost(Ty, SubCondTy, IsUnsigned);
     MinMaxCost *= LT.first - 1;
@@ -3457,11 +3388,7 @@
       Ty = SubTy;
     } else if (Size == 128) {
       // Reducing from 128 bits is a permute of v2f64/v2i64.
-<<<<<<< HEAD
-      Type *ShufTy;
-=======
       VectorType *ShufTy;
->>>>>>> a34309b7
       if (ValTy->isFloatingPointTy())
         ShufTy = VectorType::get(Type::getDoubleTy(ValTy->getContext()), 2);
       else
@@ -3470,11 +3397,7 @@
           getShuffleCost(TTI::SK_PermuteSingleSrc, ShufTy, 0, nullptr);
     } else if (Size == 64) {
       // Reducing from 64 bits is a shuffle of v4f32/v4i32.
-<<<<<<< HEAD
-      Type *ShufTy;
-=======
       VectorType *ShufTy;
->>>>>>> a34309b7
       if (ValTy->isFloatingPointTy())
         ShufTy = VectorType::get(Type::getFloatTy(ValTy->getContext()), 4);
       else
@@ -3483,11 +3406,7 @@
           getShuffleCost(TTI::SK_PermuteSingleSrc, ShufTy, 0, nullptr);
     } else {
       // Reducing from smaller size is a shift by immediate.
-<<<<<<< HEAD
-      Type *ShiftTy = VectorType::get(
-=======
       VectorType *ShiftTy = VectorType::get(
->>>>>>> a34309b7
           Type::getIntNTy(ValTy->getContext(), Size), 128 / Size);
       MinMaxCost += getArithmeticInstrCost(
           Instruction::LShr, ShiftTy, TargetTransformInfo::OK_AnyValue,
@@ -3496,13 +3415,8 @@
     }
 
     // Add the arithmetic op for this level.
-<<<<<<< HEAD
-    auto *SubCondTy = VectorType::get(
-        cast<VectorType>(CondTy)->getElementType(), Ty->getNumElements());
-=======
     auto *SubCondTy = VectorType::get(CondTy->getElementType(),
                                       Ty->getNumElements());
->>>>>>> a34309b7
     MinMaxCost += getMinMaxCost(Ty, SubCondTy, IsUnsigned);
   }
 
@@ -4235,11 +4149,7 @@
   unsigned NumOfMemOps = (VecTySize + LegalVTSize - 1) / LegalVTSize;
 
   // Get the cost of one memory operation.
-<<<<<<< HEAD
-  Type *SingleMemOpTy =
-=======
   auto *SingleMemOpTy =
->>>>>>> a34309b7
       VectorType::get(cast<VectorType>(VecTy)->getElementType(),
                       LegalVT.getVectorNumElements());
   unsigned MemOpCost = getMemoryOpCost(Opcode, SingleMemOpTy,
