--- conflicted
+++ resolved
@@ -283,13 +283,8 @@
   SmallVector<StringRef, 9> FeaturesIn64BitOnly = {
       "egpr", "push2pop2", "ppx", "ndd", "ccmp", "nf", "cf", "zu", "uintr"};
   if (FullFS.find("-64bit-mode") != std::string::npos)
-<<<<<<< HEAD
-    llvm::for_each(FeaturesIn64BitOnly,
-                   [&](StringRef F) { FullFS += ",-" + F.str(); });
-=======
     for (StringRef F : FeaturesIn64BitOnly)
       FullFS += ",-" + F.str();
->>>>>>> 98391913
 
   // Parse features string and set the CPU.
   ParseSubtargetFeatures(CPU, TuneCPU, FullFS);
