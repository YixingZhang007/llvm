//===-- X86RegisterInfo.cpp - X86 Register Information --------------------===//
//
// Part of the LLVM Project, under the Apache License v2.0 with LLVM Exceptions.
// See https://llvm.org/LICENSE.txt for license information.
// SPDX-License-Identifier: Apache-2.0 WITH LLVM-exception
//
//===----------------------------------------------------------------------===//
//
// This file contains the X86 implementation of the TargetRegisterInfo class.
// This file is responsible for the frame pointer elimination optimization
// on X86.
//
//===----------------------------------------------------------------------===//

#include "X86RegisterInfo.h"
#include "X86FrameLowering.h"
#include "X86MachineFunctionInfo.h"
#include "X86Subtarget.h"
#include "llvm/ADT/BitVector.h"
#include "llvm/ADT/STLExtras.h"
#include "llvm/ADT/SmallSet.h"
#include "llvm/CodeGen/LiveRegMatrix.h"
#include "llvm/CodeGen/MachineFrameInfo.h"
#include "llvm/CodeGen/MachineFunction.h"
#include "llvm/CodeGen/MachineFunctionPass.h"
#include "llvm/CodeGen/MachineRegisterInfo.h"
#include "llvm/CodeGen/TargetFrameLowering.h"
#include "llvm/CodeGen/TargetInstrInfo.h"
#include "llvm/CodeGen/TileShapeInfo.h"
#include "llvm/CodeGen/VirtRegMap.h"
#include "llvm/IR/Constants.h"
#include "llvm/IR/Function.h"
#include "llvm/IR/Type.h"
#include "llvm/Support/CommandLine.h"
#include "llvm/Support/ErrorHandling.h"
#include "llvm/Target/TargetMachine.h"
#include "llvm/Target/TargetOptions.h"

using namespace llvm;

#define GET_REGINFO_TARGET_DESC
#include "X86GenRegisterInfo.inc"

static cl::opt<bool>
EnableBasePointer("x86-use-base-pointer", cl::Hidden, cl::init(true),
          cl::desc("Enable use of a base pointer for complex stack frames"));

X86RegisterInfo::X86RegisterInfo(const Triple &TT)
    : X86GenRegisterInfo((TT.isArch64Bit() ? X86::RIP : X86::EIP),
                         X86_MC::getDwarfRegFlavour(TT, false),
                         X86_MC::getDwarfRegFlavour(TT, true),
                         (TT.isArch64Bit() ? X86::RIP : X86::EIP)) {
  X86_MC::initLLVMToSEHAndCVRegMapping(this);

  // Cache some information.
  Is64Bit = TT.isArch64Bit();
  IsWin64 = Is64Bit && TT.isOSWindows();

  // Use a callee-saved register as the base pointer.  These registers must
  // not conflict with any ABI requirements.  For example, in 32-bit mode PIC
  // requires GOT in the EBX register before function calls via PLT GOT pointer.
  if (Is64Bit) {
    SlotSize = 8;
    // This matches the simplified 32-bit pointer code in the data layout
    // computation.
    // FIXME: Should use the data layout?
    bool Use64BitReg = !TT.isX32();
    StackPtr = Use64BitReg ? X86::RSP : X86::ESP;
    FramePtr = Use64BitReg ? X86::RBP : X86::EBP;
    BasePtr = Use64BitReg ? X86::RBX : X86::EBX;
  } else {
    SlotSize = 4;
    StackPtr = X86::ESP;
    FramePtr = X86::EBP;
    BasePtr = X86::ESI;
  }
}

int
X86RegisterInfo::getSEHRegNum(unsigned i) const {
  return getEncodingValue(i);
}

const TargetRegisterClass *
X86RegisterInfo::getSubClassWithSubReg(const TargetRegisterClass *RC,
                                       unsigned Idx) const {
  // The sub_8bit sub-register index is more constrained in 32-bit mode.
  // It behaves just like the sub_8bit_hi index.
  if (!Is64Bit && Idx == X86::sub_8bit)
    Idx = X86::sub_8bit_hi;

  // Forward to TableGen's default version.
  return X86GenRegisterInfo::getSubClassWithSubReg(RC, Idx);
}

const TargetRegisterClass *
X86RegisterInfo::getMatchingSuperRegClass(const TargetRegisterClass *A,
                                          const TargetRegisterClass *B,
                                          unsigned SubIdx) const {
  // The sub_8bit sub-register index is more constrained in 32-bit mode.
  if (!Is64Bit && SubIdx == X86::sub_8bit) {
    A = X86GenRegisterInfo::getSubClassWithSubReg(A, X86::sub_8bit_hi);
    if (!A)
      return nullptr;
  }
  return X86GenRegisterInfo::getMatchingSuperRegClass(A, B, SubIdx);
}

const TargetRegisterClass *
X86RegisterInfo::getLargestLegalSuperClass(const TargetRegisterClass *RC,
                                           const MachineFunction &MF) const {
  // Don't allow super-classes of GR8_NOREX.  This class is only used after
  // extracting sub_8bit_hi sub-registers.  The H sub-registers cannot be copied
  // to the full GR8 register class in 64-bit mode, so we cannot allow the
  // reigster class inflation.
  //
  // The GR8_NOREX class is always used in a way that won't be constrained to a
  // sub-class, so sub-classes like GR8_ABCD_L are allowed to expand to the
  // full GR8 class.
  if (RC == &X86::GR8_NOREXRegClass)
    return RC;

  const X86Subtarget &Subtarget = MF.getSubtarget<X86Subtarget>();

  const TargetRegisterClass *Super = RC;
  TargetRegisterClass::sc_iterator I = RC->getSuperClasses();
  do {
    switch (Super->getID()) {
    case X86::FR32RegClassID:
    case X86::FR64RegClassID:
      // If AVX-512 isn't supported we should only inflate to these classes.
      if (!Subtarget.hasAVX512() &&
          getRegSizeInBits(*Super) == getRegSizeInBits(*RC))
        return Super;
      break;
    case X86::VR128RegClassID:
    case X86::VR256RegClassID:
      // If VLX isn't supported we should only inflate to these classes.
      if (!Subtarget.hasVLX() &&
          getRegSizeInBits(*Super) == getRegSizeInBits(*RC))
        return Super;
      break;
    case X86::VR128XRegClassID:
    case X86::VR256XRegClassID:
      // If VLX isn't support we shouldn't inflate to these classes.
      if (Subtarget.hasVLX() &&
          getRegSizeInBits(*Super) == getRegSizeInBits(*RC))
        return Super;
      break;
    case X86::FR32XRegClassID:
    case X86::FR64XRegClassID:
      // If AVX-512 isn't support we shouldn't inflate to these classes.
      if (Subtarget.hasAVX512() &&
          getRegSizeInBits(*Super) == getRegSizeInBits(*RC))
        return Super;
      break;
    case X86::GR8RegClassID:
    case X86::GR16RegClassID:
    case X86::GR32RegClassID:
    case X86::GR64RegClassID:
    case X86::GR8_NOREX2RegClassID:
    case X86::GR16_NOREX2RegClassID:
    case X86::GR32_NOREX2RegClassID:
    case X86::GR64_NOREX2RegClassID:
    case X86::RFP32RegClassID:
    case X86::RFP64RegClassID:
    case X86::RFP80RegClassID:
    case X86::VR512_0_15RegClassID:
    case X86::VR512RegClassID:
      // Don't return a super-class that would shrink the spill size.
      // That can happen with the vector and float classes.
      if (getRegSizeInBits(*Super) == getRegSizeInBits(*RC))
        return Super;
    }
    Super = *I++;
  } while (Super);
  return RC;
}

const TargetRegisterClass *
X86RegisterInfo::getPointerRegClass(const MachineFunction &MF,
                                    unsigned Kind) const {
  const X86Subtarget &Subtarget = MF.getSubtarget<X86Subtarget>();
  switch (Kind) {
  default: llvm_unreachable("Unexpected Kind in getPointerRegClass!");
  case 0: // Normal GPRs.
    if (Subtarget.isTarget64BitLP64())
      return &X86::GR64RegClass;
    // If the target is 64bit but we have been told to use 32bit addresses,
    // we can still use 64-bit register as long as we know the high bits
    // are zeros.
    // Reflect that in the returned register class.
    if (Is64Bit) {
      // When the target also allows 64-bit frame pointer and we do have a
      // frame, this is fine to use it for the address accesses as well.
      const X86FrameLowering *TFI = getFrameLowering(MF);
      return TFI->hasFP(MF) && TFI->Uses64BitFramePtr
                 ? &X86::LOW32_ADDR_ACCESS_RBPRegClass
                 : &X86::LOW32_ADDR_ACCESSRegClass;
    }
    return &X86::GR32RegClass;
  case 1: // Normal GPRs except the stack pointer (for encoding reasons).
    if (Subtarget.isTarget64BitLP64())
      return &X86::GR64_NOSPRegClass;
    // NOSP does not contain RIP, so no special case here.
    return &X86::GR32_NOSPRegClass;
  case 2: // NOREX GPRs.
    if (Subtarget.isTarget64BitLP64())
      return &X86::GR64_NOREXRegClass;
    return &X86::GR32_NOREXRegClass;
  case 3: // NOREX GPRs except the stack pointer (for encoding reasons).
    if (Subtarget.isTarget64BitLP64())
      return &X86::GR64_NOREX_NOSPRegClass;
    // NOSP does not contain RIP, so no special case here.
    return &X86::GR32_NOREX_NOSPRegClass;
  case 4: // Available for tailcall (not callee-saved GPRs).
    return getGPRsForTailCall(MF);
  }
}

bool X86RegisterInfo::shouldRewriteCopySrc(const TargetRegisterClass *DefRC,
                                           unsigned DefSubReg,
                                           const TargetRegisterClass *SrcRC,
                                           unsigned SrcSubReg) const {
  // Prevent rewriting a copy where the destination size is larger than the
  // input size. See PR41619.
  // FIXME: Should this be factored into the base implementation somehow.
  if (DefRC->hasSuperClassEq(&X86::GR64RegClass) && DefSubReg == 0 &&
      SrcRC->hasSuperClassEq(&X86::GR64RegClass) && SrcSubReg == X86::sub_32bit)
    return false;

  return TargetRegisterInfo::shouldRewriteCopySrc(DefRC, DefSubReg,
                                                  SrcRC, SrcSubReg);
}

const TargetRegisterClass *
X86RegisterInfo::getGPRsForTailCall(const MachineFunction &MF) const {
  const Function &F = MF.getFunction();
  if (IsWin64 || (F.getCallingConv() == CallingConv::Win64))
    return &X86::GR64_TCW64RegClass;
  else if (Is64Bit)
    return &X86::GR64_TCRegClass;

  bool hasHipeCC = (F.getCallingConv() == CallingConv::HiPE);
  if (hasHipeCC)
    return &X86::GR32RegClass;
  return &X86::GR32_TCRegClass;
}

const TargetRegisterClass *
X86RegisterInfo::getCrossCopyRegClass(const TargetRegisterClass *RC) const {
  if (RC == &X86::CCRRegClass) {
    if (Is64Bit)
      return &X86::GR64RegClass;
    else
      return &X86::GR32RegClass;
  }
  return RC;
}

unsigned
X86RegisterInfo::getRegPressureLimit(const TargetRegisterClass *RC,
                                     MachineFunction &MF) const {
  const X86FrameLowering *TFI = getFrameLowering(MF);

  unsigned FPDiff = TFI->hasFP(MF) ? 1 : 0;
  switch (RC->getID()) {
  default:
    return 0;
  case X86::GR32RegClassID:
    return 4 - FPDiff;
  case X86::GR64RegClassID:
    return 12 - FPDiff;
  case X86::VR128RegClassID:
    return Is64Bit ? 10 : 4;
  case X86::VR64RegClassID:
    return 4;
  }
}

const MCPhysReg *
X86RegisterInfo::getCalleeSavedRegs(const MachineFunction *MF) const {
  assert(MF && "MachineFunction required");

  const X86Subtarget &Subtarget = MF->getSubtarget<X86Subtarget>();
  const Function &F = MF->getFunction();
  bool HasSSE = Subtarget.hasSSE1();
  bool HasAVX = Subtarget.hasAVX();
  bool HasAVX512 = Subtarget.hasAVX512();
  bool CallsEHReturn = MF->callsEHReturn();

  CallingConv::ID CC = F.getCallingConv();

  // If attribute NoCallerSavedRegisters exists then we set X86_INTR calling
  // convention because it has the CSR list.
  if (MF->getFunction().hasFnAttribute("no_caller_saved_registers"))
    CC = CallingConv::X86_INTR;

  // If atribute specified, override the CSRs normally specified by the
  // calling convention and use the empty set instead.
  if (MF->getFunction().hasFnAttribute("no_callee_saved_registers"))
    return CSR_NoRegs_SaveList;

  switch (CC) {
  case CallingConv::GHC:
  case CallingConv::HiPE:
    return CSR_NoRegs_SaveList;
  case CallingConv::AnyReg:
    if (HasAVX)
      return CSR_64_AllRegs_AVX_SaveList;
    return CSR_64_AllRegs_SaveList;
  case CallingConv::PreserveMost:
    return CSR_64_RT_MostRegs_SaveList;
  case CallingConv::PreserveAll:
    if (HasAVX)
      return CSR_64_RT_AllRegs_AVX_SaveList;
    return CSR_64_RT_AllRegs_SaveList;
  case CallingConv::CXX_FAST_TLS:
    if (Is64Bit)
      return MF->getInfo<X86MachineFunctionInfo>()->isSplitCSR() ?
             CSR_64_CXX_TLS_Darwin_PE_SaveList : CSR_64_TLS_Darwin_SaveList;
    break;
  case CallingConv::Intel_OCL_BI: {
    if (HasAVX512 && IsWin64)
      return CSR_Win64_Intel_OCL_BI_AVX512_SaveList;
    if (HasAVX512 && Is64Bit)
      return CSR_64_Intel_OCL_BI_AVX512_SaveList;
    if (HasAVX && IsWin64)
      return CSR_Win64_Intel_OCL_BI_AVX_SaveList;
    if (HasAVX && Is64Bit)
      return CSR_64_Intel_OCL_BI_AVX_SaveList;
    if (!HasAVX && !IsWin64 && Is64Bit)
      return CSR_64_Intel_OCL_BI_SaveList;
    break;
  }
  case CallingConv::X86_RegCall:
    if (Is64Bit) {
      if (IsWin64) {
        return (HasSSE ? CSR_Win64_RegCall_SaveList :
                         CSR_Win64_RegCall_NoSSE_SaveList);
      } else {
        return (HasSSE ? CSR_SysV64_RegCall_SaveList :
                         CSR_SysV64_RegCall_NoSSE_SaveList);
      }
    } else {
      return (HasSSE ? CSR_32_RegCall_SaveList :
                       CSR_32_RegCall_NoSSE_SaveList);
    }
  case CallingConv::CFGuard_Check:
    assert(!Is64Bit && "CFGuard check mechanism only used on 32-bit X86");
    return (HasSSE ? CSR_Win32_CFGuard_Check_SaveList
                   : CSR_Win32_CFGuard_Check_NoSSE_SaveList);
  case CallingConv::Cold:
    if (Is64Bit)
      return CSR_64_MostRegs_SaveList;
    break;
  case CallingConv::Win64:
    if (!HasSSE)
      return CSR_Win64_NoSSE_SaveList;
    return CSR_Win64_SaveList;
  case CallingConv::SwiftTail:
    if (!Is64Bit)
      return CSR_32_SaveList;
    return IsWin64 ? CSR_Win64_SwiftTail_SaveList : CSR_64_SwiftTail_SaveList;
  case CallingConv::X86_64_SysV:
    if (CallsEHReturn)
      return CSR_64EHRet_SaveList;
    return CSR_64_SaveList;
  case CallingConv::X86_INTR:
    if (Is64Bit) {
      if (HasAVX512)
        return CSR_64_AllRegs_AVX512_SaveList;
      if (HasAVX)
        return CSR_64_AllRegs_AVX_SaveList;
      if (HasSSE)
        return CSR_64_AllRegs_SaveList;
      return CSR_64_AllRegs_NoSSE_SaveList;
    } else {
      if (HasAVX512)
        return CSR_32_AllRegs_AVX512_SaveList;
      if (HasAVX)
        return CSR_32_AllRegs_AVX_SaveList;
      if (HasSSE)
        return CSR_32_AllRegs_SSE_SaveList;
      return CSR_32_AllRegs_SaveList;
    }
  default:
    break;
  }

  if (Is64Bit) {
    bool IsSwiftCC = Subtarget.getTargetLowering()->supportSwiftError() &&
                     F.getAttributes().hasAttrSomewhere(Attribute::SwiftError);
    if (IsSwiftCC)
      return IsWin64 ? CSR_Win64_SwiftError_SaveList
                     : CSR_64_SwiftError_SaveList;

    if (IsWin64)
      return HasSSE ? CSR_Win64_SaveList : CSR_Win64_NoSSE_SaveList;
    if (CallsEHReturn)
      return CSR_64EHRet_SaveList;
    return CSR_64_SaveList;
  }

  return CallsEHReturn ? CSR_32EHRet_SaveList : CSR_32_SaveList;
}

const MCPhysReg *X86RegisterInfo::getCalleeSavedRegsViaCopy(
    const MachineFunction *MF) const {
  assert(MF && "Invalid MachineFunction pointer.");
  if (MF->getFunction().getCallingConv() == CallingConv::CXX_FAST_TLS &&
      MF->getInfo<X86MachineFunctionInfo>()->isSplitCSR())
    return CSR_64_CXX_TLS_Darwin_ViaCopy_SaveList;
  return nullptr;
}

const uint32_t *
X86RegisterInfo::getCallPreservedMask(const MachineFunction &MF,
                                      CallingConv::ID CC) const {
  const X86Subtarget &Subtarget = MF.getSubtarget<X86Subtarget>();
  bool HasSSE = Subtarget.hasSSE1();
  bool HasAVX = Subtarget.hasAVX();
  bool HasAVX512 = Subtarget.hasAVX512();

  switch (CC) {
  case CallingConv::GHC:
  case CallingConv::HiPE:
    return CSR_NoRegs_RegMask;
  case CallingConv::AnyReg:
    if (HasAVX)
      return CSR_64_AllRegs_AVX_RegMask;
    return CSR_64_AllRegs_RegMask;
  case CallingConv::PreserveMost:
    return CSR_64_RT_MostRegs_RegMask;
  case CallingConv::PreserveAll:
    if (HasAVX)
      return CSR_64_RT_AllRegs_AVX_RegMask;
    return CSR_64_RT_AllRegs_RegMask;
  case CallingConv::CXX_FAST_TLS:
    if (Is64Bit)
      return CSR_64_TLS_Darwin_RegMask;
    break;
  case CallingConv::Intel_OCL_BI: {
    if (HasAVX512 && IsWin64)
      return CSR_Win64_Intel_OCL_BI_AVX512_RegMask;
    if (HasAVX512 && Is64Bit)
      return CSR_64_Intel_OCL_BI_AVX512_RegMask;
    if (HasAVX && IsWin64)
      return CSR_Win64_Intel_OCL_BI_AVX_RegMask;
    if (HasAVX && Is64Bit)
      return CSR_64_Intel_OCL_BI_AVX_RegMask;
    if (!HasAVX && !IsWin64 && Is64Bit)
      return CSR_64_Intel_OCL_BI_RegMask;
    break;
  }
  case CallingConv::X86_RegCall:
    if (Is64Bit) {
      if (IsWin64) {
        return (HasSSE ? CSR_Win64_RegCall_RegMask :
                         CSR_Win64_RegCall_NoSSE_RegMask);
      } else {
        return (HasSSE ? CSR_SysV64_RegCall_RegMask :
                         CSR_SysV64_RegCall_NoSSE_RegMask);
      }
    } else {
      return (HasSSE ? CSR_32_RegCall_RegMask :
                       CSR_32_RegCall_NoSSE_RegMask);
    }
  case CallingConv::CFGuard_Check:
    assert(!Is64Bit && "CFGuard check mechanism only used on 32-bit X86");
    return (HasSSE ? CSR_Win32_CFGuard_Check_RegMask
                   : CSR_Win32_CFGuard_Check_NoSSE_RegMask);
  case CallingConv::Cold:
    if (Is64Bit)
      return CSR_64_MostRegs_RegMask;
    break;
  case CallingConv::Win64:
    return CSR_Win64_RegMask;
  case CallingConv::SwiftTail:
    if (!Is64Bit)
      return CSR_32_RegMask;
    return IsWin64 ? CSR_Win64_SwiftTail_RegMask : CSR_64_SwiftTail_RegMask;
  case CallingConv::X86_64_SysV:
    return CSR_64_RegMask;
  case CallingConv::X86_INTR:
    if (Is64Bit) {
      if (HasAVX512)
        return CSR_64_AllRegs_AVX512_RegMask;
      if (HasAVX)
        return CSR_64_AllRegs_AVX_RegMask;
      if (HasSSE)
        return CSR_64_AllRegs_RegMask;
      return CSR_64_AllRegs_NoSSE_RegMask;
    } else {
      if (HasAVX512)
        return CSR_32_AllRegs_AVX512_RegMask;
      if (HasAVX)
        return CSR_32_AllRegs_AVX_RegMask;
      if (HasSSE)
        return CSR_32_AllRegs_SSE_RegMask;
      return CSR_32_AllRegs_RegMask;
    }
  default:
    break;
  }

  // Unlike getCalleeSavedRegs(), we don't have MMI so we can't check
  // callsEHReturn().
  if (Is64Bit) {
    const Function &F = MF.getFunction();
    bool IsSwiftCC = Subtarget.getTargetLowering()->supportSwiftError() &&
                     F.getAttributes().hasAttrSomewhere(Attribute::SwiftError);
    if (IsSwiftCC)
      return IsWin64 ? CSR_Win64_SwiftError_RegMask : CSR_64_SwiftError_RegMask;

    return IsWin64 ? CSR_Win64_RegMask : CSR_64_RegMask;
  }

  return CSR_32_RegMask;
}

const uint32_t*
X86RegisterInfo::getNoPreservedMask() const {
  return CSR_NoRegs_RegMask;
}

const uint32_t *X86RegisterInfo::getDarwinTLSCallPreservedMask() const {
  return CSR_64_TLS_Darwin_RegMask;
}

BitVector X86RegisterInfo::getReservedRegs(const MachineFunction &MF) const {
  BitVector Reserved(getNumRegs());
  const X86FrameLowering *TFI = getFrameLowering(MF);

  // Set the floating point control register as reserved.
  Reserved.set(X86::FPCW);

  // Set the floating point status register as reserved.
  Reserved.set(X86::FPSW);

  // Set the SIMD floating point control register as reserved.
  Reserved.set(X86::MXCSR);

  // Set the stack-pointer register and its aliases as reserved.
  for (const MCPhysReg &SubReg : subregs_inclusive(X86::RSP))
    Reserved.set(SubReg);

  // Set the Shadow Stack Pointer as reserved.
  Reserved.set(X86::SSP);

  // Set the instruction pointer register and its aliases as reserved.
  for (const MCPhysReg &SubReg : subregs_inclusive(X86::RIP))
    Reserved.set(SubReg);

  // Set the frame-pointer register and its aliases as reserved if needed.
  if (TFI->hasFP(MF)) {
    for (const MCPhysReg &SubReg : subregs_inclusive(X86::RBP))
      Reserved.set(SubReg);
  }

  // Set the base-pointer register and its aliases as reserved if needed.
  if (hasBasePointer(MF)) {
    CallingConv::ID CC = MF.getFunction().getCallingConv();
    const uint32_t *RegMask = getCallPreservedMask(MF, CC);
    if (MachineOperand::clobbersPhysReg(RegMask, getBaseRegister()))
      report_fatal_error(
        "Stack realignment in presence of dynamic allocas is not supported with"
        "this calling convention.");

    Register BasePtr = getX86SubSuperRegister(getBaseRegister(), 64);
    for (const MCPhysReg &SubReg : subregs_inclusive(BasePtr))
      Reserved.set(SubReg);
  }

  // Mark the segment registers as reserved.
  Reserved.set(X86::CS);
  Reserved.set(X86::SS);
  Reserved.set(X86::DS);
  Reserved.set(X86::ES);
  Reserved.set(X86::FS);
  Reserved.set(X86::GS);

  // Mark the floating point stack registers as reserved.
  for (unsigned n = 0; n != 8; ++n)
    Reserved.set(X86::ST0 + n);

  // Reserve the registers that only exist in 64-bit mode.
  if (!Is64Bit) {
    // These 8-bit registers are part of the x86-64 extension even though their
    // super-registers are old 32-bits.
    Reserved.set(X86::SIL);
    Reserved.set(X86::DIL);
    Reserved.set(X86::BPL);
    Reserved.set(X86::SPL);
    Reserved.set(X86::SIH);
    Reserved.set(X86::DIH);
    Reserved.set(X86::BPH);
    Reserved.set(X86::SPH);

    for (unsigned n = 0; n != 8; ++n) {
      // R8, R9, ...
      for (MCRegAliasIterator AI(X86::R8 + n, this, true); AI.isValid(); ++AI)
        Reserved.set(*AI);

      // XMM8, XMM9, ...
      for (MCRegAliasIterator AI(X86::XMM8 + n, this, true); AI.isValid(); ++AI)
        Reserved.set(*AI);
    }
  }
  if (!Is64Bit || !MF.getSubtarget<X86Subtarget>().hasAVX512()) {
    for (unsigned n = 0; n != 16; ++n) {
      for (MCRegAliasIterator AI(X86::XMM16 + n, this, true); AI.isValid();
           ++AI)
        Reserved.set(*AI);
    }
  }

  // Reserve the extended general purpose registers.
  if (!Is64Bit || !MF.getSubtarget<X86Subtarget>().hasEGPR())
    Reserved.set(X86::R16, X86::R31WH + 1);

<<<<<<< HEAD
=======
  if (MF.getFunction().getCallingConv() == CallingConv::GRAAL) {
    for (MCRegAliasIterator AI(X86::R14, this, true); AI.isValid(); ++AI)
      Reserved.set(*AI);
    for (MCRegAliasIterator AI(X86::R15, this, true); AI.isValid(); ++AI)
      Reserved.set(*AI);
  }

>>>>>>> 7ca33737
  assert(checkAllSuperRegsMarked(Reserved,
                                 {X86::SIL, X86::DIL, X86::BPL, X86::SPL,
                                  X86::SIH, X86::DIH, X86::BPH, X86::SPH}));
  return Reserved;
}

unsigned X86RegisterInfo::getNumSupportedRegs(const MachineFunction &MF) const {
  // All existing Intel CPUs that support AMX support AVX512 and all existing
  // Intel CPUs that support APX support AMX. AVX512 implies AVX.
  //
  // We enumerate the registers in X86GenRegisterInfo.inc in this order:
  //
  // Registers before AVX512,
  // AVX512 registers (X/YMM16-31, ZMM0-31, K registers)
  // AMX registers (TMM)
  // APX registers (R16-R31)
  //
  // and try to return the minimum number of registers supported by the target.
  assert((X86::R15WH + 1 == X86 ::YMM0) && (X86::YMM15 + 1 == X86::K0) &&
         (X86::K6_K7 + 1 == X86::TMMCFG) && (X86::TMM7 + 1 == X86::R16) &&
         (X86::R31WH + 1 == X86::NUM_TARGET_REGS) &&
         "Register number may be incorrect");

  const X86Subtarget &ST = MF.getSubtarget<X86Subtarget>();
  if (ST.hasEGPR())
    return X86::NUM_TARGET_REGS;
  if (ST.hasAMXTILE())
    return X86::TMM7 + 1;
  if (ST.hasAVX512())
    return X86::K6_K7 + 1;
  if (ST.hasAVX())
    return X86::YMM15 + 1;
  return X86::R15WH + 1;
}

bool X86RegisterInfo::isArgumentRegister(const MachineFunction &MF,
                                         MCRegister Reg) const {
  const X86Subtarget &ST = MF.getSubtarget<X86Subtarget>();
  const TargetRegisterInfo &TRI = *ST.getRegisterInfo();
  auto IsSubReg = [&](MCRegister RegA, MCRegister RegB) {
    return TRI.isSuperOrSubRegisterEq(RegA, RegB);
  };

  if (!ST.is64Bit())
    return llvm::any_of(
               SmallVector<MCRegister>{X86::EAX, X86::ECX, X86::EDX},
               [&](MCRegister &RegA) { return IsSubReg(RegA, Reg); }) ||
           (ST.hasMMX() && X86::VR64RegClass.contains(Reg));

  CallingConv::ID CC = MF.getFunction().getCallingConv();

  if (CC == CallingConv::X86_64_SysV && IsSubReg(X86::RAX, Reg))
    return true;

  if (llvm::any_of(
          SmallVector<MCRegister>{X86::RDX, X86::RCX, X86::R8, X86::R9},
          [&](MCRegister &RegA) { return IsSubReg(RegA, Reg); }))
    return true;

  if (CC != CallingConv::Win64 &&
      llvm::any_of(SmallVector<MCRegister>{X86::RDI, X86::RSI},
                   [&](MCRegister &RegA) { return IsSubReg(RegA, Reg); }))
    return true;

  if (ST.hasSSE1() &&
      llvm::any_of(SmallVector<MCRegister>{X86::XMM0, X86::XMM1, X86::XMM2,
                                           X86::XMM3, X86::XMM4, X86::XMM5,
                                           X86::XMM6, X86::XMM7},
                   [&](MCRegister &RegA) { return IsSubReg(RegA, Reg); }))
    return true;

  return X86GenRegisterInfo::isArgumentRegister(MF, Reg);
}

bool X86RegisterInfo::isFixedRegister(const MachineFunction &MF,
                                      MCRegister PhysReg) const {
  const X86Subtarget &ST = MF.getSubtarget<X86Subtarget>();
  const TargetRegisterInfo &TRI = *ST.getRegisterInfo();

  // Stack pointer.
  if (TRI.isSuperOrSubRegisterEq(X86::RSP, PhysReg))
    return true;

  // Don't use the frame pointer if it's being used.
  const X86FrameLowering &TFI = *getFrameLowering(MF);
  if (TFI.hasFP(MF) && TRI.isSuperOrSubRegisterEq(X86::RBP, PhysReg))
    return true;

  return X86GenRegisterInfo::isFixedRegister(MF, PhysReg);
}

bool X86RegisterInfo::isTileRegisterClass(const TargetRegisterClass *RC) const {
  return RC->getID() == X86::TILERegClassID;
}

void X86RegisterInfo::adjustStackMapLiveOutMask(uint32_t *Mask) const {
  // Check if the EFLAGS register is marked as live-out. This shouldn't happen,
  // because the calling convention defines the EFLAGS register as NOT
  // preserved.
  //
  // Unfortunatelly the EFLAGS show up as live-out after branch folding. Adding
  // an assert to track this and clear the register afterwards to avoid
  // unnecessary crashes during release builds.
  assert(!(Mask[X86::EFLAGS / 32] & (1U << (X86::EFLAGS % 32))) &&
         "EFLAGS are not live-out from a patchpoint.");

  // Also clean other registers that don't need preserving (IP).
  for (auto Reg : {X86::EFLAGS, X86::RIP, X86::EIP, X86::IP})
    Mask[Reg / 32] &= ~(1U << (Reg % 32));
}

//===----------------------------------------------------------------------===//
// Stack Frame Processing methods
//===----------------------------------------------------------------------===//

static bool CantUseSP(const MachineFrameInfo &MFI) {
  return MFI.hasVarSizedObjects() || MFI.hasOpaqueSPAdjustment();
}

bool X86RegisterInfo::hasBasePointer(const MachineFunction &MF) const {
  const X86MachineFunctionInfo *X86FI = MF.getInfo<X86MachineFunctionInfo>();
  // We have a virtual register to reference argument, and don't need base
  // pointer.
  if (X86FI->getStackPtrSaveMI() != nullptr)
    return false;

  if (X86FI->hasPreallocatedCall())
    return true;

  const MachineFrameInfo &MFI = MF.getFrameInfo();

  if (!EnableBasePointer)
    return false;

  // When we need stack realignment, we can't address the stack from the frame
  // pointer.  When we have dynamic allocas or stack-adjusting inline asm, we
  // can't address variables from the stack pointer.  MS inline asm can
  // reference locals while also adjusting the stack pointer.  When we can't
  // use both the SP and the FP, we need a separate base pointer register.
  bool CantUseFP = hasStackRealignment(MF);
  return CantUseFP && CantUseSP(MFI);
}

bool X86RegisterInfo::canRealignStack(const MachineFunction &MF) const {
  if (!TargetRegisterInfo::canRealignStack(MF))
    return false;

  const MachineFrameInfo &MFI = MF.getFrameInfo();
  const MachineRegisterInfo *MRI = &MF.getRegInfo();

  // Stack realignment requires a frame pointer.  If we already started
  // register allocation with frame pointer elimination, it is too late now.
  if (!MRI->canReserveReg(FramePtr))
    return false;

  // If a base pointer is necessary.  Check that it isn't too late to reserve
  // it.
  if (CantUseSP(MFI))
    return MRI->canReserveReg(BasePtr);
  return true;
}

bool X86RegisterInfo::shouldRealignStack(const MachineFunction &MF) const {
  if (TargetRegisterInfo::shouldRealignStack(MF))
    return true;

  return !Is64Bit && MF.getFunction().getCallingConv() == CallingConv::X86_INTR;
}

// tryOptimizeLEAtoMOV - helper function that tries to replace a LEA instruction
// of the form 'lea (%esp), %ebx' --> 'mov %esp, %ebx'.
// TODO: In this case we should be really trying first to entirely eliminate
// this instruction which is a plain copy.
static bool tryOptimizeLEAtoMOV(MachineBasicBlock::iterator II) {
  MachineInstr &MI = *II;
  unsigned Opc = II->getOpcode();
  // Check if this is a LEA of the form 'lea (%esp), %ebx'
  if ((Opc != X86::LEA32r && Opc != X86::LEA64r && Opc != X86::LEA64_32r) ||
      MI.getOperand(2).getImm() != 1 ||
      MI.getOperand(3).getReg() != X86::NoRegister ||
      MI.getOperand(4).getImm() != 0 ||
      MI.getOperand(5).getReg() != X86::NoRegister)
    return false;
  Register BasePtr = MI.getOperand(1).getReg();
  // In X32 mode, ensure the base-pointer is a 32-bit operand, so the LEA will
  // be replaced with a 32-bit operand MOV which will zero extend the upper
  // 32-bits of the super register.
  if (Opc == X86::LEA64_32r)
    BasePtr = getX86SubSuperRegister(BasePtr, 32);
  Register NewDestReg = MI.getOperand(0).getReg();
  const X86InstrInfo *TII =
      MI.getParent()->getParent()->getSubtarget<X86Subtarget>().getInstrInfo();
  TII->copyPhysReg(*MI.getParent(), II, MI.getDebugLoc(), NewDestReg, BasePtr,
                   MI.getOperand(1).isKill());
  MI.eraseFromParent();
  return true;
}

static bool isFuncletReturnInstr(MachineInstr &MI) {
  switch (MI.getOpcode()) {
  case X86::CATCHRET:
  case X86::CLEANUPRET:
    return true;
  default:
    return false;
  }
  llvm_unreachable("impossible");
}

void X86RegisterInfo::eliminateFrameIndex(MachineBasicBlock::iterator II,
                                          unsigned FIOperandNum,
                                          Register BaseReg,
                                          int FIOffset) const {
  MachineInstr &MI = *II;
  unsigned Opc = MI.getOpcode();
  if (Opc == TargetOpcode::LOCAL_ESCAPE) {
    MachineOperand &FI = MI.getOperand(FIOperandNum);
    FI.ChangeToImmediate(FIOffset);
    return;
  }

  MI.getOperand(FIOperandNum).ChangeToRegister(BaseReg, false);

  // The frame index format for stackmaps and patchpoints is different from the
  // X86 format. It only has a FI and an offset.
  if (Opc == TargetOpcode::STACKMAP || Opc == TargetOpcode::PATCHPOINT) {
    assert(BasePtr == FramePtr && "Expected the FP as base register");
    int64_t Offset = MI.getOperand(FIOperandNum + 1).getImm() + FIOffset;
    MI.getOperand(FIOperandNum + 1).ChangeToImmediate(Offset);
    return;
  }

  if (MI.getOperand(FIOperandNum + 3).isImm()) {
    // Offset is a 32-bit integer.
    int Imm = (int)(MI.getOperand(FIOperandNum + 3).getImm());
    int Offset = FIOffset + Imm;
    assert((!Is64Bit || isInt<32>((long long)FIOffset + Imm)) &&
           "Requesting 64-bit offset in 32-bit immediate!");
    if (Offset != 0)
      MI.getOperand(FIOperandNum + 3).ChangeToImmediate(Offset);
  } else {
    // Offset is symbolic. This is extremely rare.
    uint64_t Offset =
        FIOffset + (uint64_t)MI.getOperand(FIOperandNum + 3).getOffset();
    MI.getOperand(FIOperandNum + 3).setOffset(Offset);
  }
}

bool
X86RegisterInfo::eliminateFrameIndex(MachineBasicBlock::iterator II,
                                     int SPAdj, unsigned FIOperandNum,
                                     RegScavenger *RS) const {
  MachineInstr &MI = *II;
  MachineBasicBlock &MBB = *MI.getParent();
  MachineFunction &MF = *MBB.getParent();
  MachineBasicBlock::iterator MBBI = MBB.getFirstTerminator();
  bool IsEHFuncletEpilogue = MBBI == MBB.end() ? false
                                               : isFuncletReturnInstr(*MBBI);
  const X86FrameLowering *TFI = getFrameLowering(MF);
  int FrameIndex = MI.getOperand(FIOperandNum).getIndex();

  // Determine base register and offset.
  int FIOffset;
  Register BasePtr;
  if (MI.isReturn()) {
    assert((!hasStackRealignment(MF) ||
            MF.getFrameInfo().isFixedObjectIndex(FrameIndex)) &&
           "Return instruction can only reference SP relative frame objects");
    FIOffset =
        TFI->getFrameIndexReferenceSP(MF, FrameIndex, BasePtr, 0).getFixed();
  } else if (TFI->Is64Bit && (MBB.isEHFuncletEntry() || IsEHFuncletEpilogue)) {
    FIOffset = TFI->getWin64EHFrameIndexRef(MF, FrameIndex, BasePtr);
  } else {
    FIOffset = TFI->getFrameIndexReference(MF, FrameIndex, BasePtr).getFixed();
  }

  // LOCAL_ESCAPE uses a single offset, with no register. It only works in the
  // simple FP case, and doesn't work with stack realignment. On 32-bit, the
  // offset is from the traditional base pointer location.  On 64-bit, the
  // offset is from the SP at the end of the prologue, not the FP location. This
  // matches the behavior of llvm.frameaddress.
  unsigned Opc = MI.getOpcode();
  if (Opc == TargetOpcode::LOCAL_ESCAPE) {
    MachineOperand &FI = MI.getOperand(FIOperandNum);
    FI.ChangeToImmediate(FIOffset);
    return false;
  }

  // For LEA64_32r when BasePtr is 32-bits (X32) we can use full-size 64-bit
  // register as source operand, semantic is the same and destination is
  // 32-bits. It saves one byte per lea in code since 0x67 prefix is avoided.
  // Don't change BasePtr since it is used later for stack adjustment.
  Register MachineBasePtr = BasePtr;
  if (Opc == X86::LEA64_32r && X86::GR32RegClass.contains(BasePtr))
    MachineBasePtr = getX86SubSuperRegister(BasePtr, 64);

  // This must be part of a four operand memory reference.  Replace the
  // FrameIndex with base register.  Add an offset to the offset.
  MI.getOperand(FIOperandNum).ChangeToRegister(MachineBasePtr, false);

  if (BasePtr == StackPtr)
    FIOffset += SPAdj;

  // The frame index format for stackmaps and patchpoints is different from the
  // X86 format. It only has a FI and an offset.
  if (Opc == TargetOpcode::STACKMAP || Opc == TargetOpcode::PATCHPOINT) {
    assert(BasePtr == FramePtr && "Expected the FP as base register");
    int64_t Offset = MI.getOperand(FIOperandNum + 1).getImm() + FIOffset;
    MI.getOperand(FIOperandNum + 1).ChangeToImmediate(Offset);
    return false;
  }

  if (MI.getOperand(FIOperandNum+3).isImm()) {
    // Offset is a 32-bit integer.
    int Imm = (int)(MI.getOperand(FIOperandNum + 3).getImm());
    int Offset = FIOffset + Imm;
    assert((!Is64Bit || isInt<32>((long long)FIOffset + Imm)) &&
           "Requesting 64-bit offset in 32-bit immediate!");
    if (Offset != 0 || !tryOptimizeLEAtoMOV(II))
      MI.getOperand(FIOperandNum + 3).ChangeToImmediate(Offset);
  } else {
    // Offset is symbolic. This is extremely rare.
    uint64_t Offset = FIOffset +
      (uint64_t)MI.getOperand(FIOperandNum+3).getOffset();
    MI.getOperand(FIOperandNum + 3).setOffset(Offset);
  }
  return false;
}

unsigned X86RegisterInfo::findDeadCallerSavedReg(
    MachineBasicBlock &MBB, MachineBasicBlock::iterator &MBBI) const {
  const MachineFunction *MF = MBB.getParent();
  if (MF->callsEHReturn())
    return 0;

  const TargetRegisterClass &AvailableRegs = *getGPRsForTailCall(*MF);

  if (MBBI == MBB.end())
    return 0;

  switch (MBBI->getOpcode()) {
  default:
    return 0;
  case TargetOpcode::PATCHABLE_RET:
  case X86::RET:
  case X86::RET32:
  case X86::RET64:
  case X86::RETI32:
  case X86::RETI64:
  case X86::TCRETURNdi:
  case X86::TCRETURNri:
  case X86::TCRETURNmi:
  case X86::TCRETURNdi64:
  case X86::TCRETURNri64:
  case X86::TCRETURNmi64:
  case X86::EH_RETURN:
  case X86::EH_RETURN64: {
    SmallSet<uint16_t, 8> Uses;
    for (MachineOperand &MO : MBBI->operands()) {
      if (!MO.isReg() || MO.isDef())
        continue;
      Register Reg = MO.getReg();
      if (!Reg)
        continue;
      for (MCRegAliasIterator AI(Reg, this, true); AI.isValid(); ++AI)
        Uses.insert(*AI);
    }

    for (auto CS : AvailableRegs)
      if (!Uses.count(CS) && CS != X86::RIP && CS != X86::RSP && CS != X86::ESP)
        return CS;
  }
  }

  return 0;
}

Register X86RegisterInfo::getFrameRegister(const MachineFunction &MF) const {
  const X86FrameLowering *TFI = getFrameLowering(MF);
  return TFI->hasFP(MF) ? FramePtr : StackPtr;
}

unsigned
X86RegisterInfo::getPtrSizedFrameRegister(const MachineFunction &MF) const {
  const X86Subtarget &Subtarget = MF.getSubtarget<X86Subtarget>();
  Register FrameReg = getFrameRegister(MF);
  if (Subtarget.isTarget64BitILP32())
    FrameReg = getX86SubSuperRegister(FrameReg, 32);
  return FrameReg;
}

unsigned
X86RegisterInfo::getPtrSizedStackRegister(const MachineFunction &MF) const {
  const X86Subtarget &Subtarget = MF.getSubtarget<X86Subtarget>();
  Register StackReg = getStackRegister();
  if (Subtarget.isTarget64BitILP32())
    StackReg = getX86SubSuperRegister(StackReg, 32);
  return StackReg;
}

static ShapeT getTileShape(Register VirtReg, VirtRegMap *VRM,
                           const MachineRegisterInfo *MRI) {
  if (VRM->hasShape(VirtReg))
    return VRM->getShape(VirtReg);

  const MachineOperand &Def = *MRI->def_begin(VirtReg);
  MachineInstr *MI = const_cast<MachineInstr *>(Def.getParent());
  unsigned OpCode = MI->getOpcode();
  switch (OpCode) {
  default:
    llvm_unreachable("Unexpected machine instruction on tile register!");
    break;
  case X86::COPY: {
    Register SrcReg = MI->getOperand(1).getReg();
    ShapeT Shape = getTileShape(SrcReg, VRM, MRI);
    VRM->assignVirt2Shape(VirtReg, Shape);
    return Shape;
  }
  // We only collect the tile shape that is defined.
  case X86::PTILELOADDV:
  case X86::PTILELOADDT1V:
  case X86::PTDPBSSDV:
  case X86::PTDPBSUDV:
  case X86::PTDPBUSDV:
  case X86::PTDPBUUDV:
  case X86::PTILEZEROV:
  case X86::PTDPBF16PSV:
  case X86::PTDPFP16PSV:
  case X86::PTCMMIMFP16PSV:
  case X86::PTCMMRLFP16PSV:
    MachineOperand &MO1 = MI->getOperand(1);
    MachineOperand &MO2 = MI->getOperand(2);
    ShapeT Shape(&MO1, &MO2, MRI);
    VRM->assignVirt2Shape(VirtReg, Shape);
    return Shape;
  }
}

bool X86RegisterInfo::getRegAllocationHints(Register VirtReg,
                                            ArrayRef<MCPhysReg> Order,
                                            SmallVectorImpl<MCPhysReg> &Hints,
                                            const MachineFunction &MF,
                                            const VirtRegMap *VRM,
                                            const LiveRegMatrix *Matrix) const {
  const MachineRegisterInfo *MRI = &MF.getRegInfo();
  const TargetRegisterClass &RC = *MRI->getRegClass(VirtReg);
  bool BaseImplRetVal = TargetRegisterInfo::getRegAllocationHints(
      VirtReg, Order, Hints, MF, VRM, Matrix);

  unsigned ID = RC.getID();
  const X86Subtarget &Subtarget = MF.getSubtarget<X86Subtarget>();
  if ((ID == X86::VK64RegClassID || ID == X86::VK64WMRegClassID) &&
      Subtarget.hasAVX512() && !Subtarget.hasEVEX512())
    report_fatal_error(
        "64-bit mask registers are not supported without EVEX512");

  if (ID != X86::TILERegClassID)
    return BaseImplRetVal;

  ShapeT VirtShape = getTileShape(VirtReg, const_cast<VirtRegMap *>(VRM), MRI);
  auto AddHint = [&](MCPhysReg PhysReg) {
    Register VReg = Matrix->getOneVReg(PhysReg);
    if (VReg == MCRegister::NoRegister) { // Not allocated yet
      Hints.push_back(PhysReg);
      return;
    }
    ShapeT PhysShape = getTileShape(VReg, const_cast<VirtRegMap *>(VRM), MRI);
    if (PhysShape == VirtShape)
      Hints.push_back(PhysReg);
  };

  SmallSet<MCPhysReg, 4> CopyHints;
  CopyHints.insert(Hints.begin(), Hints.end());
  Hints.clear();
  for (auto Hint : CopyHints) {
    if (RC.contains(Hint) && !MRI->isReserved(Hint))
      AddHint(Hint);
  }
  for (MCPhysReg PhysReg : Order) {
    if (!CopyHints.count(PhysReg) && RC.contains(PhysReg) &&
        !MRI->isReserved(PhysReg))
      AddHint(PhysReg);
  }

#define DEBUG_TYPE "tile-hint"
  LLVM_DEBUG({
    dbgs() << "Hints for virtual register " << format_hex(VirtReg, 8) << "\n";
    for (auto Hint : Hints) {
      dbgs() << "tmm" << Hint << ",";
    }
    dbgs() << "\n";
  });
#undef DEBUG_TYPE

  return true;
}<|MERGE_RESOLUTION|>--- conflicted
+++ resolved
@@ -619,8 +619,6 @@
   if (!Is64Bit || !MF.getSubtarget<X86Subtarget>().hasEGPR())
     Reserved.set(X86::R16, X86::R31WH + 1);
 
-<<<<<<< HEAD
-=======
   if (MF.getFunction().getCallingConv() == CallingConv::GRAAL) {
     for (MCRegAliasIterator AI(X86::R14, this, true); AI.isValid(); ++AI)
       Reserved.set(*AI);
@@ -628,7 +626,6 @@
       Reserved.set(*AI);
   }
 
->>>>>>> 7ca33737
   assert(checkAllSuperRegsMarked(Reserved,
                                  {X86::SIL, X86::DIL, X86::BPL, X86::SPL,
                                   X86::SIH, X86::DIH, X86::BPH, X86::SPH}));
