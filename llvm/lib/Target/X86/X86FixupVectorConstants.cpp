//===-- X86FixupVectorConstants.cpp - optimize constant generation  -------===//
//
// Part of the LLVM Project, under the Apache License v2.0 with LLVM Exceptions.
// See https://llvm.org/LICENSE.txt for license information.
// SPDX-License-Identifier: Apache-2.0 WITH LLVM-exception
//
//===----------------------------------------------------------------------===//
//
// This file examines all full size vector constant pool loads and attempts to
// replace them with smaller constant pool entries, including:
// * Converting AVX512 memory-fold instructions to their broadcast-fold form
// * TODO: Broadcasting of full width loads.
// * TODO: Sign/Zero extension of full width loads.
//
//===----------------------------------------------------------------------===//

#include "X86.h"
#include "X86InstrFoldTables.h"
#include "X86InstrInfo.h"
#include "X86Subtarget.h"
#include "llvm/ADT/Statistic.h"
#include "llvm/CodeGen/MachineConstantPool.h"

using namespace llvm;

#define DEBUG_TYPE "x86-fixup-vector-constants"

STATISTIC(NumInstChanges, "Number of instructions changes");

namespace {
class X86FixupVectorConstantsPass : public MachineFunctionPass {
public:
  static char ID;

  X86FixupVectorConstantsPass() : MachineFunctionPass(ID) {}

  StringRef getPassName() const override {
    return "X86 Fixup Vector Constants";
  }

  bool runOnMachineFunction(MachineFunction &MF) override;
  bool processInstruction(MachineFunction &MF, MachineBasicBlock &MBB,
                          MachineInstr &MI);

  // This pass runs after regalloc and doesn't support VReg operands.
  MachineFunctionProperties getRequiredProperties() const override {
    return MachineFunctionProperties().set(
        MachineFunctionProperties::Property::NoVRegs);
  }

private:
  const X86InstrInfo *TII = nullptr;
  const X86Subtarget *ST = nullptr;
  const MCSchedModel *SM = nullptr;
};
} // end anonymous namespace

char X86FixupVectorConstantsPass::ID = 0;

INITIALIZE_PASS(X86FixupVectorConstantsPass, DEBUG_TYPE, DEBUG_TYPE, false, false)

FunctionPass *llvm::createX86FixupVectorConstants() {
  return new X86FixupVectorConstantsPass();
}

static const Constant *getConstantFromPool(const MachineInstr &MI,
                                           const MachineOperand &Op) {
  if (!Op.isCPI() || Op.getOffset() != 0)
    return nullptr;

  ArrayRef<MachineConstantPoolEntry> Constants =
      MI.getParent()->getParent()->getConstantPool()->getConstants();
  const MachineConstantPoolEntry &ConstantEntry = Constants[Op.getIndex()];

  // Bail if this is a machine constant pool entry, we won't be able to dig out
  // anything useful.
  if (ConstantEntry.isMachineConstantPoolEntry())
    return nullptr;

  return ConstantEntry.Val.ConstVal;
}

// Attempt to extract the full width of bits data from the constant.
static std::optional<APInt> extractConstantBits(const Constant *C) {
  unsigned NumBits = C->getType()->getPrimitiveSizeInBits();

  if (auto *CInt = dyn_cast<ConstantInt>(C))
    return CInt->getValue();

  if (auto *CFP = dyn_cast<ConstantFP>(C))
    return CFP->getValue().bitcastToAPInt();

  if (auto *CV = dyn_cast<ConstantVector>(C)) {
    if (auto *CVSplat = CV->getSplatValue(/*AllowUndefs*/ true)) {
      if (std::optional<APInt> Bits = extractConstantBits(CVSplat)) {
        assert((NumBits % Bits->getBitWidth()) == 0 && "Illegal splat");
        return APInt::getSplat(NumBits, *Bits);
      }
    }
  }

  if (auto *CDS = dyn_cast<ConstantDataSequential>(C)) {
    bool IsInteger = CDS->getElementType()->isIntegerTy();
    bool IsFloat = CDS->getElementType()->isHalfTy() ||
                   CDS->getElementType()->isBFloatTy() ||
                   CDS->getElementType()->isFloatTy() ||
                   CDS->getElementType()->isDoubleTy();
    if (IsInteger || IsFloat) {
      APInt Bits = APInt::getZero(NumBits);
      unsigned EltBits = CDS->getElementType()->getPrimitiveSizeInBits();
      for (unsigned I = 0, E = CDS->getNumElements(); I != E; ++I) {
        if (IsInteger)
          Bits.insertBits(CDS->getElementAsAPInt(I), I * EltBits);
        else
          Bits.insertBits(CDS->getElementAsAPFloat(I).bitcastToAPInt(),
                          I * EltBits);
      }
      return Bits;
    }
  }

  return std::nullopt;
}

// Attempt to compute the splat width of bits data by normalizing the splat to
// remove undefs.
static std::optional<APInt> getSplatableConstant(const Constant *C,
                                                 unsigned SplatBitWidth) {
  const Type *Ty = C->getType();
  assert((Ty->getPrimitiveSizeInBits() % SplatBitWidth) == 0 &&
         "Illegal splat width");

  if (std::optional<APInt> Bits = extractConstantBits(C))
    if (Bits->isSplat(SplatBitWidth))
      return Bits->trunc(SplatBitWidth);

  // Detect general splats with undefs.
  // TODO: Do we need to handle NumEltsBits > SplatBitWidth splitting?
  if (auto *CV = dyn_cast<ConstantVector>(C)) {
    unsigned NumOps = CV->getNumOperands();
    unsigned NumEltsBits = Ty->getScalarSizeInBits();
    unsigned NumScaleOps = SplatBitWidth / NumEltsBits;
    if ((SplatBitWidth % NumEltsBits) == 0) {
      // Collect the elements and ensure that within the repeated splat sequence
      // they either match or are undef.
      SmallVector<Constant *, 16> Sequence(NumScaleOps, nullptr);
      for (unsigned Idx = 0; Idx != NumOps; ++Idx) {
        if (Constant *Elt = CV->getAggregateElement(Idx)) {
          if (isa<UndefValue>(Elt))
            continue;
          unsigned SplatIdx = Idx % NumScaleOps;
          if (!Sequence[SplatIdx] || Sequence[SplatIdx] == Elt) {
            Sequence[SplatIdx] = Elt;
            continue;
          }
        }
        return std::nullopt;
      }
      // Extract the constant bits forming the splat and insert into the bits
      // data, leave undef as zero.
      APInt SplatBits = APInt::getZero(SplatBitWidth);
      for (unsigned I = 0; I != NumScaleOps; ++I) {
        if (!Sequence[I])
          continue;
        if (std::optional<APInt> Bits = extractConstantBits(Sequence[I])) {
          SplatBits.insertBits(*Bits, I * Bits->getBitWidth());
          continue;
        }
        return std::nullopt;
      }
      return SplatBits;
    }
  }

  return std::nullopt;
}

// Attempt to rebuild a normalized splat vector constant of the requested splat
// width, built up of potentially smaller scalar values.
// NOTE: We don't always bother converting to scalars if the vector length is 1.
static Constant *rebuildSplatableConstant(const Constant *C,
                                          unsigned SplatBitWidth) {
  std::optional<APInt> Splat = getSplatableConstant(C, SplatBitWidth);
  if (!Splat)
    return nullptr;

  // Determine scalar size to use for the constant splat vector, clamping as we
  // might have found a splat smaller than the original constant data.
  const Type *OriginalType = C->getType();
  Type *SclTy = OriginalType->getScalarType();
  unsigned NumSclBits = SclTy->getPrimitiveSizeInBits();
  NumSclBits = std::min<unsigned>(NumSclBits, SplatBitWidth);

  if (NumSclBits == 8) {
    SmallVector<uint8_t> RawBits;
    for (unsigned I = 0; I != SplatBitWidth; I += 8)
      RawBits.push_back(Splat->extractBits(8, I).getZExtValue());
    return ConstantDataVector::get(OriginalType->getContext(), RawBits);
  }

  if (NumSclBits == 16) {
    SmallVector<uint16_t> RawBits;
    for (unsigned I = 0; I != SplatBitWidth; I += 16)
      RawBits.push_back(Splat->extractBits(16, I).getZExtValue());
    if (SclTy->is16bitFPTy())
      return ConstantDataVector::getFP(SclTy, RawBits);
    return ConstantDataVector::get(OriginalType->getContext(), RawBits);
  }

  if (NumSclBits == 32) {
    SmallVector<uint32_t> RawBits;
    for (unsigned I = 0; I != SplatBitWidth; I += 32)
      RawBits.push_back(Splat->extractBits(32, I).getZExtValue());
    if (SclTy->isFloatTy())
      return ConstantDataVector::getFP(SclTy, RawBits);
    return ConstantDataVector::get(OriginalType->getContext(), RawBits);
  }

  // Fallback to i64 / double.
  SmallVector<uint64_t> RawBits;
  for (unsigned I = 0; I != SplatBitWidth; I += 64)
    RawBits.push_back(Splat->extractBits(64, I).getZExtValue());
  if (SclTy->isDoubleTy())
    return ConstantDataVector::getFP(SclTy, RawBits);
  return ConstantDataVector::get(OriginalType->getContext(), RawBits);
}

bool X86FixupVectorConstantsPass::processInstruction(MachineFunction &MF,
                                                     MachineBasicBlock &MBB,
                                                     MachineInstr &MI) {
  unsigned Opc = MI.getOpcode();
  MachineConstantPool *CP = MI.getParent()->getParent()->getConstantPool();
<<<<<<< HEAD
  bool HasDQI = ST->hasDQI();
  bool HasBWI = ST->hasBWI();
=======
>>>>>>> cd92bbcb

  auto ConvertToBroadcast = [&](unsigned OpBcst256, unsigned OpBcst128,
                                unsigned OpBcst64, unsigned OpBcst32,
                                unsigned OpBcst16, unsigned OpBcst8,
                                unsigned OperandNo) {
    assert(MI.getNumOperands() >= (OperandNo + X86::AddrNumOperands) &&
           "Unexpected number of operands!");

    MachineOperand &CstOp = MI.getOperand(OperandNo + X86::AddrDisp);
    if (auto *C = getConstantFromPool(MI, CstOp)) {
      // Attempt to detect a suitable splat from increasing splat widths.
      std::pair<unsigned, unsigned> Broadcasts[] = {
          {8, OpBcst8},   {16, OpBcst16},   {32, OpBcst32},
          {64, OpBcst64}, {128, OpBcst128}, {256, OpBcst256},
      };
      for (auto [BitWidth, OpBcst] : Broadcasts) {
        if (OpBcst) {
          // Construct a suitable splat constant and adjust the MI to
          // use the new constant pool entry.
          if (Constant *NewCst = rebuildSplatableConstant(C, BitWidth)) {
            unsigned NewCPI =
                CP->getConstantPoolIndex(NewCst, Align(BitWidth / 8));
            MI.setDesc(TII->get(OpBcst));
            CstOp.setIndex(NewCPI);
            return true;
          }
        }
      }
    }
    return false;
  };

  // Attempt to convert full width vector loads into broadcast loads.
  switch (Opc) {
  /* FP Loads */
  case X86::MOVAPDrm:
  case X86::MOVAPSrm:
  case X86::MOVUPDrm:
  case X86::MOVUPSrm:
    // TODO: SSE3 MOVDDUP Handling
    return false;
  case X86::VMOVAPDrm:
  case X86::VMOVAPSrm:
  case X86::VMOVUPDrm:
  case X86::VMOVUPSrm:
    return ConvertToBroadcast(0, 0, X86::VMOVDDUPrm, X86::VBROADCASTSSrm, 0, 0,
                              1);
  case X86::VMOVAPDYrm:
  case X86::VMOVAPSYrm:
  case X86::VMOVUPDYrm:
  case X86::VMOVUPSYrm:
    return ConvertToBroadcast(0, X86::VBROADCASTF128, X86::VBROADCASTSDYrm,
                              X86::VBROADCASTSSYrm, 0, 0, 1);
  case X86::VMOVAPDZ128rm:
  case X86::VMOVAPSZ128rm:
  case X86::VMOVUPDZ128rm:
  case X86::VMOVUPSZ128rm:
    return ConvertToBroadcast(0, 0, X86::VMOVDDUPZ128rm,
                              X86::VBROADCASTSSZ128rm, 0, 0, 1);
  case X86::VMOVAPDZ256rm:
  case X86::VMOVAPSZ256rm:
  case X86::VMOVUPDZ256rm:
  case X86::VMOVUPSZ256rm:
    return ConvertToBroadcast(
        0, HasDQI ? X86::VBROADCASTF64X2Z128rm : X86::VBROADCASTF32X4Z256rm,
        X86::VBROADCASTSDZ256rm, X86::VBROADCASTSSZ256rm, 0, 0, 1);
  case X86::VMOVAPDZrm:
  case X86::VMOVAPSZrm:
  case X86::VMOVUPDZrm:
  case X86::VMOVUPSZrm:
    return ConvertToBroadcast(
        HasDQI ? X86::VBROADCASTF32X8rm : X86::VBROADCASTF64X4rm,
        HasDQI ? X86::VBROADCASTF64X2rm : X86::VBROADCASTF32X4rm,
        X86::VBROADCASTSDZrm, X86::VBROADCASTSSZrm, 0, 0, 1);
    /* Integer Loads */
  case X86::VMOVDQArm:
  case X86::VMOVDQUrm:
    if (ST->hasAVX2())
      return ConvertToBroadcast(0, 0, X86::VPBROADCASTQrm, X86::VPBROADCASTDrm,
                                X86::VPBROADCASTWrm, X86::VPBROADCASTBrm, 1);
    return ConvertToBroadcast(0, 0, X86::VMOVDDUPrm, X86::VBROADCASTSSrm, 0, 0,
                              1);
  case X86::VMOVDQAYrm:
  case X86::VMOVDQUYrm:
    if (ST->hasAVX2())
      return ConvertToBroadcast(0, X86::VBROADCASTI128, X86::VPBROADCASTQYrm,
                                X86::VPBROADCASTDYrm, X86::VPBROADCASTWYrm,
                                X86::VPBROADCASTBYrm, 1);
    return ConvertToBroadcast(0, X86::VBROADCASTF128, X86::VBROADCASTSDYrm,
                              X86::VBROADCASTSSYrm, 0, 0, 1);
  case X86::VMOVDQA32Z128rm:
  case X86::VMOVDQA64Z128rm:
  case X86::VMOVDQU32Z128rm:
  case X86::VMOVDQU64Z128rm:
    return ConvertToBroadcast(0, 0, X86::VPBROADCASTQZ128rm,
                              X86::VPBROADCASTDZ128rm,
                              HasBWI ? X86::VPBROADCASTWZ128rm : 0,
                              HasBWI ? X86::VPBROADCASTBZ128rm : 0, 1);
  case X86::VMOVDQA32Z256rm:
  case X86::VMOVDQA64Z256rm:
  case X86::VMOVDQU32Z256rm:
  case X86::VMOVDQU64Z256rm:
    return ConvertToBroadcast(
        0, HasDQI ? X86::VBROADCASTI64X2Z128rm : X86::VBROADCASTI32X4Z256rm,
        X86::VPBROADCASTQZ256rm, X86::VPBROADCASTDZ256rm,
        HasBWI ? X86::VPBROADCASTWZ256rm : 0,
        HasBWI ? X86::VPBROADCASTBZ256rm : 0, 1);
  case X86::VMOVDQA32Zrm:
  case X86::VMOVDQA64Zrm:
  case X86::VMOVDQU32Zrm:
  case X86::VMOVDQU64Zrm:
    return ConvertToBroadcast(
        HasDQI ? X86::VBROADCASTI32X8rm : X86::VBROADCASTI64X4rm,
        HasDQI ? X86::VBROADCASTI64X2rm : X86::VBROADCASTI32X4rm,
        X86::VPBROADCASTQZrm, X86::VPBROADCASTDZrm,
        HasBWI ? X86::VPBROADCASTWZrm : 0, HasBWI ? X86::VPBROADCASTBZrm : 0,
        1);
  }

  // Attempt to find a AVX512 mapping from a full width memory-fold instruction
  // to a broadcast-fold instruction variant.
  if ((MI.getDesc().TSFlags & X86II::EncodingMask) == X86II::EVEX) {
    unsigned OpBcst32 = 0, OpBcst64 = 0;
    unsigned OpNoBcst32 = 0, OpNoBcst64 = 0;
    if (const X86MemoryFoldTableEntry *Mem2Bcst =
            llvm::lookupBroadcastFoldTable(Opc, 32)) {
      OpBcst32 = Mem2Bcst->DstOp;
      OpNoBcst32 = Mem2Bcst->Flags & TB_INDEX_MASK;
    }
    if (const X86MemoryFoldTableEntry *Mem2Bcst =
            llvm::lookupBroadcastFoldTable(Opc, 64)) {
      OpBcst64 = Mem2Bcst->DstOp;
      OpNoBcst64 = Mem2Bcst->Flags & TB_INDEX_MASK;
    }
    assert(((OpBcst32 == 0) || (OpBcst64 == 0) || (OpNoBcst32 == OpNoBcst64)) &&
           "OperandNo mismatch");

    if (OpBcst32 || OpBcst64) {
      unsigned OpNo = OpBcst32 == 0 ? OpNoBcst64 : OpNoBcst32;
      return ConvertToBroadcast(0, 0, OpBcst64, OpBcst32, 0, 0, OpNo);
    }
  }

  return false;
}

bool X86FixupVectorConstantsPass::runOnMachineFunction(MachineFunction &MF) {
  LLVM_DEBUG(dbgs() << "Start X86FixupVectorConstants\n";);
  bool Changed = false;
  ST = &MF.getSubtarget<X86Subtarget>();
  TII = ST->getInstrInfo();
  SM = &ST->getSchedModel();

  for (MachineBasicBlock &MBB : MF) {
    for (MachineInstr &MI : MBB) {
      if (processInstruction(MF, MBB, MI)) {
        ++NumInstChanges;
        Changed = true;
      }
    }
  }
  LLVM_DEBUG(dbgs() << "End X86FixupVectorConstants\n";);
  return Changed;
}<|MERGE_RESOLUTION|>--- conflicted
+++ resolved
@@ -230,11 +230,6 @@
                                                      MachineInstr &MI) {
   unsigned Opc = MI.getOpcode();
   MachineConstantPool *CP = MI.getParent()->getParent()->getConstantPool();
-<<<<<<< HEAD
-  bool HasDQI = ST->hasDQI();
-  bool HasBWI = ST->hasBWI();
-=======
->>>>>>> cd92bbcb
 
   auto ConvertToBroadcast = [&](unsigned OpBcst256, unsigned OpBcst128,
                                 unsigned OpBcst64, unsigned OpBcst32,
@@ -267,93 +262,6 @@
     return false;
   };
 
-  // Attempt to convert full width vector loads into broadcast loads.
-  switch (Opc) {
-  /* FP Loads */
-  case X86::MOVAPDrm:
-  case X86::MOVAPSrm:
-  case X86::MOVUPDrm:
-  case X86::MOVUPSrm:
-    // TODO: SSE3 MOVDDUP Handling
-    return false;
-  case X86::VMOVAPDrm:
-  case X86::VMOVAPSrm:
-  case X86::VMOVUPDrm:
-  case X86::VMOVUPSrm:
-    return ConvertToBroadcast(0, 0, X86::VMOVDDUPrm, X86::VBROADCASTSSrm, 0, 0,
-                              1);
-  case X86::VMOVAPDYrm:
-  case X86::VMOVAPSYrm:
-  case X86::VMOVUPDYrm:
-  case X86::VMOVUPSYrm:
-    return ConvertToBroadcast(0, X86::VBROADCASTF128, X86::VBROADCASTSDYrm,
-                              X86::VBROADCASTSSYrm, 0, 0, 1);
-  case X86::VMOVAPDZ128rm:
-  case X86::VMOVAPSZ128rm:
-  case X86::VMOVUPDZ128rm:
-  case X86::VMOVUPSZ128rm:
-    return ConvertToBroadcast(0, 0, X86::VMOVDDUPZ128rm,
-                              X86::VBROADCASTSSZ128rm, 0, 0, 1);
-  case X86::VMOVAPDZ256rm:
-  case X86::VMOVAPSZ256rm:
-  case X86::VMOVUPDZ256rm:
-  case X86::VMOVUPSZ256rm:
-    return ConvertToBroadcast(
-        0, HasDQI ? X86::VBROADCASTF64X2Z128rm : X86::VBROADCASTF32X4Z256rm,
-        X86::VBROADCASTSDZ256rm, X86::VBROADCASTSSZ256rm, 0, 0, 1);
-  case X86::VMOVAPDZrm:
-  case X86::VMOVAPSZrm:
-  case X86::VMOVUPDZrm:
-  case X86::VMOVUPSZrm:
-    return ConvertToBroadcast(
-        HasDQI ? X86::VBROADCASTF32X8rm : X86::VBROADCASTF64X4rm,
-        HasDQI ? X86::VBROADCASTF64X2rm : X86::VBROADCASTF32X4rm,
-        X86::VBROADCASTSDZrm, X86::VBROADCASTSSZrm, 0, 0, 1);
-    /* Integer Loads */
-  case X86::VMOVDQArm:
-  case X86::VMOVDQUrm:
-    if (ST->hasAVX2())
-      return ConvertToBroadcast(0, 0, X86::VPBROADCASTQrm, X86::VPBROADCASTDrm,
-                                X86::VPBROADCASTWrm, X86::VPBROADCASTBrm, 1);
-    return ConvertToBroadcast(0, 0, X86::VMOVDDUPrm, X86::VBROADCASTSSrm, 0, 0,
-                              1);
-  case X86::VMOVDQAYrm:
-  case X86::VMOVDQUYrm:
-    if (ST->hasAVX2())
-      return ConvertToBroadcast(0, X86::VBROADCASTI128, X86::VPBROADCASTQYrm,
-                                X86::VPBROADCASTDYrm, X86::VPBROADCASTWYrm,
-                                X86::VPBROADCASTBYrm, 1);
-    return ConvertToBroadcast(0, X86::VBROADCASTF128, X86::VBROADCASTSDYrm,
-                              X86::VBROADCASTSSYrm, 0, 0, 1);
-  case X86::VMOVDQA32Z128rm:
-  case X86::VMOVDQA64Z128rm:
-  case X86::VMOVDQU32Z128rm:
-  case X86::VMOVDQU64Z128rm:
-    return ConvertToBroadcast(0, 0, X86::VPBROADCASTQZ128rm,
-                              X86::VPBROADCASTDZ128rm,
-                              HasBWI ? X86::VPBROADCASTWZ128rm : 0,
-                              HasBWI ? X86::VPBROADCASTBZ128rm : 0, 1);
-  case X86::VMOVDQA32Z256rm:
-  case X86::VMOVDQA64Z256rm:
-  case X86::VMOVDQU32Z256rm:
-  case X86::VMOVDQU64Z256rm:
-    return ConvertToBroadcast(
-        0, HasDQI ? X86::VBROADCASTI64X2Z128rm : X86::VBROADCASTI32X4Z256rm,
-        X86::VPBROADCASTQZ256rm, X86::VPBROADCASTDZ256rm,
-        HasBWI ? X86::VPBROADCASTWZ256rm : 0,
-        HasBWI ? X86::VPBROADCASTBZ256rm : 0, 1);
-  case X86::VMOVDQA32Zrm:
-  case X86::VMOVDQA64Zrm:
-  case X86::VMOVDQU32Zrm:
-  case X86::VMOVDQU64Zrm:
-    return ConvertToBroadcast(
-        HasDQI ? X86::VBROADCASTI32X8rm : X86::VBROADCASTI64X4rm,
-        HasDQI ? X86::VBROADCASTI64X2rm : X86::VBROADCASTI32X4rm,
-        X86::VPBROADCASTQZrm, X86::VPBROADCASTDZrm,
-        HasBWI ? X86::VPBROADCASTWZrm : 0, HasBWI ? X86::VPBROADCASTBZrm : 0,
-        1);
-  }
-
   // Attempt to find a AVX512 mapping from a full width memory-fold instruction
   // to a broadcast-fold instruction variant.
   if ((MI.getDesc().TSFlags & X86II::EncodingMask) == X86II::EVEX) {
