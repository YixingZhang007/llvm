--- conflicted
+++ resolved
@@ -2660,11 +2660,7 @@
           Align Alignment = commonAlignment(
               GA->getGlobal()->getPointerAlignment(DL), GA->getOffset());
           if ((CVal == 0 || Alignment > CVal) &&
-<<<<<<< HEAD
-              (!IsRV32Zdinx || Alignment > (CVal + 4))) {
-=======
               (!IsRV32Zdinx || commonAlignment(Alignment, CVal) > 4)) {
->>>>>>> 4b409fa5
             int64_t CombinedOffset = CVal + GA->getOffset();
             Base = Base.getOperand(0);
             Offset = CurDAG->getTargetGlobalAddress(
