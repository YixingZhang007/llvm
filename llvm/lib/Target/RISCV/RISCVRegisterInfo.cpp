//===-- RISCVRegisterInfo.cpp - RISCV Register Information ------*- C++ -*-===//
//
// Part of the LLVM Project, under the Apache License v2.0 with LLVM Exceptions.
// See https://llvm.org/LICENSE.txt for license information.
// SPDX-License-Identifier: Apache-2.0 WITH LLVM-exception
//
//===----------------------------------------------------------------------===//
//
// This file contains the RISCV implementation of the TargetRegisterInfo class.
//
//===----------------------------------------------------------------------===//

#include "RISCVRegisterInfo.h"
#include "RISCV.h"
#include "RISCVMachineFunctionInfo.h"
#include "RISCVSubtarget.h"
#include "llvm/CodeGen/MachineFrameInfo.h"
#include "llvm/CodeGen/MachineFunction.h"
#include "llvm/CodeGen/MachineInstrBuilder.h"
#include "llvm/CodeGen/RegisterScavenging.h"
#include "llvm/CodeGen/TargetFrameLowering.h"
#include "llvm/CodeGen/TargetInstrInfo.h"
#include "llvm/Support/ErrorHandling.h"

#define GET_REGINFO_TARGET_DESC
#include "RISCVGenRegisterInfo.inc"

using namespace llvm;

static_assert(RISCV::X1 == RISCV::X0 + 1, "Register list not consecutive");
static_assert(RISCV::X31 == RISCV::X0 + 31, "Register list not consecutive");
static_assert(RISCV::F1_H == RISCV::F0_H + 1, "Register list not consecutive");
static_assert(RISCV::F31_H == RISCV::F0_H + 31,
              "Register list not consecutive");
static_assert(RISCV::F1_F == RISCV::F0_F + 1, "Register list not consecutive");
static_assert(RISCV::F31_F == RISCV::F0_F + 31,
              "Register list not consecutive");
static_assert(RISCV::F1_D == RISCV::F0_D + 1, "Register list not consecutive");
static_assert(RISCV::F31_D == RISCV::F0_D + 31,
              "Register list not consecutive");
static_assert(RISCV::V1 == RISCV::V0 + 1, "Register list not consecutive");
static_assert(RISCV::V31 == RISCV::V0 + 31, "Register list not consecutive");

RISCVRegisterInfo::RISCVRegisterInfo(unsigned HwMode)
    : RISCVGenRegisterInfo(RISCV::X1, /*DwarfFlavour*/0, /*EHFlavor*/0,
                           /*PC*/0, HwMode) {}

const MCPhysReg *
RISCVRegisterInfo::getCalleeSavedRegs(const MachineFunction *MF) const {
  auto &Subtarget = MF->getSubtarget<RISCVSubtarget>();
  if (MF->getFunction().getCallingConv() == CallingConv::GHC)
    return CSR_NoRegs_SaveList;
  if (MF->getFunction().hasFnAttribute("interrupt")) {
    if (Subtarget.hasStdExtD())
      return CSR_XLEN_F64_Interrupt_SaveList;
    if (Subtarget.hasStdExtF())
      return CSR_XLEN_F32_Interrupt_SaveList;
    return CSR_Interrupt_SaveList;
  }

  switch (Subtarget.getTargetABI()) {
  default:
    llvm_unreachable("Unrecognized ABI");
  case RISCVABI::ABI_ILP32:
  case RISCVABI::ABI_LP64:
    return CSR_ILP32_LP64_SaveList;
  case RISCVABI::ABI_ILP32F:
  case RISCVABI::ABI_LP64F:
    return CSR_ILP32F_LP64F_SaveList;
  case RISCVABI::ABI_ILP32D:
  case RISCVABI::ABI_LP64D:
    return CSR_ILP32D_LP64D_SaveList;
  }
}

BitVector RISCVRegisterInfo::getReservedRegs(const MachineFunction &MF) const {
  const RISCVFrameLowering *TFI = getFrameLowering(MF);
  BitVector Reserved(getNumRegs());

  // Mark any registers requested to be reserved as such
  for (size_t Reg = 0; Reg < getNumRegs(); Reg++) {
    if (MF.getSubtarget<RISCVSubtarget>().isRegisterReservedByUser(Reg))
      markSuperRegs(Reserved, Reg);
  }

  // Use markSuperRegs to ensure any register aliases are also reserved
  markSuperRegs(Reserved, RISCV::X0); // zero
  markSuperRegs(Reserved, RISCV::X2); // sp
  markSuperRegs(Reserved, RISCV::X3); // gp
  markSuperRegs(Reserved, RISCV::X4); // tp
  if (TFI->hasFP(MF))
    markSuperRegs(Reserved, RISCV::X8); // fp
  // Reserve the base register if we need to realign the stack and allocate
  // variable-sized objects at runtime.
  if (TFI->hasBP(MF))
    markSuperRegs(Reserved, RISCVABI::getBPReg()); // bp

  // V registers for code generation. We handle them manually.
  markSuperRegs(Reserved, RISCV::VL);
  markSuperRegs(Reserved, RISCV::VTYPE);
<<<<<<< HEAD
=======
  markSuperRegs(Reserved, RISCV::VXSAT);
  markSuperRegs(Reserved, RISCV::VXRM);
>>>>>>> e1e3308f

  assert(checkAllSuperRegsMarked(Reserved));
  return Reserved;
}

bool RISCVRegisterInfo::isAsmClobberable(const MachineFunction &MF,
                                         MCRegister PhysReg) const {
  return !MF.getSubtarget<RISCVSubtarget>().isRegisterReservedByUser(PhysReg);
}

bool RISCVRegisterInfo::isConstantPhysReg(MCRegister PhysReg) const {
  return PhysReg == RISCV::X0;
}

const uint32_t *RISCVRegisterInfo::getNoPreservedMask() const {
  return CSR_NoRegs_RegMask;
}

// Frame indexes representing locations of CSRs which are given a fixed location
// by save/restore libcalls.
static const std::map<unsigned, int> FixedCSRFIMap = {
  {/*ra*/  RISCV::X1,   -1},
  {/*s0*/  RISCV::X8,   -2},
  {/*s1*/  RISCV::X9,   -3},
  {/*s2*/  RISCV::X18,  -4},
  {/*s3*/  RISCV::X19,  -5},
  {/*s4*/  RISCV::X20,  -6},
  {/*s5*/  RISCV::X21,  -7},
  {/*s6*/  RISCV::X22,  -8},
  {/*s7*/  RISCV::X23,  -9},
  {/*s8*/  RISCV::X24,  -10},
  {/*s9*/  RISCV::X25,  -11},
  {/*s10*/ RISCV::X26,  -12},
  {/*s11*/ RISCV::X27,  -13}
};

bool RISCVRegisterInfo::hasReservedSpillSlot(const MachineFunction &MF,
                                             Register Reg,
                                             int &FrameIdx) const {
  const auto *RVFI = MF.getInfo<RISCVMachineFunctionInfo>();
  if (!RVFI->useSaveRestoreLibCalls(MF))
    return false;

  auto FII = FixedCSRFIMap.find(Reg);
  if (FII == FixedCSRFIMap.end())
    return false;

  FrameIdx = FII->second;
  return true;
}

void RISCVRegisterInfo::eliminateFrameIndex(MachineBasicBlock::iterator II,
                                            int SPAdj, unsigned FIOperandNum,
                                            RegScavenger *RS) const {
  assert(SPAdj == 0 && "Unexpected non-zero SPAdj value");

  MachineInstr &MI = *II;
  MachineFunction &MF = *MI.getParent()->getParent();
  MachineRegisterInfo &MRI = MF.getRegInfo();
  const RISCVInstrInfo *TII = MF.getSubtarget<RISCVSubtarget>().getInstrInfo();
  DebugLoc DL = MI.getDebugLoc();

  int FrameIndex = MI.getOperand(FIOperandNum).getIndex();
  Register FrameReg;
  int Offset = getFrameLowering(MF)
                   ->getFrameIndexReference(MF, FrameIndex, FrameReg)
                   .getFixed() +
               MI.getOperand(FIOperandNum + 1).getImm();

  if (!isInt<32>(Offset)) {
    report_fatal_error(
        "Frame offsets outside of the signed 32-bit range not supported");
  }

  MachineBasicBlock &MBB = *MI.getParent();
  bool FrameRegIsKill = false;

  if (!isInt<12>(Offset)) {
    assert(isInt<32>(Offset) && "Int32 expected");
    // The offset won't fit in an immediate, so use a scratch register instead
    // Modify Offset and FrameReg appropriately
    Register ScratchReg = MRI.createVirtualRegister(&RISCV::GPRRegClass);
    TII->movImm(MBB, II, DL, ScratchReg, Offset);
    BuildMI(MBB, II, DL, TII->get(RISCV::ADD), ScratchReg)
        .addReg(FrameReg)
        .addReg(ScratchReg, RegState::Kill);
    Offset = 0;
    FrameReg = ScratchReg;
    FrameRegIsKill = true;
  }

  MI.getOperand(FIOperandNum)
      .ChangeToRegister(FrameReg, false, false, FrameRegIsKill);
  MI.getOperand(FIOperandNum + 1).ChangeToImmediate(Offset);
}

Register RISCVRegisterInfo::getFrameRegister(const MachineFunction &MF) const {
  const TargetFrameLowering *TFI = getFrameLowering(MF);
  return TFI->hasFP(MF) ? RISCV::X8 : RISCV::X2;
}

const uint32_t *
RISCVRegisterInfo::getCallPreservedMask(const MachineFunction & MF,
                                        CallingConv::ID CC) const {
  auto &Subtarget = MF.getSubtarget<RISCVSubtarget>();

  if (CC == CallingConv::GHC)
    return CSR_NoRegs_RegMask;
  switch (Subtarget.getTargetABI()) {
  default:
    llvm_unreachable("Unrecognized ABI");
  case RISCVABI::ABI_ILP32:
  case RISCVABI::ABI_LP64:
    return CSR_ILP32_LP64_RegMask;
  case RISCVABI::ABI_ILP32F:
  case RISCVABI::ABI_LP64F:
    return CSR_ILP32F_LP64F_RegMask;
  case RISCVABI::ABI_ILP32D:
  case RISCVABI::ABI_LP64D:
    return CSR_ILP32D_LP64D_RegMask;
  }
}<|MERGE_RESOLUTION|>--- conflicted
+++ resolved
@@ -98,11 +98,8 @@
   // V registers for code generation. We handle them manually.
   markSuperRegs(Reserved, RISCV::VL);
   markSuperRegs(Reserved, RISCV::VTYPE);
-<<<<<<< HEAD
-=======
   markSuperRegs(Reserved, RISCV::VXSAT);
   markSuperRegs(Reserved, RISCV::VXRM);
->>>>>>> e1e3308f
 
   assert(checkAllSuperRegsMarked(Reserved));
   return Reserved;
