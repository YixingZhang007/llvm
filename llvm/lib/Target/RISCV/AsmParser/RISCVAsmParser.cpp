--- conflicted
+++ resolved
@@ -2711,71 +2711,6 @@
   }
 
   if (Option == "arch") {
-<<<<<<< HEAD
-
-    Parser.parseComma();
-
-    bool PrefixEmitted = false;
-    bool IsExtensionList = false;
-    while (true) {
-      bool IsAdd;
-      if (Parser.getTok().is(AsmToken::Plus)) {
-        IsAdd = true;
-        IsExtensionList = true;
-      } else if (Parser.getTok().is(AsmToken::Minus)) {
-        IsAdd = false;
-        IsExtensionList = true;
-      } else {
-        SMLoc ArchLoc = Parser.getTok().getLoc();
-
-        if (IsExtensionList)
-          return Error(ArchLoc, "unexpected token, expected + or -");
-
-        StringRef Arch;
-        if (Parser.getTok().is(AsmToken::Identifier))
-          Arch = Parser.getTok().getString();
-        else
-          return Error(ArchLoc,
-                       "unexpected token, expected identifier");
-
-        std::string Result;
-        if (resetToArch(Arch, ArchLoc, Result, true))
-          return true;
-
-        getTargetStreamer().emitDirectiveOptionArchFullArch(Result,
-                                                            PrefixEmitted);
-
-        Parser.Lex();
-
-        return Parser.parseToken(AsmToken::EndOfStatement,
-                                 "unexpected token, expected end of statement");
-      }
-
-      Parser.Lex();
-
-      if (Parser.getTok().isNot(AsmToken::Identifier))
-        return Error(Parser.getTok().getLoc(),
-                     "unexpected token, expected identifier");
-
-      StringRef ExtStr = Parser.getTok().getString();
-
-      ArrayRef<SubtargetFeatureKV> KVArray(RISCVFeatureKV);
-      auto Ext = llvm::lower_bound(KVArray, ExtStr);
-      if (Ext == KVArray.end() || StringRef(Ext->Key) != ExtStr ||
-          !RISCVISAInfo::isSupportedExtension(ExtStr)) {
-        if (isDigit(ExtStr.back()))
-          return Error(
-              Parser.getTok().getLoc(),
-              "Extension version number parsing not currently implemented");
-        return Error(Parser.getTok().getLoc(), "unknown extension feature");
-      }
-
-      SMLoc Loc = Parser.getTok().getLoc();
-
-      Parser.Lex(); // Eat arch string
-      bool HasComma = getTok().is(AsmToken::Comma);
-      if (IsAdd) {
-=======
     SmallVector<RISCVOptionArchArg> Args;
     do {
       if (Parser.parseComma())
@@ -2823,7 +2758,6 @@
       Args.emplace_back(Type, Ext->Key);
 
       if (Type == RISCVOptionArchArgType::Plus) {
->>>>>>> cd92bbcb
         setFeatureBits(Ext->Value, Ext->Key);
         auto ParseResult = RISCVFeatures::parseFeatureBits(isRV64(), STI->getFeatureBits());
         if (!ParseResult) {
@@ -2835,14 +2769,8 @@
 
           return Error(Loc, OutputErrMsg.str());
         }
-<<<<<<< HEAD
-        getTargetStreamer().emitDirectiveOptionArchPlusOrMinus(
-            Ext->Key, /*Enable*/ true, PrefixEmitted, HasComma);
-      } else {
-=======
       } else {
         assert(Type == RISCVOptionArchArgType::Minus);
->>>>>>> cd92bbcb
         // It is invalid to disable an extension that there are other enabled
         // extensions depend on it.
         // TODO: Make use of RISCVISAInfo to handle this
@@ -2856,18 +2784,6 @@
         }
 
         clearFeatureBits(Ext->Value, Ext->Key);
-<<<<<<< HEAD
-        getTargetStreamer().emitDirectiveOptionArchPlusOrMinus(
-            Ext->Key, /*Enable*/ false, PrefixEmitted, HasComma);
-      }
-
-      if (!HasComma)
-        return Parser.parseToken(AsmToken::EndOfStatement,
-                                 "unexpected token, expected end of statement");
-      // Eat comma
-      Parser.Lex();
-    }
-=======
       }
     } while (Parser.getTok().isNot(AsmToken::EndOfStatement));
 
@@ -2876,7 +2792,6 @@
 
     getTargetStreamer().emitDirectiveOptionArch(Args);
     return false;
->>>>>>> cd92bbcb
   }
 
   if (Option == "rvc") {
