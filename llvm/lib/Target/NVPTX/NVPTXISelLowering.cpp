//===-- NVPTXISelLowering.cpp - NVPTX DAG Lowering Implementation ---------===//
//
// Part of the LLVM Project, under the Apache License v2.0 with LLVM Exceptions.
// See https://llvm.org/LICENSE.txt for license information.
// SPDX-License-Identifier: Apache-2.0 WITH LLVM-exception
//
//===----------------------------------------------------------------------===//
//
// This file defines the interfaces that NVPTX uses to lower LLVM code into a
// selection DAG.
//
//===----------------------------------------------------------------------===//

#include "NVPTXISelLowering.h"
#include "MCTargetDesc/NVPTXBaseInfo.h"
#include "NVPTX.h"
#include "NVPTXSubtarget.h"
#include "NVPTXTargetMachine.h"
#include "NVPTXTargetObjectFile.h"
#include "NVPTXUtilities.h"
#include "llvm/ADT/APInt.h"
#include "llvm/ADT/STLExtras.h"
#include "llvm/ADT/SmallVector.h"
#include "llvm/ADT/StringRef.h"
#include "llvm/CodeGen/Analysis.h"
#include "llvm/CodeGen/ISDOpcodes.h"
#include "llvm/CodeGen/MachineFunction.h"
#include "llvm/CodeGen/MachineMemOperand.h"
#include "llvm/CodeGen/SelectionDAG.h"
#include "llvm/CodeGen/SelectionDAGNodes.h"
#include "llvm/CodeGen/TargetCallingConv.h"
#include "llvm/CodeGen/TargetLowering.h"
#include "llvm/CodeGen/ValueTypes.h"
#include "llvm/CodeGenTypes/MachineValueType.h"
#include "llvm/IR/Argument.h"
#include "llvm/IR/Attributes.h"
#include "llvm/IR/Constants.h"
#include "llvm/IR/DataLayout.h"
#include "llvm/IR/DerivedTypes.h"
#include "llvm/IR/DiagnosticInfo.h"
#include "llvm/IR/FPEnv.h"
#include "llvm/IR/Function.h"
#include "llvm/IR/GlobalValue.h"
#include "llvm/IR/Instruction.h"
#include "llvm/IR/Instructions.h"
#include "llvm/IR/IntrinsicsNVPTX.h"
#include "llvm/IR/Module.h"
#include "llvm/IR/Type.h"
#include "llvm/IR/Value.h"
#include "llvm/Support/Alignment.h"
#include "llvm/Support/Casting.h"
#include "llvm/Support/CodeGen.h"
#include "llvm/Support/CommandLine.h"
#include "llvm/Support/ErrorHandling.h"
#include "llvm/Support/raw_ostream.h"
#include "llvm/Target/TargetMachine.h"
#include "llvm/Target/TargetOptions.h"
#include <algorithm>
#include <cassert>
#include <cmath>
#include <cstdint>
#include <iterator>
#include <optional>
#include <sstream>
#include <string>
#include <utility>
#include <vector>

#define DEBUG_TYPE "nvptx-lower"

using namespace llvm;

static std::atomic<unsigned> GlobalUniqueCallSite;

static cl::opt<bool> sched4reg(
    "nvptx-sched4reg",
    cl::desc("NVPTX Specific: schedule for register pressue"), cl::init(false));

static cl::opt<unsigned> FMAContractLevelOpt(
    "nvptx-fma-level", cl::Hidden,
    cl::desc("NVPTX Specific: FMA contraction (0: don't do it"
             " 1: do it  2: do it aggressively"),
    cl::init(2));

static cl::opt<int> UsePrecDivF32(
    "nvptx-prec-divf32", cl::Hidden,
    cl::desc("NVPTX Specifies: 0 use div.approx, 1 use div.full, 2 use"
             " IEEE Compliant F32 div.rnd if available."),
    cl::init(2));

static cl::opt<bool> UsePrecSqrtF32(
    "nvptx-prec-sqrtf32", cl::Hidden,
    cl::desc("NVPTX Specific: 0 use sqrt.approx, 1 use sqrt.rn."),
    cl::init(true));

static cl::opt<bool> ForceMinByValParamAlign(
    "nvptx-force-min-byval-param-align", cl::Hidden,
    cl::desc("NVPTX Specific: force 4-byte minimal alignment for byval"
             " params of device functions."),
    cl::init(false));

int NVPTXTargetLowering::getDivF32Level() const {
  if (UsePrecDivF32.getNumOccurrences() > 0) {
    // If nvptx-prec-div32=N is used on the command-line, always honor it
    return UsePrecDivF32;
  } else {
    // Otherwise, use div.approx if fast math is enabled
    if (getTargetMachine().Options.UnsafeFPMath)
      return 0;
    else
      return 2;
  }
}

bool NVPTXTargetLowering::usePrecSqrtF32() const {
  if (UsePrecSqrtF32.getNumOccurrences() > 0) {
    // If nvptx-prec-sqrtf32 is used on the command-line, always honor it
    return UsePrecSqrtF32;
  } else {
    // Otherwise, use sqrt.approx if fast math is enabled
    return !getTargetMachine().Options.UnsafeFPMath;
  }
}

bool NVPTXTargetLowering::useF32FTZ(const MachineFunction &MF) const {
  return MF.getDenormalMode(APFloat::IEEEsingle()).Output ==
         DenormalMode::PreserveSign;
}

static bool IsPTXVectorType(MVT VT) {
  switch (VT.SimpleTy) {
  default:
    return false;
  case MVT::v2i1:
  case MVT::v4i1:
  case MVT::v2i8:
  case MVT::v4i8:
  case MVT::v2i16:
  case MVT::v4i16:
  case MVT::v8i16: // <4 x i16x2>
  case MVT::v2i32:
  case MVT::v4i32:
  case MVT::v2i64:
  case MVT::v2f16:
  case MVT::v4f16:
  case MVT::v8f16: // <4 x f16x2>
  case MVT::v2bf16:
  case MVT::v4bf16:
  case MVT::v8bf16: // <4 x bf16x2>
  case MVT::v2f32:
  case MVT::v4f32:
  case MVT::v2f64:
    return true;
  }
}

static bool Is16bitsType(MVT VT) {
  return (VT.SimpleTy == MVT::f16 || VT.SimpleTy == MVT::bf16 ||
          VT.SimpleTy == MVT::i16);
}

/// ComputePTXValueVTs - For the given Type \p Ty, returns the set of primitive
/// EVTs that compose it.  Unlike ComputeValueVTs, this will break apart vectors
/// into their primitive components.
/// NOTE: This is a band-aid for code that expects ComputeValueVTs to return the
/// same number of types as the Ins/Outs arrays in LowerFormalArguments,
/// LowerCall, and LowerReturn.
static void ComputePTXValueVTs(const TargetLowering &TLI, const DataLayout &DL,
                               Type *Ty, SmallVectorImpl<EVT> &ValueVTs,
                               SmallVectorImpl<uint64_t> *Offsets = nullptr,
                               uint64_t StartingOffset = 0) {
  SmallVector<EVT, 16> TempVTs;
  SmallVector<uint64_t, 16> TempOffsets;

  // Special case for i128 - decompose to (i64, i64)
  if (Ty->isIntegerTy(128)) {
    ValueVTs.push_back(EVT(MVT::i64));
    ValueVTs.push_back(EVT(MVT::i64));

    if (Offsets) {
      Offsets->push_back(StartingOffset + 0);
      Offsets->push_back(StartingOffset + 8);
    }

    return;
  }

  // Given a struct type, recursively traverse the elements with custom ComputePTXValueVTs.
  if (StructType *STy = dyn_cast<StructType>(Ty)) {
    auto const *SL = DL.getStructLayout(STy);
    auto ElementNum = 0;
    for(auto *EI : STy->elements()) {
      ComputePTXValueVTs(TLI, DL, EI, ValueVTs, Offsets,
                         StartingOffset + SL->getElementOffset(ElementNum));
      ++ElementNum;
    }
    return;
  }

  ComputeValueVTs(TLI, DL, Ty, TempVTs, &TempOffsets, StartingOffset);
  for (unsigned i = 0, e = TempVTs.size(); i != e; ++i) {
    EVT VT = TempVTs[i];
    uint64_t Off = TempOffsets[i];
    // Split vectors into individual elements, except for v2f16, which
    // we will pass as a single scalar.
    if (VT.isVector()) {
      unsigned NumElts = VT.getVectorNumElements();
      EVT EltVT = VT.getVectorElementType();
      // Vectors with an even number of f16 elements will be passed to
      // us as an array of v2f16/v2bf16 elements. We must match this so we
      // stay in sync with Ins/Outs.
      if ((Is16bitsType(EltVT.getSimpleVT())) && NumElts % 2 == 0) {
        switch (EltVT.getSimpleVT().SimpleTy) {
        case MVT::f16:
          EltVT = MVT::v2f16;
          break;
        case MVT::bf16:
          EltVT = MVT::v2bf16;
          break;
        case MVT::i16:
          EltVT = MVT::v2i16;
          break;
        default:
          llvm_unreachable("Unexpected type");
        }
        NumElts /= 2;
      } else if (EltVT.getSimpleVT() == MVT::i8 &&
                 (NumElts % 4 == 0 || NumElts == 3)) {
        // v*i8 are formally lowered as v4i8
        EltVT = MVT::v4i8;
        NumElts = (NumElts + 3) / 4;
      }
      for (unsigned j = 0; j != NumElts; ++j) {
        ValueVTs.push_back(EltVT);
        if (Offsets)
          Offsets->push_back(Off + j * EltVT.getStoreSize());
      }
    } else {
      ValueVTs.push_back(VT);
      if (Offsets)
        Offsets->push_back(Off);
    }
  }
}

/// PromoteScalarIntegerPTX
/// Used to make sure the arguments/returns are suitable for passing
/// and promote them to a larger size if they're not.
///
/// The promoted type is placed in \p PromoteVT if the function returns true.
static bool PromoteScalarIntegerPTX(const EVT &VT, MVT *PromotedVT) {
  if (VT.isScalarInteger()) {
    switch (PowerOf2Ceil(VT.getFixedSizeInBits())) {
    default:
      llvm_unreachable(
          "Promotion is not suitable for scalars of size larger than 64-bits");
    case 1:
      *PromotedVT = MVT::i1;
      break;
    case 2:
    case 4:
    case 8:
      *PromotedVT = MVT::i8;
      break;
    case 16:
      *PromotedVT = MVT::i16;
      break;
    case 32:
      *PromotedVT = MVT::i32;
      break;
    case 64:
      *PromotedVT = MVT::i64;
      break;
    }
    return EVT(*PromotedVT) != VT;
  }
  return false;
}

// Check whether we can merge loads/stores of some of the pieces of a
// flattened function parameter or return value into a single vector
// load/store.
//
// The flattened parameter is represented as a list of EVTs and
// offsets, and the whole structure is aligned to ParamAlignment. This
// function determines whether we can load/store pieces of the
// parameter starting at index Idx using a single vectorized op of
// size AccessSize. If so, it returns the number of param pieces
// covered by the vector op. Otherwise, it returns 1.
static unsigned CanMergeParamLoadStoresStartingAt(
    unsigned Idx, uint32_t AccessSize, const SmallVectorImpl<EVT> &ValueVTs,
    const SmallVectorImpl<uint64_t> &Offsets, Align ParamAlignment) {

  // Can't vectorize if param alignment is not sufficient.
  if (ParamAlignment < AccessSize)
    return 1;
  // Can't vectorize if offset is not aligned.
  if (Offsets[Idx] & (AccessSize - 1))
    return 1;

  EVT EltVT = ValueVTs[Idx];
  unsigned EltSize = EltVT.getStoreSize();

  // Element is too large to vectorize.
  if (EltSize >= AccessSize)
    return 1;

  unsigned NumElts = AccessSize / EltSize;
  // Can't vectorize if AccessBytes if not a multiple of EltSize.
  if (AccessSize != EltSize * NumElts)
    return 1;

  // We don't have enough elements to vectorize.
  if (Idx + NumElts > ValueVTs.size())
    return 1;

  // PTX ISA can only deal with 2- and 4-element vector ops.
  if (NumElts != 4 && NumElts != 2)
    return 1;

  for (unsigned j = Idx + 1; j < Idx + NumElts; ++j) {
    // Types do not match.
    if (ValueVTs[j] != EltVT)
      return 1;

    // Elements are not contiguous.
    if (Offsets[j] - Offsets[j - 1] != EltSize)
      return 1;
  }
  // OK. We can vectorize ValueVTs[i..i+NumElts)
  return NumElts;
}

// Flags for tracking per-element vectorization state of loads/stores
// of a flattened function parameter or return value.
enum ParamVectorizationFlags {
  PVF_INNER = 0x0, // Middle elements of a vector.
  PVF_FIRST = 0x1, // First element of the vector.
  PVF_LAST = 0x2,  // Last element of the vector.
  // Scalar is effectively a 1-element vector.
  PVF_SCALAR = PVF_FIRST | PVF_LAST
};

// Computes whether and how we can vectorize the loads/stores of a
// flattened function parameter or return value.
//
// The flattened parameter is represented as the list of ValueVTs and
// Offsets, and is aligned to ParamAlignment bytes. We return a vector
// of the same size as ValueVTs indicating how each piece should be
// loaded/stored (i.e. as a scalar, or as part of a vector
// load/store).
static SmallVector<ParamVectorizationFlags, 16>
VectorizePTXValueVTs(const SmallVectorImpl<EVT> &ValueVTs,
                     const SmallVectorImpl<uint64_t> &Offsets,
                     Align ParamAlignment, bool IsVAArg = false) {
  // Set vector size to match ValueVTs and mark all elements as
  // scalars by default.
  SmallVector<ParamVectorizationFlags, 16> VectorInfo;
  VectorInfo.assign(ValueVTs.size(), PVF_SCALAR);

  if (IsVAArg)
    return VectorInfo;

  // Check what we can vectorize using 128/64/32-bit accesses.
  for (int I = 0, E = ValueVTs.size(); I != E; ++I) {
    // Skip elements we've already processed.
    assert(VectorInfo[I] == PVF_SCALAR && "Unexpected vector info state.");
    for (unsigned AccessSize : {16, 8, 4, 2}) {
      unsigned NumElts = CanMergeParamLoadStoresStartingAt(
          I, AccessSize, ValueVTs, Offsets, ParamAlignment);
      // Mark vectorized elements.
      switch (NumElts) {
      default:
        llvm_unreachable("Unexpected return value");
      case 1:
        // Can't vectorize using this size, try next smaller size.
        continue;
      case 2:
        assert(I + 1 < E && "Not enough elements.");
        VectorInfo[I] = PVF_FIRST;
        VectorInfo[I + 1] = PVF_LAST;
        I += 1;
        break;
      case 4:
        assert(I + 3 < E && "Not enough elements.");
        VectorInfo[I] = PVF_FIRST;
        VectorInfo[I + 1] = PVF_INNER;
        VectorInfo[I + 2] = PVF_INNER;
        VectorInfo[I + 3] = PVF_LAST;
        I += 3;
        break;
      }
      // Break out of the inner loop because we've already succeeded
      // using largest possible AccessSize.
      break;
    }
  }
  return VectorInfo;
}

// NVPTXTargetLowering Constructor.
NVPTXTargetLowering::NVPTXTargetLowering(const NVPTXTargetMachine &TM,
                                         const NVPTXSubtarget &STI)
    : TargetLowering(TM), nvTM(&TM), STI(STI) {
  // always lower memset, memcpy, and memmove intrinsics to load/store
  // instructions, rather
  // then generating calls to memset, mempcy or memmove.
  MaxStoresPerMemset = MaxStoresPerMemsetOptSize = (unsigned)0xFFFFFFFF;
  MaxStoresPerMemcpy = MaxStoresPerMemcpyOptSize = (unsigned) 0xFFFFFFFF;
  MaxStoresPerMemmove = MaxStoresPerMemmoveOptSize = (unsigned) 0xFFFFFFFF;

  setBooleanContents(ZeroOrNegativeOneBooleanContent);
  setBooleanVectorContents(ZeroOrNegativeOneBooleanContent);

  // Jump is Expensive. Don't create extra control flow for 'and', 'or'
  // condition branches.
  setJumpIsExpensive(true);

  // Wide divides are _very_ slow. Try to reduce the width of the divide if
  // possible.
  addBypassSlowDiv(64, 32);

  // By default, use the Source scheduling
  if (sched4reg)
    setSchedulingPreference(Sched::RegPressure);
  else
    setSchedulingPreference(Sched::Source);

  auto setFP16OperationAction = [&](unsigned Op, MVT VT, LegalizeAction Action,
                                    LegalizeAction NoF16Action) {
    setOperationAction(Op, VT, STI.allowFP16Math() ? Action : NoF16Action);
  };

  auto setBF16OperationAction = [&](unsigned Op, MVT VT, LegalizeAction Action,
                                    LegalizeAction NoBF16Action) {
    bool IsOpSupported = STI.hasBF16Math();
    // Few instructions are available on sm_90 only
    switch(Op) {
      case ISD::FADD:
      case ISD::FMUL:
      case ISD::FSUB:
      case ISD::SELECT:
      case ISD::SELECT_CC:
      case ISD::SETCC:
      case ISD::FEXP2:
      case ISD::FCEIL:
      case ISD::FFLOOR:
      case ISD::FNEARBYINT:
      case ISD::FRINT:
      case ISD::FROUNDEVEN:
      case ISD::FTRUNC:
        IsOpSupported = STI.getSmVersion() >= 90 && STI.getPTXVersion() >= 78;
        break;
    }
    setOperationAction(
        Op, VT, IsOpSupported ? Action : NoBF16Action);
  };

  auto setI16x2OperationAction = [&](unsigned Op, MVT VT, LegalizeAction Action,
                                     LegalizeAction NoI16x2Action) {
    bool IsOpSupported = false;
    // instructions are available on sm_90 only
    switch (Op) {
    case ISD::ADD:
    case ISD::SMAX:
    case ISD::SMIN:
    case ISD::UMIN:
    case ISD::UMAX:
      IsOpSupported = STI.getSmVersion() >= 90 && STI.getPTXVersion() >= 80;
      break;
    }
    setOperationAction(Op, VT, IsOpSupported ? Action : NoI16x2Action);
  };

  addRegisterClass(MVT::i1, &NVPTX::Int1RegsRegClass);
  addRegisterClass(MVT::i16, &NVPTX::Int16RegsRegClass);
  addRegisterClass(MVT::v2i16, &NVPTX::Int32RegsRegClass);
  addRegisterClass(MVT::v4i8, &NVPTX::Int32RegsRegClass);
  addRegisterClass(MVT::i32, &NVPTX::Int32RegsRegClass);
  addRegisterClass(MVT::i64, &NVPTX::Int64RegsRegClass);
  addRegisterClass(MVT::f32, &NVPTX::Float32RegsRegClass);
  addRegisterClass(MVT::f64, &NVPTX::Float64RegsRegClass);
  addRegisterClass(MVT::f16, &NVPTX::Int16RegsRegClass);
  addRegisterClass(MVT::v2f16, &NVPTX::Int32RegsRegClass);
  addRegisterClass(MVT::bf16, &NVPTX::Int16RegsRegClass);
  addRegisterClass(MVT::v2bf16, &NVPTX::Int32RegsRegClass);

  // Conversion to/from FP16/FP16x2 is always legal.
  setOperationAction(ISD::BUILD_VECTOR, MVT::v2f16, Custom);
  setOperationAction(ISD::EXTRACT_VECTOR_ELT, MVT::v2f16, Custom);
  setOperationAction(ISD::INSERT_VECTOR_ELT, MVT::v2f16, Expand);
  setOperationAction(ISD::VECTOR_SHUFFLE, MVT::v2f16, Expand);

  setOperationAction(ISD::READCYCLECOUNTER, MVT::i64, Legal);
  if (STI.getSmVersion() >= 30 && STI.getPTXVersion() > 31)
    setOperationAction(ISD::READSTEADYCOUNTER, MVT::i64, Legal);

  setFP16OperationAction(ISD::SETCC, MVT::f16, Legal, Promote);
  setFP16OperationAction(ISD::SETCC, MVT::v2f16, Legal, Expand);

  // Conversion to/from BFP16/BFP16x2 is always legal.
  setOperationAction(ISD::BUILD_VECTOR, MVT::v2bf16, Custom);
  setOperationAction(ISD::EXTRACT_VECTOR_ELT, MVT::v2bf16, Custom);
  setOperationAction(ISD::INSERT_VECTOR_ELT, MVT::v2bf16, Expand);
  setOperationAction(ISD::VECTOR_SHUFFLE, MVT::v2bf16, Expand);

  setBF16OperationAction(ISD::SETCC, MVT::v2bf16, Legal, Expand);
  setBF16OperationAction(ISD::SETCC, MVT::bf16, Legal, Promote);
  if (getOperationAction(ISD::SETCC, MVT::bf16) == Promote)
    AddPromotedToType(ISD::SETCC, MVT::bf16, MVT::f32);

  // Conversion to/from i16/i16x2 is always legal.
  setOperationAction(ISD::BUILD_VECTOR, MVT::v2i16, Custom);
  setOperationAction(ISD::EXTRACT_VECTOR_ELT, MVT::v2i16, Custom);
  setOperationAction(ISD::INSERT_VECTOR_ELT, MVT::v2i16, Expand);
  setOperationAction(ISD::VECTOR_SHUFFLE, MVT::v2i16, Expand);

  setOperationAction(ISD::BUILD_VECTOR, MVT::v4i8, Custom);
  setOperationAction(ISD::EXTRACT_VECTOR_ELT, MVT::v4i8, Custom);
  setOperationAction(ISD::INSERT_VECTOR_ELT, MVT::v4i8, Custom);
  setOperationAction(ISD::VECTOR_SHUFFLE, MVT::v4i8, Custom);
  // Only logical ops can be done on v4i8 directly, others must be done
  // elementwise.
  setOperationAction(
      {ISD::ABS,         ISD::ADD,        ISD::ADDC,        ISD::ADDE,
       ISD::BITREVERSE,  ISD::CTLZ,       ISD::CTPOP,       ISD::CTTZ,
       ISD::FP_TO_SINT,  ISD::FP_TO_UINT, ISD::FSHL,        ISD::FSHR,
       ISD::MUL,         ISD::MULHS,      ISD::MULHU,       ISD::PARITY,
       ISD::ROTL,        ISD::ROTR,       ISD::SADDO,       ISD::SADDO_CARRY,
       ISD::SADDSAT,     ISD::SDIV,       ISD::SDIVREM,     ISD::SELECT_CC,
       ISD::SETCC,       ISD::SHL,        ISD::SINT_TO_FP,  ISD::SMAX,
       ISD::SMIN,        ISD::SMULO,      ISD::SMUL_LOHI,   ISD::SRA,
       ISD::SREM,        ISD::SRL,        ISD::SSHLSAT,     ISD::SSUBO,
       ISD::SSUBO_CARRY, ISD::SSUBSAT,    ISD::SUB,         ISD::SUBC,
       ISD::SUBE,        ISD::UADDO,      ISD::UADDO_CARRY, ISD::UADDSAT,
       ISD::UDIV,        ISD::UDIVREM,    ISD::UINT_TO_FP,  ISD::UMAX,
       ISD::UMIN,        ISD::UMULO,      ISD::UMUL_LOHI,   ISD::UREM,
       ISD::USHLSAT,     ISD::USUBO,      ISD::USUBO_CARRY, ISD::VSELECT,
       ISD::USUBSAT},
      MVT::v4i8, Expand);

  // Operations not directly supported by NVPTX.
  for (MVT VT : {MVT::bf16, MVT::f16, MVT::v2bf16, MVT::v2f16, MVT::f32,
                 MVT::f64, MVT::i1, MVT::i8, MVT::i16, MVT::v2i16, MVT::v4i8,
                 MVT::i32, MVT::i64}) {
    setOperationAction(ISD::SELECT_CC, VT, Expand);
    setOperationAction(ISD::BR_CC, VT, Expand);
  }

  // Some SIGN_EXTEND_INREG can be done using cvt instruction.
  // For others we will expand to a SHL/SRA pair.
  setOperationAction(ISD::SIGN_EXTEND_INREG, MVT::i64, Legal);
  setOperationAction(ISD::SIGN_EXTEND_INREG, MVT::i32, Legal);
  setOperationAction(ISD::SIGN_EXTEND_INREG, MVT::i16, Legal);
  setOperationAction(ISD::SIGN_EXTEND_INREG, MVT::i8 , Legal);
  setOperationAction(ISD::SIGN_EXTEND_INREG, MVT::i1, Expand);
  setOperationAction(ISD::SIGN_EXTEND_INREG, MVT::v2i16, Expand);

  setOperationAction(ISD::SHL_PARTS, MVT::i32  , Custom);
  setOperationAction(ISD::SRA_PARTS, MVT::i32  , Custom);
  setOperationAction(ISD::SRL_PARTS, MVT::i32  , Custom);
  setOperationAction(ISD::SHL_PARTS, MVT::i64  , Custom);
  setOperationAction(ISD::SRA_PARTS, MVT::i64  , Custom);
  setOperationAction(ISD::SRL_PARTS, MVT::i64  , Custom);

  setOperationAction(ISD::BITREVERSE, MVT::i32, Legal);
  setOperationAction(ISD::BITREVERSE, MVT::i64, Legal);

  // TODO: we may consider expanding ROTL/ROTR on older GPUs.  Currently on GPUs
  // that don't have h/w rotation we lower them to multi-instruction assembly.
  // See ROT*_sw in NVPTXIntrInfo.td
  setOperationAction(ISD::ROTL, MVT::i64, Legal);
  setOperationAction(ISD::ROTR, MVT::i64, Legal);
  setOperationAction(ISD::ROTL, MVT::i32, Legal);
  setOperationAction(ISD::ROTR, MVT::i32, Legal);

  setOperationAction(ISD::ROTL, MVT::i16, Expand);
  setOperationAction(ISD::ROTL, MVT::v2i16, Expand);
  setOperationAction(ISD::ROTR, MVT::i16, Expand);
  setOperationAction(ISD::ROTR, MVT::v2i16, Expand);
  setOperationAction(ISD::ROTL, MVT::i8, Expand);
  setOperationAction(ISD::ROTR, MVT::i8, Expand);
  setOperationAction(ISD::BSWAP, MVT::i16, Expand);

  // Indirect branch is not supported.
  // This also disables Jump Table creation.
  setOperationAction(ISD::BR_JT, MVT::Other, Expand);
  setOperationAction(ISD::BRIND, MVT::Other, Expand);

  setOperationAction(ISD::GlobalAddress, MVT::i32, Custom);
  setOperationAction(ISD::GlobalAddress, MVT::i64, Custom);

  // We want to legalize constant related memmove and memcopy
  // intrinsics.
  setOperationAction(ISD::INTRINSIC_W_CHAIN, MVT::Other, Custom);

  // Turn FP extload into load/fpextend
  setLoadExtAction(ISD::EXTLOAD, MVT::f32, MVT::f16, Expand);
  setLoadExtAction(ISD::EXTLOAD, MVT::f64, MVT::f16, Expand);
  setLoadExtAction(ISD::EXTLOAD, MVT::f32, MVT::bf16, Expand);
  setLoadExtAction(ISD::EXTLOAD, MVT::f64, MVT::bf16, Expand);
  setLoadExtAction(ISD::EXTLOAD, MVT::f64, MVT::f32, Expand);
  setLoadExtAction(ISD::EXTLOAD, MVT::v2f32, MVT::v2f16, Expand);
  setLoadExtAction(ISD::EXTLOAD, MVT::v2f64, MVT::v2f16, Expand);
  setLoadExtAction(ISD::EXTLOAD, MVT::v2f32, MVT::v2bf16, Expand);
  setLoadExtAction(ISD::EXTLOAD, MVT::v2f64, MVT::v2bf16, Expand);
  setLoadExtAction(ISD::EXTLOAD, MVT::v2f64, MVT::v2f32, Expand);
  setLoadExtAction(ISD::EXTLOAD, MVT::v4f32, MVT::v4f16, Expand);
  setLoadExtAction(ISD::EXTLOAD, MVT::v4f64, MVT::v4f16, Expand);
  setLoadExtAction(ISD::EXTLOAD, MVT::v4f32, MVT::v4bf16, Expand);
  setLoadExtAction(ISD::EXTLOAD, MVT::v4f64, MVT::v4bf16, Expand);
  setLoadExtAction(ISD::EXTLOAD, MVT::v4f64, MVT::v4f32, Expand);
  setLoadExtAction(ISD::EXTLOAD, MVT::v8f32, MVT::v8f16, Expand);
  setLoadExtAction(ISD::EXTLOAD, MVT::v8f64, MVT::v8f16, Expand);
  setLoadExtAction(ISD::EXTLOAD, MVT::v8f32, MVT::v8bf16, Expand);
  setLoadExtAction(ISD::EXTLOAD, MVT::v8f64, MVT::v8bf16, Expand);
  // Turn FP truncstore into trunc + store.
  // FIXME: vector types should also be expanded
  setTruncStoreAction(MVT::f32, MVT::f16, Expand);
  setTruncStoreAction(MVT::f64, MVT::f16, Expand);
  setTruncStoreAction(MVT::f32, MVT::bf16, Expand);
  setTruncStoreAction(MVT::f64, MVT::bf16, Expand);
  setTruncStoreAction(MVT::f64, MVT::f32, Expand);

  // PTX does not support load / store predicate registers
  setOperationAction(ISD::LOAD, MVT::i1, Custom);
  setOperationAction(ISD::STORE, MVT::i1, Custom);

  for (MVT VT : MVT::integer_valuetypes()) {
    setLoadExtAction(ISD::SEXTLOAD, VT, MVT::i1, Promote);
    setLoadExtAction(ISD::ZEXTLOAD, VT, MVT::i1, Promote);
    setLoadExtAction(ISD::EXTLOAD, VT, MVT::i1, Promote);
    setTruncStoreAction(VT, MVT::i1, Expand);
  }

  // expand extload of vector of integers.
  setLoadExtAction({ISD::EXTLOAD, ISD::SEXTLOAD, ISD::ZEXTLOAD}, MVT::v2i16,
                   MVT::v2i8, Expand);
  setTruncStoreAction(MVT::v2i16, MVT::v2i8, Expand);

  // This is legal in NVPTX
  setOperationAction(ISD::ConstantFP, MVT::f64, Legal);
  setOperationAction(ISD::ConstantFP, MVT::f32, Legal);
  setOperationAction(ISD::ConstantFP, MVT::f16, Legal);
  setOperationAction(ISD::ConstantFP, MVT::bf16, Legal);

  setOperationAction(ISD::DYNAMIC_STACKALLOC, MVT::i32, Custom);
  setOperationAction(ISD::DYNAMIC_STACKALLOC, MVT::i64, Custom);

  // TRAP can be lowered to PTX trap
  setOperationAction(ISD::TRAP, MVT::Other, Legal);

  // Register custom handling for vector loads/stores
  for (MVT VT : MVT::fixedlen_vector_valuetypes()) {
    if (IsPTXVectorType(VT)) {
      setOperationAction(ISD::LOAD, VT, Custom);
      setOperationAction(ISD::STORE, VT, Custom);
      setOperationAction(ISD::INTRINSIC_W_CHAIN, VT, Custom);
    }
  }

  // Support varargs.
  setOperationAction(ISD::VASTART, MVT::Other, Custom);
  setOperationAction(ISD::VAARG, MVT::Other, Custom);
  setOperationAction(ISD::VACOPY, MVT::Other, Expand);
  setOperationAction(ISD::VAEND, MVT::Other, Expand);

  // Custom handling for i8 intrinsics
  setOperationAction(ISD::INTRINSIC_W_CHAIN, MVT::i8, Custom);

  for (const auto& Ty : {MVT::i16, MVT::i32, MVT::i64}) {
    setOperationAction(ISD::ABS,  Ty, Legal);
    setOperationAction(ISD::SMIN, Ty, Legal);
    setOperationAction(ISD::SMAX, Ty, Legal);
    setOperationAction(ISD::UMIN, Ty, Legal);
    setOperationAction(ISD::UMAX, Ty, Legal);

    setOperationAction(ISD::CTPOP, Ty, Legal);
    setOperationAction(ISD::CTLZ, Ty, Legal);
  }

  setI16x2OperationAction(ISD::ABS, MVT::v2i16, Legal, Custom);
  setI16x2OperationAction(ISD::SMIN, MVT::v2i16, Legal, Custom);
  setI16x2OperationAction(ISD::SMAX, MVT::v2i16, Legal, Custom);
  setI16x2OperationAction(ISD::UMIN, MVT::v2i16, Legal, Custom);
  setI16x2OperationAction(ISD::UMAX, MVT::v2i16, Legal, Custom);
  setI16x2OperationAction(ISD::CTPOP, MVT::v2i16, Legal, Expand);
  setI16x2OperationAction(ISD::CTLZ, MVT::v2i16, Legal, Expand);

  setI16x2OperationAction(ISD::ADD, MVT::v2i16, Legal, Custom);
  setI16x2OperationAction(ISD::SUB, MVT::v2i16, Legal, Custom);
  setI16x2OperationAction(ISD::MUL, MVT::v2i16, Legal, Custom);
  setI16x2OperationAction(ISD::SHL, MVT::v2i16, Legal, Custom);
  setI16x2OperationAction(ISD::SREM, MVT::v2i16, Legal, Custom);
  setI16x2OperationAction(ISD::UREM, MVT::v2i16, Legal, Custom);

  // Other arithmetic and logic ops are unsupported.
  setOperationAction({ISD::SDIV, ISD::UDIV, ISD::SRA, ISD::SRL, ISD::MULHS,
                      ISD::MULHU, ISD::FP_TO_SINT, ISD::FP_TO_UINT,
                      ISD::SINT_TO_FP, ISD::UINT_TO_FP},
                     MVT::v2i16, Expand);

  setOperationAction(ISD::ADDC, MVT::i32, Legal);
  setOperationAction(ISD::ADDE, MVT::i32, Legal);
  setOperationAction(ISD::SUBC, MVT::i32, Legal);
  setOperationAction(ISD::SUBE, MVT::i32, Legal);
  if (STI.getPTXVersion() >= 43) {
    setOperationAction(ISD::ADDC, MVT::i64, Legal);
    setOperationAction(ISD::ADDE, MVT::i64, Legal);
    setOperationAction(ISD::SUBC, MVT::i64, Legal);
    setOperationAction(ISD::SUBE, MVT::i64, Legal);
  }

  setOperationAction(ISD::CTTZ, MVT::i16, Expand);
  setOperationAction(ISD::CTTZ, MVT::v2i16, Expand);
  setOperationAction(ISD::CTTZ, MVT::i32, Expand);
  setOperationAction(ISD::CTTZ, MVT::i64, Expand);

  // PTX does not directly support SELP of i1, so promote to i32 first
  setOperationAction(ISD::SELECT, MVT::i1, Custom);

  // PTX cannot multiply two i64s in a single instruction.
  setOperationAction(ISD::SMUL_LOHI, MVT::i64, Expand);
  setOperationAction(ISD::UMUL_LOHI, MVT::i64, Expand);

  // We have some custom DAG combine patterns for these nodes
  setTargetDAGCombine({ISD::ADD, ISD::AND, ISD::EXTRACT_VECTOR_ELT, ISD::FADD,
                       ISD::LOAD, ISD::MUL, ISD::SHL, ISD::SREM, ISD::UREM,
                       ISD::VSELECT});

  // setcc for f16x2 and bf16x2 needs special handling to prevent
  // legalizer's attempt to scalarize it due to v2i1 not being legal.
  if (STI.allowFP16Math() || STI.hasBF16Math())
    setTargetDAGCombine(ISD::SETCC);

  // Promote fp16 arithmetic if fp16 hardware isn't available or the
  // user passed --nvptx-no-fp16-math. The flag is useful because,
  // although sm_53+ GPUs have some sort of FP16 support in
  // hardware, only sm_53 and sm_60 have full implementation. Others
  // only have token amount of hardware and are likely to run faster
  // by using fp32 units instead.
  for (const auto &Op : {ISD::FADD, ISD::FMUL, ISD::FSUB, ISD::FMA}) {
    setFP16OperationAction(Op, MVT::f16, Legal, Promote);
    setFP16OperationAction(Op, MVT::v2f16, Legal, Expand);
    setBF16OperationAction(Op, MVT::v2bf16, Legal, Expand);
    // bf16 must be promoted to f32.
    setBF16OperationAction(Op, MVT::bf16, Legal, Promote);
    if (getOperationAction(Op, MVT::bf16) == Promote)
      AddPromotedToType(Op, MVT::bf16, MVT::f32);
  }

  // f16/f16x2 neg was introduced in PTX 60, SM_53.
  const bool IsFP16FP16x2NegAvailable = STI.getSmVersion() >= 53 &&
                                        STI.getPTXVersion() >= 60 &&
                                        STI.allowFP16Math();
  for (const auto &VT : {MVT::f16, MVT::v2f16})
    setOperationAction(ISD::FNEG, VT,
                       IsFP16FP16x2NegAvailable ? Legal : Expand);

  setBF16OperationAction(ISD::FNEG, MVT::bf16, Legal, Expand);
  setBF16OperationAction(ISD::FNEG, MVT::v2bf16, Legal, Expand);
  // (would be) Library functions.

  // These map to conversion instructions for scalar FP types.
  for (const auto &Op : {ISD::FCEIL, ISD::FFLOOR, ISD::FNEARBYINT, ISD::FRINT,
                         ISD::FROUNDEVEN, ISD::FTRUNC}) {
    setOperationAction(Op, MVT::f16, Legal);
    setOperationAction(Op, MVT::f32, Legal);
    setOperationAction(Op, MVT::f64, Legal);
    setOperationAction(Op, MVT::v2f16, Expand);
    setOperationAction(Op, MVT::v2bf16, Expand);
    setBF16OperationAction(Op, MVT::bf16, Legal, Promote);
    if (getOperationAction(Op, MVT::bf16) == Promote)
      AddPromotedToType(Op, MVT::bf16, MVT::f32);
  }

  if (STI.getSmVersion() < 80 || STI.getPTXVersion() < 71) {
    setOperationAction(ISD::BF16_TO_FP, MVT::f32, Expand);
  }
  if (STI.getSmVersion() < 90 || STI.getPTXVersion() < 78) {
    for (MVT VT : {MVT::bf16, MVT::f32, MVT::f64}) {
      setOperationAction(ISD::FP_EXTEND, VT, Custom);
      setOperationAction(ISD::FP_ROUND, VT, Custom);
    }
  }

  // sm_80 only has conversions between f32 and bf16. Custom lower all other
  // bf16 conversions.
  if (STI.getSmVersion() < 90 || STI.getPTXVersion() < 78) {
    for (MVT VT : {MVT::i1, MVT::i16, MVT::i32, MVT::i64}) {
      setOperationAction(
          {ISD::SINT_TO_FP, ISD::UINT_TO_FP, ISD::FP_TO_SINT, ISD::FP_TO_UINT},
          VT, Custom);
    }
    setOperationAction(
        {ISD::SINT_TO_FP, ISD::UINT_TO_FP, ISD::FP_TO_SINT, ISD::FP_TO_UINT},
        MVT::bf16, Custom);
  }

  setOperationAction(ISD::FROUND, MVT::f16, Promote);
  setOperationAction(ISD::FROUND, MVT::v2f16, Expand);
  setOperationAction(ISD::FROUND, MVT::v2bf16, Expand);
  setOperationAction(ISD::FROUND, MVT::f32, Custom);
  setOperationAction(ISD::FROUND, MVT::f64, Custom);
  setOperationAction(ISD::FROUND, MVT::bf16, Promote);
  AddPromotedToType(ISD::FROUND, MVT::bf16, MVT::f32);

  // 'Expand' implements FCOPYSIGN without calling an external library.
  setOperationAction(ISD::FCOPYSIGN, MVT::f16, Expand);
  setOperationAction(ISD::FCOPYSIGN, MVT::v2f16, Expand);
  setOperationAction(ISD::FCOPYSIGN, MVT::bf16, Expand);
  setOperationAction(ISD::FCOPYSIGN, MVT::v2bf16, Expand);
  setOperationAction(ISD::FCOPYSIGN, MVT::f32, Expand);
  setOperationAction(ISD::FCOPYSIGN, MVT::f64, Expand);

  // These map to corresponding instructions for f32/f64. f16 must be
  // promoted to f32. v2f16 is expanded to f16, which is then promoted
  // to f32.
  for (const auto &Op :
       {ISD::FDIV, ISD::FREM, ISD::FSQRT, ISD::FSIN, ISD::FCOS}) {
    setOperationAction(Op, MVT::f16, Promote);
    setOperationAction(Op, MVT::f32, Legal);
    setOperationAction(Op, MVT::f64, Legal);
    setOperationAction(Op, MVT::v2f16, Expand);
    setOperationAction(Op, MVT::v2bf16, Expand);
    setOperationAction(Op, MVT::bf16, Promote);
    AddPromotedToType(Op, MVT::bf16, MVT::f32);
  }
  for (const auto &Op : {ISD::FABS}) {
    setOperationAction(Op, MVT::f16, Promote);
    setOperationAction(Op, MVT::f32, Legal);
    setOperationAction(Op, MVT::f64, Legal);
    setOperationAction(Op, MVT::v2f16, Expand);
    setBF16OperationAction(Op, MVT::v2bf16, Legal, Expand);
    setBF16OperationAction(Op, MVT::bf16, Legal, Promote);
    if (getOperationAction(Op, MVT::bf16) == Promote)
      AddPromotedToType(Op, MVT::bf16, MVT::f32);
  }

  // max.f16, max.f16x2 and max.NaN are supported on sm_80+.
  auto GetMinMaxAction = [&](LegalizeAction NotSm80Action) {
    bool IsAtLeastSm80 = STI.getSmVersion() >= 80 && STI.getPTXVersion() >= 70;
    return IsAtLeastSm80 ? Legal : NotSm80Action;
  };
  for (const auto &Op : {ISD::FMINNUM, ISD::FMAXNUM}) {
    setFP16OperationAction(Op, MVT::f16, GetMinMaxAction(Promote), Promote);
    setOperationAction(Op, MVT::f32, Legal);
    setOperationAction(Op, MVT::f64, Legal);
    setFP16OperationAction(Op, MVT::v2f16, GetMinMaxAction(Expand), Expand);
    setBF16OperationAction(Op, MVT::v2bf16, Legal, Expand);
    setBF16OperationAction(Op, MVT::bf16, Legal, Promote);
    if (getOperationAction(Op, MVT::bf16) == Promote)
      AddPromotedToType(Op, MVT::bf16, MVT::f32);
  }
  for (const auto &Op : {ISD::FMINIMUM, ISD::FMAXIMUM}) {
    setFP16OperationAction(Op, MVT::f16, GetMinMaxAction(Expand), Expand);
    setFP16OperationAction(Op, MVT::bf16, Legal, Expand);
    setOperationAction(Op, MVT::f32, GetMinMaxAction(Expand));
    setFP16OperationAction(Op, MVT::v2f16, GetMinMaxAction(Expand), Expand);
    setBF16OperationAction(Op, MVT::v2bf16, Legal, Expand);
  }

  // Custom lowering for inline asm with 128-bit operands
  setOperationAction(ISD::CopyToReg, MVT::i128, Custom);
  setOperationAction(ISD::CopyFromReg, MVT::i128, Custom);

  // No FEXP2, FLOG2.  The PTX ex2 and log2 functions are always approximate.
  // No FPOW or FREM in PTX.

  // Now deduce the information based on the above mentioned
  // actions
  computeRegisterProperties(STI.getRegisterInfo());

  setMinCmpXchgSizeInBits(32);
  setMaxAtomicSizeInBitsSupported(64);
  setMaxDivRemBitWidthSupported(64);
}

const char *NVPTXTargetLowering::getTargetNodeName(unsigned Opcode) const {

#define MAKE_CASE(V)                                                           \
  case V:                                                                      \
    return #V;

  switch ((NVPTXISD::NodeType)Opcode) {
  case NVPTXISD::FIRST_NUMBER:
    break;

    MAKE_CASE(NVPTXISD::CALL)
    MAKE_CASE(NVPTXISD::RET_GLUE)
    MAKE_CASE(NVPTXISD::LOAD_PARAM)
    MAKE_CASE(NVPTXISD::Wrapper)
    MAKE_CASE(NVPTXISD::DeclareParam)
    MAKE_CASE(NVPTXISD::DeclareScalarParam)
    MAKE_CASE(NVPTXISD::DeclareRet)
    MAKE_CASE(NVPTXISD::DeclareScalarRet)
    MAKE_CASE(NVPTXISD::DeclareRetParam)
    MAKE_CASE(NVPTXISD::PrintCall)
    MAKE_CASE(NVPTXISD::PrintConvergentCall)
    MAKE_CASE(NVPTXISD::PrintCallUni)
    MAKE_CASE(NVPTXISD::PrintConvergentCallUni)
    MAKE_CASE(NVPTXISD::LoadParam)
    MAKE_CASE(NVPTXISD::LoadParamV2)
    MAKE_CASE(NVPTXISD::LoadParamV4)
    MAKE_CASE(NVPTXISD::StoreParam)
    MAKE_CASE(NVPTXISD::StoreParamV2)
    MAKE_CASE(NVPTXISD::StoreParamV4)
    MAKE_CASE(NVPTXISD::StoreParamS32)
    MAKE_CASE(NVPTXISD::StoreParamU32)
    MAKE_CASE(NVPTXISD::CallArgBegin)
    MAKE_CASE(NVPTXISD::CallArg)
    MAKE_CASE(NVPTXISD::LastCallArg)
    MAKE_CASE(NVPTXISD::CallArgEnd)
    MAKE_CASE(NVPTXISD::CallVoid)
    MAKE_CASE(NVPTXISD::CallVal)
    MAKE_CASE(NVPTXISD::CallSymbol)
    MAKE_CASE(NVPTXISD::Prototype)
    MAKE_CASE(NVPTXISD::MoveParam)
    MAKE_CASE(NVPTXISD::StoreRetval)
    MAKE_CASE(NVPTXISD::StoreRetvalV2)
    MAKE_CASE(NVPTXISD::StoreRetvalV4)
    MAKE_CASE(NVPTXISD::PseudoUseParam)
    MAKE_CASE(NVPTXISD::RETURN)
    MAKE_CASE(NVPTXISD::CallSeqBegin)
    MAKE_CASE(NVPTXISD::CallSeqEnd)
    MAKE_CASE(NVPTXISD::CallPrototype)
    MAKE_CASE(NVPTXISD::ProxyReg)
    MAKE_CASE(NVPTXISD::LoadV2)
    MAKE_CASE(NVPTXISD::LoadV4)
    MAKE_CASE(NVPTXISD::LDGV2)
    MAKE_CASE(NVPTXISD::LDGV4)
    MAKE_CASE(NVPTXISD::LDUV2)
    MAKE_CASE(NVPTXISD::LDUV4)
    MAKE_CASE(NVPTXISD::StoreV2)
    MAKE_CASE(NVPTXISD::StoreV4)
    MAKE_CASE(NVPTXISD::FUN_SHFL_CLAMP)
    MAKE_CASE(NVPTXISD::FUN_SHFR_CLAMP)
    MAKE_CASE(NVPTXISD::IMAD)
    MAKE_CASE(NVPTXISD::BFE)
    MAKE_CASE(NVPTXISD::BFI)
    MAKE_CASE(NVPTXISD::PRMT)
    MAKE_CASE(NVPTXISD::DYNAMIC_STACKALLOC)
    MAKE_CASE(NVPTXISD::SETP_F16X2)
    MAKE_CASE(NVPTXISD::SETP_BF16X2)
    MAKE_CASE(NVPTXISD::Dummy)
    MAKE_CASE(NVPTXISD::MUL_WIDE_SIGNED)
    MAKE_CASE(NVPTXISD::MUL_WIDE_UNSIGNED)
    MAKE_CASE(NVPTXISD::Tex1DFloatS32)
    MAKE_CASE(NVPTXISD::Tex1DFloatFloat)
    MAKE_CASE(NVPTXISD::Tex1DFloatFloatLevel)
    MAKE_CASE(NVPTXISD::Tex1DFloatFloatGrad)
    MAKE_CASE(NVPTXISD::Tex1DS32S32)
    MAKE_CASE(NVPTXISD::Tex1DS32Float)
    MAKE_CASE(NVPTXISD::Tex1DS32FloatLevel)
    MAKE_CASE(NVPTXISD::Tex1DS32FloatGrad)
    MAKE_CASE(NVPTXISD::Tex1DU32S32)
    MAKE_CASE(NVPTXISD::Tex1DU32Float)
    MAKE_CASE(NVPTXISD::Tex1DU32FloatLevel)
    MAKE_CASE(NVPTXISD::Tex1DU32FloatGrad)
    MAKE_CASE(NVPTXISD::Tex1DArrayFloatS32)
    MAKE_CASE(NVPTXISD::Tex1DArrayFloatFloat)
    MAKE_CASE(NVPTXISD::Tex1DArrayFloatFloatLevel)
    MAKE_CASE(NVPTXISD::Tex1DArrayFloatFloatGrad)
    MAKE_CASE(NVPTXISD::Tex1DArrayS32S32)
    MAKE_CASE(NVPTXISD::Tex1DArrayS32Float)
    MAKE_CASE(NVPTXISD::Tex1DArrayS32FloatLevel)
    MAKE_CASE(NVPTXISD::Tex1DArrayS32FloatGrad)
    MAKE_CASE(NVPTXISD::Tex1DArrayU32S32)
    MAKE_CASE(NVPTXISD::Tex1DArrayU32Float)
    MAKE_CASE(NVPTXISD::Tex1DArrayU32FloatLevel)
    MAKE_CASE(NVPTXISD::Tex1DArrayU32FloatGrad)
    MAKE_CASE(NVPTXISD::Tex2DFloatS32)
    MAKE_CASE(NVPTXISD::Tex2DFloatFloat)
    MAKE_CASE(NVPTXISD::Tex2DFloatFloatLevel)
    MAKE_CASE(NVPTXISD::Tex2DFloatFloatGrad)
    MAKE_CASE(NVPTXISD::Tex2DS32S32)
    MAKE_CASE(NVPTXISD::Tex2DS32Float)
    MAKE_CASE(NVPTXISD::Tex2DS32FloatLevel)
    MAKE_CASE(NVPTXISD::Tex2DS32FloatGrad)
    MAKE_CASE(NVPTXISD::Tex2DU32S32)
    MAKE_CASE(NVPTXISD::Tex2DU32Float)
    MAKE_CASE(NVPTXISD::Tex2DU32FloatLevel)
    MAKE_CASE(NVPTXISD::Tex2DU32FloatGrad)
    MAKE_CASE(NVPTXISD::Tex2DArrayFloatS32)
    MAKE_CASE(NVPTXISD::Tex2DArrayFloatFloat)
    MAKE_CASE(NVPTXISD::Tex2DArrayFloatFloatLevel)
    MAKE_CASE(NVPTXISD::Tex2DArrayFloatFloatGrad)
    MAKE_CASE(NVPTXISD::Tex2DArrayS32S32)
    MAKE_CASE(NVPTXISD::Tex2DArrayS32Float)
    MAKE_CASE(NVPTXISD::Tex2DArrayS32FloatLevel)
    MAKE_CASE(NVPTXISD::Tex2DArrayS32FloatGrad)
    MAKE_CASE(NVPTXISD::Tex2DArrayU32S32)
    MAKE_CASE(NVPTXISD::Tex2DArrayU32Float)
    MAKE_CASE(NVPTXISD::Tex2DArrayU32FloatLevel)
    MAKE_CASE(NVPTXISD::Tex2DArrayU32FloatGrad)
    MAKE_CASE(NVPTXISD::Tex3DFloatS32)
    MAKE_CASE(NVPTXISD::Tex3DFloatFloat)
    MAKE_CASE(NVPTXISD::Tex3DFloatFloatLevel)
    MAKE_CASE(NVPTXISD::Tex3DFloatFloatGrad)
    MAKE_CASE(NVPTXISD::Tex3DS32S32)
    MAKE_CASE(NVPTXISD::Tex3DS32Float)
    MAKE_CASE(NVPTXISD::Tex3DS32FloatLevel)
    MAKE_CASE(NVPTXISD::Tex3DS32FloatGrad)
    MAKE_CASE(NVPTXISD::Tex3DU32S32)
    MAKE_CASE(NVPTXISD::Tex3DU32Float)
    MAKE_CASE(NVPTXISD::Tex3DU32FloatLevel)
    MAKE_CASE(NVPTXISD::Tex3DU32FloatGrad)
    MAKE_CASE(NVPTXISD::TexCubeFloatFloat)
    MAKE_CASE(NVPTXISD::TexCubeFloatFloatLevel)
    MAKE_CASE(NVPTXISD::TexCubeS32Float)
    MAKE_CASE(NVPTXISD::TexCubeS32FloatLevel)
    MAKE_CASE(NVPTXISD::TexCubeU32Float)
    MAKE_CASE(NVPTXISD::TexCubeU32FloatLevel)
    MAKE_CASE(NVPTXISD::TexCubeArrayFloatFloat)
    MAKE_CASE(NVPTXISD::TexCubeArrayFloatFloatLevel)
    MAKE_CASE(NVPTXISD::TexCubeArrayS32Float)
    MAKE_CASE(NVPTXISD::TexCubeArrayS32FloatLevel)
    MAKE_CASE(NVPTXISD::TexCubeArrayU32Float)
    MAKE_CASE(NVPTXISD::TexCubeArrayU32FloatLevel)
    MAKE_CASE(NVPTXISD::Tld4R2DFloatFloat)
    MAKE_CASE(NVPTXISD::Tld4G2DFloatFloat)
    MAKE_CASE(NVPTXISD::Tld4B2DFloatFloat)
    MAKE_CASE(NVPTXISD::Tld4A2DFloatFloat)
    MAKE_CASE(NVPTXISD::Tld4R2DS64Float)
    MAKE_CASE(NVPTXISD::Tld4G2DS64Float)
    MAKE_CASE(NVPTXISD::Tld4B2DS64Float)
    MAKE_CASE(NVPTXISD::Tld4A2DS64Float)
    MAKE_CASE(NVPTXISD::Tld4R2DU64Float)
    MAKE_CASE(NVPTXISD::Tld4G2DU64Float)
    MAKE_CASE(NVPTXISD::Tld4B2DU64Float)
    MAKE_CASE(NVPTXISD::Tld4A2DU64Float)

    MAKE_CASE(NVPTXISD::TexUnified1DFloatS32)
    MAKE_CASE(NVPTXISD::TexUnified1DFloatFloat)
    MAKE_CASE(NVPTXISD::TexUnified1DFloatFloatLevel)
    MAKE_CASE(NVPTXISD::TexUnified1DFloatFloatGrad)
    MAKE_CASE(NVPTXISD::TexUnified1DS32S32)
    MAKE_CASE(NVPTXISD::TexUnified1DS32Float)
    MAKE_CASE(NVPTXISD::TexUnified1DS32FloatLevel)
    MAKE_CASE(NVPTXISD::TexUnified1DS32FloatGrad)
    MAKE_CASE(NVPTXISD::TexUnified1DU32S32)
    MAKE_CASE(NVPTXISD::TexUnified1DU32Float)
    MAKE_CASE(NVPTXISD::TexUnified1DU32FloatLevel)
    MAKE_CASE(NVPTXISD::TexUnified1DU32FloatGrad)
    MAKE_CASE(NVPTXISD::TexUnified1DArrayFloatS32)
    MAKE_CASE(NVPTXISD::TexUnified1DArrayFloatFloat)
    MAKE_CASE(NVPTXISD::TexUnified1DArrayFloatFloatLevel)
    MAKE_CASE(NVPTXISD::TexUnified1DArrayFloatFloatGrad)
    MAKE_CASE(NVPTXISD::TexUnified1DArrayS32S32)
    MAKE_CASE(NVPTXISD::TexUnified1DArrayS32Float)
    MAKE_CASE(NVPTXISD::TexUnified1DArrayS32FloatLevel)
    MAKE_CASE(NVPTXISD::TexUnified1DArrayS32FloatGrad)
    MAKE_CASE(NVPTXISD::TexUnified1DArrayU32S32)
    MAKE_CASE(NVPTXISD::TexUnified1DArrayU32Float)
    MAKE_CASE(NVPTXISD::TexUnified1DArrayU32FloatLevel)
    MAKE_CASE(NVPTXISD::TexUnified1DArrayU32FloatGrad)
    MAKE_CASE(NVPTXISD::TexUnified2DFloatS32)
    MAKE_CASE(NVPTXISD::TexUnified2DFloatFloat)
    MAKE_CASE(NVPTXISD::TexUnified2DFloatFloatLevel)
    MAKE_CASE(NVPTXISD::TexUnified2DFloatFloatGrad)
    MAKE_CASE(NVPTXISD::TexUnified2DS32S32)
    MAKE_CASE(NVPTXISD::TexUnified2DS32Float)
    MAKE_CASE(NVPTXISD::TexUnified2DS32FloatLevel)
    MAKE_CASE(NVPTXISD::TexUnified2DS32FloatGrad)
    MAKE_CASE(NVPTXISD::TexUnified2DU32S32)
    MAKE_CASE(NVPTXISD::TexUnified2DU32Float)
    MAKE_CASE(NVPTXISD::TexUnified2DU32FloatLevel)
    MAKE_CASE(NVPTXISD::TexUnified2DU32FloatGrad)
    MAKE_CASE(NVPTXISD::TexUnified2DArrayFloatS32)
    MAKE_CASE(NVPTXISD::TexUnified2DArrayFloatFloat)
    MAKE_CASE(NVPTXISD::TexUnified2DArrayFloatFloatLevel)
    MAKE_CASE(NVPTXISD::TexUnified2DArrayFloatFloatGrad)
    MAKE_CASE(NVPTXISD::TexUnified2DArrayS32S32)
    MAKE_CASE(NVPTXISD::TexUnified2DArrayS32Float)
    MAKE_CASE(NVPTXISD::TexUnified2DArrayS32FloatLevel)
    MAKE_CASE(NVPTXISD::TexUnified2DArrayS32FloatGrad)
    MAKE_CASE(NVPTXISD::TexUnified2DArrayU32S32)
    MAKE_CASE(NVPTXISD::TexUnified2DArrayU32Float)
    MAKE_CASE(NVPTXISD::TexUnified2DArrayU32FloatLevel)
    MAKE_CASE(NVPTXISD::TexUnified2DArrayU32FloatGrad)
    MAKE_CASE(NVPTXISD::TexUnified3DFloatS32)
    MAKE_CASE(NVPTXISD::TexUnified3DFloatFloat)
    MAKE_CASE(NVPTXISD::TexUnified3DFloatFloatLevel)
    MAKE_CASE(NVPTXISD::TexUnified3DFloatFloatGrad)
    MAKE_CASE(NVPTXISD::TexUnified3DS32S32)
    MAKE_CASE(NVPTXISD::TexUnified3DS32Float)
    MAKE_CASE(NVPTXISD::TexUnified3DS32FloatLevel)
    MAKE_CASE(NVPTXISD::TexUnified3DS32FloatGrad)
    MAKE_CASE(NVPTXISD::TexUnified3DU32S32)
    MAKE_CASE(NVPTXISD::TexUnified3DU32Float)
    MAKE_CASE(NVPTXISD::TexUnified3DU32FloatLevel)
    MAKE_CASE(NVPTXISD::TexUnified3DU32FloatGrad)
    MAKE_CASE(NVPTXISD::TexUnifiedCubeFloatFloat)
    MAKE_CASE(NVPTXISD::TexUnifiedCubeFloatFloatLevel)
    MAKE_CASE(NVPTXISD::TexUnifiedCubeS32Float)
    MAKE_CASE(NVPTXISD::TexUnifiedCubeS32FloatLevel)
    MAKE_CASE(NVPTXISD::TexUnifiedCubeU32Float)
    MAKE_CASE(NVPTXISD::TexUnifiedCubeU32FloatLevel)
    MAKE_CASE(NVPTXISD::TexUnifiedCubeArrayFloatFloat)
    MAKE_CASE(NVPTXISD::TexUnifiedCubeArrayFloatFloatLevel)
    MAKE_CASE(NVPTXISD::TexUnifiedCubeArrayS32Float)
    MAKE_CASE(NVPTXISD::TexUnifiedCubeArrayS32FloatLevel)
    MAKE_CASE(NVPTXISD::TexUnifiedCubeArrayU32Float)
    MAKE_CASE(NVPTXISD::TexUnifiedCubeArrayU32FloatLevel)
    MAKE_CASE(NVPTXISD::TexUnifiedCubeFloatFloatGrad)
    MAKE_CASE(NVPTXISD::TexUnifiedCubeS32FloatGrad)
    MAKE_CASE(NVPTXISD::TexUnifiedCubeU32FloatGrad)
    MAKE_CASE(NVPTXISD::TexUnifiedCubeArrayFloatFloatGrad)
    MAKE_CASE(NVPTXISD::TexUnifiedCubeArrayS32FloatGrad)
    MAKE_CASE(NVPTXISD::TexUnifiedCubeArrayU32FloatGrad)
    MAKE_CASE(NVPTXISD::Tld4UnifiedR2DFloatFloat)
    MAKE_CASE(NVPTXISD::Tld4UnifiedG2DFloatFloat)
    MAKE_CASE(NVPTXISD::Tld4UnifiedB2DFloatFloat)
    MAKE_CASE(NVPTXISD::Tld4UnifiedA2DFloatFloat)
    MAKE_CASE(NVPTXISD::Tld4UnifiedR2DS64Float)
    MAKE_CASE(NVPTXISD::Tld4UnifiedG2DS64Float)
    MAKE_CASE(NVPTXISD::Tld4UnifiedB2DS64Float)
    MAKE_CASE(NVPTXISD::Tld4UnifiedA2DS64Float)
    MAKE_CASE(NVPTXISD::Tld4UnifiedR2DU64Float)
    MAKE_CASE(NVPTXISD::Tld4UnifiedG2DU64Float)
    MAKE_CASE(NVPTXISD::Tld4UnifiedB2DU64Float)
    MAKE_CASE(NVPTXISD::Tld4UnifiedA2DU64Float)

    MAKE_CASE(NVPTXISD::Suld1DI8Clamp)
    MAKE_CASE(NVPTXISD::Suld1DI16Clamp)
    MAKE_CASE(NVPTXISD::Suld1DI32Clamp)
    MAKE_CASE(NVPTXISD::Suld1DI64Clamp)
    MAKE_CASE(NVPTXISD::Suld1DV2I8Clamp)
    MAKE_CASE(NVPTXISD::Suld1DV2I16Clamp)
    MAKE_CASE(NVPTXISD::Suld1DV2I32Clamp)
    MAKE_CASE(NVPTXISD::Suld1DV2I64Clamp)
    MAKE_CASE(NVPTXISD::Suld1DV4I8Clamp)
    MAKE_CASE(NVPTXISD::Suld1DV4I16Clamp)
    MAKE_CASE(NVPTXISD::Suld1DV4I32Clamp)

    MAKE_CASE(NVPTXISD::Suld1DArrayI8Clamp)
    MAKE_CASE(NVPTXISD::Suld1DArrayI16Clamp)
    MAKE_CASE(NVPTXISD::Suld1DArrayI32Clamp)
    MAKE_CASE(NVPTXISD::Suld1DArrayI64Clamp)
    MAKE_CASE(NVPTXISD::Suld1DArrayV2I8Clamp)
    MAKE_CASE(NVPTXISD::Suld1DArrayV2I16Clamp)
    MAKE_CASE(NVPTXISD::Suld1DArrayV2I32Clamp)
    MAKE_CASE(NVPTXISD::Suld1DArrayV2I64Clamp)
    MAKE_CASE(NVPTXISD::Suld1DArrayV4I8Clamp)
    MAKE_CASE(NVPTXISD::Suld1DArrayV4I16Clamp)
    MAKE_CASE(NVPTXISD::Suld1DArrayV4I32Clamp)

    MAKE_CASE(NVPTXISD::Suld2DI8Clamp)
    MAKE_CASE(NVPTXISD::Suld2DI16Clamp)
    MAKE_CASE(NVPTXISD::Suld2DI32Clamp)
    MAKE_CASE(NVPTXISD::Suld2DI64Clamp)
    MAKE_CASE(NVPTXISD::Suld2DV2I8Clamp)
    MAKE_CASE(NVPTXISD::Suld2DV2I16Clamp)
    MAKE_CASE(NVPTXISD::Suld2DV2I32Clamp)
    MAKE_CASE(NVPTXISD::Suld2DV2I64Clamp)
    MAKE_CASE(NVPTXISD::Suld2DV4I8Clamp)
    MAKE_CASE(NVPTXISD::Suld2DV4I16Clamp)
    MAKE_CASE(NVPTXISD::Suld2DV4I32Clamp)

    MAKE_CASE(NVPTXISD::Suld2DArrayI8Clamp)
    MAKE_CASE(NVPTXISD::Suld2DArrayI16Clamp)
    MAKE_CASE(NVPTXISD::Suld2DArrayI32Clamp)
    MAKE_CASE(NVPTXISD::Suld2DArrayI64Clamp)
    MAKE_CASE(NVPTXISD::Suld2DArrayV2I8Clamp)
    MAKE_CASE(NVPTXISD::Suld2DArrayV2I16Clamp)
    MAKE_CASE(NVPTXISD::Suld2DArrayV2I32Clamp)
    MAKE_CASE(NVPTXISD::Suld2DArrayV2I64Clamp)
    MAKE_CASE(NVPTXISD::Suld2DArrayV4I8Clamp)
    MAKE_CASE(NVPTXISD::Suld2DArrayV4I16Clamp)
    MAKE_CASE(NVPTXISD::Suld2DArrayV4I32Clamp)

    MAKE_CASE(NVPTXISD::Suld3DI8Clamp)
    MAKE_CASE(NVPTXISD::Suld3DI16Clamp)
    MAKE_CASE(NVPTXISD::Suld3DI32Clamp)
    MAKE_CASE(NVPTXISD::Suld3DI64Clamp)
    MAKE_CASE(NVPTXISD::Suld3DV2I8Clamp)
    MAKE_CASE(NVPTXISD::Suld3DV2I16Clamp)
    MAKE_CASE(NVPTXISD::Suld3DV2I32Clamp)
    MAKE_CASE(NVPTXISD::Suld3DV2I64Clamp)
    MAKE_CASE(NVPTXISD::Suld3DV4I8Clamp)
    MAKE_CASE(NVPTXISD::Suld3DV4I16Clamp)
    MAKE_CASE(NVPTXISD::Suld3DV4I32Clamp)

    MAKE_CASE(NVPTXISD::Suld1DI8Trap)
    MAKE_CASE(NVPTXISD::Suld1DI16Trap)
    MAKE_CASE(NVPTXISD::Suld1DI32Trap)
    MAKE_CASE(NVPTXISD::Suld1DI64Trap)
    MAKE_CASE(NVPTXISD::Suld1DV2I8Trap)
    MAKE_CASE(NVPTXISD::Suld1DV2I16Trap)
    MAKE_CASE(NVPTXISD::Suld1DV2I32Trap)
    MAKE_CASE(NVPTXISD::Suld1DV2I64Trap)
    MAKE_CASE(NVPTXISD::Suld1DV4I8Trap)
    MAKE_CASE(NVPTXISD::Suld1DV4I16Trap)
    MAKE_CASE(NVPTXISD::Suld1DV4I32Trap)

    MAKE_CASE(NVPTXISD::Suld1DArrayI8Trap)
    MAKE_CASE(NVPTXISD::Suld1DArrayI16Trap)
    MAKE_CASE(NVPTXISD::Suld1DArrayI32Trap)
    MAKE_CASE(NVPTXISD::Suld1DArrayI64Trap)
    MAKE_CASE(NVPTXISD::Suld1DArrayV2I8Trap)
    MAKE_CASE(NVPTXISD::Suld1DArrayV2I16Trap)
    MAKE_CASE(NVPTXISD::Suld1DArrayV2I32Trap)
    MAKE_CASE(NVPTXISD::Suld1DArrayV2I64Trap)
    MAKE_CASE(NVPTXISD::Suld1DArrayV4I8Trap)
    MAKE_CASE(NVPTXISD::Suld1DArrayV4I16Trap)
    MAKE_CASE(NVPTXISD::Suld1DArrayV4I32Trap)

    MAKE_CASE(NVPTXISD::Suld2DI8Trap)
    MAKE_CASE(NVPTXISD::Suld2DI16Trap)
    MAKE_CASE(NVPTXISD::Suld2DI32Trap)
    MAKE_CASE(NVPTXISD::Suld2DI64Trap)
    MAKE_CASE(NVPTXISD::Suld2DV2I8Trap)
    MAKE_CASE(NVPTXISD::Suld2DV2I16Trap)
    MAKE_CASE(NVPTXISD::Suld2DV2I32Trap)
    MAKE_CASE(NVPTXISD::Suld2DV2I64Trap)
    MAKE_CASE(NVPTXISD::Suld2DV4I8Trap)
    MAKE_CASE(NVPTXISD::Suld2DV4I16Trap)
    MAKE_CASE(NVPTXISD::Suld2DV4I32Trap)

    MAKE_CASE(NVPTXISD::Suld2DArrayI8Trap)
    MAKE_CASE(NVPTXISD::Suld2DArrayI16Trap)
    MAKE_CASE(NVPTXISD::Suld2DArrayI32Trap)
    MAKE_CASE(NVPTXISD::Suld2DArrayI64Trap)
    MAKE_CASE(NVPTXISD::Suld2DArrayV2I8Trap)
    MAKE_CASE(NVPTXISD::Suld2DArrayV2I16Trap)
    MAKE_CASE(NVPTXISD::Suld2DArrayV2I32Trap)
    MAKE_CASE(NVPTXISD::Suld2DArrayV2I64Trap)
    MAKE_CASE(NVPTXISD::Suld2DArrayV4I8Trap)
    MAKE_CASE(NVPTXISD::Suld2DArrayV4I16Trap)
    MAKE_CASE(NVPTXISD::Suld2DArrayV4I32Trap)

    MAKE_CASE(NVPTXISD::Suld3DI8Trap)
    MAKE_CASE(NVPTXISD::Suld3DI16Trap)
    MAKE_CASE(NVPTXISD::Suld3DI32Trap)
    MAKE_CASE(NVPTXISD::Suld3DI64Trap)
    MAKE_CASE(NVPTXISD::Suld3DV2I8Trap)
    MAKE_CASE(NVPTXISD::Suld3DV2I16Trap)
    MAKE_CASE(NVPTXISD::Suld3DV2I32Trap)
    MAKE_CASE(NVPTXISD::Suld3DV2I64Trap)
    MAKE_CASE(NVPTXISD::Suld3DV4I8Trap)
    MAKE_CASE(NVPTXISD::Suld3DV4I16Trap)
    MAKE_CASE(NVPTXISD::Suld3DV4I32Trap)

    MAKE_CASE(NVPTXISD::Suld1DI8Zero)
    MAKE_CASE(NVPTXISD::Suld1DI16Zero)
    MAKE_CASE(NVPTXISD::Suld1DI32Zero)
    MAKE_CASE(NVPTXISD::Suld1DI64Zero)
    MAKE_CASE(NVPTXISD::Suld1DV2I8Zero)
    MAKE_CASE(NVPTXISD::Suld1DV2I16Zero)
    MAKE_CASE(NVPTXISD::Suld1DV2I32Zero)
    MAKE_CASE(NVPTXISD::Suld1DV2I64Zero)
    MAKE_CASE(NVPTXISD::Suld1DV4I8Zero)
    MAKE_CASE(NVPTXISD::Suld1DV4I16Zero)
    MAKE_CASE(NVPTXISD::Suld1DV4I32Zero)

    MAKE_CASE(NVPTXISD::Suld1DArrayI8Zero)
    MAKE_CASE(NVPTXISD::Suld1DArrayI16Zero)
    MAKE_CASE(NVPTXISD::Suld1DArrayI32Zero)
    MAKE_CASE(NVPTXISD::Suld1DArrayI64Zero)
    MAKE_CASE(NVPTXISD::Suld1DArrayV2I8Zero)
    MAKE_CASE(NVPTXISD::Suld1DArrayV2I16Zero)
    MAKE_CASE(NVPTXISD::Suld1DArrayV2I32Zero)
    MAKE_CASE(NVPTXISD::Suld1DArrayV2I64Zero)
    MAKE_CASE(NVPTXISD::Suld1DArrayV4I8Zero)
    MAKE_CASE(NVPTXISD::Suld1DArrayV4I16Zero)
    MAKE_CASE(NVPTXISD::Suld1DArrayV4I32Zero)

    MAKE_CASE(NVPTXISD::Suld2DI8Zero)
    MAKE_CASE(NVPTXISD::Suld2DI16Zero)
    MAKE_CASE(NVPTXISD::Suld2DI32Zero)
    MAKE_CASE(NVPTXISD::Suld2DI64Zero)
    MAKE_CASE(NVPTXISD::Suld2DV2I8Zero)
    MAKE_CASE(NVPTXISD::Suld2DV2I16Zero)
    MAKE_CASE(NVPTXISD::Suld2DV2I32Zero)
    MAKE_CASE(NVPTXISD::Suld2DV2I64Zero)
    MAKE_CASE(NVPTXISD::Suld2DV4I8Zero)
    MAKE_CASE(NVPTXISD::Suld2DV4I16Zero)
    MAKE_CASE(NVPTXISD::Suld2DV4I32Zero)

    MAKE_CASE(NVPTXISD::Suld2DArrayI8Zero)
    MAKE_CASE(NVPTXISD::Suld2DArrayI16Zero)
    MAKE_CASE(NVPTXISD::Suld2DArrayI32Zero)
    MAKE_CASE(NVPTXISD::Suld2DArrayI64Zero)
    MAKE_CASE(NVPTXISD::Suld2DArrayV2I8Zero)
    MAKE_CASE(NVPTXISD::Suld2DArrayV2I16Zero)
    MAKE_CASE(NVPTXISD::Suld2DArrayV2I32Zero)
    MAKE_CASE(NVPTXISD::Suld2DArrayV2I64Zero)
    MAKE_CASE(NVPTXISD::Suld2DArrayV4I8Zero)
    MAKE_CASE(NVPTXISD::Suld2DArrayV4I16Zero)
    MAKE_CASE(NVPTXISD::Suld2DArrayV4I32Zero)

    MAKE_CASE(NVPTXISD::Suld3DI8Zero)
    MAKE_CASE(NVPTXISD::Suld3DI16Zero)
    MAKE_CASE(NVPTXISD::Suld3DI32Zero)
    MAKE_CASE(NVPTXISD::Suld3DI64Zero)
    MAKE_CASE(NVPTXISD::Suld3DV2I8Zero)
    MAKE_CASE(NVPTXISD::Suld3DV2I16Zero)
    MAKE_CASE(NVPTXISD::Suld3DV2I32Zero)
    MAKE_CASE(NVPTXISD::Suld3DV2I64Zero)
    MAKE_CASE(NVPTXISD::Suld3DV4I8Zero)
    MAKE_CASE(NVPTXISD::Suld3DV4I16Zero)
    MAKE_CASE(NVPTXISD::Suld3DV4I32Zero)
  }
  return nullptr;

#undef MAKE_CASE
}

TargetLoweringBase::LegalizeTypeAction
NVPTXTargetLowering::getPreferredVectorAction(MVT VT) const {
  if (!VT.isScalableVector() && VT.getVectorNumElements() != 1 &&
      VT.getScalarType() == MVT::i1)
    return TypeSplitVector;
  if (Isv2x16VT(VT))
    return TypeLegal;
  return TargetLoweringBase::getPreferredVectorAction(VT);
}

SDValue NVPTXTargetLowering::getSqrtEstimate(SDValue Operand, SelectionDAG &DAG,
                                             int Enabled, int &ExtraSteps,
                                             bool &UseOneConst,
                                             bool Reciprocal) const {
  if (!(Enabled == ReciprocalEstimate::Enabled ||
        (Enabled == ReciprocalEstimate::Unspecified && !usePrecSqrtF32())))
    return SDValue();

  if (ExtraSteps == ReciprocalEstimate::Unspecified)
    ExtraSteps = 0;

  SDLoc DL(Operand);
  EVT VT = Operand.getValueType();
  bool Ftz = useF32FTZ(DAG.getMachineFunction());

  auto MakeIntrinsicCall = [&](Intrinsic::ID IID) {
    return DAG.getNode(ISD::INTRINSIC_WO_CHAIN, DL, VT,
                       DAG.getConstant(IID, DL, MVT::i32), Operand);
  };

  // The sqrt and rsqrt refinement processes assume we always start out with an
  // approximation of the rsqrt.  Therefore, if we're going to do any refinement
  // (i.e. ExtraSteps > 0), we must return an rsqrt.  But if we're *not* doing
  // any refinement, we must return a regular sqrt.
  if (Reciprocal || ExtraSteps > 0) {
    if (VT == MVT::f32)
      return MakeIntrinsicCall(Ftz ? Intrinsic::nvvm_rsqrt_approx_ftz_f
                                   : Intrinsic::nvvm_rsqrt_approx_f);
    else if (VT == MVT::f64)
      return MakeIntrinsicCall(Intrinsic::nvvm_rsqrt_approx_d);
    else
      return SDValue();
  } else {
    if (VT == MVT::f32)
      return MakeIntrinsicCall(Ftz ? Intrinsic::nvvm_sqrt_approx_ftz_f
                                   : Intrinsic::nvvm_sqrt_approx_f);
    else {
      // There's no sqrt.approx.f64 instruction, so we emit
      // reciprocal(rsqrt(x)).  This is faster than
      // select(x == 0, 0, x * rsqrt(x)).  (In fact, it's faster than plain
      // x * rsqrt(x).)
      return DAG.getNode(
          ISD::INTRINSIC_WO_CHAIN, DL, VT,
          DAG.getConstant(Intrinsic::nvvm_rcp_approx_ftz_d, DL, MVT::i32),
          MakeIntrinsicCall(Intrinsic::nvvm_rsqrt_approx_d));
    }
  }
}

SDValue
NVPTXTargetLowering::LowerGlobalAddress(SDValue Op, SelectionDAG &DAG) const {
  SDLoc dl(Op);
  const GlobalAddressSDNode *GAN = cast<GlobalAddressSDNode>(Op);
  auto PtrVT = getPointerTy(DAG.getDataLayout(), GAN->getAddressSpace());
  Op = DAG.getTargetGlobalAddress(GAN->getGlobal(), dl, PtrVT);
  return DAG.getNode(NVPTXISD::Wrapper, dl, PtrVT, Op);
}

static bool IsTypePassedAsArray(const Type *Ty) {
  return Ty->isAggregateType() || Ty->isVectorTy() || Ty->isIntegerTy(128) ||
         Ty->isHalfTy() || Ty->isBFloatTy();
}

std::string NVPTXTargetLowering::getPrototype(
    const DataLayout &DL, Type *retTy, const ArgListTy &Args,
    const SmallVectorImpl<ISD::OutputArg> &Outs, MaybeAlign retAlignment,
    std::optional<std::pair<unsigned, const APInt &>> VAInfo,
    const CallBase &CB, unsigned UniqueCallSite) const {
  auto PtrVT = getPointerTy(DL);

  bool isABI = (STI.getSmVersion() >= 20);
  assert(isABI && "Non-ABI compilation is not supported");
  if (!isABI)
    return "";

  std::string Prototype;
  raw_string_ostream O(Prototype);
  O << "prototype_" << UniqueCallSite << " : .callprototype ";

  if (retTy->getTypeID() == Type::VoidTyID) {
    O << "()";
  } else {
    O << "(";
    if ((retTy->isFloatingPointTy() || retTy->isIntegerTy()) &&
        !IsTypePassedAsArray(retTy)) {
      unsigned size = 0;
      if (auto *ITy = dyn_cast<IntegerType>(retTy)) {
        size = ITy->getBitWidth();
      } else {
        assert(retTy->isFloatingPointTy() &&
               "Floating point type expected here");
        size = retTy->getPrimitiveSizeInBits();
      }
      // PTX ABI requires all scalar return values to be at least 32
      // bits in size.  fp16 normally uses .b16 as its storage type in
      // PTX, so its size must be adjusted here, too.
      size = promoteScalarArgumentSize(size);

      O << ".param .b" << size << " _";
    } else if (isa<PointerType>(retTy)) {
      O << ".param .b" << PtrVT.getSizeInBits() << " _";
    } else if (IsTypePassedAsArray(retTy)) {
      O << ".param .align " << (retAlignment ? retAlignment->value() : 0)
        << " .b8 _[" << DL.getTypeAllocSize(retTy) << "]";
    } else {
      llvm_unreachable("Unknown return type");
    }
    O << ") ";
  }
  O << "_ (";

  bool first = true;

  unsigned NumArgs = VAInfo ? VAInfo->first : Args.size();
  for (unsigned i = 0, OIdx = 0; i != NumArgs; ++i, ++OIdx) {
    Type *Ty = Args[i].Ty;
    if (!first) {
      O << ", ";
    }
    first = false;

    if (!Outs[OIdx].Flags.isByVal()) {
      if (IsTypePassedAsArray(Ty)) {
        Align ParamAlign =
            getArgumentAlignment(&CB, Ty, i + AttributeList::FirstArgIndex, DL);
        O << ".param .align " << ParamAlign.value() << " .b8 ";
        O << "_";
        O << "[" << DL.getTypeAllocSize(Ty) << "]";
        // update the index for Outs
        SmallVector<EVT, 16> vtparts;
        ComputeValueVTs(*this, DL, Ty, vtparts);
        if (unsigned len = vtparts.size())
          OIdx += len - 1;
        continue;
      }
      // i8 types in IR will be i16 types in SDAG
      assert((getValueType(DL, Ty) == Outs[OIdx].VT ||
              (getValueType(DL, Ty) == MVT::i8 && Outs[OIdx].VT == MVT::i16)) &&
             "type mismatch between callee prototype and arguments");
      // scalar type
      unsigned sz = 0;
      if (isa<IntegerType>(Ty)) {
        sz = cast<IntegerType>(Ty)->getBitWidth();
        sz = promoteScalarArgumentSize(sz);
      } else if (isa<PointerType>(Ty)) {
        sz = PtrVT.getSizeInBits();
      } else {
        sz = Ty->getPrimitiveSizeInBits();
      }
      O << ".param .b" << sz << " ";
      O << "_";
      continue;
    }

    // Indirect calls need strict ABI alignment so we disable optimizations by
    // not providing a function to optimize.
    Type *ETy = Args[i].IndirectType;
    Align InitialAlign = Outs[OIdx].Flags.getNonZeroByValAlign();
    Align ParamByValAlign =
        getFunctionByValParamAlign(/*F=*/nullptr, ETy, InitialAlign, DL);

    O << ".param .align " << ParamByValAlign.value() << " .b8 ";
    O << "_";
    O << "[" << Outs[OIdx].Flags.getByValSize() << "]";
  }

  if (VAInfo)
    O << (first ? "" : ",") << " .param .align " << VAInfo->second
      << " .b8 _[]\n";
  O << ")";
  if (shouldEmitPTXNoReturn(&CB, *nvTM))
    O << " .noreturn";
  O << ";";

  return Prototype;
}

Align NVPTXTargetLowering::getFunctionArgumentAlignment(
    const Function *F, Type *Ty, unsigned Idx, const DataLayout &DL) const {
  return getAlign(*F, Idx).value_or(getFunctionParamOptimizedAlign(F, Ty, DL));
}

Align NVPTXTargetLowering::getArgumentAlignment(const CallBase *CB, Type *Ty,
                                                unsigned Idx,
                                                const DataLayout &DL) const {
  if (!CB) {
    // CallSite is zero, fallback to ABI type alignment
    return DL.getABITypeAlign(Ty);
  }

  const Function *DirectCallee = CB->getCalledFunction();

  if (!DirectCallee) {
    // We don't have a direct function symbol, but that may be because of
    // constant cast instructions in the call.

    // With bitcast'd call targets, the instruction will be the call
    if (const auto *CI = dyn_cast<CallInst>(CB)) {
      // Check if we have call alignment metadata
      if (MaybeAlign StackAlign = getAlign(*CI, Idx))
        return StackAlign.value();
    }
    DirectCallee = getMaybeBitcastedCallee(CB);
  }

  // Check for function alignment information if we found that the
  // ultimate target is a Function
  if (DirectCallee)
    return getFunctionArgumentAlignment(DirectCallee, Ty, Idx, DL);

  // Call is indirect, fall back to the ABI type alignment
  return DL.getABITypeAlign(Ty);
}

static bool adjustElementType(EVT &ElementType) {
  switch (ElementType.getSimpleVT().SimpleTy) {
  default:
    return false;
  case MVT::f16:
  case MVT::bf16:
    ElementType = MVT::i16;
    return true;
  case MVT::f32:
  case MVT::v2f16:
  case MVT::v2bf16:
    ElementType = MVT::i32;
    return true;
  case MVT::f64:
    ElementType = MVT::i64;
    return true;
  }
}

// Use byte-store when the param address of the argument value is unaligned.
// This may happen when the return value is a field of a packed structure.
//
// This is called in LowerCall() when passing the param values.
static SDValue LowerUnalignedStoreParam(SelectionDAG &DAG, SDValue Chain,
                                        uint64_t Offset, EVT ElementType,
                                        SDValue StVal, SDValue &InGlue,
                                        unsigned ArgID, const SDLoc &dl) {
  // Bit logic only works on integer types
  if (adjustElementType(ElementType))
    StVal = DAG.getNode(ISD::BITCAST, dl, ElementType, StVal);

  // Store each byte
  SDVTList StoreVTs = DAG.getVTList(MVT::Other, MVT::Glue);
  for (unsigned i = 0, n = ElementType.getSizeInBits() / 8; i < n; i++) {
    // Shift the byte to the last byte position
    SDValue ShiftVal = DAG.getNode(ISD::SRL, dl, ElementType, StVal,
                                   DAG.getConstant(i * 8, dl, MVT::i32));
    SDValue StoreOperands[] = {Chain, DAG.getConstant(ArgID, dl, MVT::i32),
                               DAG.getConstant(Offset + i, dl, MVT::i32),
                               ShiftVal, InGlue};
    // Trunc store only the last byte by using
    //     st.param.b8
    // The register type can be larger than b8.
    Chain = DAG.getMemIntrinsicNode(
        NVPTXISD::StoreParam, dl, StoreVTs, StoreOperands, MVT::i8,
        MachinePointerInfo(), Align(1), MachineMemOperand::MOStore);
    InGlue = Chain.getValue(1);
  }
  return Chain;
}

// Use byte-load when the param adress of the returned value is unaligned.
// This may happen when the returned value is a field of a packed structure.
static SDValue
LowerUnalignedLoadRetParam(SelectionDAG &DAG, SDValue &Chain, uint64_t Offset,
                           EVT ElementType, SDValue &InGlue,
                           SmallVectorImpl<SDValue> &TempProxyRegOps,
                           const SDLoc &dl) {
  // Bit logic only works on integer types
  EVT MergedType = ElementType;
  adjustElementType(MergedType);

  // Load each byte and construct the whole value. Initial value to 0
  SDValue RetVal = DAG.getConstant(0, dl, MergedType);
  // LoadParamMemI8 loads into i16 register only
  SDVTList LoadVTs = DAG.getVTList(MVT::i16, MVT::Other, MVT::Glue);
  for (unsigned i = 0, n = ElementType.getSizeInBits() / 8; i < n; i++) {
    SDValue LoadOperands[] = {Chain, DAG.getConstant(1, dl, MVT::i32),
                              DAG.getConstant(Offset + i, dl, MVT::i32),
                              InGlue};
    // This will be selected to LoadParamMemI8
    SDValue LdVal =
        DAG.getMemIntrinsicNode(NVPTXISD::LoadParam, dl, LoadVTs, LoadOperands,
                                MVT::i8, MachinePointerInfo(), Align(1));
    SDValue TmpLdVal = LdVal.getValue(0);
    Chain = LdVal.getValue(1);
    InGlue = LdVal.getValue(2);

    TmpLdVal = DAG.getNode(NVPTXISD::ProxyReg, dl,
                           TmpLdVal.getSimpleValueType(), TmpLdVal);
    TempProxyRegOps.push_back(TmpLdVal);

    SDValue CMask = DAG.getConstant(255, dl, MergedType);
    SDValue CShift = DAG.getConstant(i * 8, dl, MVT::i32);
    // Need to extend the i16 register to the whole width.
    TmpLdVal = DAG.getNode(ISD::ZERO_EXTEND, dl, MergedType, TmpLdVal);
    // Mask off the high bits. Leave only the lower 8bits.
    // Do this because we are using loadparam.b8.
    TmpLdVal = DAG.getNode(ISD::AND, dl, MergedType, TmpLdVal, CMask);
    // Shift and merge
    TmpLdVal = DAG.getNode(ISD::SHL, dl, MergedType, TmpLdVal, CShift);
    RetVal = DAG.getNode(ISD::OR, dl, MergedType, RetVal, TmpLdVal);
  }
  if (ElementType != MergedType)
    RetVal = DAG.getNode(ISD::BITCAST, dl, ElementType, RetVal);

  return RetVal;
}

SDValue NVPTXTargetLowering::LowerCall(TargetLowering::CallLoweringInfo &CLI,
                                       SmallVectorImpl<SDValue> &InVals) const {

  if (CLI.IsVarArg && (STI.getPTXVersion() < 60 || STI.getSmVersion() < 30))
    report_fatal_error(
        "Support for variadic functions (unsized array parameter) introduced "
        "in PTX ISA version 6.0 and requires target sm_30.");

  SelectionDAG &DAG = CLI.DAG;
  SDLoc dl = CLI.DL;
  SmallVectorImpl<ISD::OutputArg> &Outs = CLI.Outs;
  SmallVectorImpl<SDValue> &OutVals = CLI.OutVals;
  SmallVectorImpl<ISD::InputArg> &Ins = CLI.Ins;
  SDValue Chain = CLI.Chain;
  SDValue Callee = CLI.Callee;
  bool &isTailCall = CLI.IsTailCall;
  ArgListTy &Args = CLI.getArgs();
  Type *RetTy = CLI.RetTy;
  const CallBase *CB = CLI.CB;
  const DataLayout &DL = DAG.getDataLayout();

  bool isABI = (STI.getSmVersion() >= 20);
  assert(isABI && "Non-ABI compilation is not supported");
  if (!isABI)
    return Chain;

  // Variadic arguments.
  //
  // Normally, for each argument, we declare a param scalar or a param
  // byte array in the .param space, and store the argument value to that
  // param scalar or array starting at offset 0.
  //
  // In the case of the first variadic argument, we declare a vararg byte array
  // with size 0. The exact size of this array isn't known at this point, so
  // it'll be patched later. All the variadic arguments will be stored to this
  // array at a certain offset (which gets tracked by 'VAOffset'). The offset is
  // initially set to 0, so it can be used for non-variadic arguments (which use
  // 0 offset) to simplify the code.
  //
  // After all vararg is processed, 'VAOffset' holds the size of the
  // vararg byte array.

  SDValue VADeclareParam;                 // vararg byte array
  unsigned FirstVAArg = CLI.NumFixedArgs; // position of the first variadic
  unsigned VAOffset = 0;                  // current offset in the param array

  unsigned UniqueCallSite = GlobalUniqueCallSite.fetch_add(1);
  SDValue TempChain = Chain;
  Chain = DAG.getCALLSEQ_START(Chain, UniqueCallSite, 0, dl);
  SDValue InGlue = Chain.getValue(1);

  unsigned ParamCount = 0;
  // Args.size() and Outs.size() need not match.
  // Outs.size() will be larger
  //   * if there is an aggregate argument with multiple fields (each field
  //     showing up separately in Outs)
  //   * if there is a vector argument with more than typical vector-length
  //     elements (generally if more than 4) where each vector element is
  //     individually present in Outs.
  // So a different index should be used for indexing into Outs/OutVals.
  // See similar issue in LowerFormalArguments.
  unsigned OIdx = 0;
  // Declare the .params or .reg need to pass values
  // to the function
  for (unsigned i = 0, e = Args.size(); i != e; ++i, ++OIdx) {
    EVT VT = Outs[OIdx].VT;
    Type *Ty = Args[i].Ty;
    bool IsVAArg = (i >= CLI.NumFixedArgs);
    bool IsByVal = Outs[OIdx].Flags.isByVal();

    SmallVector<EVT, 16> VTs;
    SmallVector<uint64_t, 16> Offsets;

    assert((!IsByVal || Args[i].IndirectType) &&
           "byval arg must have indirect type");
    Type *ETy = (IsByVal ? Args[i].IndirectType : Ty);
    ComputePTXValueVTs(*this, DL, ETy, VTs, &Offsets, IsByVal ? 0 : VAOffset);

    Align ArgAlign;
    if (IsByVal) {
      // The ByValAlign in the Outs[OIdx].Flags is always set at this point,
      // so we don't need to worry whether it's naturally aligned or not.
      // See TargetLowering::LowerCallTo().
      Align InitialAlign = Outs[OIdx].Flags.getNonZeroByValAlign();
      ArgAlign = getFunctionByValParamAlign(CB->getCalledFunction(), ETy,
                                            InitialAlign, DL);
      if (IsVAArg)
        VAOffset = alignTo(VAOffset, ArgAlign);
    } else {
      ArgAlign = getArgumentAlignment(CB, Ty, ParamCount + 1, DL);
    }

    unsigned TypeSize =
        (IsByVal ? Outs[OIdx].Flags.getByValSize() : DL.getTypeAllocSize(Ty));
    SDVTList DeclareParamVTs = DAG.getVTList(MVT::Other, MVT::Glue);

    bool NeedAlign; // Does argument declaration specify alignment?
    bool PassAsArray = IsByVal || IsTypePassedAsArray(Ty);
    if (IsVAArg) {
      if (ParamCount == FirstVAArg) {
        SDValue DeclareParamOps[] = {
            Chain, DAG.getConstant(STI.getMaxRequiredAlignment(), dl, MVT::i32),
            DAG.getConstant(ParamCount, dl, MVT::i32),
            DAG.getConstant(1, dl, MVT::i32), InGlue};
        VADeclareParam = Chain = DAG.getNode(NVPTXISD::DeclareParam, dl,
                                             DeclareParamVTs, DeclareParamOps);
      }
      NeedAlign = PassAsArray;
    } else if (PassAsArray) {
      // declare .param .align <align> .b8 .param<n>[<size>];
      SDValue DeclareParamOps[] = {
          Chain, DAG.getConstant(ArgAlign.value(), dl, MVT::i32),
          DAG.getConstant(ParamCount, dl, MVT::i32),
          DAG.getConstant(TypeSize, dl, MVT::i32), InGlue};
      Chain = DAG.getNode(NVPTXISD::DeclareParam, dl, DeclareParamVTs,
                          DeclareParamOps);
      NeedAlign = true;
    } else {
      // declare .param .b<size> .param<n>;
      if (VT.isInteger() || VT.isFloatingPoint()) {
        // PTX ABI requires integral types to be at least 32 bits in
        // size. FP16 is loaded/stored using i16, so it's handled
        // here as well.
        TypeSize = promoteScalarArgumentSize(TypeSize * 8) / 8;
      }
      SDValue DeclareScalarParamOps[] = {
          Chain, DAG.getConstant(ParamCount, dl, MVT::i32),
          DAG.getConstant(TypeSize * 8, dl, MVT::i32),
          DAG.getConstant(0, dl, MVT::i32), InGlue};
      Chain = DAG.getNode(NVPTXISD::DeclareScalarParam, dl, DeclareParamVTs,
                          DeclareScalarParamOps);
      NeedAlign = false;
    }
    InGlue = Chain.getValue(1);

    // PTX Interoperability Guide 3.3(A): [Integer] Values shorter
    // than 32-bits are sign extended or zero extended, depending on
    // whether they are signed or unsigned types. This case applies
    // only to scalar parameters and not to aggregate values.
    bool ExtendIntegerParam =
        Ty->isIntegerTy() && DL.getTypeAllocSizeInBits(Ty) < 32;

    auto VectorInfo = VectorizePTXValueVTs(VTs, Offsets, ArgAlign, IsVAArg);
    SmallVector<SDValue, 6> StoreOperands;
    for (unsigned j = 0, je = VTs.size(); j != je; ++j) {
      EVT EltVT = VTs[j];
      int CurOffset = Offsets[j];
      MaybeAlign PartAlign;
      if (NeedAlign)
        PartAlign = commonAlignment(ArgAlign, CurOffset);

      SDValue StVal = OutVals[OIdx];

      MVT PromotedVT;
      if (PromoteScalarIntegerPTX(EltVT, &PromotedVT)) {
        EltVT = EVT(PromotedVT);
      }
      if (PromoteScalarIntegerPTX(StVal.getValueType(), &PromotedVT)) {
        llvm::ISD::NodeType Ext =
            Outs[OIdx].Flags.isSExt() ? ISD::SIGN_EXTEND : ISD::ZERO_EXTEND;
        StVal = DAG.getNode(Ext, dl, PromotedVT, StVal);
      }

      if (IsByVal) {
        auto PtrVT = getPointerTy(DL);
        SDValue srcAddr = DAG.getNode(ISD::ADD, dl, PtrVT, StVal,
                                      DAG.getConstant(CurOffset, dl, PtrVT));
        StVal = DAG.getLoad(EltVT, dl, TempChain, srcAddr, MachinePointerInfo(),
                            PartAlign);
      } else if (ExtendIntegerParam) {
        assert(VTs.size() == 1 && "Scalar can't have multiple parts.");
        // zext/sext to i32
        StVal = DAG.getNode(Outs[OIdx].Flags.isSExt() ? ISD::SIGN_EXTEND
                                                      : ISD::ZERO_EXTEND,
                            dl, MVT::i32, StVal);
      }

      if (!ExtendIntegerParam && EltVT.getSizeInBits() < 16) {
        // Use 16-bit registers for small stores as it's the
        // smallest general purpose register size supported by NVPTX.
        StVal = DAG.getNode(ISD::ANY_EXTEND, dl, MVT::i16, StVal);
      }

      // If we have a PVF_SCALAR entry, it may not be sufficiently aligned for a
      // scalar store. In such cases, fall back to byte stores.
      if (VectorInfo[j] == PVF_SCALAR && !IsVAArg && PartAlign.has_value() &&
          PartAlign.value() <
              DL.getABITypeAlign(EltVT.getTypeForEVT(*DAG.getContext()))) {
        assert(StoreOperands.empty() && "Unfinished preceeding store.");
        Chain = LowerUnalignedStoreParam(
            DAG, Chain, IsByVal ? CurOffset + VAOffset : CurOffset, EltVT,
            StVal, InGlue, ParamCount, dl);

        // LowerUnalignedStoreParam took care of inserting the necessary nodes
        // into the SDAG, so just move on to the next element.
        if (!IsByVal)
          ++OIdx;
        continue;
      }

      // New store.
      if (VectorInfo[j] & PVF_FIRST) {
        assert(StoreOperands.empty() && "Unfinished preceding store.");
        StoreOperands.push_back(Chain);
        StoreOperands.push_back(
            DAG.getConstant(IsVAArg ? FirstVAArg : ParamCount, dl, MVT::i32));

        StoreOperands.push_back(DAG.getConstant(
            IsByVal ? CurOffset + VAOffset : (IsVAArg ? VAOffset : CurOffset),
            dl, MVT::i32));
      }

      // Record the value to store.
      StoreOperands.push_back(StVal);

      if (VectorInfo[j] & PVF_LAST) {
        unsigned NumElts = StoreOperands.size() - 3;
        NVPTXISD::NodeType Op;
        switch (NumElts) {
        case 1:
          Op = NVPTXISD::StoreParam;
          break;
        case 2:
          Op = NVPTXISD::StoreParamV2;
          break;
        case 4:
          Op = NVPTXISD::StoreParamV4;
          break;
        default:
          llvm_unreachable("Invalid vector info.");
        }

        StoreOperands.push_back(InGlue);

        // Adjust type of the store op if we've extended the scalar
        // return value.
        EVT TheStoreType = ExtendIntegerParam ? MVT::i32 : EltVT;

        Chain = DAG.getMemIntrinsicNode(
            Op, dl, DAG.getVTList(MVT::Other, MVT::Glue), StoreOperands,
            TheStoreType, MachinePointerInfo(), PartAlign,
            MachineMemOperand::MOStore);
        InGlue = Chain.getValue(1);

        // Cleanup.
        StoreOperands.clear();

        // TODO: We may need to support vector types that can be passed
        // as scalars in variadic arguments.
        if (!IsByVal && IsVAArg) {
          assert(NumElts == 1 &&
                 "Vectorization is expected to be disabled for variadics.");
          VAOffset += DL.getTypeAllocSize(
              TheStoreType.getTypeForEVT(*DAG.getContext()));
        }
      }
      if (!IsByVal)
        ++OIdx;
    }
    assert(StoreOperands.empty() && "Unfinished parameter store.");
    if (!IsByVal && VTs.size() > 0)
      --OIdx;
    ++ParamCount;
    if (IsByVal && IsVAArg)
      VAOffset += TypeSize;
  }

  GlobalAddressSDNode *Func = dyn_cast<GlobalAddressSDNode>(Callee.getNode());
  MaybeAlign retAlignment = std::nullopt;

  // Handle Result
  if (Ins.size() > 0) {
    SmallVector<EVT, 16> resvtparts;
    ComputeValueVTs(*this, DL, RetTy, resvtparts);

    // Declare
    //  .param .align N .b8 retval0[<size-in-bytes>], or
    //  .param .b<size-in-bits> retval0
    unsigned resultsz = DL.getTypeAllocSizeInBits(RetTy);
    if (!IsTypePassedAsArray(RetTy)) {
      resultsz = promoteScalarArgumentSize(resultsz);
      SDVTList DeclareRetVTs = DAG.getVTList(MVT::Other, MVT::Glue);
      SDValue DeclareRetOps[] = { Chain, DAG.getConstant(1, dl, MVT::i32),
                                  DAG.getConstant(resultsz, dl, MVT::i32),
                                  DAG.getConstant(0, dl, MVT::i32), InGlue };
      Chain = DAG.getNode(NVPTXISD::DeclareRet, dl, DeclareRetVTs,
                          DeclareRetOps);
      InGlue = Chain.getValue(1);
    } else {
      retAlignment = getArgumentAlignment(CB, RetTy, 0, DL);
      assert(retAlignment && "retAlignment is guaranteed to be set");
      SDVTList DeclareRetVTs = DAG.getVTList(MVT::Other, MVT::Glue);
      SDValue DeclareRetOps[] = {
          Chain, DAG.getConstant(retAlignment->value(), dl, MVT::i32),
          DAG.getConstant(resultsz / 8, dl, MVT::i32),
          DAG.getConstant(0, dl, MVT::i32), InGlue};
      Chain = DAG.getNode(NVPTXISD::DeclareRetParam, dl, DeclareRetVTs,
                          DeclareRetOps);
      InGlue = Chain.getValue(1);
    }
  }

  bool HasVAArgs = CLI.IsVarArg && (CLI.Args.size() > CLI.NumFixedArgs);
  // Set the size of the vararg param byte array if the callee is a variadic
  // function and the variadic part is not empty.
  if (HasVAArgs) {
    SDValue DeclareParamOps[] = {
        VADeclareParam.getOperand(0), VADeclareParam.getOperand(1),
        VADeclareParam.getOperand(2), DAG.getConstant(VAOffset, dl, MVT::i32),
        VADeclareParam.getOperand(4)};
    DAG.MorphNodeTo(VADeclareParam.getNode(), VADeclareParam.getOpcode(),
                    VADeclareParam->getVTList(), DeclareParamOps);
  }

  // Both indirect calls and libcalls have nullptr Func. In order to distinguish
  // between them we must rely on the call site value which is valid for
  // indirect calls but is always null for libcalls.
  bool isIndirectCall = !Func && CB;

  if (isa<ExternalSymbolSDNode>(Callee)) {
    Function* CalleeFunc = nullptr;

    // Try to find the callee in the current module.
    Callee = DAG.getSymbolFunctionGlobalAddress(Callee, &CalleeFunc);
    assert(CalleeFunc != nullptr && "Libcall callee must be set.");

    // Set the "libcall callee" attribute to indicate that the function
    // must always have a declaration.
    CalleeFunc->addFnAttr("nvptx-libcall-callee", "true");
  }

  if (isIndirectCall) {
    // This is indirect function call case : PTX requires a prototype of the
    // form
    // proto_0 : .callprototype(.param .b32 _) _ (.param .b32 _);
    // to be emitted, and the label has to used as the last arg of call
    // instruction.
    // The prototype is embedded in a string and put as the operand for a
    // CallPrototype SDNode which will print out to the value of the string.
    SDVTList ProtoVTs = DAG.getVTList(MVT::Other, MVT::Glue);
    std::string Proto = getPrototype(
        DL, RetTy, Args, Outs, retAlignment,
        HasVAArgs
            ? std::optional<std::pair<unsigned, const APInt &>>(std::make_pair(
                  CLI.NumFixedArgs, VADeclareParam->getConstantOperandAPInt(1)))
            : std::nullopt,
        *CB, UniqueCallSite);
    const char *ProtoStr = nvTM->getStrPool().save(Proto).data();
    SDValue ProtoOps[] = {
        Chain,
        DAG.getTargetExternalSymbol(ProtoStr, MVT::i32),
        InGlue,
    };
    Chain = DAG.getNode(NVPTXISD::CallPrototype, dl, ProtoVTs, ProtoOps);
    InGlue = Chain.getValue(1);
  }
  // Op to just print "call"
  SDVTList PrintCallVTs = DAG.getVTList(MVT::Other, MVT::Glue);
  SDValue PrintCallOps[] = {
    Chain, DAG.getConstant((Ins.size() == 0) ? 0 : 1, dl, MVT::i32), InGlue
  };
  // We model convergent calls as separate opcodes.
  unsigned Opcode = isIndirectCall ? NVPTXISD::PrintCall : NVPTXISD::PrintCallUni;
  if (CLI.IsConvergent)
    Opcode = Opcode == NVPTXISD::PrintCallUni ? NVPTXISD::PrintConvergentCallUni
                                              : NVPTXISD::PrintConvergentCall;
  Chain = DAG.getNode(Opcode, dl, PrintCallVTs, PrintCallOps);
  InGlue = Chain.getValue(1);

  // Ops to print out the function name
  SDVTList CallVoidVTs = DAG.getVTList(MVT::Other, MVT::Glue);
  SDValue CallVoidOps[] = { Chain, Callee, InGlue };
  Chain = DAG.getNode(NVPTXISD::CallVoid, dl, CallVoidVTs, CallVoidOps);
  InGlue = Chain.getValue(1);

  // Ops to print out the param list
  SDVTList CallArgBeginVTs = DAG.getVTList(MVT::Other, MVT::Glue);
  SDValue CallArgBeginOps[] = { Chain, InGlue };
  Chain = DAG.getNode(NVPTXISD::CallArgBegin, dl, CallArgBeginVTs,
                      CallArgBeginOps);
  InGlue = Chain.getValue(1);

  for (unsigned i = 0, e = std::min(CLI.NumFixedArgs + 1, ParamCount); i != e;
       ++i) {
    unsigned opcode;
    if (i == (e - 1))
      opcode = NVPTXISD::LastCallArg;
    else
      opcode = NVPTXISD::CallArg;
    SDVTList CallArgVTs = DAG.getVTList(MVT::Other, MVT::Glue);
    SDValue CallArgOps[] = { Chain, DAG.getConstant(1, dl, MVT::i32),
                             DAG.getConstant(i, dl, MVT::i32), InGlue };
    Chain = DAG.getNode(opcode, dl, CallArgVTs, CallArgOps);
    InGlue = Chain.getValue(1);
  }
  SDVTList CallArgEndVTs = DAG.getVTList(MVT::Other, MVT::Glue);
  SDValue CallArgEndOps[] = { Chain,
                              DAG.getConstant(isIndirectCall ? 0 : 1, dl, MVT::i32),
                              InGlue };
  Chain = DAG.getNode(NVPTXISD::CallArgEnd, dl, CallArgEndVTs, CallArgEndOps);
  InGlue = Chain.getValue(1);

  if (isIndirectCall) {
    SDVTList PrototypeVTs = DAG.getVTList(MVT::Other, MVT::Glue);
    SDValue PrototypeOps[] = {
        Chain, DAG.getConstant(UniqueCallSite, dl, MVT::i32), InGlue};
    Chain = DAG.getNode(NVPTXISD::Prototype, dl, PrototypeVTs, PrototypeOps);
    InGlue = Chain.getValue(1);
  }

  SmallVector<SDValue, 16> ProxyRegOps;
  SmallVector<std::optional<MVT>, 16> ProxyRegTruncates;
  // An item of the vector is filled if the element does not need a ProxyReg
  // operation on it and should be added to InVals as is. ProxyRegOps and
  // ProxyRegTruncates contain empty/none items at the same index.
  SmallVector<SDValue, 16> RetElts;
  // A temporary ProxyReg operations inserted in `LowerUnalignedLoadRetParam()`
  // to use the values of `LoadParam`s and to be replaced later then
  // `CALLSEQ_END` is added.
  SmallVector<SDValue, 16> TempProxyRegOps;

  // Generate loads from param memory/moves from registers for result
  if (Ins.size() > 0) {
    SmallVector<EVT, 16> VTs;
    SmallVector<uint64_t, 16> Offsets;
    ComputePTXValueVTs(*this, DL, RetTy, VTs, &Offsets, 0);
    assert(VTs.size() == Ins.size() && "Bad value decomposition");

    Align RetAlign = getArgumentAlignment(CB, RetTy, 0, DL);
    auto VectorInfo = VectorizePTXValueVTs(VTs, Offsets, RetAlign);

    SmallVector<EVT, 6> LoadVTs;
    int VecIdx = -1; // Index of the first element of the vector.

    // PTX Interoperability Guide 3.3(A): [Integer] Values shorter than
    // 32-bits are sign extended or zero extended, depending on whether
    // they are signed or unsigned types.
    bool ExtendIntegerRetVal =
        RetTy->isIntegerTy() && DL.getTypeAllocSizeInBits(RetTy) < 32;

    for (unsigned i = 0, e = VTs.size(); i != e; ++i) {
      bool needTruncate = false;
      EVT TheLoadType = VTs[i];
      EVT EltType = Ins[i].VT;
      Align EltAlign = commonAlignment(RetAlign, Offsets[i]);
      MVT PromotedVT;

      if (PromoteScalarIntegerPTX(TheLoadType, &PromotedVT)) {
        TheLoadType = EVT(PromotedVT);
        EltType = EVT(PromotedVT);
        needTruncate = true;
      }

      if (ExtendIntegerRetVal) {
        TheLoadType = MVT::i32;
        EltType = MVT::i32;
        needTruncate = true;
      } else if (TheLoadType.getSizeInBits() < 16) {
        if (VTs[i].isInteger())
          needTruncate = true;
        EltType = MVT::i16;
      }

      // If we have a PVF_SCALAR entry, it may not be sufficiently aligned for a
      // scalar load. In such cases, fall back to byte loads.
      if (VectorInfo[i] == PVF_SCALAR && RetTy->isAggregateType() &&
          EltAlign < DL.getABITypeAlign(
                         TheLoadType.getTypeForEVT(*DAG.getContext()))) {
        assert(VecIdx == -1 && LoadVTs.empty() && "Orphaned operand list.");
        SDValue Ret = LowerUnalignedLoadRetParam(
            DAG, Chain, Offsets[i], TheLoadType, InGlue, TempProxyRegOps, dl);
        ProxyRegOps.push_back(SDValue());
        ProxyRegTruncates.push_back(std::optional<MVT>());
        RetElts.resize(i);
        RetElts.push_back(Ret);

        continue;
      }

      // Record index of the very first element of the vector.
      if (VectorInfo[i] & PVF_FIRST) {
        assert(VecIdx == -1 && LoadVTs.empty() && "Orphaned operand list.");
        VecIdx = i;
      }

      LoadVTs.push_back(EltType);

      if (VectorInfo[i] & PVF_LAST) {
        unsigned NumElts = LoadVTs.size();
        LoadVTs.push_back(MVT::Other);
        LoadVTs.push_back(MVT::Glue);
        NVPTXISD::NodeType Op;
        switch (NumElts) {
        case 1:
          Op = NVPTXISD::LoadParam;
          break;
        case 2:
          Op = NVPTXISD::LoadParamV2;
          break;
        case 4:
          Op = NVPTXISD::LoadParamV4;
          break;
        default:
          llvm_unreachable("Invalid vector info.");
        }

        SDValue LoadOperands[] = {
            Chain, DAG.getConstant(1, dl, MVT::i32),
            DAG.getConstant(Offsets[VecIdx], dl, MVT::i32), InGlue};
        SDValue RetVal = DAG.getMemIntrinsicNode(
            Op, dl, DAG.getVTList(LoadVTs), LoadOperands, TheLoadType,
            MachinePointerInfo(), EltAlign,
            MachineMemOperand::MOLoad);

        for (unsigned j = 0; j < NumElts; ++j) {
          ProxyRegOps.push_back(RetVal.getValue(j));

          if (needTruncate)
            ProxyRegTruncates.push_back(std::optional<MVT>(Ins[VecIdx + j].VT));
          else
            ProxyRegTruncates.push_back(std::optional<MVT>());
        }

        Chain = RetVal.getValue(NumElts);
        InGlue = RetVal.getValue(NumElts + 1);

        // Cleanup
        VecIdx = -1;
        LoadVTs.clear();
      }
    }
  }

  Chain =
      DAG.getCALLSEQ_END(Chain, UniqueCallSite, UniqueCallSite + 1, InGlue, dl);
  InGlue = Chain.getValue(1);

  // Append ProxyReg instructions to the chain to make sure that `callseq_end`
  // will not get lost. Otherwise, during libcalls expansion, the nodes can become
  // dangling.
  for (unsigned i = 0; i < ProxyRegOps.size(); ++i) {
    if (i < RetElts.size() && RetElts[i]) {
      InVals.push_back(RetElts[i]);
      continue;
    }

    SDValue Ret = DAG.getNode(
      NVPTXISD::ProxyReg, dl,
      DAG.getVTList(ProxyRegOps[i].getSimpleValueType(), MVT::Other, MVT::Glue),
      { Chain, ProxyRegOps[i], InGlue }
    );

    Chain = Ret.getValue(1);
    InGlue = Ret.getValue(2);

    if (ProxyRegTruncates[i]) {
      Ret = DAG.getNode(ISD::TRUNCATE, dl, *ProxyRegTruncates[i], Ret);
    }

    InVals.push_back(Ret);
  }

  for (SDValue &T : TempProxyRegOps) {
    SDValue Repl = DAG.getNode(
        NVPTXISD::ProxyReg, dl,
        DAG.getVTList(T.getSimpleValueType(), MVT::Other, MVT::Glue),
        {Chain, T.getOperand(0), InGlue});
    DAG.ReplaceAllUsesWith(T, Repl);
    DAG.RemoveDeadNode(T.getNode());

    Chain = Repl.getValue(1);
    InGlue = Repl.getValue(2);
  }

  // set isTailCall to false for now, until we figure out how to express
  // tail call optimization in PTX
  isTailCall = false;
  return Chain;
}

SDValue NVPTXTargetLowering::LowerDYNAMIC_STACKALLOC(SDValue Op,
                                                     SelectionDAG &DAG) const {

  if (STI.getPTXVersion() < 73 || STI.getSmVersion() < 52) {
    const Function &Fn = DAG.getMachineFunction().getFunction();

    DiagnosticInfoUnsupported NoDynamicAlloca(
        Fn,
        "Support for dynamic alloca introduced in PTX ISA version 7.3 and "
        "requires target sm_52.",
        SDLoc(Op).getDebugLoc());
    DAG.getContext()->diagnose(NoDynamicAlloca);
    auto Ops = {DAG.getConstant(0, SDLoc(), Op.getValueType()),
                Op.getOperand(0)};
    return DAG.getMergeValues(Ops, SDLoc());
  }

  SDValue Chain = Op.getOperand(0);
  SDValue Size = Op.getOperand(1);
  uint64_t Align = cast<ConstantSDNode>(Op.getOperand(2))->getZExtValue();
  SDLoc DL(Op.getNode());

  // The size for ptx alloca instruction is 64-bit for m64 and 32-bit for m32.
  if (nvTM->is64Bit())
    Size = DAG.getZExtOrTrunc(Size, DL, MVT::i64);
  else
    Size = DAG.getZExtOrTrunc(Size, DL, MVT::i32);

  SDValue AllocOps[] = {Chain, Size,
                        DAG.getTargetConstant(Align, DL, MVT::i32)};
  SDValue Alloca = DAG.getNode(NVPTXISD::DYNAMIC_STACKALLOC, DL,
                               nvTM->is64Bit() ? MVT::i64 : MVT::i32, AllocOps);

  SDValue MergeOps[] = {Alloca, Chain};
  return DAG.getMergeValues(MergeOps, DL);
}

// By default CONCAT_VECTORS is lowered by ExpandVectorBuildThroughStack()
// (see LegalizeDAG.cpp). This is slow and uses local memory.
// We use extract/insert/build vector just as what LegalizeOp() does in llvm 2.5
SDValue
NVPTXTargetLowering::LowerCONCAT_VECTORS(SDValue Op, SelectionDAG &DAG) const {
  SDNode *Node = Op.getNode();
  SDLoc dl(Node);
  SmallVector<SDValue, 8> Ops;
  unsigned NumOperands = Node->getNumOperands();
  for (unsigned i = 0; i < NumOperands; ++i) {
    SDValue SubOp = Node->getOperand(i);
    EVT VVT = SubOp.getNode()->getValueType(0);
    EVT EltVT = VVT.getVectorElementType();
    unsigned NumSubElem = VVT.getVectorNumElements();
    for (unsigned j = 0; j < NumSubElem; ++j) {
      Ops.push_back(DAG.getNode(ISD::EXTRACT_VECTOR_ELT, dl, EltVT, SubOp,
                                DAG.getIntPtrConstant(j, dl)));
    }
  }
  return DAG.getBuildVector(Node->getValueType(0), dl, Ops);
}

// We can init constant f16x2/v2i16/v4i8 with a single .b32 move.  Normally it
// would get lowered as two constant loads and vector-packing move.
// Instead we want just a constant move:
//        mov.b32         %r2, 0x40003C00
SDValue NVPTXTargetLowering::LowerBUILD_VECTOR(SDValue Op,
                                               SelectionDAG &DAG) const {
  EVT VT = Op->getValueType(0);
  if (!(Isv2x16VT(VT) || VT == MVT::v4i8))
    return Op;

  SDLoc DL(Op);

  if (!llvm::all_of(Op->ops(), [](SDValue Operand) {
        return Operand->isUndef() || isa<ConstantSDNode>(Operand) ||
               isa<ConstantFPSDNode>(Operand);
      })) {
    // Lower non-const v4i8 vector as byte-wise constructed i32, which allows us
    // to optimize calculation of constant parts.
    if (VT == MVT::v4i8) {
      SDValue C8 = DAG.getConstant(8, DL, MVT::i32);
      SDValue E01 = DAG.getNode(
          NVPTXISD::BFI, DL, MVT::i32,
          DAG.getAnyExtOrTrunc(Op->getOperand(1), DL, MVT::i32),
          DAG.getAnyExtOrTrunc(Op->getOperand(0), DL, MVT::i32), C8, C8);
      SDValue E012 =
          DAG.getNode(NVPTXISD::BFI, DL, MVT::i32,
                      DAG.getAnyExtOrTrunc(Op->getOperand(2), DL, MVT::i32),
                      E01, DAG.getConstant(16, DL, MVT::i32), C8);
      SDValue E0123 =
          DAG.getNode(NVPTXISD::BFI, DL, MVT::i32,
                      DAG.getAnyExtOrTrunc(Op->getOperand(3), DL, MVT::i32),
                      E012, DAG.getConstant(24, DL, MVT::i32), C8);
      return DAG.getNode(ISD::BITCAST, DL, VT, E0123);
    }
    return Op;
  }

  // Get value or the Nth operand as an APInt(32). Undef values treated as 0.
  auto GetOperand = [](SDValue Op, int N) -> APInt {
    const SDValue &Operand = Op->getOperand(N);
    EVT VT = Op->getValueType(0);
    if (Operand->isUndef())
      return APInt(32, 0);
    APInt Value;
    if (VT == MVT::v2f16 || VT == MVT::v2bf16)
      Value = cast<ConstantFPSDNode>(Operand)->getValueAPF().bitcastToAPInt();
    else if (VT == MVT::v2i16 || VT == MVT::v4i8)
      Value = Operand->getAsAPIntVal();
    else
      llvm_unreachable("Unsupported type");
    // i8 values are carried around as i16, so we need to zero out upper bits,
    // so they do not get in the way of combining individual byte values
    if (VT == MVT::v4i8)
      Value = Value.trunc(8);
    return Value.zext(32);
  };
  APInt Value;
  if (Isv2x16VT(VT)) {
    Value = GetOperand(Op, 0) | GetOperand(Op, 1).shl(16);
  } else if (VT == MVT::v4i8) {
    Value = GetOperand(Op, 0) | GetOperand(Op, 1).shl(8) |
            GetOperand(Op, 2).shl(16) | GetOperand(Op, 3).shl(24);
  } else {
    llvm_unreachable("Unsupported type");
  }
  SDValue Const = DAG.getConstant(Value, SDLoc(Op), MVT::i32);
  return DAG.getNode(ISD::BITCAST, SDLoc(Op), Op->getValueType(0), Const);
}

SDValue NVPTXTargetLowering::LowerEXTRACT_VECTOR_ELT(SDValue Op,
                                                     SelectionDAG &DAG) const {
  SDValue Index = Op->getOperand(1);
  SDValue Vector = Op->getOperand(0);
  SDLoc DL(Op);
  EVT VectorVT = Vector.getValueType();

  if (VectorVT == MVT::v4i8) {
    SDValue BFE =
        DAG.getNode(NVPTXISD::BFE, DL, MVT::i32,
                    {Vector,
                     DAG.getNode(ISD::MUL, DL, MVT::i32,
                                 DAG.getZExtOrTrunc(Index, DL, MVT::i32),
                                 DAG.getConstant(8, DL, MVT::i32)),
                     DAG.getConstant(8, DL, MVT::i32)});
    return DAG.getAnyExtOrTrunc(BFE, DL, Op->getValueType(0));
  }

  // Constant index will be matched by tablegen.
  if (isa<ConstantSDNode>(Index.getNode()))
    return Op;

  // Extract individual elements and select one of them.
  assert(Isv2x16VT(VectorVT) && "Unexpected vector type.");
  EVT EltVT = VectorVT.getVectorElementType();

  SDLoc dl(Op.getNode());
  SDValue E0 = DAG.getNode(ISD::EXTRACT_VECTOR_ELT, dl, EltVT, Vector,
                           DAG.getIntPtrConstant(0, dl));
  SDValue E1 = DAG.getNode(ISD::EXTRACT_VECTOR_ELT, dl, EltVT, Vector,
                           DAG.getIntPtrConstant(1, dl));
  return DAG.getSelectCC(dl, Index, DAG.getIntPtrConstant(0, dl), E0, E1,
                         ISD::CondCode::SETEQ);
}

SDValue NVPTXTargetLowering::LowerINSERT_VECTOR_ELT(SDValue Op,
                                                    SelectionDAG &DAG) const {
  SDValue Vector = Op->getOperand(0);
  EVT VectorVT = Vector.getValueType();

  if (VectorVT != MVT::v4i8)
    return Op;
  SDLoc DL(Op);
  SDValue Value = Op->getOperand(1);
  if (Value->isUndef())
    return Vector;

  SDValue Index = Op->getOperand(2);

  SDValue BFI =
      DAG.getNode(NVPTXISD::BFI, DL, MVT::i32,
                  {DAG.getZExtOrTrunc(Value, DL, MVT::i32), Vector,
                   DAG.getNode(ISD::MUL, DL, MVT::i32,
                               DAG.getZExtOrTrunc(Index, DL, MVT::i32),
                               DAG.getConstant(8, DL, MVT::i32)),
                   DAG.getConstant(8, DL, MVT::i32)});
  return DAG.getNode(ISD::BITCAST, DL, Op->getValueType(0), BFI);
}

SDValue NVPTXTargetLowering::LowerVECTOR_SHUFFLE(SDValue Op,
                                                 SelectionDAG &DAG) const {
  SDValue V1 = Op.getOperand(0);
  EVT VectorVT = V1.getValueType();
  if (VectorVT != MVT::v4i8 || Op.getValueType() != MVT::v4i8)
    return Op;

  // Lower shuffle to PRMT instruction.
  const ShuffleVectorSDNode *SVN = cast<ShuffleVectorSDNode>(Op.getNode());
  SDValue V2 = Op.getOperand(1);
  uint32_t Selector = 0;
  for (auto I : llvm::enumerate(SVN->getMask())) {
    if (I.value() != -1) // -1 is a placeholder for undef.
      Selector |= (I.value() << (I.index() * 4));
  }

  SDLoc DL(Op);
  return DAG.getNode(NVPTXISD::PRMT, DL, MVT::v4i8, V1, V2,
                     DAG.getConstant(Selector, DL, MVT::i32),
                     DAG.getConstant(NVPTX::PTXPrmtMode::NONE, DL, MVT::i32));
}
/// LowerShiftRightParts - Lower SRL_PARTS, SRA_PARTS, which
/// 1) returns two i32 values and take a 2 x i32 value to shift plus a shift
///    amount, or
/// 2) returns two i64 values and take a 2 x i64 value to shift plus a shift
///    amount.
SDValue NVPTXTargetLowering::LowerShiftRightParts(SDValue Op,
                                                  SelectionDAG &DAG) const {
  assert(Op.getNumOperands() == 3 && "Not a double-shift!");
  assert(Op.getOpcode() == ISD::SRA_PARTS || Op.getOpcode() == ISD::SRL_PARTS);

  EVT VT = Op.getValueType();
  unsigned VTBits = VT.getSizeInBits();
  SDLoc dl(Op);
  SDValue ShOpLo = Op.getOperand(0);
  SDValue ShOpHi = Op.getOperand(1);
  SDValue ShAmt  = Op.getOperand(2);
  unsigned Opc = (Op.getOpcode() == ISD::SRA_PARTS) ? ISD::SRA : ISD::SRL;

  if (VTBits == 32 && STI.getSmVersion() >= 35) {
    // For 32bit and sm35, we can use the funnel shift 'shf' instruction.
    // {dHi, dLo} = {aHi, aLo} >> Amt
    //   dHi = aHi >> Amt
    //   dLo = shf.r.clamp aLo, aHi, Amt

    SDValue Hi = DAG.getNode(Opc, dl, VT, ShOpHi, ShAmt);
    SDValue Lo = DAG.getNode(NVPTXISD::FUN_SHFR_CLAMP, dl, VT, ShOpLo, ShOpHi,
                             ShAmt);

    SDValue Ops[2] = { Lo, Hi };
    return DAG.getMergeValues(Ops, dl);
  }
  else {
    // {dHi, dLo} = {aHi, aLo} >> Amt
    // - if (Amt>=size) then
    //      dLo = aHi >> (Amt-size)
    //      dHi = aHi >> Amt (this is either all 0 or all 1)
    //   else
    //      dLo = (aLo >>logic Amt) | (aHi << (size-Amt))
    //      dHi = aHi >> Amt

    SDValue RevShAmt = DAG.getNode(ISD::SUB, dl, MVT::i32,
                                   DAG.getConstant(VTBits, dl, MVT::i32),
                                   ShAmt);
    SDValue Tmp1 = DAG.getNode(ISD::SRL, dl, VT, ShOpLo, ShAmt);
    SDValue ExtraShAmt = DAG.getNode(ISD::SUB, dl, MVT::i32, ShAmt,
                                     DAG.getConstant(VTBits, dl, MVT::i32));
    SDValue Tmp2 = DAG.getNode(ISD::SHL, dl, VT, ShOpHi, RevShAmt);
    SDValue FalseVal = DAG.getNode(ISD::OR, dl, VT, Tmp1, Tmp2);
    SDValue TrueVal = DAG.getNode(Opc, dl, VT, ShOpHi, ExtraShAmt);

    SDValue Cmp = DAG.getSetCC(dl, MVT::i1, ShAmt,
                               DAG.getConstant(VTBits, dl, MVT::i32),
                               ISD::SETGE);
    SDValue Hi = DAG.getNode(Opc, dl, VT, ShOpHi, ShAmt);
    SDValue Lo = DAG.getNode(ISD::SELECT, dl, VT, Cmp, TrueVal, FalseVal);

    SDValue Ops[2] = { Lo, Hi };
    return DAG.getMergeValues(Ops, dl);
  }
}

/// LowerShiftLeftParts - Lower SHL_PARTS, which
/// 1) returns two i32 values and take a 2 x i32 value to shift plus a shift
///    amount, or
/// 2) returns two i64 values and take a 2 x i64 value to shift plus a shift
///    amount.
SDValue NVPTXTargetLowering::LowerShiftLeftParts(SDValue Op,
                                                 SelectionDAG &DAG) const {
  assert(Op.getNumOperands() == 3 && "Not a double-shift!");
  assert(Op.getOpcode() == ISD::SHL_PARTS);

  EVT VT = Op.getValueType();
  unsigned VTBits = VT.getSizeInBits();
  SDLoc dl(Op);
  SDValue ShOpLo = Op.getOperand(0);
  SDValue ShOpHi = Op.getOperand(1);
  SDValue ShAmt  = Op.getOperand(2);

  if (VTBits == 32 && STI.getSmVersion() >= 35) {
    // For 32bit and sm35, we can use the funnel shift 'shf' instruction.
    // {dHi, dLo} = {aHi, aLo} << Amt
    //   dHi = shf.l.clamp aLo, aHi, Amt
    //   dLo = aLo << Amt

    SDValue Hi = DAG.getNode(NVPTXISD::FUN_SHFL_CLAMP, dl, VT, ShOpLo, ShOpHi,
                             ShAmt);
    SDValue Lo = DAG.getNode(ISD::SHL, dl, VT, ShOpLo, ShAmt);

    SDValue Ops[2] = { Lo, Hi };
    return DAG.getMergeValues(Ops, dl);
  }
  else {
    // {dHi, dLo} = {aHi, aLo} << Amt
    // - if (Amt>=size) then
    //      dLo = aLo << Amt (all 0)
    //      dLo = aLo << (Amt-size)
    //   else
    //      dLo = aLo << Amt
    //      dHi = (aHi << Amt) | (aLo >> (size-Amt))

    SDValue RevShAmt = DAG.getNode(ISD::SUB, dl, MVT::i32,
                                   DAG.getConstant(VTBits, dl, MVT::i32),
                                   ShAmt);
    SDValue Tmp1 = DAG.getNode(ISD::SHL, dl, VT, ShOpHi, ShAmt);
    SDValue ExtraShAmt = DAG.getNode(ISD::SUB, dl, MVT::i32, ShAmt,
                                     DAG.getConstant(VTBits, dl, MVT::i32));
    SDValue Tmp2 = DAG.getNode(ISD::SRL, dl, VT, ShOpLo, RevShAmt);
    SDValue FalseVal = DAG.getNode(ISD::OR, dl, VT, Tmp1, Tmp2);
    SDValue TrueVal = DAG.getNode(ISD::SHL, dl, VT, ShOpLo, ExtraShAmt);

    SDValue Cmp = DAG.getSetCC(dl, MVT::i1, ShAmt,
                               DAG.getConstant(VTBits, dl, MVT::i32),
                               ISD::SETGE);
    SDValue Lo = DAG.getNode(ISD::SHL, dl, VT, ShOpLo, ShAmt);
    SDValue Hi = DAG.getNode(ISD::SELECT, dl, VT, Cmp, TrueVal, FalseVal);

    SDValue Ops[2] = { Lo, Hi };
    return DAG.getMergeValues(Ops, dl);
  }
}

SDValue NVPTXTargetLowering::LowerFROUND(SDValue Op, SelectionDAG &DAG) const {
  EVT VT = Op.getValueType();

  if (VT == MVT::f32)
    return LowerFROUND32(Op, DAG);

  if (VT == MVT::f64)
    return LowerFROUND64(Op, DAG);

  llvm_unreachable("unhandled type");
}

// This is the the rounding method used in CUDA libdevice in C like code:
// float roundf(float A)
// {
//   float RoundedA = (float) (int) ( A > 0 ? (A + 0.5f) : (A - 0.5f));
//   RoundedA = abs(A) > 0x1.0p23 ? A : RoundedA;
//   return abs(A) < 0.5 ? (float)(int)A : RoundedA;
// }
SDValue NVPTXTargetLowering::LowerFROUND32(SDValue Op,
                                           SelectionDAG &DAG) const {
  SDLoc SL(Op);
  SDValue A = Op.getOperand(0);
  EVT VT = Op.getValueType();

  SDValue AbsA = DAG.getNode(ISD::FABS, SL, VT, A);

  // RoundedA = (float) (int) ( A > 0 ? (A + 0.5f) : (A - 0.5f))
  SDValue Bitcast  = DAG.getNode(ISD::BITCAST, SL, MVT::i32, A);
  const int SignBitMask = 0x80000000;
  SDValue Sign = DAG.getNode(ISD::AND, SL, MVT::i32, Bitcast,
                             DAG.getConstant(SignBitMask, SL, MVT::i32));
  const int PointFiveInBits = 0x3F000000;
  SDValue PointFiveWithSignRaw =
      DAG.getNode(ISD::OR, SL, MVT::i32, Sign,
                  DAG.getConstant(PointFiveInBits, SL, MVT::i32));
  SDValue PointFiveWithSign =
      DAG.getNode(ISD::BITCAST, SL, VT, PointFiveWithSignRaw);
  SDValue AdjustedA = DAG.getNode(ISD::FADD, SL, VT, A, PointFiveWithSign);
  SDValue RoundedA = DAG.getNode(ISD::FTRUNC, SL, VT, AdjustedA);

  // RoundedA = abs(A) > 0x1.0p23 ? A : RoundedA;
  EVT SetCCVT = getSetCCResultType(DAG.getDataLayout(), *DAG.getContext(), VT);
  SDValue IsLarge =
      DAG.getSetCC(SL, SetCCVT, AbsA, DAG.getConstantFP(pow(2.0, 23.0), SL, VT),
                   ISD::SETOGT);
  RoundedA = DAG.getNode(ISD::SELECT, SL, VT, IsLarge, A, RoundedA);

  // return abs(A) < 0.5 ? (float)(int)A : RoundedA;
  SDValue IsSmall =DAG.getSetCC(SL, SetCCVT, AbsA,
                                DAG.getConstantFP(0.5, SL, VT), ISD::SETOLT);
  SDValue RoundedAForSmallA = DAG.getNode(ISD::FTRUNC, SL, VT, A);
  return DAG.getNode(ISD::SELECT, SL, VT, IsSmall, RoundedAForSmallA, RoundedA);
}

// The implementation of round(double) is similar to that of round(float) in
// that they both separate the value range into three regions and use a method
// specific to the region to round the values. However, round(double) first
// calculates the round of the absolute value and then adds the sign back while
// round(float) directly rounds the value with sign.
SDValue NVPTXTargetLowering::LowerFROUND64(SDValue Op,
                                           SelectionDAG &DAG) const {
  SDLoc SL(Op);
  SDValue A = Op.getOperand(0);
  EVT VT = Op.getValueType();

  SDValue AbsA = DAG.getNode(ISD::FABS, SL, VT, A);

  // double RoundedA = (double) (int) (abs(A) + 0.5f);
  SDValue AdjustedA = DAG.getNode(ISD::FADD, SL, VT, AbsA,
                                  DAG.getConstantFP(0.5, SL, VT));
  SDValue RoundedA = DAG.getNode(ISD::FTRUNC, SL, VT, AdjustedA);

  // RoundedA = abs(A) < 0.5 ? (double)0 : RoundedA;
  EVT SetCCVT = getSetCCResultType(DAG.getDataLayout(), *DAG.getContext(), VT);
  SDValue IsSmall =DAG.getSetCC(SL, SetCCVT, AbsA,
                                DAG.getConstantFP(0.5, SL, VT), ISD::SETOLT);
  RoundedA = DAG.getNode(ISD::SELECT, SL, VT, IsSmall,
                         DAG.getConstantFP(0, SL, VT),
                         RoundedA);

  // Add sign to rounded_A
  RoundedA = DAG.getNode(ISD::FCOPYSIGN, SL, VT, RoundedA, A);
  DAG.getNode(ISD::FTRUNC, SL, VT, A);

  // RoundedA = abs(A) > 0x1.0p52 ? A : RoundedA;
  SDValue IsLarge =
      DAG.getSetCC(SL, SetCCVT, AbsA, DAG.getConstantFP(pow(2.0, 52.0), SL, VT),
                   ISD::SETOGT);
  return DAG.getNode(ISD::SELECT, SL, VT, IsLarge, A, RoundedA);
}

SDValue NVPTXTargetLowering::LowerINT_TO_FP(SDValue Op,
                                            SelectionDAG &DAG) const {
  assert(STI.getSmVersion() < 90 || STI.getPTXVersion() < 78);

  if (Op.getValueType() == MVT::bf16) {
    SDLoc Loc(Op);
    return DAG.getNode(
        ISD::FP_ROUND, Loc, MVT::bf16,
        DAG.getNode(Op.getOpcode(), Loc, MVT::f32, Op.getOperand(0)),
        DAG.getIntPtrConstant(0, Loc));
  }

  // Everything else is considered legal.
  return Op;
}

SDValue NVPTXTargetLowering::LowerFP_TO_INT(SDValue Op,
                                            SelectionDAG &DAG) const {
  assert(STI.getSmVersion() < 90 || STI.getPTXVersion() < 78);

  if (Op.getOperand(0).getValueType() == MVT::bf16) {
    SDLoc Loc(Op);
    return DAG.getNode(
        Op.getOpcode(), Loc, Op.getValueType(),
        DAG.getNode(ISD::FP_EXTEND, Loc, MVT::f32, Op.getOperand(0)));
  }

  // Everything else is considered legal.
  return Op;
}

SDValue NVPTXTargetLowering::LowerFP_ROUND(SDValue Op,
                                           SelectionDAG &DAG) const {
  EVT NarrowVT = Op.getValueType();
  SDValue Wide = Op.getOperand(0);
  EVT WideVT = Wide.getValueType();
  if (NarrowVT.getScalarType() == MVT::bf16) {
    const TargetLowering *TLI = STI.getTargetLowering();
    if (STI.getSmVersion() < 80 || STI.getPTXVersion() < 70) {
      return TLI->expandFP_ROUND(Op.getNode(), DAG);
    }
    if (STI.getSmVersion() < 90 || STI.getPTXVersion() < 78) {
      // This combination was the first to support f32 -> bf16.
      if (STI.getSmVersion() >= 80 && STI.getPTXVersion() >= 70) {
        if (WideVT.getScalarType() == MVT::f32) {
          return Op;
        }
        if (WideVT.getScalarType() == MVT::f64) {
          SDLoc Loc(Op);
          // Round-inexact-to-odd f64 to f32, then do the final rounding using
          // the hardware f32 -> bf16 instruction.
          SDValue rod = TLI->expandRoundInexactToOdd(
              WideVT.isVector() ? WideVT.changeVectorElementType(MVT::f32)
                                : MVT::f32,
              Wide, Loc, DAG);
          return DAG.getFPExtendOrRound(rod, Loc, NarrowVT);
        }
      }
      return TLI->expandFP_ROUND(Op.getNode(), DAG);
    }
  }

  // Everything else is considered legal.
  return Op;
}

SDValue NVPTXTargetLowering::LowerFP_EXTEND(SDValue Op,
                                            SelectionDAG &DAG) const {
  SDValue Narrow = Op.getOperand(0);
  EVT NarrowVT = Narrow.getValueType();
  EVT WideVT = Op.getValueType();
  if (NarrowVT.getScalarType() == MVT::bf16) {
    if (WideVT.getScalarType() == MVT::f32 &&
        (STI.getSmVersion() < 80 || STI.getPTXVersion() < 71)) {
      SDLoc Loc(Op);
      return DAG.getNode(ISD::BF16_TO_FP, Loc, WideVT, Narrow);
    }
    if (WideVT.getScalarType() == MVT::f64 &&
        (STI.getSmVersion() < 90 || STI.getPTXVersion() < 78)) {
      EVT F32 = NarrowVT.isVector() ? NarrowVT.changeVectorElementType(MVT::f32)
                                    : MVT::f32;
      SDLoc Loc(Op);
      if (STI.getSmVersion() >= 80 && STI.getPTXVersion() >= 71) {
        Op = DAG.getNode(ISD::FP_EXTEND, Loc, F32, Narrow);
      } else {
        Op = DAG.getNode(ISD::BF16_TO_FP, Loc, F32, Narrow);
      }
      return DAG.getNode(ISD::FP_EXTEND, Loc, WideVT, Op);
    }
  }

  // Everything else is considered legal.
  return Op;
}

static SDValue LowerVectorArith(SDValue Op, SelectionDAG &DAG) {
  SDLoc DL(Op);
  if (Op.getValueType() != MVT::v2i16)
    return Op;
  EVT EltVT = Op.getValueType().getVectorElementType();
  SmallVector<SDValue> VecElements;
  for (int I = 0, E = Op.getValueType().getVectorNumElements(); I < E; I++) {
    SmallVector<SDValue> ScalarArgs;
    llvm::transform(Op->ops(), std::back_inserter(ScalarArgs),
                    [&](const SDUse &O) {
                      return DAG.getNode(ISD::EXTRACT_VECTOR_ELT, DL, EltVT,
                                         O.get(), DAG.getIntPtrConstant(I, DL));
                    });
    VecElements.push_back(DAG.getNode(Op.getOpcode(), DL, EltVT, ScalarArgs));
  }
  SDValue V =
      DAG.getNode(ISD::BUILD_VECTOR, DL, Op.getValueType(), VecElements);
  return V;
}

SDValue
NVPTXTargetLowering::LowerOperation(SDValue Op, SelectionDAG &DAG) const {
  switch (Op.getOpcode()) {
  case ISD::RETURNADDR:
    return SDValue();
  case ISD::FRAMEADDR:
    return SDValue();
  case ISD::GlobalAddress:
    return LowerGlobalAddress(Op, DAG);
  case ISD::INTRINSIC_W_CHAIN:
    return Op;
  case ISD::BUILD_VECTOR:
    return LowerBUILD_VECTOR(Op, DAG);
  case ISD::EXTRACT_SUBVECTOR:
    return Op;
  case ISD::EXTRACT_VECTOR_ELT:
    return LowerEXTRACT_VECTOR_ELT(Op, DAG);
  case ISD::INSERT_VECTOR_ELT:
    return LowerINSERT_VECTOR_ELT(Op, DAG);
  case ISD::VECTOR_SHUFFLE:
    return LowerVECTOR_SHUFFLE(Op, DAG);
  case ISD::CONCAT_VECTORS:
    return LowerCONCAT_VECTORS(Op, DAG);
  case ISD::STORE:
    return LowerSTORE(Op, DAG);
  case ISD::LOAD:
    return LowerLOAD(Op, DAG);
  case ISD::SHL_PARTS:
    return LowerShiftLeftParts(Op, DAG);
  case ISD::SRA_PARTS:
  case ISD::SRL_PARTS:
    return LowerShiftRightParts(Op, DAG);
  case ISD::SELECT:
    return LowerSelect(Op, DAG);
  case ISD::FROUND:
    return LowerFROUND(Op, DAG);
  case ISD::SINT_TO_FP:
  case ISD::UINT_TO_FP:
    return LowerINT_TO_FP(Op, DAG);
  case ISD::FP_TO_SINT:
  case ISD::FP_TO_UINT:
    return LowerFP_TO_INT(Op, DAG);
  case ISD::FP_ROUND:
    return LowerFP_ROUND(Op, DAG);
  case ISD::FP_EXTEND:
    return LowerFP_EXTEND(Op, DAG);
  case ISD::VAARG:
    return LowerVAARG(Op, DAG);
  case ISD::VASTART:
    return LowerVASTART(Op, DAG);
  case ISD::ABS:
  case ISD::SMIN:
  case ISD::SMAX:
  case ISD::UMIN:
  case ISD::UMAX:
  case ISD::ADD:
  case ISD::SUB:
  case ISD::MUL:
  case ISD::SHL:
  case ISD::SREM:
  case ISD::UREM:
    return LowerVectorArith(Op, DAG);
  case ISD::DYNAMIC_STACKALLOC:
    return LowerDYNAMIC_STACKALLOC(Op, DAG);
  case ISD::CopyToReg:
    return LowerCopyToReg_128(Op, DAG);
  default:
    llvm_unreachable("Custom lowering not defined for operation");
  }
}

// This function is almost a copy of SelectionDAG::expandVAArg().
// The only diff is that this one produces loads from local address space.
SDValue NVPTXTargetLowering::LowerVAARG(SDValue Op, SelectionDAG &DAG) const {
  const TargetLowering *TLI = STI.getTargetLowering();
  SDLoc DL(Op);

  SDNode *Node = Op.getNode();
  const Value *V = cast<SrcValueSDNode>(Node->getOperand(2))->getValue();
  EVT VT = Node->getValueType(0);
  auto *Ty = VT.getTypeForEVT(*DAG.getContext());
  SDValue Tmp1 = Node->getOperand(0);
  SDValue Tmp2 = Node->getOperand(1);
  const MaybeAlign MA(Node->getConstantOperandVal(3));

  SDValue VAListLoad = DAG.getLoad(TLI->getPointerTy(DAG.getDataLayout()), DL,
                                   Tmp1, Tmp2, MachinePointerInfo(V));
  SDValue VAList = VAListLoad;

  if (MA && *MA > TLI->getMinStackArgumentAlignment()) {
    VAList = DAG.getNode(
        ISD::ADD, DL, VAList.getValueType(), VAList,
        DAG.getConstant(MA->value() - 1, DL, VAList.getValueType()));

    VAList = DAG.getNode(
        ISD::AND, DL, VAList.getValueType(), VAList,
        DAG.getConstant(-(int64_t)MA->value(), DL, VAList.getValueType()));
  }

  // Increment the pointer, VAList, to the next vaarg
  Tmp1 = DAG.getNode(ISD::ADD, DL, VAList.getValueType(), VAList,
                     DAG.getConstant(DAG.getDataLayout().getTypeAllocSize(Ty),
                                     DL, VAList.getValueType()));

  // Store the incremented VAList to the legalized pointer
  Tmp1 = DAG.getStore(VAListLoad.getValue(1), DL, Tmp1, Tmp2,
                      MachinePointerInfo(V));

  const Value *SrcV =
      Constant::getNullValue(PointerType::get(Ty, ADDRESS_SPACE_LOCAL));

  // Load the actual argument out of the pointer VAList
  return DAG.getLoad(VT, DL, Tmp1, VAList, MachinePointerInfo(SrcV));
}

SDValue NVPTXTargetLowering::LowerVASTART(SDValue Op, SelectionDAG &DAG) const {
  const TargetLowering *TLI = STI.getTargetLowering();
  SDLoc DL(Op);
  EVT PtrVT = TLI->getPointerTy(DAG.getDataLayout());

  // Store the address of unsized array <function>_vararg[] in the ap object.
  SDValue Arg = getParamSymbol(DAG, /* vararg */ -1, PtrVT);
  SDValue VAReg = DAG.getNode(NVPTXISD::Wrapper, DL, PtrVT, Arg);

  const Value *SV = cast<SrcValueSDNode>(Op.getOperand(2))->getValue();
  return DAG.getStore(Op.getOperand(0), DL, VAReg, Op.getOperand(1),
                      MachinePointerInfo(SV));
}

SDValue NVPTXTargetLowering::LowerSelect(SDValue Op, SelectionDAG &DAG) const {
  SDValue Op0 = Op->getOperand(0);
  SDValue Op1 = Op->getOperand(1);
  SDValue Op2 = Op->getOperand(2);
  SDLoc DL(Op.getNode());

  assert(Op.getValueType() == MVT::i1 && "Custom lowering enabled only for i1");

  Op1 = DAG.getNode(ISD::ANY_EXTEND, DL, MVT::i32, Op1);
  Op2 = DAG.getNode(ISD::ANY_EXTEND, DL, MVT::i32, Op2);
  SDValue Select = DAG.getNode(ISD::SELECT, DL, MVT::i32, Op0, Op1, Op2);
  SDValue Trunc = DAG.getNode(ISD::TRUNCATE, DL, MVT::i1, Select);

  return Trunc;
}

SDValue NVPTXTargetLowering::LowerLOAD(SDValue Op, SelectionDAG &DAG) const {
  if (Op.getValueType() == MVT::i1)
    return LowerLOADi1(Op, DAG);

  // v2f16/v2bf16/v2i16/v4i8 are legal, so we can't rely on legalizer to handle
  // unaligned loads and have to handle it here.
  EVT VT = Op.getValueType();
  if (Isv2x16VT(VT) || VT == MVT::v4i8) {
    LoadSDNode *Load = cast<LoadSDNode>(Op);
    EVT MemVT = Load->getMemoryVT();
    if (!allowsMemoryAccessForAlignment(*DAG.getContext(), DAG.getDataLayout(),
                                        MemVT, *Load->getMemOperand())) {
      SDValue Ops[2];
      std::tie(Ops[0], Ops[1]) = expandUnalignedLoad(Load, DAG);
      return DAG.getMergeValues(Ops, SDLoc(Op));
    }
  }

  return SDValue();
}

// v = ld i1* addr
//   =>
// v1 = ld i8* addr (-> i16)
// v = trunc i16 to i1
SDValue NVPTXTargetLowering::LowerLOADi1(SDValue Op, SelectionDAG &DAG) const {
  SDNode *Node = Op.getNode();
  LoadSDNode *LD = cast<LoadSDNode>(Node);
  SDLoc dl(Node);
  assert(LD->getExtensionType() == ISD::NON_EXTLOAD);
  assert(Node->getValueType(0) == MVT::i1 &&
         "Custom lowering for i1 load only");
  SDValue newLD = DAG.getExtLoad(ISD::ZEXTLOAD, dl, MVT::i16, LD->getChain(),
                                 LD->getBasePtr(), LD->getPointerInfo(),
                                 MVT::i8, LD->getAlign(),
                                 LD->getMemOperand()->getFlags());
  SDValue result = DAG.getNode(ISD::TRUNCATE, dl, MVT::i1, newLD);
  // The legalizer (the caller) is expecting two values from the legalized
  // load, so we build a MergeValues node for it. See ExpandUnalignedLoad()
  // in LegalizeDAG.cpp which also uses MergeValues.
  SDValue Ops[] = { result, LD->getChain() };
  return DAG.getMergeValues(Ops, dl);
}

SDValue NVPTXTargetLowering::LowerSTORE(SDValue Op, SelectionDAG &DAG) const {
  StoreSDNode *Store = cast<StoreSDNode>(Op);
  EVT VT = Store->getMemoryVT();

  if (VT == MVT::i1)
    return LowerSTOREi1(Op, DAG);

  // v2f16 is legal, so we can't rely on legalizer to handle unaligned
  // stores and have to handle it here.
  if ((Isv2x16VT(VT) || VT == MVT::v4i8) &&
      !allowsMemoryAccessForAlignment(*DAG.getContext(), DAG.getDataLayout(),
                                      VT, *Store->getMemOperand()))
    return expandUnalignedStore(Store, DAG);

  // v2f16, v2bf16 and v2i16 don't need special handling.
  if (Isv2x16VT(VT) || VT == MVT::v4i8)
    return SDValue();

  if (VT.isVector())
    return LowerSTOREVector(Op, DAG);

  return SDValue();
}

SDValue
NVPTXTargetLowering::LowerSTOREVector(SDValue Op, SelectionDAG &DAG) const {
  SDNode *N = Op.getNode();
  SDValue Val = N->getOperand(1);
  SDLoc DL(N);
  EVT ValVT = Val.getValueType();

  if (ValVT.isVector()) {
    // We only handle "native" vector sizes for now, e.g. <4 x double> is not
    // legal.  We can (and should) split that into 2 stores of <2 x double> here
    // but I'm leaving that as a TODO for now.
    if (!ValVT.isSimple())
      return SDValue();
    switch (ValVT.getSimpleVT().SimpleTy) {
    default:
      return SDValue();
    case MVT::v2i8:
    case MVT::v2i16:
    case MVT::v2i32:
    case MVT::v2i64:
    case MVT::v2f16:
    case MVT::v2bf16:
    case MVT::v2f32:
    case MVT::v2f64:
    case MVT::v4i8:
    case MVT::v4i16:
    case MVT::v4i32:
    case MVT::v4f16:
    case MVT::v4bf16:
    case MVT::v4f32:
    case MVT::v8f16: // <4 x f16x2>
    case MVT::v8bf16: // <4 x bf16x2>
    case MVT::v8i16:  // <4 x i16x2>
      // This is a "native" vector type
      break;
    }

    MemSDNode *MemSD = cast<MemSDNode>(N);
    const DataLayout &TD = DAG.getDataLayout();

    Align Alignment = MemSD->getAlign();
    Align PrefAlign =
        TD.getPrefTypeAlign(ValVT.getTypeForEVT(*DAG.getContext()));
    if (Alignment < PrefAlign) {
      // This store is not sufficiently aligned, so bail out and let this vector
      // store be scalarized.  Note that we may still be able to emit smaller
      // vector stores.  For example, if we are storing a <4 x float> with an
      // alignment of 8, this check will fail but the legalizer will try again
      // with 2 x <2 x float>, which will succeed with an alignment of 8.
      return SDValue();
    }

    unsigned Opcode = 0;
    EVT EltVT = ValVT.getVectorElementType();
    unsigned NumElts = ValVT.getVectorNumElements();

    // Since StoreV2 is a target node, we cannot rely on DAG type legalization.
    // Therefore, we must ensure the type is legal.  For i1 and i8, we set the
    // stored type to i16 and propagate the "real" type as the memory type.
    bool NeedExt = false;
    if (EltVT.getSizeInBits() < 16)
      NeedExt = true;

    bool StoreF16x2 = false;
    switch (NumElts) {
    default:
      return SDValue();
    case 2:
      Opcode = NVPTXISD::StoreV2;
      break;
    case 4:
      Opcode = NVPTXISD::StoreV4;
      break;
    case 8:
      // v8f16 is a special case. PTX doesn't have st.v8.f16
      // instruction. Instead, we split the vector into v2f16 chunks and
      // store them with st.v4.b32.
      assert(Is16bitsType(EltVT.getSimpleVT()) && "Wrong type for the vector.");
      Opcode = NVPTXISD::StoreV4;
      StoreF16x2 = true;
      break;
    }

    SmallVector<SDValue, 8> Ops;

    // First is the chain
    Ops.push_back(N->getOperand(0));

    if (StoreF16x2) {
      // Combine f16,f16 -> v2f16
      NumElts /= 2;
      for (unsigned i = 0; i < NumElts; ++i) {
        SDValue E0 = DAG.getNode(ISD::EXTRACT_VECTOR_ELT, DL, EltVT, Val,
                                 DAG.getIntPtrConstant(i * 2, DL));
        SDValue E1 = DAG.getNode(ISD::EXTRACT_VECTOR_ELT, DL, EltVT, Val,
                                 DAG.getIntPtrConstant(i * 2 + 1, DL));
        EVT VecVT = EVT::getVectorVT(*DAG.getContext(), EltVT, 2);
        SDValue V2 = DAG.getNode(ISD::BUILD_VECTOR, DL, VecVT, E0, E1);
        Ops.push_back(V2);
      }
    } else {
      // Then the split values
      for (unsigned i = 0; i < NumElts; ++i) {
        SDValue ExtVal = DAG.getNode(ISD::EXTRACT_VECTOR_ELT, DL, EltVT, Val,
                                     DAG.getIntPtrConstant(i, DL));
        if (NeedExt)
          ExtVal = DAG.getNode(ISD::ANY_EXTEND, DL, MVT::i16, ExtVal);
        Ops.push_back(ExtVal);
      }
    }

    // Then any remaining arguments
    Ops.append(N->op_begin() + 2, N->op_end());

    SDValue NewSt =
        DAG.getMemIntrinsicNode(Opcode, DL, DAG.getVTList(MVT::Other), Ops,
                                MemSD->getMemoryVT(), MemSD->getMemOperand());

    // return DCI.CombineTo(N, NewSt, true);
    return NewSt;
  }

  return SDValue();
}

// st i1 v, addr
//    =>
// v1 = zxt v to i16
// st.u8 i16, addr
SDValue NVPTXTargetLowering::LowerSTOREi1(SDValue Op, SelectionDAG &DAG) const {
  SDNode *Node = Op.getNode();
  SDLoc dl(Node);
  StoreSDNode *ST = cast<StoreSDNode>(Node);
  SDValue Tmp1 = ST->getChain();
  SDValue Tmp2 = ST->getBasePtr();
  SDValue Tmp3 = ST->getValue();
  assert(Tmp3.getValueType() == MVT::i1 && "Custom lowering for i1 store only");
  Tmp3 = DAG.getNode(ISD::ZERO_EXTEND, dl, MVT::i16, Tmp3);
  SDValue Result =
      DAG.getTruncStore(Tmp1, dl, Tmp3, Tmp2, ST->getPointerInfo(), MVT::i8,
                        ST->getAlign(), ST->getMemOperand()->getFlags());
  return Result;
}

SDValue NVPTXTargetLowering::LowerCopyToReg_128(SDValue Op,
                                                SelectionDAG &DAG) const {
  // Change the CopyToReg to take in two 64-bit operands instead of a 128-bit
  // operand so that it can pass the legalization.

  assert(Op.getOperand(1).getValueType() == MVT::i128 &&
         "Custom lowering for 128-bit CopyToReg only");

  SDNode *Node = Op.getNode();
  SDLoc DL(Node);

  SDValue Cast = DAG.getBitcast(MVT::v2i64, Op->getOperand(2));
  SDValue Lo = DAG.getNode(ISD::EXTRACT_VECTOR_ELT, DL, MVT::i64, Cast,
                           DAG.getIntPtrConstant(0, DL));
  SDValue Hi = DAG.getNode(ISD::EXTRACT_VECTOR_ELT, DL, MVT::i64, Cast,
                           DAG.getIntPtrConstant(1, DL));

  SmallVector<SDValue, 5> NewOps(Op->getNumOperands() + 1);
  SmallVector<EVT, 3> ResultsType(Node->values());

  NewOps[0] = Op->getOperand(0); // Chain
  NewOps[1] = Op->getOperand(1); // Dst Reg
  NewOps[2] = Lo;                // Lower 64-bit
  NewOps[3] = Hi;                // Higher 64-bit
  if (Op.getNumOperands() == 4)
    NewOps[4] = Op->getOperand(3); // Glue if exists

  return DAG.getNode(ISD::CopyToReg, DL, ResultsType, NewOps);
}

unsigned NVPTXTargetLowering::getNumRegisters(
    LLVMContext &Context, EVT VT,
    std::optional<MVT> RegisterVT = std::nullopt) const {
  if (VT == MVT::i128 && RegisterVT == MVT::i128)
    return 1;
  return TargetLoweringBase::getNumRegisters(Context, VT, RegisterVT);
}

bool NVPTXTargetLowering::splitValueIntoRegisterParts(
    SelectionDAG &DAG, const SDLoc &DL, SDValue Val, SDValue *Parts,
    unsigned NumParts, MVT PartVT, std::optional<CallingConv::ID> CC) const {
  if (Val.getValueType() == MVT::i128 && NumParts == 1) {
    Parts[0] = Val;
    return true;
  }
  return false;
}

// This creates target external symbol for a function parameter.
// Name of the symbol is composed from its index and the function name.
// Negative index corresponds to special parameter (unsized array) used for
// passing variable arguments.
SDValue NVPTXTargetLowering::getParamSymbol(SelectionDAG &DAG, int idx,
                                            EVT v) const {
  StringRef SavedStr = nvTM->getStrPool().save(
      getParamName(&DAG.getMachineFunction().getFunction(), idx));
  return DAG.getTargetExternalSymbol(SavedStr.data(), v);
}

SDValue NVPTXTargetLowering::LowerFormalArguments(
    SDValue Chain, CallingConv::ID CallConv, bool isVarArg,
    const SmallVectorImpl<ISD::InputArg> &Ins, const SDLoc &dl,
    SelectionDAG &DAG, SmallVectorImpl<SDValue> &InVals) const {
  MachineFunction &MF = DAG.getMachineFunction();
  const DataLayout &DL = DAG.getDataLayout();
  auto PtrVT = getPointerTy(DAG.getDataLayout());

  const Function *F = &MF.getFunction();
  const AttributeList &PAL = F->getAttributes();
  const TargetLowering *TLI = STI.getTargetLowering();

  SDValue Root = DAG.getRoot();
  std::vector<SDValue> OutChains;

  bool isABI = (STI.getSmVersion() >= 20);
  assert(isABI && "Non-ABI compilation is not supported");
  if (!isABI)
    return Chain;

  std::vector<Type *> argTypes;
  std::vector<const Argument *> theArgs;
  for (const Argument &I : F->args()) {
    theArgs.push_back(&I);
    argTypes.push_back(I.getType());
  }
  // argTypes.size() (or theArgs.size()) and Ins.size() need not match.
  // Ins.size() will be larger
  //   * if there is an aggregate argument with multiple fields (each field
  //     showing up separately in Ins)
  //   * if there is a vector argument with more than typical vector-length
  //     elements (generally if more than 4) where each vector element is
  //     individually present in Ins.
  // So a different index should be used for indexing into Ins.
  // See similar issue in LowerCall.
  unsigned InsIdx = 0;

  for (unsigned i = 0, e = theArgs.size(); i != e; ++i, ++InsIdx) {
    Type *Ty = argTypes[i];

    if (theArgs[i]->use_empty()) {
      // argument is dead
      if (IsTypePassedAsArray(Ty) && !Ty->isVectorTy()) {
        SmallVector<EVT, 16> vtparts;

        ComputePTXValueVTs(*this, DAG.getDataLayout(), Ty, vtparts);
        if (vtparts.empty())
          report_fatal_error("Empty parameter types are not supported");

        for (unsigned parti = 0, parte = vtparts.size(); parti != parte;
             ++parti) {
          InVals.push_back(DAG.getNode(ISD::UNDEF, dl, Ins[InsIdx].VT));
          ++InsIdx;
        }
        if (vtparts.size() > 0)
          --InsIdx;
        continue;
      }
      if (Ty->isVectorTy()) {
        EVT ObjectVT = getValueType(DL, Ty);
        unsigned NumRegs = TLI->getNumRegisters(F->getContext(), ObjectVT);
        for (unsigned parti = 0; parti < NumRegs; ++parti) {
          InVals.push_back(DAG.getNode(ISD::UNDEF, dl, Ins[InsIdx].VT));
          ++InsIdx;
        }
        if (NumRegs > 0)
          --InsIdx;
        continue;
      }
      InVals.push_back(DAG.getNode(ISD::UNDEF, dl, Ins[InsIdx].VT));
      continue;
    }

    // In the following cases, assign a node order of "i+1"
    // to newly created nodes. The SDNodes for params have to
    // appear in the same order as their order of appearance
    // in the original function. "i+1" holds that order.
    if (!PAL.hasParamAttr(i, Attribute::ByVal)) {
      bool aggregateIsPacked = false;
      if (StructType *STy = dyn_cast<StructType>(Ty))
        aggregateIsPacked = STy->isPacked();

      SmallVector<EVT, 16> VTs;
      SmallVector<uint64_t, 16> Offsets;
      ComputePTXValueVTs(*this, DL, Ty, VTs, &Offsets, 0);
      if (VTs.empty())
        report_fatal_error("Empty parameter types are not supported");

      Align ArgAlign = getFunctionArgumentAlignment(
          F, Ty, i + AttributeList::FirstArgIndex, DL);
      auto VectorInfo = VectorizePTXValueVTs(VTs, Offsets, ArgAlign);

      SDValue Arg = getParamSymbol(DAG, i, PtrVT);
      int VecIdx = -1; // Index of the first element of the current vector.
      for (unsigned parti = 0, parte = VTs.size(); parti != parte; ++parti) {
        if (VectorInfo[parti] & PVF_FIRST) {
          assert(VecIdx == -1 && "Orphaned vector.");
          VecIdx = parti;
        }

        // That's the last element of this store op.
        if (VectorInfo[parti] & PVF_LAST) {
          unsigned NumElts = parti - VecIdx + 1;
          EVT EltVT = VTs[parti];
          // i1 is loaded/stored as i8.
          EVT LoadVT = EltVT;
          if (EltVT == MVT::i1)
            LoadVT = MVT::i8;
          else if (Isv2x16VT(EltVT) || EltVT == MVT::v4i8)
            // getLoad needs a vector type, but it can't handle
            // vectors which contain v2f16 or v2bf16 elements. So we must load
            // using i32 here and then bitcast back.
            LoadVT = MVT::i32;

          EVT VecVT = EVT::getVectorVT(F->getContext(), LoadVT, NumElts);
          SDValue VecAddr =
              DAG.getNode(ISD::ADD, dl, PtrVT, Arg,
                          DAG.getConstant(Offsets[VecIdx], dl, PtrVT));
          Value *srcValue = Constant::getNullValue(PointerType::get(
              EltVT.getTypeForEVT(F->getContext()), ADDRESS_SPACE_PARAM));

          const MaybeAlign PartAlign = [&]() -> MaybeAlign {
            if (aggregateIsPacked)
              return Align(1);
            if (NumElts != 1)
              return std::nullopt;
            Align PartAlign =
                DL.getABITypeAlign(EltVT.getTypeForEVT(F->getContext()));
            return commonAlignment(PartAlign, Offsets[parti]);
          }();
          SDValue P = DAG.getLoad(VecVT, dl, Root, VecAddr,
                                  MachinePointerInfo(srcValue), PartAlign,
                                  MachineMemOperand::MODereferenceable |
                                      MachineMemOperand::MOInvariant);
          if (P.getNode())
            P.getNode()->setIROrder(i + 1);
          for (unsigned j = 0; j < NumElts; ++j) {
            SDValue Elt = DAG.getNode(ISD::EXTRACT_VECTOR_ELT, dl, LoadVT, P,
                                      DAG.getIntPtrConstant(j, dl));
            // We've loaded i1 as an i8 and now must truncate it back to i1
            if (EltVT == MVT::i1)
              Elt = DAG.getNode(ISD::TRUNCATE, dl, MVT::i1, Elt);
            // v2f16 was loaded as an i32. Now we must bitcast it back.
            else if (EltVT != LoadVT)
              Elt = DAG.getNode(ISD::BITCAST, dl, EltVT, Elt);

            // If a promoted integer type is used, truncate down to the original
            MVT PromotedVT;
            if (PromoteScalarIntegerPTX(EltVT, &PromotedVT)) {
              Elt = DAG.getNode(ISD::TRUNCATE, dl, EltVT, Elt);
            }

            // Extend the element if necessary (e.g. an i8 is loaded
            // into an i16 register)
            if (Ins[InsIdx].VT.isInteger() &&
                Ins[InsIdx].VT.getFixedSizeInBits() >
                    LoadVT.getFixedSizeInBits()) {
              unsigned Extend = Ins[InsIdx].Flags.isSExt() ? ISD::SIGN_EXTEND
                                                           : ISD::ZERO_EXTEND;
              Elt = DAG.getNode(Extend, dl, Ins[InsIdx].VT, Elt);
            }
            InVals.push_back(Elt);
          }

          // Reset vector tracking state.
          VecIdx = -1;
        }
        ++InsIdx;
      }
      if (VTs.size() > 0)
        --InsIdx;
      continue;
    }

    // Param has ByVal attribute
    // Return MoveParam(param symbol).
    // Ideally, the param symbol can be returned directly,
    // but when SDNode builder decides to use it in a CopyToReg(),
    // machine instruction fails because TargetExternalSymbol
    // (not lowered) is target dependent, and CopyToReg assumes
    // the source is lowered.
    EVT ObjectVT = getValueType(DL, Ty);
    assert(ObjectVT == Ins[InsIdx].VT &&
           "Ins type did not match function type");
    SDValue Arg = getParamSymbol(DAG, i, PtrVT);
    SDValue p = DAG.getNode(NVPTXISD::MoveParam, dl, ObjectVT, Arg);
    if (p.getNode())
      p.getNode()->setIROrder(i + 1);
    InVals.push_back(p);
  }

  if (!OutChains.empty())
    DAG.setRoot(DAG.getNode(ISD::TokenFactor, dl, MVT::Other, OutChains));

  return Chain;
}

// Use byte-store when the param adress of the return value is unaligned.
// This may happen when the return value is a field of a packed structure.
static SDValue LowerUnalignedStoreRet(SelectionDAG &DAG, SDValue Chain,
                                      uint64_t Offset, EVT ElementType,
                                      SDValue RetVal, const SDLoc &dl) {
  // Bit logic only works on integer types
  if (adjustElementType(ElementType))
    RetVal = DAG.getNode(ISD::BITCAST, dl, ElementType, RetVal);

  // Store each byte
  for (unsigned i = 0, n = ElementType.getSizeInBits() / 8; i < n; i++) {
    // Shift the byte to the last byte position
    SDValue ShiftVal = DAG.getNode(ISD::SRL, dl, ElementType, RetVal,
                                   DAG.getConstant(i * 8, dl, MVT::i32));
    SDValue StoreOperands[] = {Chain, DAG.getConstant(Offset + i, dl, MVT::i32),
                               ShiftVal};
    // Trunc store only the last byte by using
    //     st.param.b8
    // The register type can be larger than b8.
    Chain = DAG.getMemIntrinsicNode(NVPTXISD::StoreRetval, dl,
                                    DAG.getVTList(MVT::Other), StoreOperands,
                                    MVT::i8, MachinePointerInfo(), std::nullopt,
                                    MachineMemOperand::MOStore);
  }
  return Chain;
}

SDValue
NVPTXTargetLowering::LowerReturn(SDValue Chain, CallingConv::ID CallConv,
                                 bool isVarArg,
                                 const SmallVectorImpl<ISD::OutputArg> &Outs,
                                 const SmallVectorImpl<SDValue> &OutVals,
                                 const SDLoc &dl, SelectionDAG &DAG) const {
  const MachineFunction &MF = DAG.getMachineFunction();
  const Function &F = MF.getFunction();
  Type *RetTy = MF.getFunction().getReturnType();

  bool isABI = (STI.getSmVersion() >= 20);
  assert(isABI && "Non-ABI compilation is not supported");
  if (!isABI)
    return Chain;

  const DataLayout &DL = DAG.getDataLayout();
  SmallVector<SDValue, 16> PromotedOutVals;
  SmallVector<EVT, 16> VTs;
  SmallVector<uint64_t, 16> Offsets;
  ComputePTXValueVTs(*this, DL, RetTy, VTs, &Offsets);
  assert(VTs.size() == OutVals.size() && "Bad return value decomposition");

  for (unsigned i = 0, e = VTs.size(); i != e; ++i) {
    SDValue PromotedOutVal = OutVals[i];
    MVT PromotedVT;
    if (PromoteScalarIntegerPTX(VTs[i], &PromotedVT)) {
      VTs[i] = EVT(PromotedVT);
    }
    if (PromoteScalarIntegerPTX(PromotedOutVal.getValueType(), &PromotedVT)) {
      llvm::ISD::NodeType Ext =
          Outs[i].Flags.isSExt() ? ISD::SIGN_EXTEND : ISD::ZERO_EXTEND;
      PromotedOutVal = DAG.getNode(Ext, dl, PromotedVT, PromotedOutVal);
    }
    PromotedOutVals.push_back(PromotedOutVal);
  }

  auto VectorInfo = VectorizePTXValueVTs(
      VTs, Offsets,
      RetTy->isSized() ? getFunctionParamOptimizedAlign(&F, RetTy, DL)
                       : Align(1));

  // PTX Interoperability Guide 3.3(A): [Integer] Values shorter than
  // 32-bits are sign extended or zero extended, depending on whether
  // they are signed or unsigned types.
  bool ExtendIntegerRetVal =
      RetTy->isIntegerTy() && DL.getTypeAllocSizeInBits(RetTy) < 32;

  SmallVector<SDValue, 6> StoreOperands;
  for (unsigned i = 0, e = VTs.size(); i != e; ++i) {
    SDValue OutVal = OutVals[i];
    SDValue RetVal = PromotedOutVals[i];

    if (ExtendIntegerRetVal) {
      RetVal = DAG.getNode(Outs[i].Flags.isSExt() ? ISD::SIGN_EXTEND
                                                  : ISD::ZERO_EXTEND,
                           dl, MVT::i32, RetVal);
    } else if (OutVal.getValueSizeInBits() < 16) {
      // Use 16-bit registers for small load-stores as it's the
      // smallest general purpose register size supported by NVPTX.
      RetVal = DAG.getNode(ISD::ANY_EXTEND, dl, MVT::i16, RetVal);
    }

    // If we have a PVF_SCALAR entry, it may not even be sufficiently aligned
    // for a scalar store. In such cases, fall back to byte stores.
    if (VectorInfo[i] == PVF_SCALAR && RetTy->isAggregateType()) {
      EVT ElementType = ExtendIntegerRetVal ? MVT::i32 : VTs[i];
      Align ElementTypeAlign =
          DL.getABITypeAlign(ElementType.getTypeForEVT(RetTy->getContext()));
      Align ElementAlign =
          commonAlignment(DL.getABITypeAlign(RetTy), Offsets[i]);
      if (ElementAlign < ElementTypeAlign) {
        assert(StoreOperands.empty() && "Orphaned operand list.");
        Chain = LowerUnalignedStoreRet(DAG, Chain, Offsets[i], ElementType,
                                       RetVal, dl);

        // The call to LowerUnalignedStoreRet inserted the necessary SDAG nodes
        // into the graph, so just move on to the next element.
        continue;
      }
    }

    // New load/store. Record chain and offset operands.
    if (VectorInfo[i] & PVF_FIRST) {
      assert(StoreOperands.empty() && "Orphaned operand list.");
      StoreOperands.push_back(Chain);
      StoreOperands.push_back(DAG.getConstant(Offsets[i], dl, MVT::i32));
    }

    // Record the value to return.
    StoreOperands.push_back(RetVal);

    // That's the last element of this store op.
    if (VectorInfo[i] & PVF_LAST) {
      NVPTXISD::NodeType Op;
      unsigned NumElts = StoreOperands.size() - 2;
      switch (NumElts) {
      case 1:
        Op = NVPTXISD::StoreRetval;
        break;
      case 2:
        Op = NVPTXISD::StoreRetvalV2;
        break;
      case 4:
        Op = NVPTXISD::StoreRetvalV4;
        break;
      default:
        llvm_unreachable("Invalid vector info.");
      }

      // Adjust type of load/store op if we've extended the scalar
      // return value.
      EVT TheStoreType = ExtendIntegerRetVal ? MVT::i32 : VTs[i];
      Chain = DAG.getMemIntrinsicNode(
          Op, dl, DAG.getVTList(MVT::Other), StoreOperands, TheStoreType,
          MachinePointerInfo(), Align(1), MachineMemOperand::MOStore);
      // Cleanup vector state.
      StoreOperands.clear();
    }
  }

  return DAG.getNode(NVPTXISD::RET_GLUE, dl, MVT::Other, Chain);
}

void NVPTXTargetLowering::LowerAsmOperandForConstraint(
    SDValue Op, StringRef Constraint, std::vector<SDValue> &Ops,
    SelectionDAG &DAG) const {
  if (Constraint.size() > 1)
    return;
  TargetLowering::LowerAsmOperandForConstraint(Op, Constraint, Ops, DAG);
}

static unsigned getOpcForTextureInstr(unsigned Intrinsic) {
  switch (Intrinsic) {
  default:
    return 0;

  case Intrinsic::nvvm_tex_1d_v4f32_s32:
    return NVPTXISD::Tex1DFloatS32;
  case Intrinsic::nvvm_tex_1d_v4f32_f32:
    return NVPTXISD::Tex1DFloatFloat;
  case Intrinsic::nvvm_tex_1d_level_v4f32_f32:
    return NVPTXISD::Tex1DFloatFloatLevel;
  case Intrinsic::nvvm_tex_1d_grad_v4f32_f32:
    return NVPTXISD::Tex1DFloatFloatGrad;
  case Intrinsic::nvvm_tex_1d_v4s32_s32:
    return NVPTXISD::Tex1DS32S32;
  case Intrinsic::nvvm_tex_1d_v4s32_f32:
    return NVPTXISD::Tex1DS32Float;
  case Intrinsic::nvvm_tex_1d_level_v4s32_f32:
    return NVPTXISD::Tex1DS32FloatLevel;
  case Intrinsic::nvvm_tex_1d_grad_v4s32_f32:
    return NVPTXISD::Tex1DS32FloatGrad;
  case Intrinsic::nvvm_tex_1d_v4u32_s32:
    return NVPTXISD::Tex1DU32S32;
  case Intrinsic::nvvm_tex_1d_v4u32_f32:
    return NVPTXISD::Tex1DU32Float;
  case Intrinsic::nvvm_tex_1d_level_v4u32_f32:
    return NVPTXISD::Tex1DU32FloatLevel;
  case Intrinsic::nvvm_tex_1d_grad_v4u32_f32:
    return NVPTXISD::Tex1DU32FloatGrad;

  case Intrinsic::nvvm_tex_1d_array_v4f32_s32:
    return NVPTXISD::Tex1DArrayFloatS32;
  case Intrinsic::nvvm_tex_1d_array_v4f32_f32:
    return NVPTXISD::Tex1DArrayFloatFloat;
  case Intrinsic::nvvm_tex_1d_array_level_v4f32_f32:
    return NVPTXISD::Tex1DArrayFloatFloatLevel;
  case Intrinsic::nvvm_tex_1d_array_grad_v4f32_f32:
    return NVPTXISD::Tex1DArrayFloatFloatGrad;
  case Intrinsic::nvvm_tex_1d_array_v4s32_s32:
    return NVPTXISD::Tex1DArrayS32S32;
  case Intrinsic::nvvm_tex_1d_array_v4s32_f32:
    return NVPTXISD::Tex1DArrayS32Float;
  case Intrinsic::nvvm_tex_1d_array_level_v4s32_f32:
    return NVPTXISD::Tex1DArrayS32FloatLevel;
  case Intrinsic::nvvm_tex_1d_array_grad_v4s32_f32:
    return NVPTXISD::Tex1DArrayS32FloatGrad;
  case Intrinsic::nvvm_tex_1d_array_v4u32_s32:
    return NVPTXISD::Tex1DArrayU32S32;
  case Intrinsic::nvvm_tex_1d_array_v4u32_f32:
    return NVPTXISD::Tex1DArrayU32Float;
  case Intrinsic::nvvm_tex_1d_array_level_v4u32_f32:
    return NVPTXISD::Tex1DArrayU32FloatLevel;
  case Intrinsic::nvvm_tex_1d_array_grad_v4u32_f32:
    return NVPTXISD::Tex1DArrayU32FloatGrad;

  case Intrinsic::nvvm_tex_2d_v4f32_s32:
    return NVPTXISD::Tex2DFloatS32;
  case Intrinsic::nvvm_tex_2d_v4f32_f32:
    return NVPTXISD::Tex2DFloatFloat;
  case Intrinsic::nvvm_tex_2d_level_v4f32_f32:
    return NVPTXISD::Tex2DFloatFloatLevel;
  case Intrinsic::nvvm_tex_2d_grad_v4f32_f32:
    return NVPTXISD::Tex2DFloatFloatGrad;
  case Intrinsic::nvvm_tex_2d_v4s32_s32:
    return NVPTXISD::Tex2DS32S32;
  case Intrinsic::nvvm_tex_2d_v4s32_f32:
    return NVPTXISD::Tex2DS32Float;
  case Intrinsic::nvvm_tex_2d_level_v4s32_f32:
    return NVPTXISD::Tex2DS32FloatLevel;
  case Intrinsic::nvvm_tex_2d_grad_v4s32_f32:
    return NVPTXISD::Tex2DS32FloatGrad;
  case Intrinsic::nvvm_tex_2d_v4u32_s32:
    return NVPTXISD::Tex2DU32S32;
  case Intrinsic::nvvm_tex_2d_v4u32_f32:
    return NVPTXISD::Tex2DU32Float;
  case Intrinsic::nvvm_tex_2d_level_v4u32_f32:
    return NVPTXISD::Tex2DU32FloatLevel;
  case Intrinsic::nvvm_tex_2d_grad_v4u32_f32:
    return NVPTXISD::Tex2DU32FloatGrad;

  case Intrinsic::nvvm_tex_2d_array_v4f32_s32:
    return NVPTXISD::Tex2DArrayFloatS32;
  case Intrinsic::nvvm_tex_2d_array_v4f32_f32:
    return NVPTXISD::Tex2DArrayFloatFloat;
  case Intrinsic::nvvm_tex_2d_array_level_v4f32_f32:
    return NVPTXISD::Tex2DArrayFloatFloatLevel;
  case Intrinsic::nvvm_tex_2d_array_grad_v4f32_f32:
    return NVPTXISD::Tex2DArrayFloatFloatGrad;
  case Intrinsic::nvvm_tex_2d_array_v4s32_s32:
    return NVPTXISD::Tex2DArrayS32S32;
  case Intrinsic::nvvm_tex_2d_array_v4s32_f32:
    return NVPTXISD::Tex2DArrayS32Float;
  case Intrinsic::nvvm_tex_2d_array_level_v4s32_f32:
    return NVPTXISD::Tex2DArrayS32FloatLevel;
  case Intrinsic::nvvm_tex_2d_array_grad_v4s32_f32:
    return NVPTXISD::Tex2DArrayS32FloatGrad;
  case Intrinsic::nvvm_tex_2d_array_v4u32_s32:
    return NVPTXISD::Tex2DArrayU32S32;
  case Intrinsic::nvvm_tex_2d_array_v4u32_f32:
    return NVPTXISD::Tex2DArrayU32Float;
  case Intrinsic::nvvm_tex_2d_array_level_v4u32_f32:
    return NVPTXISD::Tex2DArrayU32FloatLevel;
  case Intrinsic::nvvm_tex_2d_array_grad_v4u32_f32:
    return NVPTXISD::Tex2DArrayU32FloatGrad;

  case Intrinsic::nvvm_tex_3d_v4f32_s32:
    return NVPTXISD::Tex3DFloatS32;
  case Intrinsic::nvvm_tex_3d_v4f32_f32:
    return NVPTXISD::Tex3DFloatFloat;
  case Intrinsic::nvvm_tex_3d_level_v4f32_f32:
    return NVPTXISD::Tex3DFloatFloatLevel;
  case Intrinsic::nvvm_tex_3d_grad_v4f32_f32:
    return NVPTXISD::Tex3DFloatFloatGrad;
  case Intrinsic::nvvm_tex_3d_v4s32_s32:
    return NVPTXISD::Tex3DS32S32;
  case Intrinsic::nvvm_tex_3d_v4s32_f32:
    return NVPTXISD::Tex3DS32Float;
  case Intrinsic::nvvm_tex_3d_level_v4s32_f32:
    return NVPTXISD::Tex3DS32FloatLevel;
  case Intrinsic::nvvm_tex_3d_grad_v4s32_f32:
    return NVPTXISD::Tex3DS32FloatGrad;
  case Intrinsic::nvvm_tex_3d_v4u32_s32:
    return NVPTXISD::Tex3DU32S32;
  case Intrinsic::nvvm_tex_3d_v4u32_f32:
    return NVPTXISD::Tex3DU32Float;
  case Intrinsic::nvvm_tex_3d_level_v4u32_f32:
    return NVPTXISD::Tex3DU32FloatLevel;
  case Intrinsic::nvvm_tex_3d_grad_v4u32_f32:
    return NVPTXISD::Tex3DU32FloatGrad;

  case Intrinsic::nvvm_tex_cube_v4f32_f32:
    return NVPTXISD::TexCubeFloatFloat;
  case Intrinsic::nvvm_tex_cube_level_v4f32_f32:
    return NVPTXISD::TexCubeFloatFloatLevel;
  case Intrinsic::nvvm_tex_cube_v4s32_f32:
    return NVPTXISD::TexCubeS32Float;
  case Intrinsic::nvvm_tex_cube_level_v4s32_f32:
    return NVPTXISD::TexCubeS32FloatLevel;
  case Intrinsic::nvvm_tex_cube_v4u32_f32:
    return NVPTXISD::TexCubeU32Float;
  case Intrinsic::nvvm_tex_cube_level_v4u32_f32:
    return NVPTXISD::TexCubeU32FloatLevel;

  case Intrinsic::nvvm_tex_cube_array_v4f32_f32:
    return NVPTXISD::TexCubeArrayFloatFloat;
  case Intrinsic::nvvm_tex_cube_array_level_v4f32_f32:
    return NVPTXISD::TexCubeArrayFloatFloatLevel;
  case Intrinsic::nvvm_tex_cube_array_v4s32_f32:
    return NVPTXISD::TexCubeArrayS32Float;
  case Intrinsic::nvvm_tex_cube_array_level_v4s32_f32:
    return NVPTXISD::TexCubeArrayS32FloatLevel;
  case Intrinsic::nvvm_tex_cube_array_v4u32_f32:
    return NVPTXISD::TexCubeArrayU32Float;
  case Intrinsic::nvvm_tex_cube_array_level_v4u32_f32:
    return NVPTXISD::TexCubeArrayU32FloatLevel;

  case Intrinsic::nvvm_tld4_r_2d_v4f32_f32:
    return NVPTXISD::Tld4R2DFloatFloat;
  case Intrinsic::nvvm_tld4_g_2d_v4f32_f32:
    return NVPTXISD::Tld4G2DFloatFloat;
  case Intrinsic::nvvm_tld4_b_2d_v4f32_f32:
    return NVPTXISD::Tld4B2DFloatFloat;
  case Intrinsic::nvvm_tld4_a_2d_v4f32_f32:
    return NVPTXISD::Tld4A2DFloatFloat;
  case Intrinsic::nvvm_tld4_r_2d_v4s32_f32:
    return NVPTXISD::Tld4R2DS64Float;
  case Intrinsic::nvvm_tld4_g_2d_v4s32_f32:
    return NVPTXISD::Tld4G2DS64Float;
  case Intrinsic::nvvm_tld4_b_2d_v4s32_f32:
    return NVPTXISD::Tld4B2DS64Float;
  case Intrinsic::nvvm_tld4_a_2d_v4s32_f32:
    return NVPTXISD::Tld4A2DS64Float;
  case Intrinsic::nvvm_tld4_r_2d_v4u32_f32:
    return NVPTXISD::Tld4R2DU64Float;
  case Intrinsic::nvvm_tld4_g_2d_v4u32_f32:
    return NVPTXISD::Tld4G2DU64Float;
  case Intrinsic::nvvm_tld4_b_2d_v4u32_f32:
    return NVPTXISD::Tld4B2DU64Float;
  case Intrinsic::nvvm_tld4_a_2d_v4u32_f32:
    return NVPTXISD::Tld4A2DU64Float;

  case Intrinsic::nvvm_tex_unified_1d_v4f32_s32:
    return NVPTXISD::TexUnified1DFloatS32;
  case Intrinsic::nvvm_tex_unified_1d_v4f32_f32:
    return NVPTXISD::TexUnified1DFloatFloat;
  case Intrinsic::nvvm_tex_unified_1d_level_v4f32_f32:
    return NVPTXISD::TexUnified1DFloatFloatLevel;
  case Intrinsic::nvvm_tex_unified_1d_grad_v4f32_f32:
    return NVPTXISD::TexUnified1DFloatFloatGrad;
  case Intrinsic::nvvm_tex_unified_1d_v4s32_s32:
    return NVPTXISD::TexUnified1DS32S32;
  case Intrinsic::nvvm_tex_unified_1d_v4s32_f32:
    return NVPTXISD::TexUnified1DS32Float;
  case Intrinsic::nvvm_tex_unified_1d_level_v4s32_f32:
    return NVPTXISD::TexUnified1DS32FloatLevel;
  case Intrinsic::nvvm_tex_unified_1d_grad_v4s32_f32:
    return NVPTXISD::TexUnified1DS32FloatGrad;
  case Intrinsic::nvvm_tex_unified_1d_v4u32_s32:
    return NVPTXISD::TexUnified1DU32S32;
  case Intrinsic::nvvm_tex_unified_1d_v4u32_f32:
    return NVPTXISD::TexUnified1DU32Float;
  case Intrinsic::nvvm_tex_unified_1d_level_v4u32_f32:
    return NVPTXISD::TexUnified1DU32FloatLevel;
  case Intrinsic::nvvm_tex_unified_1d_grad_v4u32_f32:
    return NVPTXISD::TexUnified1DU32FloatGrad;

  case Intrinsic::nvvm_tex_unified_1d_array_v4f32_s32:
    return NVPTXISD::TexUnified1DArrayFloatS32;
  case Intrinsic::nvvm_tex_unified_1d_array_v4f32_f32:
    return NVPTXISD::TexUnified1DArrayFloatFloat;
  case Intrinsic::nvvm_tex_unified_1d_array_level_v4f32_f32:
    return NVPTXISD::TexUnified1DArrayFloatFloatLevel;
  case Intrinsic::nvvm_tex_unified_1d_array_grad_v4f32_f32:
    return NVPTXISD::TexUnified1DArrayFloatFloatGrad;
  case Intrinsic::nvvm_tex_unified_1d_array_v4s32_s32:
    return NVPTXISD::TexUnified1DArrayS32S32;
  case Intrinsic::nvvm_tex_unified_1d_array_v4s32_f32:
    return NVPTXISD::TexUnified1DArrayS32Float;
  case Intrinsic::nvvm_tex_unified_1d_array_level_v4s32_f32:
    return NVPTXISD::TexUnified1DArrayS32FloatLevel;
  case Intrinsic::nvvm_tex_unified_1d_array_grad_v4s32_f32:
    return NVPTXISD::TexUnified1DArrayS32FloatGrad;
  case Intrinsic::nvvm_tex_unified_1d_array_v4u32_s32:
    return NVPTXISD::TexUnified1DArrayU32S32;
  case Intrinsic::nvvm_tex_unified_1d_array_v4u32_f32:
    return NVPTXISD::TexUnified1DArrayU32Float;
  case Intrinsic::nvvm_tex_unified_1d_array_level_v4u32_f32:
    return NVPTXISD::TexUnified1DArrayU32FloatLevel;
  case Intrinsic::nvvm_tex_unified_1d_array_grad_v4u32_f32:
    return NVPTXISD::TexUnified1DArrayU32FloatGrad;

  case Intrinsic::nvvm_tex_unified_2d_v4f32_s32:
    return NVPTXISD::TexUnified2DFloatS32;
  case Intrinsic::nvvm_tex_unified_2d_v4f32_f32:
    return NVPTXISD::TexUnified2DFloatFloat;
  case Intrinsic::nvvm_tex_unified_2d_level_v4f32_f32:
    return NVPTXISD::TexUnified2DFloatFloatLevel;
  case Intrinsic::nvvm_tex_unified_2d_grad_v4f32_f32:
    return NVPTXISD::TexUnified2DFloatFloatGrad;
  case Intrinsic::nvvm_tex_unified_2d_v4s32_s32:
    return NVPTXISD::TexUnified2DS32S32;
  case Intrinsic::nvvm_tex_unified_2d_v4s32_f32:
    return NVPTXISD::TexUnified2DS32Float;
  case Intrinsic::nvvm_tex_unified_2d_level_v4s32_f32:
    return NVPTXISD::TexUnified2DS32FloatLevel;
  case Intrinsic::nvvm_tex_unified_2d_grad_v4s32_f32:
    return NVPTXISD::TexUnified2DS32FloatGrad;
  case Intrinsic::nvvm_tex_unified_2d_v4u32_s32:
    return NVPTXISD::TexUnified2DU32S32;
  case Intrinsic::nvvm_tex_unified_2d_v4u32_f32:
    return NVPTXISD::TexUnified2DU32Float;
  case Intrinsic::nvvm_tex_unified_2d_level_v4u32_f32:
    return NVPTXISD::TexUnified2DU32FloatLevel;
  case Intrinsic::nvvm_tex_unified_2d_grad_v4u32_f32:
    return NVPTXISD::TexUnified2DU32FloatGrad;

  case Intrinsic::nvvm_tex_unified_2d_array_v4f32_s32:
    return NVPTXISD::TexUnified2DArrayFloatS32;
  case Intrinsic::nvvm_tex_unified_2d_array_v4f32_f32:
    return NVPTXISD::TexUnified2DArrayFloatFloat;
  case Intrinsic::nvvm_tex_unified_2d_array_level_v4f32_f32:
    return NVPTXISD::TexUnified2DArrayFloatFloatLevel;
  case Intrinsic::nvvm_tex_unified_2d_array_grad_v4f32_f32:
    return NVPTXISD::TexUnified2DArrayFloatFloatGrad;
  case Intrinsic::nvvm_tex_unified_2d_array_v4s32_s32:
    return NVPTXISD::TexUnified2DArrayS32S32;
  case Intrinsic::nvvm_tex_unified_2d_array_v4s32_f32:
    return NVPTXISD::TexUnified2DArrayS32Float;
  case Intrinsic::nvvm_tex_unified_2d_array_level_v4s32_f32:
    return NVPTXISD::TexUnified2DArrayS32FloatLevel;
  case Intrinsic::nvvm_tex_unified_2d_array_grad_v4s32_f32:
    return NVPTXISD::TexUnified2DArrayS32FloatGrad;
  case Intrinsic::nvvm_tex_unified_2d_array_v4u32_s32:
    return NVPTXISD::TexUnified2DArrayU32S32;
  case Intrinsic::nvvm_tex_unified_2d_array_v4u32_f32:
    return NVPTXISD::TexUnified2DArrayU32Float;
  case Intrinsic::nvvm_tex_unified_2d_array_level_v4u32_f32:
    return NVPTXISD::TexUnified2DArrayU32FloatLevel;
  case Intrinsic::nvvm_tex_unified_2d_array_grad_v4u32_f32:
    return NVPTXISD::TexUnified2DArrayU32FloatGrad;

  case Intrinsic::nvvm_tex_unified_3d_v4f32_s32:
    return NVPTXISD::TexUnified3DFloatS32;
  case Intrinsic::nvvm_tex_unified_3d_v4f32_f32:
    return NVPTXISD::TexUnified3DFloatFloat;
  case Intrinsic::nvvm_tex_unified_3d_level_v4f32_f32:
    return NVPTXISD::TexUnified3DFloatFloatLevel;
  case Intrinsic::nvvm_tex_unified_3d_grad_v4f32_f32:
    return NVPTXISD::TexUnified3DFloatFloatGrad;
  case Intrinsic::nvvm_tex_unified_3d_v4s32_s32:
    return NVPTXISD::TexUnified3DS32S32;
  case Intrinsic::nvvm_tex_unified_3d_v4s32_f32:
    return NVPTXISD::TexUnified3DS32Float;
  case Intrinsic::nvvm_tex_unified_3d_level_v4s32_f32:
    return NVPTXISD::TexUnified3DS32FloatLevel;
  case Intrinsic::nvvm_tex_unified_3d_grad_v4s32_f32:
    return NVPTXISD::TexUnified3DS32FloatGrad;
  case Intrinsic::nvvm_tex_unified_3d_v4u32_s32:
    return NVPTXISD::TexUnified3DU32S32;
  case Intrinsic::nvvm_tex_unified_3d_v4u32_f32:
    return NVPTXISD::TexUnified3DU32Float;
  case Intrinsic::nvvm_tex_unified_3d_level_v4u32_f32:
    return NVPTXISD::TexUnified3DU32FloatLevel;
  case Intrinsic::nvvm_tex_unified_3d_grad_v4u32_f32:
    return NVPTXISD::TexUnified3DU32FloatGrad;

  case Intrinsic::nvvm_tex_unified_cube_v4f32_f32:
    return NVPTXISD::TexUnifiedCubeFloatFloat;
  case Intrinsic::nvvm_tex_unified_cube_level_v4f32_f32:
    return NVPTXISD::TexUnifiedCubeFloatFloatLevel;
  case Intrinsic::nvvm_tex_unified_cube_v4s32_f32:
    return NVPTXISD::TexUnifiedCubeS32Float;
  case Intrinsic::nvvm_tex_unified_cube_level_v4s32_f32:
    return NVPTXISD::TexUnifiedCubeS32FloatLevel;
  case Intrinsic::nvvm_tex_unified_cube_v4u32_f32:
    return NVPTXISD::TexUnifiedCubeU32Float;
  case Intrinsic::nvvm_tex_unified_cube_level_v4u32_f32:
    return NVPTXISD::TexUnifiedCubeU32FloatLevel;

  case Intrinsic::nvvm_tex_unified_cube_array_v4f32_f32:
    return NVPTXISD::TexUnifiedCubeArrayFloatFloat;
  case Intrinsic::nvvm_tex_unified_cube_array_level_v4f32_f32:
    return NVPTXISD::TexUnifiedCubeArrayFloatFloatLevel;
  case Intrinsic::nvvm_tex_unified_cube_array_v4s32_f32:
    return NVPTXISD::TexUnifiedCubeArrayS32Float;
  case Intrinsic::nvvm_tex_unified_cube_array_level_v4s32_f32:
    return NVPTXISD::TexUnifiedCubeArrayS32FloatLevel;
  case Intrinsic::nvvm_tex_unified_cube_array_v4u32_f32:
    return NVPTXISD::TexUnifiedCubeArrayU32Float;
  case Intrinsic::nvvm_tex_unified_cube_array_level_v4u32_f32:
    return NVPTXISD::TexUnifiedCubeArrayU32FloatLevel;

  case Intrinsic::nvvm_tex_unified_cube_grad_v4f32_f32:
    return NVPTXISD::TexUnifiedCubeFloatFloatGrad;
  case Intrinsic::nvvm_tex_unified_cube_grad_v4s32_f32:
    return NVPTXISD::TexUnifiedCubeS32FloatGrad;
  case Intrinsic::nvvm_tex_unified_cube_grad_v4u32_f32:
    return NVPTXISD::TexUnifiedCubeU32FloatGrad;
  case Intrinsic::nvvm_tex_unified_cube_array_grad_v4f32_f32:
    return NVPTXISD::TexUnifiedCubeArrayFloatFloatGrad;
  case Intrinsic::nvvm_tex_unified_cube_array_grad_v4s32_f32:
    return NVPTXISD::TexUnifiedCubeArrayS32FloatGrad;
  case Intrinsic::nvvm_tex_unified_cube_array_grad_v4u32_f32:
    return NVPTXISD::TexUnifiedCubeArrayU32FloatGrad;

  case Intrinsic::nvvm_tld4_unified_r_2d_v4f32_f32:
    return NVPTXISD::Tld4UnifiedR2DFloatFloat;
  case Intrinsic::nvvm_tld4_unified_g_2d_v4f32_f32:
    return NVPTXISD::Tld4UnifiedG2DFloatFloat;
  case Intrinsic::nvvm_tld4_unified_b_2d_v4f32_f32:
    return NVPTXISD::Tld4UnifiedB2DFloatFloat;
  case Intrinsic::nvvm_tld4_unified_a_2d_v4f32_f32:
    return NVPTXISD::Tld4UnifiedA2DFloatFloat;
  case Intrinsic::nvvm_tld4_unified_r_2d_v4s32_f32:
    return NVPTXISD::Tld4UnifiedR2DS64Float;
  case Intrinsic::nvvm_tld4_unified_g_2d_v4s32_f32:
    return NVPTXISD::Tld4UnifiedG2DS64Float;
  case Intrinsic::nvvm_tld4_unified_b_2d_v4s32_f32:
    return NVPTXISD::Tld4UnifiedB2DS64Float;
  case Intrinsic::nvvm_tld4_unified_a_2d_v4s32_f32:
    return NVPTXISD::Tld4UnifiedA2DS64Float;
  case Intrinsic::nvvm_tld4_unified_r_2d_v4u32_f32:
    return NVPTXISD::Tld4UnifiedR2DU64Float;
  case Intrinsic::nvvm_tld4_unified_g_2d_v4u32_f32:
    return NVPTXISD::Tld4UnifiedG2DU64Float;
  case Intrinsic::nvvm_tld4_unified_b_2d_v4u32_f32:
    return NVPTXISD::Tld4UnifiedB2DU64Float;
  case Intrinsic::nvvm_tld4_unified_a_2d_v4u32_f32:
    return NVPTXISD::Tld4UnifiedA2DU64Float;
  }
}

static unsigned getOpcForSurfaceInstr(unsigned Intrinsic) {
  switch (Intrinsic) {
  default:
    return 0;
  case Intrinsic::nvvm_suld_1d_i8_clamp:
    return NVPTXISD::Suld1DI8Clamp;
  case Intrinsic::nvvm_suld_1d_i16_clamp:
    return NVPTXISD::Suld1DI16Clamp;
  case Intrinsic::nvvm_suld_1d_i32_clamp:
    return NVPTXISD::Suld1DI32Clamp;
  case Intrinsic::nvvm_suld_1d_i64_clamp:
    return NVPTXISD::Suld1DI64Clamp;
  case Intrinsic::nvvm_suld_1d_v2i8_clamp:
    return NVPTXISD::Suld1DV2I8Clamp;
  case Intrinsic::nvvm_suld_1d_v2i16_clamp:
    return NVPTXISD::Suld1DV2I16Clamp;
  case Intrinsic::nvvm_suld_1d_v2i32_clamp:
    return NVPTXISD::Suld1DV2I32Clamp;
  case Intrinsic::nvvm_suld_1d_v2i64_clamp:
    return NVPTXISD::Suld1DV2I64Clamp;
  case Intrinsic::nvvm_suld_1d_v4i8_clamp:
    return NVPTXISD::Suld1DV4I8Clamp;
  case Intrinsic::nvvm_suld_1d_v4i16_clamp:
    return NVPTXISD::Suld1DV4I16Clamp;
  case Intrinsic::nvvm_suld_1d_v4i32_clamp:
    return NVPTXISD::Suld1DV4I32Clamp;
  case Intrinsic::nvvm_suld_1d_array_i8_clamp:
    return NVPTXISD::Suld1DArrayI8Clamp;
  case Intrinsic::nvvm_suld_1d_array_i16_clamp:
    return NVPTXISD::Suld1DArrayI16Clamp;
  case Intrinsic::nvvm_suld_1d_array_i32_clamp:
    return NVPTXISD::Suld1DArrayI32Clamp;
  case Intrinsic::nvvm_suld_1d_array_i64_clamp:
    return NVPTXISD::Suld1DArrayI64Clamp;
  case Intrinsic::nvvm_suld_1d_array_v2i8_clamp:
    return NVPTXISD::Suld1DArrayV2I8Clamp;
  case Intrinsic::nvvm_suld_1d_array_v2i16_clamp:
    return NVPTXISD::Suld1DArrayV2I16Clamp;
  case Intrinsic::nvvm_suld_1d_array_v2i32_clamp:
    return NVPTXISD::Suld1DArrayV2I32Clamp;
  case Intrinsic::nvvm_suld_1d_array_v2i64_clamp:
    return NVPTXISD::Suld1DArrayV2I64Clamp;
  case Intrinsic::nvvm_suld_1d_array_v4i8_clamp:
    return NVPTXISD::Suld1DArrayV4I8Clamp;
  case Intrinsic::nvvm_suld_1d_array_v4i16_clamp:
    return NVPTXISD::Suld1DArrayV4I16Clamp;
  case Intrinsic::nvvm_suld_1d_array_v4i32_clamp:
    return NVPTXISD::Suld1DArrayV4I32Clamp;
  case Intrinsic::nvvm_suld_2d_i8_clamp:
    return NVPTXISD::Suld2DI8Clamp;
  case Intrinsic::nvvm_suld_2d_i16_clamp:
    return NVPTXISD::Suld2DI16Clamp;
  case Intrinsic::nvvm_suld_2d_i32_clamp:
    return NVPTXISD::Suld2DI32Clamp;
  case Intrinsic::nvvm_suld_2d_i64_clamp:
    return NVPTXISD::Suld2DI64Clamp;
  case Intrinsic::nvvm_suld_2d_v2i8_clamp:
    return NVPTXISD::Suld2DV2I8Clamp;
  case Intrinsic::nvvm_suld_2d_v2i16_clamp:
    return NVPTXISD::Suld2DV2I16Clamp;
  case Intrinsic::nvvm_suld_2d_v2i32_clamp:
    return NVPTXISD::Suld2DV2I32Clamp;
  case Intrinsic::nvvm_suld_2d_v2i64_clamp:
    return NVPTXISD::Suld2DV2I64Clamp;
  case Intrinsic::nvvm_suld_2d_v4i8_clamp:
    return NVPTXISD::Suld2DV4I8Clamp;
  case Intrinsic::nvvm_suld_2d_v4i16_clamp:
    return NVPTXISD::Suld2DV4I16Clamp;
  case Intrinsic::nvvm_suld_2d_v4i32_clamp:
    return NVPTXISD::Suld2DV4I32Clamp;
  case Intrinsic::nvvm_suld_2d_array_i8_clamp:
    return NVPTXISD::Suld2DArrayI8Clamp;
  case Intrinsic::nvvm_suld_2d_array_i16_clamp:
    return NVPTXISD::Suld2DArrayI16Clamp;
  case Intrinsic::nvvm_suld_2d_array_i32_clamp:
    return NVPTXISD::Suld2DArrayI32Clamp;
  case Intrinsic::nvvm_suld_2d_array_i64_clamp:
    return NVPTXISD::Suld2DArrayI64Clamp;
  case Intrinsic::nvvm_suld_2d_array_v2i8_clamp:
    return NVPTXISD::Suld2DArrayV2I8Clamp;
  case Intrinsic::nvvm_suld_2d_array_v2i16_clamp:
    return NVPTXISD::Suld2DArrayV2I16Clamp;
  case Intrinsic::nvvm_suld_2d_array_v2i32_clamp:
    return NVPTXISD::Suld2DArrayV2I32Clamp;
  case Intrinsic::nvvm_suld_2d_array_v2i64_clamp:
    return NVPTXISD::Suld2DArrayV2I64Clamp;
  case Intrinsic::nvvm_suld_2d_array_v4i8_clamp:
    return NVPTXISD::Suld2DArrayV4I8Clamp;
  case Intrinsic::nvvm_suld_2d_array_v4i16_clamp:
    return NVPTXISD::Suld2DArrayV4I16Clamp;
  case Intrinsic::nvvm_suld_2d_array_v4i32_clamp:
    return NVPTXISD::Suld2DArrayV4I32Clamp;
  case Intrinsic::nvvm_suld_3d_i8_clamp:
    return NVPTXISD::Suld3DI8Clamp;
  case Intrinsic::nvvm_suld_3d_i16_clamp:
    return NVPTXISD::Suld3DI16Clamp;
  case Intrinsic::nvvm_suld_3d_i32_clamp:
    return NVPTXISD::Suld3DI32Clamp;
  case Intrinsic::nvvm_suld_3d_i64_clamp:
    return NVPTXISD::Suld3DI64Clamp;
  case Intrinsic::nvvm_suld_3d_v2i8_clamp:
    return NVPTXISD::Suld3DV2I8Clamp;
  case Intrinsic::nvvm_suld_3d_v2i16_clamp:
    return NVPTXISD::Suld3DV2I16Clamp;
  case Intrinsic::nvvm_suld_3d_v2i32_clamp:
    return NVPTXISD::Suld3DV2I32Clamp;
  case Intrinsic::nvvm_suld_3d_v2i64_clamp:
    return NVPTXISD::Suld3DV2I64Clamp;
  case Intrinsic::nvvm_suld_3d_v4i8_clamp:
    return NVPTXISD::Suld3DV4I8Clamp;
  case Intrinsic::nvvm_suld_3d_v4i16_clamp:
    return NVPTXISD::Suld3DV4I16Clamp;
  case Intrinsic::nvvm_suld_3d_v4i32_clamp:
    return NVPTXISD::Suld3DV4I32Clamp;
  case Intrinsic::nvvm_suld_1d_i8_trap:
    return NVPTXISD::Suld1DI8Trap;
  case Intrinsic::nvvm_suld_1d_i16_trap:
    return NVPTXISD::Suld1DI16Trap;
  case Intrinsic::nvvm_suld_1d_i32_trap:
    return NVPTXISD::Suld1DI32Trap;
  case Intrinsic::nvvm_suld_1d_i64_trap:
    return NVPTXISD::Suld1DI64Trap;
  case Intrinsic::nvvm_suld_1d_v2i8_trap:
    return NVPTXISD::Suld1DV2I8Trap;
  case Intrinsic::nvvm_suld_1d_v2i16_trap:
    return NVPTXISD::Suld1DV2I16Trap;
  case Intrinsic::nvvm_suld_1d_v2i32_trap:
    return NVPTXISD::Suld1DV2I32Trap;
  case Intrinsic::nvvm_suld_1d_v2i64_trap:
    return NVPTXISD::Suld1DV2I64Trap;
  case Intrinsic::nvvm_suld_1d_v4i8_trap:
    return NVPTXISD::Suld1DV4I8Trap;
  case Intrinsic::nvvm_suld_1d_v4i16_trap:
    return NVPTXISD::Suld1DV4I16Trap;
  case Intrinsic::nvvm_suld_1d_v4i32_trap:
    return NVPTXISD::Suld1DV4I32Trap;
  case Intrinsic::nvvm_suld_1d_array_i8_trap:
    return NVPTXISD::Suld1DArrayI8Trap;
  case Intrinsic::nvvm_suld_1d_array_i16_trap:
    return NVPTXISD::Suld1DArrayI16Trap;
  case Intrinsic::nvvm_suld_1d_array_i32_trap:
    return NVPTXISD::Suld1DArrayI32Trap;
  case Intrinsic::nvvm_suld_1d_array_i64_trap:
    return NVPTXISD::Suld1DArrayI64Trap;
  case Intrinsic::nvvm_suld_1d_array_v2i8_trap:
    return NVPTXISD::Suld1DArrayV2I8Trap;
  case Intrinsic::nvvm_suld_1d_array_v2i16_trap:
    return NVPTXISD::Suld1DArrayV2I16Trap;
  case Intrinsic::nvvm_suld_1d_array_v2i32_trap:
    return NVPTXISD::Suld1DArrayV2I32Trap;
  case Intrinsic::nvvm_suld_1d_array_v2i64_trap:
    return NVPTXISD::Suld1DArrayV2I64Trap;
  case Intrinsic::nvvm_suld_1d_array_v4i8_trap:
    return NVPTXISD::Suld1DArrayV4I8Trap;
  case Intrinsic::nvvm_suld_1d_array_v4i16_trap:
    return NVPTXISD::Suld1DArrayV4I16Trap;
  case Intrinsic::nvvm_suld_1d_array_v4i32_trap:
    return NVPTXISD::Suld1DArrayV4I32Trap;
  case Intrinsic::nvvm_suld_2d_i8_trap:
    return NVPTXISD::Suld2DI8Trap;
  case Intrinsic::nvvm_suld_2d_i16_trap:
    return NVPTXISD::Suld2DI16Trap;
  case Intrinsic::nvvm_suld_2d_i32_trap:
    return NVPTXISD::Suld2DI32Trap;
  case Intrinsic::nvvm_suld_2d_i64_trap:
    return NVPTXISD::Suld2DI64Trap;
  case Intrinsic::nvvm_suld_2d_v2i8_trap:
    return NVPTXISD::Suld2DV2I8Trap;
  case Intrinsic::nvvm_suld_2d_v2i16_trap:
    return NVPTXISD::Suld2DV2I16Trap;
  case Intrinsic::nvvm_suld_2d_v2i32_trap:
    return NVPTXISD::Suld2DV2I32Trap;
  case Intrinsic::nvvm_suld_2d_v2i64_trap:
    return NVPTXISD::Suld2DV2I64Trap;
  case Intrinsic::nvvm_suld_2d_v4i8_trap:
    return NVPTXISD::Suld2DV4I8Trap;
  case Intrinsic::nvvm_suld_2d_v4i16_trap:
    return NVPTXISD::Suld2DV4I16Trap;
  case Intrinsic::nvvm_suld_2d_v4i32_trap:
    return NVPTXISD::Suld2DV4I32Trap;
  case Intrinsic::nvvm_suld_2d_array_i8_trap:
    return NVPTXISD::Suld2DArrayI8Trap;
  case Intrinsic::nvvm_suld_2d_array_i16_trap:
    return NVPTXISD::Suld2DArrayI16Trap;
  case Intrinsic::nvvm_suld_2d_array_i32_trap:
    return NVPTXISD::Suld2DArrayI32Trap;
  case Intrinsic::nvvm_suld_2d_array_i64_trap:
    return NVPTXISD::Suld2DArrayI64Trap;
  case Intrinsic::nvvm_suld_2d_array_v2i8_trap:
    return NVPTXISD::Suld2DArrayV2I8Trap;
  case Intrinsic::nvvm_suld_2d_array_v2i16_trap:
    return NVPTXISD::Suld2DArrayV2I16Trap;
  case Intrinsic::nvvm_suld_2d_array_v2i32_trap:
    return NVPTXISD::Suld2DArrayV2I32Trap;
  case Intrinsic::nvvm_suld_2d_array_v2i64_trap:
    return NVPTXISD::Suld2DArrayV2I64Trap;
  case Intrinsic::nvvm_suld_2d_array_v4i8_trap:
    return NVPTXISD::Suld2DArrayV4I8Trap;
  case Intrinsic::nvvm_suld_2d_array_v4i16_trap:
    return NVPTXISD::Suld2DArrayV4I16Trap;
  case Intrinsic::nvvm_suld_2d_array_v4i32_trap:
    return NVPTXISD::Suld2DArrayV4I32Trap;
  case Intrinsic::nvvm_suld_3d_i8_trap:
    return NVPTXISD::Suld3DI8Trap;
  case Intrinsic::nvvm_suld_3d_i16_trap:
    return NVPTXISD::Suld3DI16Trap;
  case Intrinsic::nvvm_suld_3d_i32_trap:
    return NVPTXISD::Suld3DI32Trap;
  case Intrinsic::nvvm_suld_3d_i64_trap:
    return NVPTXISD::Suld3DI64Trap;
  case Intrinsic::nvvm_suld_3d_v2i8_trap:
    return NVPTXISD::Suld3DV2I8Trap;
  case Intrinsic::nvvm_suld_3d_v2i16_trap:
    return NVPTXISD::Suld3DV2I16Trap;
  case Intrinsic::nvvm_suld_3d_v2i32_trap:
    return NVPTXISD::Suld3DV2I32Trap;
  case Intrinsic::nvvm_suld_3d_v2i64_trap:
    return NVPTXISD::Suld3DV2I64Trap;
  case Intrinsic::nvvm_suld_3d_v4i8_trap:
    return NVPTXISD::Suld3DV4I8Trap;
  case Intrinsic::nvvm_suld_3d_v4i16_trap:
    return NVPTXISD::Suld3DV4I16Trap;
  case Intrinsic::nvvm_suld_3d_v4i32_trap:
    return NVPTXISD::Suld3DV4I32Trap;
  case Intrinsic::nvvm_suld_1d_i8_zero:
    return NVPTXISD::Suld1DI8Zero;
  case Intrinsic::nvvm_suld_1d_i16_zero:
    return NVPTXISD::Suld1DI16Zero;
  case Intrinsic::nvvm_suld_1d_i32_zero:
    return NVPTXISD::Suld1DI32Zero;
  case Intrinsic::nvvm_suld_1d_i64_zero:
    return NVPTXISD::Suld1DI64Zero;
  case Intrinsic::nvvm_suld_1d_v2i8_zero:
    return NVPTXISD::Suld1DV2I8Zero;
  case Intrinsic::nvvm_suld_1d_v2i16_zero:
    return NVPTXISD::Suld1DV2I16Zero;
  case Intrinsic::nvvm_suld_1d_v2i32_zero:
    return NVPTXISD::Suld1DV2I32Zero;
  case Intrinsic::nvvm_suld_1d_v2i64_zero:
    return NVPTXISD::Suld1DV2I64Zero;
  case Intrinsic::nvvm_suld_1d_v4i8_zero:
    return NVPTXISD::Suld1DV4I8Zero;
  case Intrinsic::nvvm_suld_1d_v4i16_zero:
    return NVPTXISD::Suld1DV4I16Zero;
  case Intrinsic::nvvm_suld_1d_v4i32_zero:
    return NVPTXISD::Suld1DV4I32Zero;
  case Intrinsic::nvvm_suld_1d_array_i8_zero:
    return NVPTXISD::Suld1DArrayI8Zero;
  case Intrinsic::nvvm_suld_1d_array_i16_zero:
    return NVPTXISD::Suld1DArrayI16Zero;
  case Intrinsic::nvvm_suld_1d_array_i32_zero:
    return NVPTXISD::Suld1DArrayI32Zero;
  case Intrinsic::nvvm_suld_1d_array_i64_zero:
    return NVPTXISD::Suld1DArrayI64Zero;
  case Intrinsic::nvvm_suld_1d_array_v2i8_zero:
    return NVPTXISD::Suld1DArrayV2I8Zero;
  case Intrinsic::nvvm_suld_1d_array_v2i16_zero:
    return NVPTXISD::Suld1DArrayV2I16Zero;
  case Intrinsic::nvvm_suld_1d_array_v2i32_zero:
    return NVPTXISD::Suld1DArrayV2I32Zero;
  case Intrinsic::nvvm_suld_1d_array_v2i64_zero:
    return NVPTXISD::Suld1DArrayV2I64Zero;
  case Intrinsic::nvvm_suld_1d_array_v4i8_zero:
    return NVPTXISD::Suld1DArrayV4I8Zero;
  case Intrinsic::nvvm_suld_1d_array_v4i16_zero:
    return NVPTXISD::Suld1DArrayV4I16Zero;
  case Intrinsic::nvvm_suld_1d_array_v4i32_zero:
    return NVPTXISD::Suld1DArrayV4I32Zero;
  case Intrinsic::nvvm_suld_2d_i8_zero:
    return NVPTXISD::Suld2DI8Zero;
  case Intrinsic::nvvm_suld_2d_i16_zero:
    return NVPTXISD::Suld2DI16Zero;
  case Intrinsic::nvvm_suld_2d_i32_zero:
    return NVPTXISD::Suld2DI32Zero;
  case Intrinsic::nvvm_suld_2d_i64_zero:
    return NVPTXISD::Suld2DI64Zero;
  case Intrinsic::nvvm_suld_2d_v2i8_zero:
    return NVPTXISD::Suld2DV2I8Zero;
  case Intrinsic::nvvm_suld_2d_v2i16_zero:
    return NVPTXISD::Suld2DV2I16Zero;
  case Intrinsic::nvvm_suld_2d_v2i32_zero:
    return NVPTXISD::Suld2DV2I32Zero;
  case Intrinsic::nvvm_suld_2d_v2i64_zero:
    return NVPTXISD::Suld2DV2I64Zero;
  case Intrinsic::nvvm_suld_2d_v4i8_zero:
    return NVPTXISD::Suld2DV4I8Zero;
  case Intrinsic::nvvm_suld_2d_v4i16_zero:
    return NVPTXISD::Suld2DV4I16Zero;
  case Intrinsic::nvvm_suld_2d_v4i32_zero:
    return NVPTXISD::Suld2DV4I32Zero;
  case Intrinsic::nvvm_suld_2d_array_i8_zero:
    return NVPTXISD::Suld2DArrayI8Zero;
  case Intrinsic::nvvm_suld_2d_array_i16_zero:
    return NVPTXISD::Suld2DArrayI16Zero;
  case Intrinsic::nvvm_suld_2d_array_i32_zero:
    return NVPTXISD::Suld2DArrayI32Zero;
  case Intrinsic::nvvm_suld_2d_array_i64_zero:
    return NVPTXISD::Suld2DArrayI64Zero;
  case Intrinsic::nvvm_suld_2d_array_v2i8_zero:
    return NVPTXISD::Suld2DArrayV2I8Zero;
  case Intrinsic::nvvm_suld_2d_array_v2i16_zero:
    return NVPTXISD::Suld2DArrayV2I16Zero;
  case Intrinsic::nvvm_suld_2d_array_v2i32_zero:
    return NVPTXISD::Suld2DArrayV2I32Zero;
  case Intrinsic::nvvm_suld_2d_array_v2i64_zero:
    return NVPTXISD::Suld2DArrayV2I64Zero;
  case Intrinsic::nvvm_suld_2d_array_v4i8_zero:
    return NVPTXISD::Suld2DArrayV4I8Zero;
  case Intrinsic::nvvm_suld_2d_array_v4i16_zero:
    return NVPTXISD::Suld2DArrayV4I16Zero;
  case Intrinsic::nvvm_suld_2d_array_v4i32_zero:
    return NVPTXISD::Suld2DArrayV4I32Zero;
  case Intrinsic::nvvm_suld_3d_i8_zero:
    return NVPTXISD::Suld3DI8Zero;
  case Intrinsic::nvvm_suld_3d_i16_zero:
    return NVPTXISD::Suld3DI16Zero;
  case Intrinsic::nvvm_suld_3d_i32_zero:
    return NVPTXISD::Suld3DI32Zero;
  case Intrinsic::nvvm_suld_3d_i64_zero:
    return NVPTXISD::Suld3DI64Zero;
  case Intrinsic::nvvm_suld_3d_v2i8_zero:
    return NVPTXISD::Suld3DV2I8Zero;
  case Intrinsic::nvvm_suld_3d_v2i16_zero:
    return NVPTXISD::Suld3DV2I16Zero;
  case Intrinsic::nvvm_suld_3d_v2i32_zero:
    return NVPTXISD::Suld3DV2I32Zero;
  case Intrinsic::nvvm_suld_3d_v2i64_zero:
    return NVPTXISD::Suld3DV2I64Zero;
  case Intrinsic::nvvm_suld_3d_v4i8_zero:
    return NVPTXISD::Suld3DV4I8Zero;
  case Intrinsic::nvvm_suld_3d_v4i16_zero:
    return NVPTXISD::Suld3DV4I16Zero;
  case Intrinsic::nvvm_suld_3d_v4i32_zero:
    return NVPTXISD::Suld3DV4I32Zero;
  }
}

// llvm.ptx.memcpy.const and llvm.ptx.memmove.const need to be modeled as
// TgtMemIntrinsic
// because we need the information that is only available in the "Value" type
// of destination
// pointer. In particular, the address space information.
bool NVPTXTargetLowering::getTgtMemIntrinsic(
    IntrinsicInfo &Info, const CallInst &I,
    MachineFunction &MF, unsigned Intrinsic) const {
  switch (Intrinsic) {
  default:
    return false;
  case Intrinsic::nvvm_match_all_sync_i32p:
  case Intrinsic::nvvm_match_all_sync_i64p:
    Info.opc = ISD::INTRINSIC_W_CHAIN;
    // memVT is bogus. These intrinsics have IntrInaccessibleMemOnly attribute
    // in order to model data exchange with other threads, but perform no real
    // memory accesses.
    Info.memVT = MVT::i1;

    // Our result depends on both our and other thread's arguments.
    Info.flags = MachineMemOperand::MOLoad | MachineMemOperand::MOStore;
    return true;
  case Intrinsic::nvvm_wmma_m16n16k16_load_a_f16_col:
  case Intrinsic::nvvm_wmma_m16n16k16_load_a_f16_row:
  case Intrinsic::nvvm_wmma_m16n16k16_load_a_f16_col_stride:
  case Intrinsic::nvvm_wmma_m16n16k16_load_a_f16_row_stride:
  case Intrinsic::nvvm_wmma_m16n16k16_load_b_f16_col:
  case Intrinsic::nvvm_wmma_m16n16k16_load_b_f16_row:
  case Intrinsic::nvvm_wmma_m16n16k16_load_b_f16_col_stride:
  case Intrinsic::nvvm_wmma_m16n16k16_load_b_f16_row_stride:
  case Intrinsic::nvvm_wmma_m32n8k16_load_a_f16_col:
  case Intrinsic::nvvm_wmma_m32n8k16_load_a_f16_row:
  case Intrinsic::nvvm_wmma_m32n8k16_load_a_f16_col_stride:
  case Intrinsic::nvvm_wmma_m32n8k16_load_a_f16_row_stride:
  case Intrinsic::nvvm_wmma_m32n8k16_load_b_f16_col:
  case Intrinsic::nvvm_wmma_m32n8k16_load_b_f16_row:
  case Intrinsic::nvvm_wmma_m32n8k16_load_b_f16_col_stride:
  case Intrinsic::nvvm_wmma_m32n8k16_load_b_f16_row_stride:
  case Intrinsic::nvvm_wmma_m8n32k16_load_a_f16_col:
  case Intrinsic::nvvm_wmma_m8n32k16_load_a_f16_row:
  case Intrinsic::nvvm_wmma_m8n32k16_load_a_f16_col_stride:
  case Intrinsic::nvvm_wmma_m8n32k16_load_a_f16_row_stride:
  case Intrinsic::nvvm_wmma_m8n32k16_load_b_f16_col:
  case Intrinsic::nvvm_wmma_m8n32k16_load_b_f16_row:
  case Intrinsic::nvvm_wmma_m8n32k16_load_b_f16_col_stride:
  case Intrinsic::nvvm_wmma_m8n32k16_load_b_f16_row_stride: {
    Info.opc = ISD::INTRINSIC_W_CHAIN;
    Info.memVT = MVT::v8f16;
    Info.ptrVal = I.getArgOperand(0);
    Info.offset = 0;
    Info.flags = MachineMemOperand::MOLoad;
    Info.align = Align(16);
    return true;
  }
  case Intrinsic::nvvm_wmma_m16n16k16_load_a_s8_col:
  case Intrinsic::nvvm_wmma_m16n16k16_load_a_s8_col_stride:
  case Intrinsic::nvvm_wmma_m16n16k16_load_a_u8_col_stride:
  case Intrinsic::nvvm_wmma_m16n16k16_load_a_u8_col:
  case Intrinsic::nvvm_wmma_m16n16k16_load_a_s8_row:
  case Intrinsic::nvvm_wmma_m16n16k16_load_a_s8_row_stride:
  case Intrinsic::nvvm_wmma_m16n16k16_load_a_u8_row_stride:
  case Intrinsic::nvvm_wmma_m16n16k16_load_a_u8_row:
  case Intrinsic::nvvm_wmma_m8n32k16_load_a_bf16_col:
  case Intrinsic::nvvm_wmma_m8n32k16_load_a_bf16_col_stride:
  case Intrinsic::nvvm_wmma_m8n32k16_load_a_bf16_row:
  case Intrinsic::nvvm_wmma_m8n32k16_load_a_bf16_row_stride:
  case Intrinsic::nvvm_wmma_m16n16k16_load_b_s8_col:
  case Intrinsic::nvvm_wmma_m16n16k16_load_b_s8_col_stride:
  case Intrinsic::nvvm_wmma_m16n16k16_load_b_u8_col_stride:
  case Intrinsic::nvvm_wmma_m16n16k16_load_b_u8_col:
  case Intrinsic::nvvm_wmma_m16n16k16_load_b_s8_row:
  case Intrinsic::nvvm_wmma_m16n16k16_load_b_s8_row_stride:
  case Intrinsic::nvvm_wmma_m16n16k16_load_b_u8_row_stride:
  case Intrinsic::nvvm_wmma_m16n16k16_load_b_u8_row:
  case Intrinsic::nvvm_wmma_m32n8k16_load_b_bf16_col:
  case Intrinsic::nvvm_wmma_m32n8k16_load_b_bf16_col_stride:
  case Intrinsic::nvvm_wmma_m32n8k16_load_b_bf16_row:
  case Intrinsic::nvvm_wmma_m32n8k16_load_b_bf16_row_stride: {
    Info.opc = ISD::INTRINSIC_W_CHAIN;
    Info.memVT = MVT::v2i32;
    Info.ptrVal = I.getArgOperand(0);
    Info.offset = 0;
    Info.flags = MachineMemOperand::MOLoad;
    Info.align = Align(8);
    return true;
  }

  case Intrinsic::nvvm_wmma_m32n8k16_load_a_s8_col:
  case Intrinsic::nvvm_wmma_m32n8k16_load_a_s8_col_stride:
  case Intrinsic::nvvm_wmma_m32n8k16_load_a_u8_col_stride:
  case Intrinsic::nvvm_wmma_m32n8k16_load_a_u8_col:
  case Intrinsic::nvvm_wmma_m32n8k16_load_a_s8_row:
  case Intrinsic::nvvm_wmma_m32n8k16_load_a_s8_row_stride:
  case Intrinsic::nvvm_wmma_m32n8k16_load_a_u8_row_stride:
  case Intrinsic::nvvm_wmma_m32n8k16_load_a_u8_row:
  case Intrinsic::nvvm_wmma_m16n16k16_load_a_bf16_col:
  case Intrinsic::nvvm_wmma_m16n16k16_load_a_bf16_col_stride:
  case Intrinsic::nvvm_wmma_m16n16k16_load_a_bf16_row:
  case Intrinsic::nvvm_wmma_m16n16k16_load_a_bf16_row_stride:
  case Intrinsic::nvvm_wmma_m16n16k8_load_a_tf32_col:
  case Intrinsic::nvvm_wmma_m16n16k8_load_a_tf32_col_stride:
  case Intrinsic::nvvm_wmma_m16n16k8_load_a_tf32_row:
  case Intrinsic::nvvm_wmma_m16n16k8_load_a_tf32_row_stride:

  case Intrinsic::nvvm_wmma_m8n32k16_load_b_s8_col:
  case Intrinsic::nvvm_wmma_m8n32k16_load_b_s8_col_stride:
  case Intrinsic::nvvm_wmma_m8n32k16_load_b_u8_col_stride:
  case Intrinsic::nvvm_wmma_m8n32k16_load_b_u8_col:
  case Intrinsic::nvvm_wmma_m8n32k16_load_b_s8_row:
  case Intrinsic::nvvm_wmma_m8n32k16_load_b_s8_row_stride:
  case Intrinsic::nvvm_wmma_m8n32k16_load_b_u8_row_stride:
  case Intrinsic::nvvm_wmma_m8n32k16_load_b_u8_row:
  case Intrinsic::nvvm_wmma_m16n16k16_load_b_bf16_col:
  case Intrinsic::nvvm_wmma_m16n16k16_load_b_bf16_col_stride:
  case Intrinsic::nvvm_wmma_m16n16k16_load_b_bf16_row:
  case Intrinsic::nvvm_wmma_m16n16k16_load_b_bf16_row_stride:
  case Intrinsic::nvvm_wmma_m16n16k8_load_b_tf32_col:
  case Intrinsic::nvvm_wmma_m16n16k8_load_b_tf32_col_stride:
  case Intrinsic::nvvm_wmma_m16n16k8_load_b_tf32_row:
  case Intrinsic::nvvm_wmma_m16n16k8_load_b_tf32_row_stride:
  case Intrinsic::nvvm_ldmatrix_sync_aligned_m8n8_x4_b16:
  case Intrinsic::nvvm_ldmatrix_sync_aligned_m8n8_x4_trans_b16: {
    Info.opc = ISD::INTRINSIC_W_CHAIN;
    Info.memVT = MVT::v4i32;
    Info.ptrVal = I.getArgOperand(0);
    Info.offset = 0;
    Info.flags = MachineMemOperand::MOLoad;
    Info.align = Align(16);
    return true;
  }

  case Intrinsic::nvvm_wmma_m32n8k16_load_b_s8_col:
  case Intrinsic::nvvm_wmma_m32n8k16_load_b_s8_col_stride:
  case Intrinsic::nvvm_wmma_m32n8k16_load_b_u8_col_stride:
  case Intrinsic::nvvm_wmma_m32n8k16_load_b_u8_col:
  case Intrinsic::nvvm_wmma_m32n8k16_load_b_s8_row:
  case Intrinsic::nvvm_wmma_m32n8k16_load_b_s8_row_stride:
  case Intrinsic::nvvm_wmma_m32n8k16_load_b_u8_row_stride:
  case Intrinsic::nvvm_wmma_m32n8k16_load_b_u8_row:

  case Intrinsic::nvvm_wmma_m8n32k16_load_a_s8_col:
  case Intrinsic::nvvm_wmma_m8n32k16_load_a_s8_col_stride:
  case Intrinsic::nvvm_wmma_m8n32k16_load_a_u8_col_stride:
  case Intrinsic::nvvm_wmma_m8n32k16_load_a_u8_col:
  case Intrinsic::nvvm_wmma_m8n32k16_load_a_s8_row:
  case Intrinsic::nvvm_wmma_m8n32k16_load_a_s8_row_stride:
  case Intrinsic::nvvm_wmma_m8n32k16_load_a_u8_row_stride:
  case Intrinsic::nvvm_wmma_m8n32k16_load_a_u8_row:
  case Intrinsic::nvvm_wmma_m8n8k128_load_a_b1_row:
  case Intrinsic::nvvm_wmma_m8n8k128_load_a_b1_row_stride:
  case Intrinsic::nvvm_wmma_m8n8k128_load_b_b1_col:
  case Intrinsic::nvvm_wmma_m8n8k128_load_b_b1_col_stride:
  case Intrinsic::nvvm_wmma_m8n8k32_load_a_s4_row:
  case Intrinsic::nvvm_wmma_m8n8k32_load_a_s4_row_stride:
  case Intrinsic::nvvm_wmma_m8n8k32_load_a_u4_row_stride:
  case Intrinsic::nvvm_wmma_m8n8k32_load_a_u4_row:
  case Intrinsic::nvvm_wmma_m8n8k32_load_b_s4_col:
  case Intrinsic::nvvm_wmma_m8n8k32_load_b_s4_col_stride:
  case Intrinsic::nvvm_wmma_m8n8k32_load_b_u4_col_stride:
  case Intrinsic::nvvm_wmma_m8n8k32_load_b_u4_col:
  case Intrinsic::nvvm_ldmatrix_sync_aligned_m8n8_x1_b16:
  case Intrinsic::nvvm_ldmatrix_sync_aligned_m8n8_x1_trans_b16: {
    Info.opc = ISD::INTRINSIC_W_CHAIN;
    Info.memVT = MVT::i32;
    Info.ptrVal = I.getArgOperand(0);
    Info.offset = 0;
    Info.flags = MachineMemOperand::MOLoad;
    Info.align = Align(4);
    return true;
  }

  case Intrinsic::nvvm_wmma_m16n16k16_load_c_f16_col:
  case Intrinsic::nvvm_wmma_m16n16k16_load_c_f16_row:
  case Intrinsic::nvvm_wmma_m16n16k16_load_c_f16_col_stride:
  case Intrinsic::nvvm_wmma_m16n16k16_load_c_f16_row_stride:
  case Intrinsic::nvvm_wmma_m32n8k16_load_c_f16_col:
  case Intrinsic::nvvm_wmma_m32n8k16_load_c_f16_row:
  case Intrinsic::nvvm_wmma_m32n8k16_load_c_f16_col_stride:
  case Intrinsic::nvvm_wmma_m32n8k16_load_c_f16_row_stride:
  case Intrinsic::nvvm_wmma_m8n32k16_load_c_f16_col:
  case Intrinsic::nvvm_wmma_m8n32k16_load_c_f16_row:
  case Intrinsic::nvvm_wmma_m8n32k16_load_c_f16_col_stride:
  case Intrinsic::nvvm_wmma_m8n32k16_load_c_f16_row_stride: {
    Info.opc = ISD::INTRINSIC_W_CHAIN;
    Info.memVT = MVT::v4f16;
    Info.ptrVal = I.getArgOperand(0);
    Info.offset = 0;
    Info.flags = MachineMemOperand::MOLoad;
    Info.align = Align(16);
    return true;
  }

  case Intrinsic::nvvm_wmma_m16n16k16_load_c_f32_col:
  case Intrinsic::nvvm_wmma_m16n16k16_load_c_f32_row:
  case Intrinsic::nvvm_wmma_m16n16k16_load_c_f32_col_stride:
  case Intrinsic::nvvm_wmma_m16n16k16_load_c_f32_row_stride:
  case Intrinsic::nvvm_wmma_m32n8k16_load_c_f32_col:
  case Intrinsic::nvvm_wmma_m32n8k16_load_c_f32_row:
  case Intrinsic::nvvm_wmma_m32n8k16_load_c_f32_col_stride:
  case Intrinsic::nvvm_wmma_m32n8k16_load_c_f32_row_stride:
  case Intrinsic::nvvm_wmma_m8n32k16_load_c_f32_col:
  case Intrinsic::nvvm_wmma_m8n32k16_load_c_f32_row:
  case Intrinsic::nvvm_wmma_m8n32k16_load_c_f32_col_stride:
  case Intrinsic::nvvm_wmma_m8n32k16_load_c_f32_row_stride:
  case Intrinsic::nvvm_wmma_m16n16k8_load_c_f32_col:
  case Intrinsic::nvvm_wmma_m16n16k8_load_c_f32_row:
  case Intrinsic::nvvm_wmma_m16n16k8_load_c_f32_col_stride:
  case Intrinsic::nvvm_wmma_m16n16k8_load_c_f32_row_stride: {
    Info.opc = ISD::INTRINSIC_W_CHAIN;
    Info.memVT = MVT::v8f32;
    Info.ptrVal = I.getArgOperand(0);
    Info.offset = 0;
    Info.flags = MachineMemOperand::MOLoad;
    Info.align = Align(16);
    return true;
  }

  case Intrinsic::nvvm_wmma_m32n8k16_load_a_bf16_col:
  case Intrinsic::nvvm_wmma_m32n8k16_load_a_bf16_col_stride:
  case Intrinsic::nvvm_wmma_m32n8k16_load_a_bf16_row:
  case Intrinsic::nvvm_wmma_m32n8k16_load_a_bf16_row_stride:

  case Intrinsic::nvvm_wmma_m8n32k16_load_b_bf16_col:
  case Intrinsic::nvvm_wmma_m8n32k16_load_b_bf16_col_stride:
  case Intrinsic::nvvm_wmma_m8n32k16_load_b_bf16_row:
  case Intrinsic::nvvm_wmma_m8n32k16_load_b_bf16_row_stride:

  case Intrinsic::nvvm_wmma_m16n16k16_load_c_s32_col:
  case Intrinsic::nvvm_wmma_m16n16k16_load_c_s32_col_stride:
  case Intrinsic::nvvm_wmma_m16n16k16_load_c_s32_row:
  case Intrinsic::nvvm_wmma_m16n16k16_load_c_s32_row_stride:
  case Intrinsic::nvvm_wmma_m32n8k16_load_c_s32_col:
  case Intrinsic::nvvm_wmma_m32n8k16_load_c_s32_col_stride:
  case Intrinsic::nvvm_wmma_m32n8k16_load_c_s32_row:
  case Intrinsic::nvvm_wmma_m32n8k16_load_c_s32_row_stride:
  case Intrinsic::nvvm_wmma_m8n32k16_load_c_s32_col:
  case Intrinsic::nvvm_wmma_m8n32k16_load_c_s32_col_stride:
  case Intrinsic::nvvm_wmma_m8n32k16_load_c_s32_row:
  case Intrinsic::nvvm_wmma_m8n32k16_load_c_s32_row_stride: {
    Info.opc = ISD::INTRINSIC_W_CHAIN;
    Info.memVT = MVT::v8i32;
    Info.ptrVal = I.getArgOperand(0);
    Info.offset = 0;
    Info.flags = MachineMemOperand::MOLoad;
    Info.align = Align(16);
    return true;
  }

  case Intrinsic::nvvm_wmma_m8n8k128_load_c_s32_col:
  case Intrinsic::nvvm_wmma_m8n8k128_load_c_s32_col_stride:
  case Intrinsic::nvvm_wmma_m8n8k128_load_c_s32_row:
  case Intrinsic::nvvm_wmma_m8n8k128_load_c_s32_row_stride:
  case Intrinsic::nvvm_wmma_m8n8k32_load_c_s32_col:
  case Intrinsic::nvvm_wmma_m8n8k32_load_c_s32_col_stride:
  case Intrinsic::nvvm_wmma_m8n8k32_load_c_s32_row:
  case Intrinsic::nvvm_wmma_m8n8k32_load_c_s32_row_stride:
  case Intrinsic::nvvm_ldmatrix_sync_aligned_m8n8_x2_b16:
  case Intrinsic::nvvm_ldmatrix_sync_aligned_m8n8_x2_trans_b16: {
    Info.opc = ISD::INTRINSIC_W_CHAIN;
    Info.memVT = MVT::v2i32;
    Info.ptrVal = I.getArgOperand(0);
    Info.offset = 0;
    Info.flags = MachineMemOperand::MOLoad;
    Info.align = Align(8);
    return true;
  }

  case Intrinsic::nvvm_wmma_m8n8k4_load_a_f64_col:
  case Intrinsic::nvvm_wmma_m8n8k4_load_a_f64_col_stride:
  case Intrinsic::nvvm_wmma_m8n8k4_load_a_f64_row:
  case Intrinsic::nvvm_wmma_m8n8k4_load_a_f64_row_stride:

  case Intrinsic::nvvm_wmma_m8n8k4_load_b_f64_col:
  case Intrinsic::nvvm_wmma_m8n8k4_load_b_f64_col_stride:
  case Intrinsic::nvvm_wmma_m8n8k4_load_b_f64_row:
  case Intrinsic::nvvm_wmma_m8n8k4_load_b_f64_row_stride: {
    Info.opc = ISD::INTRINSIC_W_CHAIN;
    Info.memVT = MVT::f64;
    Info.ptrVal = I.getArgOperand(0);
    Info.offset = 0;
    Info.flags = MachineMemOperand::MOLoad;
    Info.align = Align(8);
    return true;
  }

  case Intrinsic::nvvm_wmma_m8n8k4_load_c_f64_col:
  case Intrinsic::nvvm_wmma_m8n8k4_load_c_f64_col_stride:
  case Intrinsic::nvvm_wmma_m8n8k4_load_c_f64_row:
  case Intrinsic::nvvm_wmma_m8n8k4_load_c_f64_row_stride: {
    Info.opc = ISD::INTRINSIC_W_CHAIN;
    Info.memVT = MVT::v2f64;
    Info.ptrVal = I.getArgOperand(0);
    Info.offset = 0;
    Info.flags = MachineMemOperand::MOLoad;
    Info.align = Align(16);
    return true;
  }

  case Intrinsic::nvvm_wmma_m16n16k16_store_d_f16_col:
  case Intrinsic::nvvm_wmma_m16n16k16_store_d_f16_row:
  case Intrinsic::nvvm_wmma_m16n16k16_store_d_f16_col_stride:
  case Intrinsic::nvvm_wmma_m16n16k16_store_d_f16_row_stride:
  case Intrinsic::nvvm_wmma_m32n8k16_store_d_f16_col:
  case Intrinsic::nvvm_wmma_m32n8k16_store_d_f16_row:
  case Intrinsic::nvvm_wmma_m32n8k16_store_d_f16_col_stride:
  case Intrinsic::nvvm_wmma_m32n8k16_store_d_f16_row_stride:
  case Intrinsic::nvvm_wmma_m8n32k16_store_d_f16_col:
  case Intrinsic::nvvm_wmma_m8n32k16_store_d_f16_row:
  case Intrinsic::nvvm_wmma_m8n32k16_store_d_f16_col_stride:
  case Intrinsic::nvvm_wmma_m8n32k16_store_d_f16_row_stride: {
    Info.opc = ISD::INTRINSIC_VOID;
    Info.memVT = MVT::v4f16;
    Info.ptrVal = I.getArgOperand(0);
    Info.offset = 0;
    Info.flags = MachineMemOperand::MOStore;
    Info.align = Align(16);
    return true;
  }

  case Intrinsic::nvvm_wmma_m16n16k16_store_d_f32_col:
  case Intrinsic::nvvm_wmma_m16n16k16_store_d_f32_row:
  case Intrinsic::nvvm_wmma_m16n16k16_store_d_f32_col_stride:
  case Intrinsic::nvvm_wmma_m16n16k16_store_d_f32_row_stride:
  case Intrinsic::nvvm_wmma_m32n8k16_store_d_f32_col:
  case Intrinsic::nvvm_wmma_m32n8k16_store_d_f32_row:
  case Intrinsic::nvvm_wmma_m32n8k16_store_d_f32_col_stride:
  case Intrinsic::nvvm_wmma_m32n8k16_store_d_f32_row_stride:
  case Intrinsic::nvvm_wmma_m8n32k16_store_d_f32_col:
  case Intrinsic::nvvm_wmma_m8n32k16_store_d_f32_row:
  case Intrinsic::nvvm_wmma_m8n32k16_store_d_f32_col_stride:
  case Intrinsic::nvvm_wmma_m8n32k16_store_d_f32_row_stride:
  case Intrinsic::nvvm_wmma_m16n16k8_store_d_f32_col:
  case Intrinsic::nvvm_wmma_m16n16k8_store_d_f32_row:
  case Intrinsic::nvvm_wmma_m16n16k8_store_d_f32_col_stride:
  case Intrinsic::nvvm_wmma_m16n16k8_store_d_f32_row_stride: {
    Info.opc = ISD::INTRINSIC_VOID;
    Info.memVT = MVT::v8f32;
    Info.ptrVal = I.getArgOperand(0);
    Info.offset = 0;
    Info.flags = MachineMemOperand::MOStore;
    Info.align = Align(16);
    return true;
  }

  case Intrinsic::nvvm_wmma_m16n16k16_store_d_s32_col:
  case Intrinsic::nvvm_wmma_m16n16k16_store_d_s32_col_stride:
  case Intrinsic::nvvm_wmma_m16n16k16_store_d_s32_row:
  case Intrinsic::nvvm_wmma_m16n16k16_store_d_s32_row_stride:
  case Intrinsic::nvvm_wmma_m32n8k16_store_d_s32_col:
  case Intrinsic::nvvm_wmma_m32n8k16_store_d_s32_col_stride:
  case Intrinsic::nvvm_wmma_m32n8k16_store_d_s32_row:
  case Intrinsic::nvvm_wmma_m32n8k16_store_d_s32_row_stride:
  case Intrinsic::nvvm_wmma_m8n32k16_store_d_s32_col:
  case Intrinsic::nvvm_wmma_m8n32k16_store_d_s32_col_stride:
  case Intrinsic::nvvm_wmma_m8n32k16_store_d_s32_row:
  case Intrinsic::nvvm_wmma_m8n32k16_store_d_s32_row_stride: {
    Info.opc = ISD::INTRINSIC_VOID;
    Info.memVT = MVT::v8i32;
    Info.ptrVal = I.getArgOperand(0);
    Info.offset = 0;
    Info.flags = MachineMemOperand::MOStore;
    Info.align = Align(16);
    return true;
  }

  case Intrinsic::nvvm_wmma_m8n8k128_store_d_s32_col:
  case Intrinsic::nvvm_wmma_m8n8k128_store_d_s32_col_stride:
  case Intrinsic::nvvm_wmma_m8n8k128_store_d_s32_row:
  case Intrinsic::nvvm_wmma_m8n8k128_store_d_s32_row_stride:
  case Intrinsic::nvvm_wmma_m8n8k32_store_d_s32_col:
  case Intrinsic::nvvm_wmma_m8n8k32_store_d_s32_col_stride:
  case Intrinsic::nvvm_wmma_m8n8k32_store_d_s32_row:
  case Intrinsic::nvvm_wmma_m8n8k32_store_d_s32_row_stride: {
    Info.opc = ISD::INTRINSIC_VOID;
    Info.memVT = MVT::v2i32;
    Info.ptrVal = I.getArgOperand(0);
    Info.offset = 0;
    Info.flags = MachineMemOperand::MOStore;
    Info.align = Align(8);
    return true;
  }

  case Intrinsic::nvvm_wmma_m8n8k4_store_d_f64_col:
  case Intrinsic::nvvm_wmma_m8n8k4_store_d_f64_col_stride:
  case Intrinsic::nvvm_wmma_m8n8k4_store_d_f64_row:
  case Intrinsic::nvvm_wmma_m8n8k4_store_d_f64_row_stride: {
    Info.opc = ISD::INTRINSIC_VOID;
    Info.memVT = MVT::v2f64;
    Info.ptrVal = I.getArgOperand(0);
    Info.offset = 0;
    Info.flags = MachineMemOperand::MOStore;
    Info.align = Align(16);
    return true;
  }

  case Intrinsic::nvvm_atomic_load_inc_32:
  case Intrinsic::nvvm_atomic_load_dec_32:

  case Intrinsic::nvvm_atomic_add_gen_f_cta:
  case Intrinsic::nvvm_atomic_add_gen_f_sys:
  case Intrinsic::nvvm_atomic_add_gen_i_cta:
  case Intrinsic::nvvm_atomic_add_gen_i_sys:
  case Intrinsic::nvvm_atomic_and_gen_i_cta:
  case Intrinsic::nvvm_atomic_and_gen_i_sys:
  case Intrinsic::nvvm_atomic_cas_gen_i_cta:
  case Intrinsic::nvvm_atomic_cas_gen_i_sys:
  case Intrinsic::nvvm_atomic_dec_gen_i_cta:
  case Intrinsic::nvvm_atomic_dec_gen_i_sys:
  case Intrinsic::nvvm_atomic_inc_gen_i_cta:
  case Intrinsic::nvvm_atomic_inc_gen_i_sys:
  case Intrinsic::nvvm_atomic_max_gen_i_cta:
  case Intrinsic::nvvm_atomic_max_gen_i_sys:
  case Intrinsic::nvvm_atomic_min_gen_i_cta:
  case Intrinsic::nvvm_atomic_min_gen_i_sys:
  case Intrinsic::nvvm_atomic_or_gen_i_cta:
  case Intrinsic::nvvm_atomic_or_gen_i_sys:
  case Intrinsic::nvvm_atomic_exch_gen_i_cta:
  case Intrinsic::nvvm_atomic_exch_gen_i_sys:
  case Intrinsic::nvvm_atomic_xor_gen_i_cta:
  case Intrinsic::nvvm_atomic_xor_gen_i_sys: {
    auto &DL = I.getDataLayout();
    Info.opc = ISD::INTRINSIC_W_CHAIN;
    Info.memVT = getValueType(DL, I.getType());
    Info.ptrVal = I.getArgOperand(0);
    Info.offset = 0;
    Info.flags = MachineMemOperand::MOLoad | MachineMemOperand::MOStore;
    Info.align.reset();
    return true;
  }

  case Intrinsic::nvvm_ldu_global_i:
  case Intrinsic::nvvm_ldu_global_f:
  case Intrinsic::nvvm_ldu_global_p: {
    auto &DL = I.getDataLayout();
    Info.opc = ISD::INTRINSIC_W_CHAIN;
    if (Intrinsic == Intrinsic::nvvm_ldu_global_i)
      Info.memVT = getValueType(DL, I.getType());
    else if(Intrinsic == Intrinsic::nvvm_ldu_global_p)
      Info.memVT = getPointerTy(DL);
    else
      Info.memVT = getValueType(DL, I.getType());
    Info.ptrVal = I.getArgOperand(0);
    Info.offset = 0;
    Info.flags = MachineMemOperand::MOLoad;
    Info.align = cast<ConstantInt>(I.getArgOperand(1))->getMaybeAlignValue();

    return true;
  }
  case Intrinsic::nvvm_ldg_global_i:
  case Intrinsic::nvvm_ldg_global_f:
  case Intrinsic::nvvm_ldg_global_p: {
    auto &DL = I.getDataLayout();

    Info.opc = ISD::INTRINSIC_W_CHAIN;
    if (Intrinsic == Intrinsic::nvvm_ldg_global_i)
      Info.memVT = getValueType(DL, I.getType());
    else if(Intrinsic == Intrinsic::nvvm_ldg_global_p)
      Info.memVT = getPointerTy(DL);
    else
      Info.memVT = getValueType(DL, I.getType());
    Info.ptrVal = I.getArgOperand(0);
    Info.offset = 0;
    Info.flags = MachineMemOperand::MOLoad;
    Info.align = cast<ConstantInt>(I.getArgOperand(1))->getMaybeAlignValue();

    return true;
  }

  case Intrinsic::nvvm_tex_1d_v4f32_s32:
  case Intrinsic::nvvm_tex_1d_v4f32_f32:
  case Intrinsic::nvvm_tex_1d_level_v4f32_f32:
  case Intrinsic::nvvm_tex_1d_grad_v4f32_f32:
  case Intrinsic::nvvm_tex_1d_array_v4f32_s32:
  case Intrinsic::nvvm_tex_1d_array_v4f32_f32:
  case Intrinsic::nvvm_tex_1d_array_level_v4f32_f32:
  case Intrinsic::nvvm_tex_1d_array_grad_v4f32_f32:
  case Intrinsic::nvvm_tex_2d_v4f32_s32:
  case Intrinsic::nvvm_tex_2d_v4f32_f32:
  case Intrinsic::nvvm_tex_2d_level_v4f32_f32:
  case Intrinsic::nvvm_tex_2d_grad_v4f32_f32:
  case Intrinsic::nvvm_tex_2d_array_v4f32_s32:
  case Intrinsic::nvvm_tex_2d_array_v4f32_f32:
  case Intrinsic::nvvm_tex_2d_array_level_v4f32_f32:
  case Intrinsic::nvvm_tex_2d_array_grad_v4f32_f32:
  case Intrinsic::nvvm_tex_3d_v4f32_s32:
  case Intrinsic::nvvm_tex_3d_v4f32_f32:
  case Intrinsic::nvvm_tex_3d_level_v4f32_f32:
  case Intrinsic::nvvm_tex_3d_grad_v4f32_f32:
  case Intrinsic::nvvm_tex_cube_v4f32_f32:
  case Intrinsic::nvvm_tex_cube_level_v4f32_f32:
  case Intrinsic::nvvm_tex_cube_array_v4f32_f32:
  case Intrinsic::nvvm_tex_cube_array_level_v4f32_f32:
  case Intrinsic::nvvm_tld4_r_2d_v4f32_f32:
  case Intrinsic::nvvm_tld4_g_2d_v4f32_f32:
  case Intrinsic::nvvm_tld4_b_2d_v4f32_f32:
  case Intrinsic::nvvm_tld4_a_2d_v4f32_f32:
  case Intrinsic::nvvm_tex_unified_1d_v4f32_s32:
  case Intrinsic::nvvm_tex_unified_1d_v4f32_f32:
  case Intrinsic::nvvm_tex_unified_1d_level_v4f32_f32:
  case Intrinsic::nvvm_tex_unified_1d_grad_v4f32_f32:
  case Intrinsic::nvvm_tex_unified_1d_array_v4f32_s32:
  case Intrinsic::nvvm_tex_unified_1d_array_v4f32_f32:
  case Intrinsic::nvvm_tex_unified_1d_array_level_v4f32_f32:
  case Intrinsic::nvvm_tex_unified_1d_array_grad_v4f32_f32:
  case Intrinsic::nvvm_tex_unified_2d_v4f32_s32:
  case Intrinsic::nvvm_tex_unified_2d_v4f32_f32:
  case Intrinsic::nvvm_tex_unified_2d_level_v4f32_f32:
  case Intrinsic::nvvm_tex_unified_2d_grad_v4f32_f32:
  case Intrinsic::nvvm_tex_unified_2d_array_v4f32_s32:
  case Intrinsic::nvvm_tex_unified_2d_array_v4f32_f32:
  case Intrinsic::nvvm_tex_unified_2d_array_level_v4f32_f32:
  case Intrinsic::nvvm_tex_unified_2d_array_grad_v4f32_f32:
  case Intrinsic::nvvm_tex_unified_3d_v4f32_s32:
  case Intrinsic::nvvm_tex_unified_3d_v4f32_f32:
  case Intrinsic::nvvm_tex_unified_3d_level_v4f32_f32:
  case Intrinsic::nvvm_tex_unified_3d_grad_v4f32_f32:
  case Intrinsic::nvvm_tex_unified_cube_v4f32_f32:
  case Intrinsic::nvvm_tex_unified_cube_level_v4f32_f32:
  case Intrinsic::nvvm_tex_unified_cube_array_v4f32_f32:
  case Intrinsic::nvvm_tex_unified_cube_array_level_v4f32_f32:
  case Intrinsic::nvvm_tex_unified_cube_grad_v4f32_f32:
  case Intrinsic::nvvm_tex_unified_cube_array_grad_v4f32_f32:
  case Intrinsic::nvvm_tld4_unified_r_2d_v4f32_f32:
  case Intrinsic::nvvm_tld4_unified_g_2d_v4f32_f32:
  case Intrinsic::nvvm_tld4_unified_b_2d_v4f32_f32:
  case Intrinsic::nvvm_tld4_unified_a_2d_v4f32_f32:
    Info.opc = getOpcForTextureInstr(Intrinsic);
    Info.memVT = MVT::v4f32;
    Info.ptrVal = nullptr;
    Info.offset = 0;
    Info.flags = MachineMemOperand::MOLoad;
    Info.align = Align(16);
    return true;

  case Intrinsic::nvvm_tex_1d_v4s32_s32:
  case Intrinsic::nvvm_tex_1d_v4s32_f32:
  case Intrinsic::nvvm_tex_1d_level_v4s32_f32:
  case Intrinsic::nvvm_tex_1d_grad_v4s32_f32:
  case Intrinsic::nvvm_tex_1d_array_v4s32_s32:
  case Intrinsic::nvvm_tex_1d_array_v4s32_f32:
  case Intrinsic::nvvm_tex_1d_array_level_v4s32_f32:
  case Intrinsic::nvvm_tex_1d_array_grad_v4s32_f32:
  case Intrinsic::nvvm_tex_2d_v4s32_s32:
  case Intrinsic::nvvm_tex_2d_v4s32_f32:
  case Intrinsic::nvvm_tex_2d_level_v4s32_f32:
  case Intrinsic::nvvm_tex_2d_grad_v4s32_f32:
  case Intrinsic::nvvm_tex_2d_array_v4s32_s32:
  case Intrinsic::nvvm_tex_2d_array_v4s32_f32:
  case Intrinsic::nvvm_tex_2d_array_level_v4s32_f32:
  case Intrinsic::nvvm_tex_2d_array_grad_v4s32_f32:
  case Intrinsic::nvvm_tex_3d_v4s32_s32:
  case Intrinsic::nvvm_tex_3d_v4s32_f32:
  case Intrinsic::nvvm_tex_3d_level_v4s32_f32:
  case Intrinsic::nvvm_tex_3d_grad_v4s32_f32:
  case Intrinsic::nvvm_tex_cube_v4s32_f32:
  case Intrinsic::nvvm_tex_cube_level_v4s32_f32:
  case Intrinsic::nvvm_tex_cube_array_v4s32_f32:
  case Intrinsic::nvvm_tex_cube_array_level_v4s32_f32:
  case Intrinsic::nvvm_tex_cube_v4u32_f32:
  case Intrinsic::nvvm_tex_cube_level_v4u32_f32:
  case Intrinsic::nvvm_tex_cube_array_v4u32_f32:
  case Intrinsic::nvvm_tex_cube_array_level_v4u32_f32:
  case Intrinsic::nvvm_tex_1d_v4u32_s32:
  case Intrinsic::nvvm_tex_1d_v4u32_f32:
  case Intrinsic::nvvm_tex_1d_level_v4u32_f32:
  case Intrinsic::nvvm_tex_1d_grad_v4u32_f32:
  case Intrinsic::nvvm_tex_1d_array_v4u32_s32:
  case Intrinsic::nvvm_tex_1d_array_v4u32_f32:
  case Intrinsic::nvvm_tex_1d_array_level_v4u32_f32:
  case Intrinsic::nvvm_tex_1d_array_grad_v4u32_f32:
  case Intrinsic::nvvm_tex_2d_v4u32_s32:
  case Intrinsic::nvvm_tex_2d_v4u32_f32:
  case Intrinsic::nvvm_tex_2d_level_v4u32_f32:
  case Intrinsic::nvvm_tex_2d_grad_v4u32_f32:
  case Intrinsic::nvvm_tex_2d_array_v4u32_s32:
  case Intrinsic::nvvm_tex_2d_array_v4u32_f32:
  case Intrinsic::nvvm_tex_2d_array_level_v4u32_f32:
  case Intrinsic::nvvm_tex_2d_array_grad_v4u32_f32:
  case Intrinsic::nvvm_tex_3d_v4u32_s32:
  case Intrinsic::nvvm_tex_3d_v4u32_f32:
  case Intrinsic::nvvm_tex_3d_level_v4u32_f32:
  case Intrinsic::nvvm_tex_3d_grad_v4u32_f32:
  case Intrinsic::nvvm_tld4_r_2d_v4s32_f32:
  case Intrinsic::nvvm_tld4_g_2d_v4s32_f32:
  case Intrinsic::nvvm_tld4_b_2d_v4s32_f32:
  case Intrinsic::nvvm_tld4_a_2d_v4s32_f32:
  case Intrinsic::nvvm_tld4_r_2d_v4u32_f32:
  case Intrinsic::nvvm_tld4_g_2d_v4u32_f32:
  case Intrinsic::nvvm_tld4_b_2d_v4u32_f32:
  case Intrinsic::nvvm_tld4_a_2d_v4u32_f32:
  case Intrinsic::nvvm_tex_unified_1d_v4s32_s32:
  case Intrinsic::nvvm_tex_unified_1d_v4s32_f32:
  case Intrinsic::nvvm_tex_unified_1d_level_v4s32_f32:
  case Intrinsic::nvvm_tex_unified_1d_grad_v4s32_f32:
  case Intrinsic::nvvm_tex_unified_1d_array_v4s32_s32:
  case Intrinsic::nvvm_tex_unified_1d_array_v4s32_f32:
  case Intrinsic::nvvm_tex_unified_1d_array_level_v4s32_f32:
  case Intrinsic::nvvm_tex_unified_1d_array_grad_v4s32_f32:
  case Intrinsic::nvvm_tex_unified_2d_v4s32_s32:
  case Intrinsic::nvvm_tex_unified_2d_v4s32_f32:
  case Intrinsic::nvvm_tex_unified_2d_level_v4s32_f32:
  case Intrinsic::nvvm_tex_unified_2d_grad_v4s32_f32:
  case Intrinsic::nvvm_tex_unified_2d_array_v4s32_s32:
  case Intrinsic::nvvm_tex_unified_2d_array_v4s32_f32:
  case Intrinsic::nvvm_tex_unified_2d_array_level_v4s32_f32:
  case Intrinsic::nvvm_tex_unified_2d_array_grad_v4s32_f32:
  case Intrinsic::nvvm_tex_unified_3d_v4s32_s32:
  case Intrinsic::nvvm_tex_unified_3d_v4s32_f32:
  case Intrinsic::nvvm_tex_unified_3d_level_v4s32_f32:
  case Intrinsic::nvvm_tex_unified_3d_grad_v4s32_f32:
  case Intrinsic::nvvm_tex_unified_1d_v4u32_s32:
  case Intrinsic::nvvm_tex_unified_1d_v4u32_f32:
  case Intrinsic::nvvm_tex_unified_1d_level_v4u32_f32:
  case Intrinsic::nvvm_tex_unified_1d_grad_v4u32_f32:
  case Intrinsic::nvvm_tex_unified_1d_array_v4u32_s32:
  case Intrinsic::nvvm_tex_unified_1d_array_v4u32_f32:
  case Intrinsic::nvvm_tex_unified_1d_array_level_v4u32_f32:
  case Intrinsic::nvvm_tex_unified_1d_array_grad_v4u32_f32:
  case Intrinsic::nvvm_tex_unified_2d_v4u32_s32:
  case Intrinsic::nvvm_tex_unified_2d_v4u32_f32:
  case Intrinsic::nvvm_tex_unified_2d_level_v4u32_f32:
  case Intrinsic::nvvm_tex_unified_2d_grad_v4u32_f32:
  case Intrinsic::nvvm_tex_unified_2d_array_v4u32_s32:
  case Intrinsic::nvvm_tex_unified_2d_array_v4u32_f32:
  case Intrinsic::nvvm_tex_unified_2d_array_level_v4u32_f32:
  case Intrinsic::nvvm_tex_unified_2d_array_grad_v4u32_f32:
  case Intrinsic::nvvm_tex_unified_3d_v4u32_s32:
  case Intrinsic::nvvm_tex_unified_3d_v4u32_f32:
  case Intrinsic::nvvm_tex_unified_3d_level_v4u32_f32:
  case Intrinsic::nvvm_tex_unified_3d_grad_v4u32_f32:
  case Intrinsic::nvvm_tex_unified_cube_v4s32_f32:
  case Intrinsic::nvvm_tex_unified_cube_level_v4s32_f32:
  case Intrinsic::nvvm_tex_unified_cube_array_v4s32_f32:
  case Intrinsic::nvvm_tex_unified_cube_array_level_v4s32_f32:
  case Intrinsic::nvvm_tex_unified_cube_v4u32_f32:
  case Intrinsic::nvvm_tex_unified_cube_level_v4u32_f32:
  case Intrinsic::nvvm_tex_unified_cube_array_v4u32_f32:
  case Intrinsic::nvvm_tex_unified_cube_array_level_v4u32_f32:
  case Intrinsic::nvvm_tex_unified_cube_grad_v4s32_f32:
  case Intrinsic::nvvm_tex_unified_cube_grad_v4u32_f32:
  case Intrinsic::nvvm_tex_unified_cube_array_grad_v4s32_f32:
  case Intrinsic::nvvm_tex_unified_cube_array_grad_v4u32_f32:
  case Intrinsic::nvvm_tld4_unified_r_2d_v4s32_f32:
  case Intrinsic::nvvm_tld4_unified_g_2d_v4s32_f32:
  case Intrinsic::nvvm_tld4_unified_b_2d_v4s32_f32:
  case Intrinsic::nvvm_tld4_unified_a_2d_v4s32_f32:
  case Intrinsic::nvvm_tld4_unified_r_2d_v4u32_f32:
  case Intrinsic::nvvm_tld4_unified_g_2d_v4u32_f32:
  case Intrinsic::nvvm_tld4_unified_b_2d_v4u32_f32:
  case Intrinsic::nvvm_tld4_unified_a_2d_v4u32_f32:
    Info.opc = getOpcForTextureInstr(Intrinsic);
    Info.memVT = MVT::v4i32;
    Info.ptrVal = nullptr;
    Info.offset = 0;
    Info.flags = MachineMemOperand::MOLoad;
    Info.align = Align(16);
    return true;

  case Intrinsic::nvvm_suld_1d_i8_clamp:
  case Intrinsic::nvvm_suld_1d_v2i8_clamp:
  case Intrinsic::nvvm_suld_1d_v4i8_clamp:
  case Intrinsic::nvvm_suld_1d_array_i8_clamp:
  case Intrinsic::nvvm_suld_1d_array_v2i8_clamp:
  case Intrinsic::nvvm_suld_1d_array_v4i8_clamp:
  case Intrinsic::nvvm_suld_2d_i8_clamp:
  case Intrinsic::nvvm_suld_2d_v2i8_clamp:
  case Intrinsic::nvvm_suld_2d_v4i8_clamp:
  case Intrinsic::nvvm_suld_2d_array_i8_clamp:
  case Intrinsic::nvvm_suld_2d_array_v2i8_clamp:
  case Intrinsic::nvvm_suld_2d_array_v4i8_clamp:
  case Intrinsic::nvvm_suld_3d_i8_clamp:
  case Intrinsic::nvvm_suld_3d_v2i8_clamp:
  case Intrinsic::nvvm_suld_3d_v4i8_clamp:
  case Intrinsic::nvvm_suld_1d_i8_trap:
  case Intrinsic::nvvm_suld_1d_v2i8_trap:
  case Intrinsic::nvvm_suld_1d_v4i8_trap:
  case Intrinsic::nvvm_suld_1d_array_i8_trap:
  case Intrinsic::nvvm_suld_1d_array_v2i8_trap:
  case Intrinsic::nvvm_suld_1d_array_v4i8_trap:
  case Intrinsic::nvvm_suld_2d_i8_trap:
  case Intrinsic::nvvm_suld_2d_v2i8_trap:
  case Intrinsic::nvvm_suld_2d_v4i8_trap:
  case Intrinsic::nvvm_suld_2d_array_i8_trap:
  case Intrinsic::nvvm_suld_2d_array_v2i8_trap:
  case Intrinsic::nvvm_suld_2d_array_v4i8_trap:
  case Intrinsic::nvvm_suld_3d_i8_trap:
  case Intrinsic::nvvm_suld_3d_v2i8_trap:
  case Intrinsic::nvvm_suld_3d_v4i8_trap:
  case Intrinsic::nvvm_suld_1d_i8_zero:
  case Intrinsic::nvvm_suld_1d_v2i8_zero:
  case Intrinsic::nvvm_suld_1d_v4i8_zero:
  case Intrinsic::nvvm_suld_1d_array_i8_zero:
  case Intrinsic::nvvm_suld_1d_array_v2i8_zero:
  case Intrinsic::nvvm_suld_1d_array_v4i8_zero:
  case Intrinsic::nvvm_suld_2d_i8_zero:
  case Intrinsic::nvvm_suld_2d_v2i8_zero:
  case Intrinsic::nvvm_suld_2d_v4i8_zero:
  case Intrinsic::nvvm_suld_2d_array_i8_zero:
  case Intrinsic::nvvm_suld_2d_array_v2i8_zero:
  case Intrinsic::nvvm_suld_2d_array_v4i8_zero:
  case Intrinsic::nvvm_suld_3d_i8_zero:
  case Intrinsic::nvvm_suld_3d_v2i8_zero:
  case Intrinsic::nvvm_suld_3d_v4i8_zero:
    Info.opc = getOpcForSurfaceInstr(Intrinsic);
    Info.memVT = MVT::i8;
    Info.ptrVal = nullptr;
    Info.offset = 0;
    Info.flags = MachineMemOperand::MOLoad;
    Info.align = Align(16);
    return true;

  case Intrinsic::nvvm_suld_1d_i16_clamp:
  case Intrinsic::nvvm_suld_1d_v2i16_clamp:
  case Intrinsic::nvvm_suld_1d_v4i16_clamp:
  case Intrinsic::nvvm_suld_1d_array_i16_clamp:
  case Intrinsic::nvvm_suld_1d_array_v2i16_clamp:
  case Intrinsic::nvvm_suld_1d_array_v4i16_clamp:
  case Intrinsic::nvvm_suld_2d_i16_clamp:
  case Intrinsic::nvvm_suld_2d_v2i16_clamp:
  case Intrinsic::nvvm_suld_2d_v4i16_clamp:
  case Intrinsic::nvvm_suld_2d_array_i16_clamp:
  case Intrinsic::nvvm_suld_2d_array_v2i16_clamp:
  case Intrinsic::nvvm_suld_2d_array_v4i16_clamp:
  case Intrinsic::nvvm_suld_3d_i16_clamp:
  case Intrinsic::nvvm_suld_3d_v2i16_clamp:
  case Intrinsic::nvvm_suld_3d_v4i16_clamp:
  case Intrinsic::nvvm_suld_1d_i16_trap:
  case Intrinsic::nvvm_suld_1d_v2i16_trap:
  case Intrinsic::nvvm_suld_1d_v4i16_trap:
  case Intrinsic::nvvm_suld_1d_array_i16_trap:
  case Intrinsic::nvvm_suld_1d_array_v2i16_trap:
  case Intrinsic::nvvm_suld_1d_array_v4i16_trap:
  case Intrinsic::nvvm_suld_2d_i16_trap:
  case Intrinsic::nvvm_suld_2d_v2i16_trap:
  case Intrinsic::nvvm_suld_2d_v4i16_trap:
  case Intrinsic::nvvm_suld_2d_array_i16_trap:
  case Intrinsic::nvvm_suld_2d_array_v2i16_trap:
  case Intrinsic::nvvm_suld_2d_array_v4i16_trap:
  case Intrinsic::nvvm_suld_3d_i16_trap:
  case Intrinsic::nvvm_suld_3d_v2i16_trap:
  case Intrinsic::nvvm_suld_3d_v4i16_trap:
  case Intrinsic::nvvm_suld_1d_i16_zero:
  case Intrinsic::nvvm_suld_1d_v2i16_zero:
  case Intrinsic::nvvm_suld_1d_v4i16_zero:
  case Intrinsic::nvvm_suld_1d_array_i16_zero:
  case Intrinsic::nvvm_suld_1d_array_v2i16_zero:
  case Intrinsic::nvvm_suld_1d_array_v4i16_zero:
  case Intrinsic::nvvm_suld_2d_i16_zero:
  case Intrinsic::nvvm_suld_2d_v2i16_zero:
  case Intrinsic::nvvm_suld_2d_v4i16_zero:
  case Intrinsic::nvvm_suld_2d_array_i16_zero:
  case Intrinsic::nvvm_suld_2d_array_v2i16_zero:
  case Intrinsic::nvvm_suld_2d_array_v4i16_zero:
  case Intrinsic::nvvm_suld_3d_i16_zero:
  case Intrinsic::nvvm_suld_3d_v2i16_zero:
  case Intrinsic::nvvm_suld_3d_v4i16_zero:
    Info.opc = getOpcForSurfaceInstr(Intrinsic);
    Info.memVT = MVT::i16;
    Info.ptrVal = nullptr;
    Info.offset = 0;
    Info.flags = MachineMemOperand::MOLoad;
    Info.align = Align(16);
    return true;

  case Intrinsic::nvvm_suld_1d_i32_clamp:
  case Intrinsic::nvvm_suld_1d_v2i32_clamp:
  case Intrinsic::nvvm_suld_1d_v4i32_clamp:
  case Intrinsic::nvvm_suld_1d_array_i32_clamp:
  case Intrinsic::nvvm_suld_1d_array_v2i32_clamp:
  case Intrinsic::nvvm_suld_1d_array_v4i32_clamp:
  case Intrinsic::nvvm_suld_2d_i32_clamp:
  case Intrinsic::nvvm_suld_2d_v2i32_clamp:
  case Intrinsic::nvvm_suld_2d_v4i32_clamp:
  case Intrinsic::nvvm_suld_2d_array_i32_clamp:
  case Intrinsic::nvvm_suld_2d_array_v2i32_clamp:
  case Intrinsic::nvvm_suld_2d_array_v4i32_clamp:
  case Intrinsic::nvvm_suld_3d_i32_clamp:
  case Intrinsic::nvvm_suld_3d_v2i32_clamp:
  case Intrinsic::nvvm_suld_3d_v4i32_clamp:
  case Intrinsic::nvvm_suld_1d_i32_trap:
  case Intrinsic::nvvm_suld_1d_v2i32_trap:
  case Intrinsic::nvvm_suld_1d_v4i32_trap:
  case Intrinsic::nvvm_suld_1d_array_i32_trap:
  case Intrinsic::nvvm_suld_1d_array_v2i32_trap:
  case Intrinsic::nvvm_suld_1d_array_v4i32_trap:
  case Intrinsic::nvvm_suld_2d_i32_trap:
  case Intrinsic::nvvm_suld_2d_v2i32_trap:
  case Intrinsic::nvvm_suld_2d_v4i32_trap:
  case Intrinsic::nvvm_suld_2d_array_i32_trap:
  case Intrinsic::nvvm_suld_2d_array_v2i32_trap:
  case Intrinsic::nvvm_suld_2d_array_v4i32_trap:
  case Intrinsic::nvvm_suld_3d_i32_trap:
  case Intrinsic::nvvm_suld_3d_v2i32_trap:
  case Intrinsic::nvvm_suld_3d_v4i32_trap:
  case Intrinsic::nvvm_suld_1d_i32_zero:
  case Intrinsic::nvvm_suld_1d_v2i32_zero:
  case Intrinsic::nvvm_suld_1d_v4i32_zero:
  case Intrinsic::nvvm_suld_1d_array_i32_zero:
  case Intrinsic::nvvm_suld_1d_array_v2i32_zero:
  case Intrinsic::nvvm_suld_1d_array_v4i32_zero:
  case Intrinsic::nvvm_suld_2d_i32_zero:
  case Intrinsic::nvvm_suld_2d_v2i32_zero:
  case Intrinsic::nvvm_suld_2d_v4i32_zero:
  case Intrinsic::nvvm_suld_2d_array_i32_zero:
  case Intrinsic::nvvm_suld_2d_array_v2i32_zero:
  case Intrinsic::nvvm_suld_2d_array_v4i32_zero:
  case Intrinsic::nvvm_suld_3d_i32_zero:
  case Intrinsic::nvvm_suld_3d_v2i32_zero:
  case Intrinsic::nvvm_suld_3d_v4i32_zero:
    Info.opc = getOpcForSurfaceInstr(Intrinsic);
    Info.memVT = MVT::i32;
    Info.ptrVal = nullptr;
    Info.offset = 0;
    Info.flags = MachineMemOperand::MOLoad;
    Info.align = Align(16);
    return true;

  case Intrinsic::nvvm_suld_1d_i64_clamp:
  case Intrinsic::nvvm_suld_1d_v2i64_clamp:
  case Intrinsic::nvvm_suld_1d_array_i64_clamp:
  case Intrinsic::nvvm_suld_1d_array_v2i64_clamp:
  case Intrinsic::nvvm_suld_2d_i64_clamp:
  case Intrinsic::nvvm_suld_2d_v2i64_clamp:
  case Intrinsic::nvvm_suld_2d_array_i64_clamp:
  case Intrinsic::nvvm_suld_2d_array_v2i64_clamp:
  case Intrinsic::nvvm_suld_3d_i64_clamp:
  case Intrinsic::nvvm_suld_3d_v2i64_clamp:
  case Intrinsic::nvvm_suld_1d_i64_trap:
  case Intrinsic::nvvm_suld_1d_v2i64_trap:
  case Intrinsic::nvvm_suld_1d_array_i64_trap:
  case Intrinsic::nvvm_suld_1d_array_v2i64_trap:
  case Intrinsic::nvvm_suld_2d_i64_trap:
  case Intrinsic::nvvm_suld_2d_v2i64_trap:
  case Intrinsic::nvvm_suld_2d_array_i64_trap:
  case Intrinsic::nvvm_suld_2d_array_v2i64_trap:
  case Intrinsic::nvvm_suld_3d_i64_trap:
  case Intrinsic::nvvm_suld_3d_v2i64_trap:
  case Intrinsic::nvvm_suld_1d_i64_zero:
  case Intrinsic::nvvm_suld_1d_v2i64_zero:
  case Intrinsic::nvvm_suld_1d_array_i64_zero:
  case Intrinsic::nvvm_suld_1d_array_v2i64_zero:
  case Intrinsic::nvvm_suld_2d_i64_zero:
  case Intrinsic::nvvm_suld_2d_v2i64_zero:
  case Intrinsic::nvvm_suld_2d_array_i64_zero:
  case Intrinsic::nvvm_suld_2d_array_v2i64_zero:
  case Intrinsic::nvvm_suld_3d_i64_zero:
  case Intrinsic::nvvm_suld_3d_v2i64_zero:
    Info.opc = getOpcForSurfaceInstr(Intrinsic);
    Info.memVT = MVT::i64;
    Info.ptrVal = nullptr;
    Info.offset = 0;
    Info.flags = MachineMemOperand::MOLoad;
    Info.align = Align(16);
    return true;
  }
  return false;
}

/// getFunctionParamOptimizedAlign - since function arguments are passed via
/// .param space, we may want to increase their alignment in a way that
/// ensures that we can effectively vectorize their loads & stores. We can
/// increase alignment only if the function has internal or has private
/// linkage as for other linkage types callers may already rely on default
/// alignment. To allow using 128-bit vectorized loads/stores, this function
/// ensures that alignment is 16 or greater.
Align NVPTXTargetLowering::getFunctionParamOptimizedAlign(
    const Function *F, Type *ArgTy, const DataLayout &DL) const {
  // Capping the alignment to 128 bytes as that is the maximum alignment
  // supported by PTX.
  const Align ABITypeAlign = std::min(Align(128), DL.getABITypeAlign(ArgTy));

  // If a function has linkage different from internal or private, we
  // must use default ABI alignment as external users rely on it. Same
  // for a function that may be called from a function pointer.
  if (!F || !F->hasLocalLinkage() ||
      F->hasAddressTaken(/*Users=*/nullptr,
                         /*IgnoreCallbackUses=*/false,
                         /*IgnoreAssumeLikeCalls=*/true,
                         /*IgnoreLLVMUsed=*/true))
    return ABITypeAlign;

  assert(!isKernelFunction(*F) && "Expect kernels to have non-local linkage");
  return std::max(Align(16), ABITypeAlign);
}

/// Helper for computing alignment of a device function byval parameter.
Align NVPTXTargetLowering::getFunctionByValParamAlign(
    const Function *F, Type *ArgTy, Align InitialAlign,
    const DataLayout &DL) const {
  Align ArgAlign = InitialAlign;
  // Try to increase alignment to enhance vectorization options.
  if (F)
    ArgAlign = std::max(ArgAlign, getFunctionParamOptimizedAlign(F, ArgTy, DL));

  // Old ptx versions have a bug. When PTX code takes address of
  // byval parameter with alignment < 4, ptxas generates code to
  // spill argument into memory. Alas on sm_50+ ptxas generates
  // SASS code that fails with misaligned access. To work around
  // the problem, make sure that we align byval parameters by at
  // least 4. This bug seems to be fixed at least starting from
  // ptxas > 9.0.
  // TODO: remove this after verifying the bug is not reproduced
  // on non-deprecated ptxas versions.
  if (ForceMinByValParamAlign)
    ArgAlign = std::max(ArgAlign, Align(4));

  return ArgAlign;
}

// Helper for getting a function parameter name. Name is composed from
// its index and the function name. Negative index corresponds to special
// parameter (unsized array) used for passing variable arguments.
std::string NVPTXTargetLowering::getParamName(const Function *F,
                                              int Idx) const {
  std::string ParamName;
  raw_string_ostream ParamStr(ParamName);

  ParamStr << getTargetMachine().getSymbol(F)->getName();
  if (Idx < 0)
    ParamStr << "_vararg";
  else
    ParamStr << "_param_" << Idx;

  return ParamName;
}

/// isLegalAddressingMode - Return true if the addressing mode represented
/// by AM is legal for this target, for a load/store of the specified type.
/// Used to guide target specific optimizations, like loop strength reduction
/// (LoopStrengthReduce.cpp) and memory optimization for address mode
/// (CodeGenPrepare.cpp)
bool NVPTXTargetLowering::isLegalAddressingMode(const DataLayout &DL,
                                                const AddrMode &AM, Type *Ty,
                                                unsigned AS, Instruction *I) const {
  // AddrMode - This represents an addressing mode of:
  //    BaseGV + BaseOffs + BaseReg + Scale*ScaleReg
  //
  // The legal address modes are
  // - [avar]
  // - [areg]
  // - [areg+immoff]
  // - [immAddr]

  // immoff must fit in a signed 32-bit int
  if (!APInt(64, AM.BaseOffs).isSignedIntN(32))
    return false;

  if (AM.BaseGV)
    return !AM.BaseOffs && !AM.HasBaseReg && !AM.Scale;

  switch (AM.Scale) {
  case 0: // "r", "r+i" or "i" is allowed
    break;
  case 1:
    if (AM.HasBaseReg) // "r+r+i" or "r+r" is not allowed.
      return false;
    // Otherwise we have r+i.
    break;
  default:
    // No scale > 1 is allowed
    return false;
  }
  return true;
}

//===----------------------------------------------------------------------===//
//                         NVPTX Inline Assembly Support
//===----------------------------------------------------------------------===//

/// getConstraintType - Given a constraint letter, return the type of
/// constraint it is for this target.
NVPTXTargetLowering::ConstraintType
NVPTXTargetLowering::getConstraintType(StringRef Constraint) const {
  if (Constraint.size() == 1) {
    switch (Constraint[0]) {
    default:
      break;
    case 'b':
    case 'r':
    case 'h':
    case 'c':
    case 'l':
    case 'f':
    case 'd':
    case 'q':
    case '0':
    case 'N':
      return C_RegisterClass;
    }
  }
  return TargetLowering::getConstraintType(Constraint);
}

std::pair<unsigned, const TargetRegisterClass *>
NVPTXTargetLowering::getRegForInlineAsmConstraint(const TargetRegisterInfo *TRI,
                                                  StringRef Constraint,
                                                  MVT VT) const {
  if (Constraint.size() == 1) {
    switch (Constraint[0]) {
    case 'b':
      return std::make_pair(0U, &NVPTX::Int1RegsRegClass);
    case 'c':
      return std::make_pair(0U, &NVPTX::Int16RegsRegClass);
    case 'h':
      return std::make_pair(0U, &NVPTX::Int16RegsRegClass);
    case 'r':
      return std::make_pair(0U, &NVPTX::Int32RegsRegClass);
    case 'l':
    case 'N':
      return std::make_pair(0U, &NVPTX::Int64RegsRegClass);
    case 'q': {
      if (STI.getSmVersion() < 70)
        report_fatal_error("Inline asm with 128 bit operands is only "
                           "supported for sm_70 and higher!");
      return std::make_pair(0U, &NVPTX::Int128RegsRegClass);
    }
    case 'f':
      return std::make_pair(0U, &NVPTX::Float32RegsRegClass);
    case 'd':
      return std::make_pair(0U, &NVPTX::Float64RegsRegClass);
    }
  }
  return TargetLowering::getRegForInlineAsmConstraint(TRI, Constraint, VT);
}

//===----------------------------------------------------------------------===//
//                         NVPTX DAG Combining
//===----------------------------------------------------------------------===//

bool NVPTXTargetLowering::allowFMA(MachineFunction &MF,
                                   CodeGenOptLevel OptLevel) const {
  // Always honor command-line argument
  if (FMAContractLevelOpt.getNumOccurrences() > 0)
    return FMAContractLevelOpt > 0;

  // Do not contract if we're not optimizing the code.
  if (OptLevel == CodeGenOptLevel::None)
    return false;

  // Honor TargetOptions flags that explicitly say fusion is okay.
  if (MF.getTarget().Options.AllowFPOpFusion == FPOpFusion::Fast)
    return true;

  return allowUnsafeFPMath(MF);
}

bool NVPTXTargetLowering::allowUnsafeFPMath(MachineFunction &MF) const {
  // Honor TargetOptions flags that explicitly say unsafe math is okay.
  if (MF.getTarget().Options.UnsafeFPMath)
    return true;

  // Allow unsafe math if unsafe-fp-math attribute explicitly says so.
  const Function &F = MF.getFunction();
  return F.getFnAttribute("unsafe-fp-math").getValueAsBool();
}

static bool isConstZero(const SDValue &Operand) {
  const auto *Const = dyn_cast<ConstantSDNode>(Operand);
  return Const && Const->getZExtValue() == 0;
}

/// PerformADDCombineWithOperands - Try DAG combinations for an ADD with
/// operands N0 and N1.  This is a helper for PerformADDCombine that is
/// called with the default operands, and if that fails, with commuted
/// operands.
static SDValue
PerformADDCombineWithOperands(SDNode *N, SDValue N0, SDValue N1,
                              TargetLowering::DAGCombinerInfo &DCI) {
  EVT VT = N0.getValueType();

  // Since integer multiply-add costs the same as integer multiply
  // but is more costly than integer add, do the fusion only when
  // the mul is only used in the add.
  // TODO: this may not be true for later architectures, consider relaxing this
  if (!N0.getNode()->hasOneUse())
    return SDValue();

  // fold (add (mul a, b), c) -> (mad a, b, c)
  //
  if (N0.getOpcode() == ISD::MUL)
    return DCI.DAG.getNode(NVPTXISD::IMAD, SDLoc(N), VT, N0.getOperand(0),
                           N0.getOperand(1), N1);

  // fold (add (select cond, 0, (mul a, b)), c)
  //   -> (select cond, c, (mad a, b, c))
  //
  if (N0.getOpcode() == ISD::SELECT) {
    unsigned ZeroOpNum;
    if (isConstZero(N0->getOperand(1)))
      ZeroOpNum = 1;
    else if (isConstZero(N0->getOperand(2)))
      ZeroOpNum = 2;
    else
<<<<<<< HEAD
      return SDValue();

    SDValue M = N0->getOperand((ZeroOpNum == 1) ? 2 : 1);
    if (M->getOpcode() != ISD::MUL || !M.getNode()->hasOneUse())
      return SDValue();

=======
      return SDValue();

    SDValue M = N0->getOperand((ZeroOpNum == 1) ? 2 : 1);
    if (M->getOpcode() != ISD::MUL || !M.getNode()->hasOneUse())
      return SDValue();

>>>>>>> 9c4aab8c
    SDValue MAD = DCI.DAG.getNode(NVPTXISD::IMAD, SDLoc(N), VT,
                                  M->getOperand(0), M->getOperand(1), N1);
    return DCI.DAG.getSelect(SDLoc(N), VT, N0->getOperand(0),
                             ((ZeroOpNum == 1) ? N1 : MAD),
                             ((ZeroOpNum == 1) ? MAD : N1));
  }

  return SDValue();
}

static SDValue
PerformFADDCombineWithOperands(SDNode *N, SDValue N0, SDValue N1,
                               TargetLowering::DAGCombinerInfo &DCI,
                               CodeGenOptLevel OptLevel) {
  EVT VT = N0.getValueType();
  if (N0.getOpcode() == ISD::FMUL) {
    const auto *TLI = static_cast<const NVPTXTargetLowering *>(
        &DCI.DAG.getTargetLoweringInfo());
    if (!TLI->allowFMA(DCI.DAG.getMachineFunction(), OptLevel))
      return SDValue();

    // For floating point:
    // Do the fusion only when the mul has less than 5 uses and all
    // are add.
    // The heuristic is that if a use is not an add, then that use
    // cannot be fused into fma, therefore mul is still needed anyway.
    // If there are more than 4 uses, even if they are all add, fusing
    // them will increase register pressue.
    //
    int numUses = 0;
    int nonAddCount = 0;
    for (const SDNode *User : N0.getNode()->uses()) {
      numUses++;
      if (User->getOpcode() != ISD::FADD)
        ++nonAddCount;
      if (numUses >= 5)
        return SDValue();
    }
    if (nonAddCount) {
      int orderNo = N->getIROrder();
      int orderNo2 = N0.getNode()->getIROrder();
      // simple heuristics here for considering potential register
      // pressure, the logics here is that the differnce are used
      // to measure the distance between def and use, the longer distance
      // more likely cause register pressure.
      if (orderNo - orderNo2 < 500)
        return SDValue();

      // Now, check if at least one of the FMUL's operands is live beyond the
      // node N, which guarantees that the FMA will not increase register
      // pressure at node N.
      bool opIsLive = false;
      const SDNode *left = N0.getOperand(0).getNode();
      const SDNode *right = N0.getOperand(1).getNode();

      if (isa<ConstantSDNode>(left) || isa<ConstantSDNode>(right))
        opIsLive = true;

      if (!opIsLive)
        for (const SDNode *User : left->uses()) {
          int orderNo3 = User->getIROrder();
          if (orderNo3 > orderNo) {
            opIsLive = true;
            break;
          }
        }

      if (!opIsLive)
        for (const SDNode *User : right->uses()) {
          int orderNo3 = User->getIROrder();
          if (orderNo3 > orderNo) {
            opIsLive = true;
            break;
          }
        }

      if (!opIsLive)
        return SDValue();
    }

    return DCI.DAG.getNode(ISD::FMA, SDLoc(N), VT, N0.getOperand(0),
                           N0.getOperand(1), N1);
  }

  return SDValue();
}

static SDValue PerformStoreCombineHelper(SDNode *N, std::size_t Front,
                                         std::size_t Back) {
  if (all_of(N->ops().drop_front(Front).drop_back(Back),
             [](const SDUse &U) { return U.get()->isUndef(); }))
    // Operand 0 is the previous value in the chain. Cannot return EntryToken
    // as the previous value will become unused and eliminated later.
    return N->getOperand(0);

  return SDValue();
}

static SDValue PerformStoreParamCombine(SDNode *N) {
  // Operands from the 3rd to the 2nd last one are the values to be stored.
  //   {Chain, ArgID, Offset, Val, Glue}
  return PerformStoreCombineHelper(N, 3, 1);
}

static SDValue PerformStoreRetvalCombine(SDNode *N) {
  // Operands from the 2nd to the last one are the values to be stored
  return PerformStoreCombineHelper(N, 2, 0);
}

/// PerformADDCombine - Target-specific dag combine xforms for ISD::ADD.
///
static SDValue PerformADDCombine(SDNode *N,
                                 TargetLowering::DAGCombinerInfo &DCI,
<<<<<<< HEAD
=======
                                 CodeGenOptLevel OptLevel) {
  if (OptLevel == CodeGenOptLevel::None)
    return SDValue();

  SDValue N0 = N->getOperand(0);
  SDValue N1 = N->getOperand(1);

  // Skip non-integer, non-scalar case
  EVT VT = N0.getValueType();
  if (VT.isVector() || VT != MVT::i32)
    return SDValue();

  // First try with the default operand order.
  if (SDValue Result = PerformADDCombineWithOperands(N, N0, N1, DCI))
    return Result;

  // If that didn't work, try again with the operands commuted.
  return PerformADDCombineWithOperands(N, N1, N0, DCI);
}

/// PerformFADDCombine - Target-specific dag combine xforms for ISD::FADD.
///
static SDValue PerformFADDCombine(SDNode *N,
                                 TargetLowering::DAGCombinerInfo &DCI,
>>>>>>> 9c4aab8c
                                 CodeGenOptLevel OptLevel) {
  if (OptLevel == CodeGenOptLevel::None)
    return SDValue();

  SDValue N0 = N->getOperand(0);
  SDValue N1 = N->getOperand(1);

<<<<<<< HEAD
  // Skip non-integer, non-scalar case
  EVT VT = N0.getValueType();
  if (VT.isVector() || VT != MVT::i32)
    return SDValue();

  // First try with the default operand order.
  if (SDValue Result = PerformADDCombineWithOperands(N, N0, N1, DCI))
    return Result;

  // If that didn't work, try again with the operands commuted.
  return PerformADDCombineWithOperands(N, N1, N0, DCI);
}

/// PerformFADDCombine - Target-specific dag combine xforms for ISD::FADD.
///
static SDValue PerformFADDCombine(SDNode *N,
                                 TargetLowering::DAGCombinerInfo &DCI,
                                 CodeGenOptLevel OptLevel) {
  SDValue N0 = N->getOperand(0);
  SDValue N1 = N->getOperand(1);

  EVT VT = N0.getValueType();
  if (VT.isVector() || !(VT == MVT::f32 || VT == MVT::f64))
    return SDValue();

  // First try with the default operand order.
  if (SDValue Result = PerformFADDCombineWithOperands(N, N0, N1, DCI, OptLevel))
    return Result;

  // If that didn't work, try again with the operands commuted.
=======
  EVT VT = N0.getValueType();
  if (VT.isVector() || !(VT == MVT::f32 || VT == MVT::f64))
    return SDValue();

  // First try with the default operand order.
  if (SDValue Result = PerformFADDCombineWithOperands(N, N0, N1, DCI, OptLevel))
    return Result;

  // If that didn't work, try again with the operands commuted.
>>>>>>> 9c4aab8c
  return PerformFADDCombineWithOperands(N, N1, N0, DCI, OptLevel);
}

static SDValue PerformANDCombine(SDNode *N,
                                 TargetLowering::DAGCombinerInfo &DCI) {
  // The type legalizer turns a vector load of i8 values into a zextload to i16
  // registers, optionally ANY_EXTENDs it (if target type is integer),
  // and ANDs off the high 8 bits. Since we turn this load into a
  // target-specific DAG node, the DAG combiner fails to eliminate these AND
  // nodes. Do that here.
  SDValue Val = N->getOperand(0);
  SDValue Mask = N->getOperand(1);

  if (isa<ConstantSDNode>(Val)) {
    std::swap(Val, Mask);
  }

  SDValue AExt;

  // Convert BFE-> truncate i16 -> and 255
  // To just BFE-> truncate i16, as the value already has all the bits in the
  // right places.
  if (Val.getOpcode() == ISD::TRUNCATE) {
    SDValue BFE = Val.getOperand(0);
    if (BFE.getOpcode() != NVPTXISD::BFE)
      return SDValue();

    ConstantSDNode *BFEBits = dyn_cast<ConstantSDNode>(BFE.getOperand(0));
    if (!BFEBits)
      return SDValue();
    uint64_t BFEBitsVal = BFEBits->getZExtValue();

    ConstantSDNode *MaskCnst = dyn_cast<ConstantSDNode>(Mask);
    if (!MaskCnst) {
      // Not an AND with a constant
      return SDValue();
    }
    uint64_t MaskVal = MaskCnst->getZExtValue();

    if (MaskVal != (uint64_t(1) << BFEBitsVal) - 1)
      return SDValue();
    // If we get here, the AND is unnecessary.  Just replace it with the trunc
    DCI.CombineTo(N, Val, false);
  }
  // Generally, we will see zextload -> IMOV16rr -> ANY_EXTEND -> and
  if (Val.getOpcode() == ISD::ANY_EXTEND) {
    AExt = Val;
    Val = Val->getOperand(0);
  }

  if (Val->isMachineOpcode() && Val->getMachineOpcode() == NVPTX::IMOV16rr) {
    Val = Val->getOperand(0);
  }

  if (Val->getOpcode() == NVPTXISD::LoadV2 ||
      Val->getOpcode() == NVPTXISD::LoadV4) {
    ConstantSDNode *MaskCnst = dyn_cast<ConstantSDNode>(Mask);
    if (!MaskCnst) {
      // Not an AND with a constant
      return SDValue();
    }

    uint64_t MaskVal = MaskCnst->getZExtValue();
    if (MaskVal != 0xff) {
      // Not an AND that chops off top 8 bits
      return SDValue();
    }

    MemSDNode *Mem = dyn_cast<MemSDNode>(Val);
    if (!Mem) {
      // Not a MemSDNode?!?
      return SDValue();
    }

    EVT MemVT = Mem->getMemoryVT();
    if (MemVT != MVT::v2i8 && MemVT != MVT::v4i8) {
      // We only handle the i8 case
      return SDValue();
    }

    unsigned ExtType = Val->getConstantOperandVal(Val->getNumOperands() - 1);
    if (ExtType == ISD::SEXTLOAD) {
      // If for some reason the load is a sextload, the and is needed to zero
      // out the high 8 bits
      return SDValue();
    }

    bool AddTo = false;
    if (AExt.getNode() != nullptr) {
      // Re-insert the ext as a zext.
      Val = DCI.DAG.getNode(ISD::ZERO_EXTEND, SDLoc(N),
                            AExt.getValueType(), Val);
      AddTo = true;
    }

    // If we get here, the AND is unnecessary.  Just replace it with the load
    DCI.CombineTo(N, Val, AddTo);
  }

  return SDValue();
}

static SDValue PerformREMCombine(SDNode *N,
                                 TargetLowering::DAGCombinerInfo &DCI,
                                 CodeGenOptLevel OptLevel) {
  assert(N->getOpcode() == ISD::SREM || N->getOpcode() == ISD::UREM);

  // Don't do anything at less than -O2.
  if (OptLevel < CodeGenOptLevel::Default)
    return SDValue();

  SelectionDAG &DAG = DCI.DAG;
  SDLoc DL(N);
  EVT VT = N->getValueType(0);
  bool IsSigned = N->getOpcode() == ISD::SREM;
  unsigned DivOpc = IsSigned ? ISD::SDIV : ISD::UDIV;

  const SDValue &Num = N->getOperand(0);
  const SDValue &Den = N->getOperand(1);

  for (const SDNode *U : Num->uses()) {
    if (U->getOpcode() == DivOpc && U->getOperand(0) == Num &&
        U->getOperand(1) == Den) {
      // Num % Den -> Num - (Num / Den) * Den
      return DAG.getNode(ISD::SUB, DL, VT, Num,
                         DAG.getNode(ISD::MUL, DL, VT,
                                     DAG.getNode(DivOpc, DL, VT, Num, Den),
                                     Den));
    }
  }
  return SDValue();
}

enum OperandSignedness {
  Signed = 0,
  Unsigned,
  Unknown
};

/// IsMulWideOperandDemotable - Checks if the provided DAG node is an operand
/// that can be demoted to \p OptSize bits without loss of information. The
/// signedness of the operand, if determinable, is placed in \p S.
static bool IsMulWideOperandDemotable(SDValue Op,
                                      unsigned OptSize,
                                      OperandSignedness &S) {
  S = Unknown;

  if (Op.getOpcode() == ISD::SIGN_EXTEND ||
      Op.getOpcode() == ISD::SIGN_EXTEND_INREG) {
    EVT OrigVT = Op.getOperand(0).getValueType();
    if (OrigVT.getFixedSizeInBits() <= OptSize) {
      S = Signed;
      return true;
    }
  } else if (Op.getOpcode() == ISD::ZERO_EXTEND) {
    EVT OrigVT = Op.getOperand(0).getValueType();
    if (OrigVT.getFixedSizeInBits() <= OptSize) {
      S = Unsigned;
      return true;
    }
  }

  return false;
}

/// AreMulWideOperandsDemotable - Checks if the given LHS and RHS operands can
/// be demoted to \p OptSize bits without loss of information. If the operands
/// contain a constant, it should appear as the RHS operand. The signedness of
/// the operands is placed in \p IsSigned.
static bool AreMulWideOperandsDemotable(SDValue LHS, SDValue RHS,
                                        unsigned OptSize,
                                        bool &IsSigned) {
  OperandSignedness LHSSign;

  // The LHS operand must be a demotable op
  if (!IsMulWideOperandDemotable(LHS, OptSize, LHSSign))
    return false;

  // We should have been able to determine the signedness from the LHS
  if (LHSSign == Unknown)
    return false;

  IsSigned = (LHSSign == Signed);

  // The RHS can be a demotable op or a constant
  if (ConstantSDNode *CI = dyn_cast<ConstantSDNode>(RHS)) {
    const APInt &Val = CI->getAPIntValue();
    if (LHSSign == Unsigned) {
      return Val.isIntN(OptSize);
    } else {
      return Val.isSignedIntN(OptSize);
    }
  } else {
    OperandSignedness RHSSign;
    if (!IsMulWideOperandDemotable(RHS, OptSize, RHSSign))
      return false;

    return LHSSign == RHSSign;
  }
}

/// TryMULWIDECombine - Attempt to replace a multiply of M bits with a multiply
/// of M/2 bits that produces an M-bit result (i.e. mul.wide). This transform
/// works on both multiply DAG nodes and SHL DAG nodes with a constant shift
/// amount.
static SDValue TryMULWIDECombine(SDNode *N,
                                 TargetLowering::DAGCombinerInfo &DCI) {
  EVT MulType = N->getValueType(0);
  if (MulType != MVT::i32 && MulType != MVT::i64) {
    return SDValue();
  }

  SDLoc DL(N);
  unsigned OptSize = MulType.getSizeInBits() >> 1;
  SDValue LHS = N->getOperand(0);
  SDValue RHS = N->getOperand(1);

  // Canonicalize the multiply so the constant (if any) is on the right
  if (N->getOpcode() == ISD::MUL) {
    if (isa<ConstantSDNode>(LHS)) {
      std::swap(LHS, RHS);
    }
  }

  // If we have a SHL, determine the actual multiply amount
  if (N->getOpcode() == ISD::SHL) {
    ConstantSDNode *ShlRHS = dyn_cast<ConstantSDNode>(RHS);
    if (!ShlRHS) {
      return SDValue();
    }

    APInt ShiftAmt = ShlRHS->getAPIntValue();
    unsigned BitWidth = MulType.getSizeInBits();
    if (ShiftAmt.sge(0) && ShiftAmt.slt(BitWidth)) {
      APInt MulVal = APInt(BitWidth, 1) << ShiftAmt;
      RHS = DCI.DAG.getConstant(MulVal, DL, MulType);
    } else {
      return SDValue();
    }
  }

  bool Signed;
  // Verify that our operands are demotable
  if (!AreMulWideOperandsDemotable(LHS, RHS, OptSize, Signed)) {
    return SDValue();
  }

  EVT DemotedVT;
  if (MulType == MVT::i32) {
    DemotedVT = MVT::i16;
  } else {
    DemotedVT = MVT::i32;
  }

  // Truncate the operands to the correct size. Note that these are just for
  // type consistency and will (likely) be eliminated in later phases.
  SDValue TruncLHS =
    DCI.DAG.getNode(ISD::TRUNCATE, DL, DemotedVT, LHS);
  SDValue TruncRHS =
    DCI.DAG.getNode(ISD::TRUNCATE, DL, DemotedVT, RHS);

  unsigned Opc;
  if (Signed) {
    Opc = NVPTXISD::MUL_WIDE_SIGNED;
  } else {
    Opc = NVPTXISD::MUL_WIDE_UNSIGNED;
  }

  return DCI.DAG.getNode(Opc, DL, MulType, TruncLHS, TruncRHS);
}

static bool isConstOne(const SDValue &Operand) {
  const auto *Const = dyn_cast<ConstantSDNode>(Operand);
  return Const && Const->getZExtValue() == 1;
}

static SDValue matchMADConstOnePattern(SDValue Add) {
  if (Add->getOpcode() != ISD::ADD)
    return SDValue();

  if (isConstOne(Add->getOperand(0)))
    return Add->getOperand(1);

  if (isConstOne(Add->getOperand(1)))
    return Add->getOperand(0);

  return SDValue();
}

static SDValue combineMADConstOne(SDValue X, SDValue Add, EVT VT, SDLoc DL,
                                  TargetLowering::DAGCombinerInfo &DCI) {

  if (SDValue Y = matchMADConstOnePattern(Add))
    return DCI.DAG.getNode(NVPTXISD::IMAD, DL, VT, X, Y, X);

  return SDValue();
}

static SDValue combineMulSelectConstOne(SDValue X, SDValue Select, EVT VT,
                                        SDLoc DL,
                                        TargetLowering::DAGCombinerInfo &DCI) {
  if (Select->getOpcode() != ISD::SELECT)
    return SDValue();

  SDValue Cond = Select->getOperand(0);

  unsigned ConstOpNo;
  if (isConstOne(Select->getOperand(1)))
    ConstOpNo = 1;
  else if (isConstOne(Select->getOperand(2)))
    ConstOpNo = 2;
  else
    return SDValue();

  SDValue Y = Select->getOperand((ConstOpNo == 1) ? 2 : 1);

  // Do not combine if the resulting sequence is not obviously profitable.
  if (!matchMADConstOnePattern(Y))
    return SDValue();

  SDValue NewMul = DCI.DAG.getNode(ISD::MUL, DL, VT, X, Y);

  return DCI.DAG.getNode(ISD::SELECT, DL, VT, Cond,
                         (ConstOpNo == 1) ? X : NewMul,
                         (ConstOpNo == 1) ? NewMul : X);
}

static SDValue
PerformMULCombineWithOperands(SDNode *N, SDValue N0, SDValue N1,
                              TargetLowering::DAGCombinerInfo &DCI) {

  EVT VT = N0.getValueType();
  if (VT.isVector())
    return SDValue();

  if (VT != MVT::i16 && VT != MVT::i32 && VT != MVT::i64)
    return SDValue();

  SDLoc DL(N);

  // (mul x, (add y, 1)) -> (mad x, y, x)
  if (SDValue Res = combineMADConstOne(N0, N1, VT, DL, DCI))
    return Res;
  if (SDValue Res = combineMADConstOne(N1, N0, VT, DL, DCI))
    return Res;

  // (mul x, (select y, 1)) -> (select (mul x, y), x)
  if (SDValue Res = combineMulSelectConstOne(N0, N1, VT, DL, DCI))
    return Res;
  if (SDValue Res = combineMulSelectConstOne(N1, N0, VT, DL, DCI))
    return Res;

  return SDValue();
}

/// PerformMULCombine - Runs PTX-specific DAG combine patterns on MUL nodes.
static SDValue PerformMULCombine(SDNode *N,
                                 TargetLowering::DAGCombinerInfo &DCI,
                                 CodeGenOptLevel OptLevel) {
  if (OptLevel == CodeGenOptLevel::None)
    return SDValue();

  if (SDValue Ret = TryMULWIDECombine(N, DCI))
    return Ret;

  SDValue N0 = N->getOperand(0);
  SDValue N1 = N->getOperand(1);
  return PerformMULCombineWithOperands(N, N0, N1, DCI);
}

/// PerformSHLCombine - Runs PTX-specific DAG combine patterns on SHL nodes.
static SDValue PerformSHLCombine(SDNode *N,
                                 TargetLowering::DAGCombinerInfo &DCI,
                                 CodeGenOptLevel OptLevel) {
  if (OptLevel > CodeGenOptLevel::None) {
    // Try mul.wide combining at OptLevel > 0
    if (SDValue Ret = TryMULWIDECombine(N, DCI))
      return Ret;
  }

  return SDValue();
}

static SDValue PerformSETCCCombine(SDNode *N,
                                   TargetLowering::DAGCombinerInfo &DCI,
                                   unsigned int SmVersion) {
  EVT CCType = N->getValueType(0);
  SDValue A = N->getOperand(0);
  SDValue B = N->getOperand(1);

  EVT AType = A.getValueType();
  if (!(CCType == MVT::v2i1 && (AType == MVT::v2f16 || AType == MVT::v2bf16)))
    return SDValue();

  if (A.getValueType() == MVT::v2bf16 && SmVersion < 90)
    return SDValue();

  SDLoc DL(N);
  // setp.f16x2 returns two scalar predicates, which we need to
  // convert back to v2i1. The returned result will be scalarized by
  // the legalizer, but the comparison will remain a single vector
  // instruction.
  SDValue CCNode = DCI.DAG.getNode(
      A.getValueType() == MVT::v2f16 ? NVPTXISD::SETP_F16X2
                                     : NVPTXISD::SETP_BF16X2,
      DL, DCI.DAG.getVTList(MVT::i1, MVT::i1), {A, B, N->getOperand(2)});
  return DCI.DAG.getNode(ISD::BUILD_VECTOR, DL, CCType, CCNode.getValue(0),
                         CCNode.getValue(1));
}

static SDValue PerformEXTRACTCombine(SDNode *N,
                                     TargetLowering::DAGCombinerInfo &DCI) {
  SDValue Vector = N->getOperand(0);
  SDLoc DL(N);
  EVT VectorVT = Vector.getValueType();
  if (Vector->getOpcode() == ISD::LOAD && VectorVT.isSimple() &&
      IsPTXVectorType(VectorVT.getSimpleVT()))
    return SDValue(); // Native vector loads already combine nicely w/
                      // extract_vector_elt.
  // Don't mess with singletons or v2*16, v4i8 and v8i8 types, we already
  // handle them OK.
  if (VectorVT.getVectorNumElements() == 1 || Isv2x16VT(VectorVT) ||
      VectorVT == MVT::v4i8 || VectorVT == MVT::v8i8)
    return SDValue();

  // Don't mess with undef values as sra may be simplified to 0, not undef.
  if (Vector->isUndef() || ISD::allOperandsUndef(Vector.getNode()))
    return SDValue();

  uint64_t VectorBits = VectorVT.getSizeInBits();
  // We only handle the types we can extract in-register.
  if (!(VectorBits == 16 || VectorBits == 32 || VectorBits == 64))
    return SDValue();

  ConstantSDNode *Index = dyn_cast<ConstantSDNode>(N->getOperand(1));
  // Index == 0 is handled by generic DAG combiner.
  if (!Index || Index->getZExtValue() == 0)
    return SDValue();

  MVT IVT = MVT::getIntegerVT(VectorBits);
  EVT EltVT = VectorVT.getVectorElementType();
  EVT EltIVT = EltVT.changeTypeToInteger();
  uint64_t EltBits = EltVT.getScalarSizeInBits();

  SDValue Result = DCI.DAG.getNode(
      ISD::TRUNCATE, DL, EltIVT,
      DCI.DAG.getNode(
          ISD::SRA, DL, IVT, DCI.DAG.getNode(ISD::BITCAST, DL, IVT, Vector),
          DCI.DAG.getConstant(Index->getZExtValue() * EltBits, DL, IVT)));

  // If element has non-integer type, bitcast it back to the expected type.
  if (EltVT != EltIVT)
    Result = DCI.DAG.getNode(ISD::BITCAST, DL, EltVT, Result);
  // Past legalizer, we may need to extent i8 -> i16 to match the register type.
  if (EltVT != N->getValueType(0))
    Result = DCI.DAG.getNode(ISD::ANY_EXTEND, DL, N->getValueType(0), Result);

  return Result;
}

static SDValue PerformVSELECTCombine(SDNode *N,
                                     TargetLowering::DAGCombinerInfo &DCI) {
  SDValue VA = N->getOperand(1);
  EVT VectorVT = VA.getValueType();
  if (VectorVT != MVT::v4i8)
    return SDValue();

  // We need to split vselect into individual per-element operations Because we
  // use BFE/BFI instruction for byte extraction/insertion, we do end up with
  // 32-bit values, so we may as well do comparison as i32 to avoid conversions
  // to/from i16 normally used for i8 values.
  SmallVector<SDValue, 4> E;
  SDLoc DL(N);
  SDValue VCond = N->getOperand(0);
  SDValue VB = N->getOperand(2);
  for (int I = 0; I < 4; ++I) {
    SDValue C = DCI.DAG.getNode(ISD::EXTRACT_VECTOR_ELT, DL, MVT::i1, VCond,
                                DCI.DAG.getConstant(I, DL, MVT::i32));
    SDValue EA = DCI.DAG.getAnyExtOrTrunc(
        DCI.DAG.getNode(ISD::EXTRACT_VECTOR_ELT, DL, MVT::i8, VA,
                        DCI.DAG.getConstant(I, DL, MVT::i32)),
        DL, MVT::i32);
    SDValue EB = DCI.DAG.getAnyExtOrTrunc(
        DCI.DAG.getNode(ISD::EXTRACT_VECTOR_ELT, DL, MVT::i8, VB,
                        DCI.DAG.getConstant(I, DL, MVT::i32)),
        DL, MVT::i32);
    E.push_back(DCI.DAG.getAnyExtOrTrunc(
        DCI.DAG.getNode(ISD::SELECT, DL, MVT::i32, C, EA, EB), DL, MVT::i8));
  }
  return DCI.DAG.getNode(ISD::BUILD_VECTOR, DL, MVT::v4i8, E);
}

static SDValue PerformLOADCombine(SDNode *N,
                                  TargetLowering::DAGCombinerInfo &DCI) {
  SelectionDAG &DAG = DCI.DAG;
  LoadSDNode *LD = cast<LoadSDNode>(N);

  // Lower a v16i8 load into a LoadV4 operation with i32 results instead of
  // letting ReplaceLoadVector split it into smaller loads during legalization.
  // This is done at dag-combine1 time, so that vector operations with i8
  // elements can be optimised away instead of being needlessly split during
  // legalization, which involves storing to the stack and loading it back.
  EVT VT = N->getValueType(0);
  if (VT != MVT::v16i8)
    return SDValue();

  SDLoc DL(N);

  // Create a v4i32 vector load operation, effectively <4 x v4i8>.
  unsigned Opc = NVPTXISD::LoadV4;
  EVT NewVT = MVT::v4i32;
  EVT EltVT = NewVT.getVectorElementType();
  unsigned NumElts = NewVT.getVectorNumElements();
  EVT RetVTs[] = {EltVT, EltVT, EltVT, EltVT, MVT::Other};
  SDVTList RetVTList = DAG.getVTList(RetVTs);
  SmallVector<SDValue, 8> Ops(N->ops());
  Ops.push_back(DAG.getIntPtrConstant(LD->getExtensionType(), DL));
  SDValue NewLoad = DAG.getMemIntrinsicNode(Opc, DL, RetVTList, Ops, NewVT,
                                            LD->getMemOperand());
  SDValue NewChain = NewLoad.getValue(NumElts);

  // Create a vector of the same type returned by the original load.
  SmallVector<SDValue, 4> Elts;
  for (unsigned i = 0; i < NumElts; i++)
    Elts.push_back(NewLoad.getValue(i));
  return DCI.DAG.getMergeValues(
      {DCI.DAG.getBitcast(VT, DCI.DAG.getBuildVector(NewVT, DL, Elts)),
       NewChain},
      DL);
}

SDValue NVPTXTargetLowering::PerformDAGCombine(SDNode *N,
                                               DAGCombinerInfo &DCI) const {
  CodeGenOptLevel OptLevel = getTargetMachine().getOptLevel();
  switch (N->getOpcode()) {
    default: break;
    case ISD::ADD:
      return PerformADDCombine(N, DCI, OptLevel);
    case ISD::FADD:
      return PerformFADDCombine(N, DCI, OptLevel);
    case ISD::MUL:
      return PerformMULCombine(N, DCI, OptLevel);
    case ISD::SHL:
      return PerformSHLCombine(N, DCI, OptLevel);
    case ISD::AND:
      return PerformANDCombine(N, DCI);
    case ISD::UREM:
    case ISD::SREM:
      return PerformREMCombine(N, DCI, OptLevel);
    case ISD::SETCC:
      return PerformSETCCCombine(N, DCI, STI.getSmVersion());
    case ISD::LOAD:
      return PerformLOADCombine(N, DCI);
    case NVPTXISD::StoreRetval:
    case NVPTXISD::StoreRetvalV2:
    case NVPTXISD::StoreRetvalV4:
      return PerformStoreRetvalCombine(N);
    case NVPTXISD::StoreParam:
    case NVPTXISD::StoreParamV2:
    case NVPTXISD::StoreParamV4:
      return PerformStoreParamCombine(N);
    case ISD::EXTRACT_VECTOR_ELT:
      return PerformEXTRACTCombine(N, DCI);
    case ISD::VSELECT:
      return PerformVSELECTCombine(N, DCI);
  }
  return SDValue();
}

/// ReplaceVectorLoad - Convert vector loads into multi-output scalar loads.
static void ReplaceLoadVector(SDNode *N, SelectionDAG &DAG,
                              SmallVectorImpl<SDValue> &Results) {
  EVT ResVT = N->getValueType(0);
  SDLoc DL(N);

  assert(ResVT.isVector() && "Vector load must have vector type");

  // We only handle "native" vector sizes for now, e.g. <4 x double> is not
  // legal.  We can (and should) split that into 2 loads of <2 x double> here
  // but I'm leaving that as a TODO for now.
  assert(ResVT.isSimple() && "Can only handle simple types");
  switch (ResVT.getSimpleVT().SimpleTy) {
  default:
    return;
  case MVT::v2i8:
  case MVT::v2i16:
  case MVT::v2i32:
  case MVT::v2i64:
  case MVT::v2f16:
  case MVT::v2f32:
  case MVT::v2f64:
  case MVT::v4i8:
  case MVT::v4i16:
  case MVT::v4i32:
  case MVT::v4f16:
  case MVT::v4f32:
  case MVT::v8f16:  // <4 x f16x2>
  case MVT::v8bf16: // <4 x bf16x2>
  case MVT::v8i16:  // <4 x i16x2>
    // This is a "native" vector type
    break;
  }

  LoadSDNode *LD = cast<LoadSDNode>(N);

  Align Alignment = LD->getAlign();
  auto &TD = DAG.getDataLayout();
  Align PrefAlign =
      TD.getPrefTypeAlign(LD->getMemoryVT().getTypeForEVT(*DAG.getContext()));
  if (Alignment < PrefAlign) {
    // This load is not sufficiently aligned, so bail out and let this vector
    // load be scalarized.  Note that we may still be able to emit smaller
    // vector loads.  For example, if we are loading a <4 x float> with an
    // alignment of 8, this check will fail but the legalizer will try again
    // with 2 x <2 x float>, which will succeed with an alignment of 8.
    return;
  }

  EVT EltVT = ResVT.getVectorElementType();
  unsigned NumElts = ResVT.getVectorNumElements();

  // Since LoadV2 is a target node, we cannot rely on DAG type legalization.
  // Therefore, we must ensure the type is legal.  For i1 and i8, we set the
  // loaded type to i16 and propagate the "real" type as the memory type.
  bool NeedTrunc = false;
  if (EltVT.getSizeInBits() < 16) {
    EltVT = MVT::i16;
    NeedTrunc = true;
  }

  unsigned Opcode = 0;
  SDVTList LdResVTs;
  bool Load16x2 = false;

  switch (NumElts) {
  default:
    return;
  case 2:
    Opcode = NVPTXISD::LoadV2;
    LdResVTs = DAG.getVTList(EltVT, EltVT, MVT::Other);
    break;
  case 4: {
    Opcode = NVPTXISD::LoadV4;
    EVT ListVTs[] = { EltVT, EltVT, EltVT, EltVT, MVT::Other };
    LdResVTs = DAG.getVTList(ListVTs);
    break;
  }
  case 8: {
    // v8f16 is a special case. PTX doesn't have ld.v8.f16
    // instruction. Instead, we split the vector into v2f16 chunks and
    // load them with ld.v4.b32.
    assert(Is16bitsType(EltVT.getSimpleVT()) && "Unsupported v8 vector type.");
    Load16x2 = true;
    Opcode = NVPTXISD::LoadV4;
    EVT VVT;
    switch (EltVT.getSimpleVT().SimpleTy) {
    case MVT::f16:
      VVT = MVT::v2f16;
      break;
    case MVT::bf16:
      VVT = MVT::v2bf16;
      break;
    case MVT::i16:
      VVT = MVT::v2i16;
      break;
    default:
      llvm_unreachable("Unsupported v8 vector type.");
    }
    EVT ListVTs[] = {VVT, VVT, VVT, VVT, MVT::Other};
    LdResVTs = DAG.getVTList(ListVTs);
    break;
  }
  }

  // Copy regular operands
  SmallVector<SDValue, 8> OtherOps(N->op_begin(), N->op_end());

  // The select routine does not have access to the LoadSDNode instance, so
  // pass along the extension information
  OtherOps.push_back(DAG.getIntPtrConstant(LD->getExtensionType(), DL));

  SDValue NewLD = DAG.getMemIntrinsicNode(Opcode, DL, LdResVTs, OtherOps,
                                          LD->getMemoryVT(),
                                          LD->getMemOperand());

  SmallVector<SDValue, 8> ScalarRes;
  if (Load16x2) {
    // Split v2f16 subvectors back into individual elements.
    NumElts /= 2;
    for (unsigned i = 0; i < NumElts; ++i) {
      SDValue SubVector = NewLD.getValue(i);
      SDValue E0 = DAG.getNode(ISD::EXTRACT_VECTOR_ELT, DL, EltVT, SubVector,
                               DAG.getIntPtrConstant(0, DL));
      SDValue E1 = DAG.getNode(ISD::EXTRACT_VECTOR_ELT, DL, EltVT, SubVector,
                               DAG.getIntPtrConstant(1, DL));
      ScalarRes.push_back(E0);
      ScalarRes.push_back(E1);
    }
  } else {
    for (unsigned i = 0; i < NumElts; ++i) {
      SDValue Res = NewLD.getValue(i);
      if (NeedTrunc)
        Res = DAG.getNode(ISD::TRUNCATE, DL, ResVT.getVectorElementType(), Res);
      ScalarRes.push_back(Res);
    }
  }

  SDValue LoadChain = NewLD.getValue(NumElts);

  SDValue BuildVec = DAG.getBuildVector(ResVT, DL, ScalarRes);

  Results.push_back(BuildVec);
  Results.push_back(LoadChain);
}

static void ReplaceINTRINSIC_W_CHAIN(SDNode *N, SelectionDAG &DAG,
                                     SmallVectorImpl<SDValue> &Results) {
  SDValue Chain = N->getOperand(0);
  SDValue Intrin = N->getOperand(1);
  SDLoc DL(N);

  // Get the intrinsic ID
  unsigned IntrinNo = Intrin.getNode()->getAsZExtVal();
  switch (IntrinNo) {
  default:
    return;
  case Intrinsic::nvvm_ldg_global_i:
  case Intrinsic::nvvm_ldg_global_f:
  case Intrinsic::nvvm_ldg_global_p:
  case Intrinsic::nvvm_ldu_global_i:
  case Intrinsic::nvvm_ldu_global_f:
  case Intrinsic::nvvm_ldu_global_p: {
    EVT ResVT = N->getValueType(0);

    if (ResVT.isVector()) {
      // Vector LDG/LDU

      unsigned NumElts = ResVT.getVectorNumElements();
      EVT EltVT = ResVT.getVectorElementType();

      // Since LDU/LDG are target nodes, we cannot rely on DAG type
      // legalization.
      // Therefore, we must ensure the type is legal.  For i1 and i8, we set the
      // loaded type to i16 and propagate the "real" type as the memory type.
      bool NeedTrunc = false;
      if (EltVT.getSizeInBits() < 16) {
        EltVT = MVT::i16;
        NeedTrunc = true;
      }

      unsigned Opcode = 0;
      SDVTList LdResVTs;

      switch (NumElts) {
      default:
        return;
      case 2:
        switch (IntrinNo) {
        default:
          return;
        case Intrinsic::nvvm_ldg_global_i:
        case Intrinsic::nvvm_ldg_global_f:
        case Intrinsic::nvvm_ldg_global_p:
          Opcode = NVPTXISD::LDGV2;
          break;
        case Intrinsic::nvvm_ldu_global_i:
        case Intrinsic::nvvm_ldu_global_f:
        case Intrinsic::nvvm_ldu_global_p:
          Opcode = NVPTXISD::LDUV2;
          break;
        }
        LdResVTs = DAG.getVTList(EltVT, EltVT, MVT::Other);
        break;
      case 4: {
        switch (IntrinNo) {
        default:
          return;
        case Intrinsic::nvvm_ldg_global_i:
        case Intrinsic::nvvm_ldg_global_f:
        case Intrinsic::nvvm_ldg_global_p:
          Opcode = NVPTXISD::LDGV4;
          break;
        case Intrinsic::nvvm_ldu_global_i:
        case Intrinsic::nvvm_ldu_global_f:
        case Intrinsic::nvvm_ldu_global_p:
          Opcode = NVPTXISD::LDUV4;
          break;
        }
        EVT ListVTs[] = { EltVT, EltVT, EltVT, EltVT, MVT::Other };
        LdResVTs = DAG.getVTList(ListVTs);
        break;
      }
      }

      SmallVector<SDValue, 8> OtherOps;

      // Copy regular operands

      OtherOps.push_back(Chain); // Chain
                                 // Skip operand 1 (intrinsic ID)
      // Others
      OtherOps.append(N->op_begin() + 2, N->op_end());

      MemIntrinsicSDNode *MemSD = cast<MemIntrinsicSDNode>(N);

      SDValue NewLD = DAG.getMemIntrinsicNode(Opcode, DL, LdResVTs, OtherOps,
                                              MemSD->getMemoryVT(),
                                              MemSD->getMemOperand());

      SmallVector<SDValue, 4> ScalarRes;

      for (unsigned i = 0; i < NumElts; ++i) {
        SDValue Res = NewLD.getValue(i);
        if (NeedTrunc)
          Res =
              DAG.getNode(ISD::TRUNCATE, DL, ResVT.getVectorElementType(), Res);
        ScalarRes.push_back(Res);
      }

      SDValue LoadChain = NewLD.getValue(NumElts);

      SDValue BuildVec =
          DAG.getBuildVector(ResVT, DL, ScalarRes);

      Results.push_back(BuildVec);
      Results.push_back(LoadChain);
    } else {
      // i8 LDG/LDU
      assert(ResVT.isSimple() && ResVT.getSimpleVT().SimpleTy == MVT::i8 &&
             "Custom handling of non-i8 ldu/ldg?");

      // Just copy all operands as-is
      SmallVector<SDValue, 4> Ops(N->op_begin(), N->op_end());

      // Force output to i16
      SDVTList LdResVTs = DAG.getVTList(MVT::i16, MVT::Other);

      MemIntrinsicSDNode *MemSD = cast<MemIntrinsicSDNode>(N);

      // We make sure the memory type is i8, which will be used during isel
      // to select the proper instruction.
      SDValue NewLD =
          DAG.getMemIntrinsicNode(ISD::INTRINSIC_W_CHAIN, DL, LdResVTs, Ops,
                                  MVT::i8, MemSD->getMemOperand());

      Results.push_back(DAG.getNode(ISD::TRUNCATE, DL, MVT::i8,
                                    NewLD.getValue(0)));
      Results.push_back(NewLD.getValue(1));
    }
  }
  }
}

static void ReplaceCopyFromReg_128(SDNode *N, SelectionDAG &DAG,
                                   SmallVectorImpl<SDValue> &Results) {
  // Change the CopyFromReg to output 2 64-bit results instead of a 128-bit
  // result so that it can pass the legalization
  SDLoc DL(N);
  SDValue Chain = N->getOperand(0);
  SDValue Reg = N->getOperand(1);
  SDValue Glue = N->getOperand(2);

  assert(Reg.getValueType() == MVT::i128 &&
         "Custom lowering for CopyFromReg with 128-bit reg only");
  SmallVector<EVT, 4> ResultsType = {MVT::i64, MVT::i64, N->getValueType(1),
                                     N->getValueType(2)};
  SmallVector<SDValue, 3> NewOps = {Chain, Reg, Glue};

  SDValue NewValue = DAG.getNode(ISD::CopyFromReg, DL, ResultsType, NewOps);
  SDValue Pair = DAG.getNode(ISD::BUILD_PAIR, DL, MVT::i128,
                             {NewValue.getValue(0), NewValue.getValue(1)});

  Results.push_back(Pair);
  Results.push_back(NewValue.getValue(2));
  Results.push_back(NewValue.getValue(3));
}

void NVPTXTargetLowering::ReplaceNodeResults(
    SDNode *N, SmallVectorImpl<SDValue> &Results, SelectionDAG &DAG) const {
  switch (N->getOpcode()) {
  default:
    report_fatal_error("Unhandled custom legalization");
  case ISD::LOAD:
    ReplaceLoadVector(N, DAG, Results);
    return;
  case ISD::INTRINSIC_W_CHAIN:
    ReplaceINTRINSIC_W_CHAIN(N, DAG, Results);
    return;
  case ISD::CopyFromReg:
    ReplaceCopyFromReg_128(N, DAG, Results);
    return;
  }
}

NVPTXTargetLowering::AtomicExpansionKind
NVPTXTargetLowering::shouldExpandAtomicRMWInIR(AtomicRMWInst *AI) const {
  Type *Ty = AI->getValOperand()->getType();

  if (AI->isFloatingPointOperation()) {
    if (AI->getOperation() == AtomicRMWInst::BinOp::FAdd) {
      if (Ty->isHalfTy() && STI.getSmVersion() >= 70 &&
          STI.getPTXVersion() >= 63)
        return AtomicExpansionKind::None;
      if (Ty->isBFloatTy() && STI.getSmVersion() >= 90 &&
          STI.getPTXVersion() >= 78)
        return AtomicExpansionKind::None;
      if (Ty->isFloatTy())
        return AtomicExpansionKind::None;
      if (Ty->isDoubleTy() && STI.hasAtomAddF64())
        return AtomicExpansionKind::None;
    }
    return AtomicExpansionKind::CmpXChg;
  }

  assert(Ty->isIntegerTy() && "Ty should be integer at this point");
  auto ITy = cast<llvm::IntegerType>(Ty);

  switch (AI->getOperation()) {
  default:
    return AtomicExpansionKind::CmpXChg;
  case AtomicRMWInst::BinOp::And:
  case AtomicRMWInst::BinOp::Or:
  case AtomicRMWInst::BinOp::Xor:
  case AtomicRMWInst::BinOp::Xchg:
    switch (ITy->getBitWidth()) {
    case 8:
    case 16:
      return AtomicExpansionKind::CmpXChg;
    case 32:
      return AtomicExpansionKind::None;
    case 64:
      if (STI.hasAtomBitwise64())
        return AtomicExpansionKind::None;
      return AtomicExpansionKind::CmpXChg;
    default:
      llvm_unreachable("unsupported width encountered");
    }
  case AtomicRMWInst::BinOp::Add:
  case AtomicRMWInst::BinOp::Sub:
  case AtomicRMWInst::BinOp::Max:
  case AtomicRMWInst::BinOp::Min:
  case AtomicRMWInst::BinOp::UMax:
  case AtomicRMWInst::BinOp::UMin:
    switch (ITy->getBitWidth()) {
    case 8:
    case 16:
      return AtomicExpansionKind::CmpXChg;
    case 32:
      return AtomicExpansionKind::None;
    case 64:
      if (STI.hasAtomMinMax64())
        return AtomicExpansionKind::None;
      return AtomicExpansionKind::CmpXChg;
    default:
      llvm_unreachable("unsupported width encountered");
    }
  }

  return AtomicExpansionKind::CmpXChg;
}

// Pin NVPTXTargetObjectFile's vtables to this file.
NVPTXTargetObjectFile::~NVPTXTargetObjectFile() = default;

MCSection *NVPTXTargetObjectFile::SelectSectionForGlobal(
    const GlobalObject *GO, SectionKind Kind, const TargetMachine &TM) const {
  return getDataSection();
}<|MERGE_RESOLUTION|>--- conflicted
+++ resolved
@@ -5318,21 +5318,12 @@
     else if (isConstZero(N0->getOperand(2)))
       ZeroOpNum = 2;
     else
-<<<<<<< HEAD
       return SDValue();
 
     SDValue M = N0->getOperand((ZeroOpNum == 1) ? 2 : 1);
     if (M->getOpcode() != ISD::MUL || !M.getNode()->hasOneUse())
       return SDValue();
 
-=======
-      return SDValue();
-
-    SDValue M = N0->getOperand((ZeroOpNum == 1) ? 2 : 1);
-    if (M->getOpcode() != ISD::MUL || !M.getNode()->hasOneUse())
-      return SDValue();
-
->>>>>>> 9c4aab8c
     SDValue MAD = DCI.DAG.getNode(NVPTXISD::IMAD, SDLoc(N), VT,
                                   M->getOperand(0), M->getOperand(1), N1);
     return DCI.DAG.getSelect(SDLoc(N), VT, N0->getOperand(0),
@@ -5446,8 +5437,6 @@
 ///
 static SDValue PerformADDCombine(SDNode *N,
                                  TargetLowering::DAGCombinerInfo &DCI,
-<<<<<<< HEAD
-=======
                                  CodeGenOptLevel OptLevel) {
   if (OptLevel == CodeGenOptLevel::None)
     return SDValue();
@@ -5455,32 +5444,6 @@
   SDValue N0 = N->getOperand(0);
   SDValue N1 = N->getOperand(1);
 
-  // Skip non-integer, non-scalar case
-  EVT VT = N0.getValueType();
-  if (VT.isVector() || VT != MVT::i32)
-    return SDValue();
-
-  // First try with the default operand order.
-  if (SDValue Result = PerformADDCombineWithOperands(N, N0, N1, DCI))
-    return Result;
-
-  // If that didn't work, try again with the operands commuted.
-  return PerformADDCombineWithOperands(N, N1, N0, DCI);
-}
-
-/// PerformFADDCombine - Target-specific dag combine xforms for ISD::FADD.
-///
-static SDValue PerformFADDCombine(SDNode *N,
-                                 TargetLowering::DAGCombinerInfo &DCI,
->>>>>>> 9c4aab8c
-                                 CodeGenOptLevel OptLevel) {
-  if (OptLevel == CodeGenOptLevel::None)
-    return SDValue();
-
-  SDValue N0 = N->getOperand(0);
-  SDValue N1 = N->getOperand(1);
-
-<<<<<<< HEAD
   // Skip non-integer, non-scalar case
   EVT VT = N0.getValueType();
   if (VT.isVector() || VT != MVT::i32)
@@ -5511,17 +5474,6 @@
     return Result;
 
   // If that didn't work, try again with the operands commuted.
-=======
-  EVT VT = N0.getValueType();
-  if (VT.isVector() || !(VT == MVT::f32 || VT == MVT::f64))
-    return SDValue();
-
-  // First try with the default operand order.
-  if (SDValue Result = PerformFADDCombineWithOperands(N, N0, N1, DCI, OptLevel))
-    return Result;
-
-  // If that didn't work, try again with the operands commuted.
->>>>>>> 9c4aab8c
   return PerformFADDCombineWithOperands(N, N1, N0, DCI, OptLevel);
 }
 
