//===-- AArch64TargetTransformInfo.cpp - AArch64 specific TTI -------------===//
//
// Part of the LLVM Project, under the Apache License v2.0 with LLVM Exceptions.
// See https://llvm.org/LICENSE.txt for license information.
// SPDX-License-Identifier: Apache-2.0 WITH LLVM-exception
//
//===----------------------------------------------------------------------===//

#include "AArch64TargetTransformInfo.h"
#include "AArch64ExpandImm.h"
#include "AArch64PerfectShuffle.h"
#include "MCTargetDesc/AArch64AddressingModes.h"
#include "llvm/Analysis/IVDescriptors.h"
#include "llvm/Analysis/LoopInfo.h"
#include "llvm/Analysis/TargetTransformInfo.h"
#include "llvm/CodeGen/BasicTTIImpl.h"
#include "llvm/CodeGen/CostTable.h"
#include "llvm/CodeGen/TargetLowering.h"
#include "llvm/IR/IntrinsicInst.h"
#include "llvm/IR/Intrinsics.h"
#include "llvm/IR/IntrinsicsAArch64.h"
#include "llvm/IR/PatternMatch.h"
#include "llvm/Support/Debug.h"
#include "llvm/Transforms/InstCombine/InstCombiner.h"
#include "llvm/Transforms/Vectorize/LoopVectorizationLegality.h"
#include <algorithm>
#include <optional>
using namespace llvm;
using namespace llvm::PatternMatch;

#define DEBUG_TYPE "aarch64tti"

static cl::opt<bool> EnableFalkorHWPFUnrollFix("enable-falkor-hwpf-unroll-fix",
                                               cl::init(true), cl::Hidden);

static cl::opt<unsigned> SVEGatherOverhead("sve-gather-overhead", cl::init(10),
                                           cl::Hidden);

static cl::opt<unsigned> SVEScatterOverhead("sve-scatter-overhead",
                                            cl::init(10), cl::Hidden);

static cl::opt<unsigned> SVETailFoldInsnThreshold("sve-tail-folding-insn-threshold",
                                                  cl::init(15), cl::Hidden);

static cl::opt<unsigned>
    NeonNonConstStrideOverhead("neon-nonconst-stride-overhead", cl::init(10),
                               cl::Hidden);

static cl::opt<unsigned> CallPenaltyChangeSM(
    "call-penalty-sm-change", cl::init(5), cl::Hidden,
    cl::desc(
        "Penalty of calling a function that requires a change to PSTATE.SM"));

static cl::opt<unsigned> InlineCallPenaltyChangeSM(
    "inline-call-penalty-sm-change", cl::init(10), cl::Hidden,
    cl::desc("Penalty of inlining a call that requires a change to PSTATE.SM"));

static cl::opt<bool> EnableOrLikeSelectOpt("enable-aarch64-or-like-select",
                                           cl::init(true), cl::Hidden);

static cl::opt<bool> EnableLSRCostOpt("enable-aarch64-lsr-cost-opt",
                                      cl::init(true), cl::Hidden);

// A complete guess as to a reasonable cost.
static cl::opt<unsigned>
    BaseHistCntCost("aarch64-base-histcnt-cost", cl::init(8), cl::Hidden,
                    cl::desc("The cost of a histcnt instruction"));

namespace {
class TailFoldingOption {
  // These bitfields will only ever be set to something non-zero in operator=,
  // when setting the -sve-tail-folding option. This option should always be of
  // the form (default|simple|all|disable)[+(Flag1|Flag2|etc)], where here
  // InitialBits is one of (disabled|all|simple). EnableBits represents
  // additional flags we're enabling, and DisableBits for those flags we're
  // disabling. The default flag is tracked in the variable NeedsDefault, since
  // at the time of setting the option we may not know what the default value
  // for the CPU is.
  TailFoldingOpts InitialBits = TailFoldingOpts::Disabled;
  TailFoldingOpts EnableBits = TailFoldingOpts::Disabled;
  TailFoldingOpts DisableBits = TailFoldingOpts::Disabled;

  // This value needs to be initialised to true in case the user does not
  // explicitly set the -sve-tail-folding option.
  bool NeedsDefault = true;

  void setInitialBits(TailFoldingOpts Bits) { InitialBits = Bits; }

  void setNeedsDefault(bool V) { NeedsDefault = V; }

  void setEnableBit(TailFoldingOpts Bit) {
    EnableBits |= Bit;
    DisableBits &= ~Bit;
  }

  void setDisableBit(TailFoldingOpts Bit) {
    EnableBits &= ~Bit;
    DisableBits |= Bit;
  }

  TailFoldingOpts getBits(TailFoldingOpts DefaultBits) const {
    TailFoldingOpts Bits = TailFoldingOpts::Disabled;

    assert((InitialBits == TailFoldingOpts::Disabled || !NeedsDefault) &&
           "Initial bits should only include one of "
           "(disabled|all|simple|default)");
    Bits = NeedsDefault ? DefaultBits : InitialBits;
    Bits |= EnableBits;
    Bits &= ~DisableBits;

    return Bits;
  }

  void reportError(std::string Opt) {
    errs() << "invalid argument '" << Opt
           << "' to -sve-tail-folding=; the option should be of the form\n"
              "  (disabled|all|default|simple)[+(reductions|recurrences"
              "|reverse|noreductions|norecurrences|noreverse)]\n";
    report_fatal_error("Unrecognised tail-folding option");
  }

public:

  void operator=(const std::string &Val) {
    // If the user explicitly sets -sve-tail-folding= then treat as an error.
    if (Val.empty()) {
      reportError("");
      return;
    }

    // Since the user is explicitly setting the option we don't automatically
    // need the default unless they require it.
    setNeedsDefault(false);

    SmallVector<StringRef, 4> TailFoldTypes;
    StringRef(Val).split(TailFoldTypes, '+', -1, false);

    unsigned StartIdx = 1;
    if (TailFoldTypes[0] == "disabled")
      setInitialBits(TailFoldingOpts::Disabled);
    else if (TailFoldTypes[0] == "all")
      setInitialBits(TailFoldingOpts::All);
    else if (TailFoldTypes[0] == "default")
      setNeedsDefault(true);
    else if (TailFoldTypes[0] == "simple")
      setInitialBits(TailFoldingOpts::Simple);
    else {
      StartIdx = 0;
      setInitialBits(TailFoldingOpts::Disabled);
    }

    for (unsigned I = StartIdx; I < TailFoldTypes.size(); I++) {
      if (TailFoldTypes[I] == "reductions")
        setEnableBit(TailFoldingOpts::Reductions);
      else if (TailFoldTypes[I] == "recurrences")
        setEnableBit(TailFoldingOpts::Recurrences);
      else if (TailFoldTypes[I] == "reverse")
        setEnableBit(TailFoldingOpts::Reverse);
      else if (TailFoldTypes[I] == "noreductions")
        setDisableBit(TailFoldingOpts::Reductions);
      else if (TailFoldTypes[I] == "norecurrences")
        setDisableBit(TailFoldingOpts::Recurrences);
      else if (TailFoldTypes[I] == "noreverse")
        setDisableBit(TailFoldingOpts::Reverse);
      else
        reportError(Val);
    }
  }

  bool satisfies(TailFoldingOpts DefaultBits, TailFoldingOpts Required) const {
    return (getBits(DefaultBits) & Required) == Required;
  }
};
} // namespace

TailFoldingOption TailFoldingOptionLoc;

cl::opt<TailFoldingOption, true, cl::parser<std::string>> SVETailFolding(
    "sve-tail-folding",
    cl::desc(
        "Control the use of vectorisation using tail-folding for SVE where the"
        " option is specified in the form (Initial)[+(Flag1|Flag2|...)]:"
        "\ndisabled      (Initial) No loop types will vectorize using "
        "tail-folding"
        "\ndefault       (Initial) Uses the default tail-folding settings for "
        "the target CPU"
        "\nall           (Initial) All legal loop types will vectorize using "
        "tail-folding"
        "\nsimple        (Initial) Use tail-folding for simple loops (not "
        "reductions or recurrences)"
        "\nreductions    Use tail-folding for loops containing reductions"
        "\nnoreductions  Inverse of above"
        "\nrecurrences   Use tail-folding for loops containing fixed order "
        "recurrences"
        "\nnorecurrences Inverse of above"
        "\nreverse       Use tail-folding for loops requiring reversed "
        "predicates"
        "\nnoreverse     Inverse of above"),
    cl::location(TailFoldingOptionLoc));

// Experimental option that will only be fully functional when the
// code-generator is changed to use SVE instead of NEON for all fixed-width
// operations.
static cl::opt<bool> EnableFixedwidthAutovecInStreamingMode(
    "enable-fixedwidth-autovec-in-streaming-mode", cl::init(false), cl::Hidden);

// Experimental option that will only be fully functional when the cost-model
// and code-generator have been changed to avoid using scalable vector
// instructions that are not legal in streaming SVE mode.
static cl::opt<bool> EnableScalableAutovecInStreamingMode(
    "enable-scalable-autovec-in-streaming-mode", cl::init(false), cl::Hidden);

static bool isSMEABIRoutineCall(const CallInst &CI) {
  const auto *F = CI.getCalledFunction();
  return F && StringSwitch<bool>(F->getName())
                  .Case("__arm_sme_state", true)
                  .Case("__arm_tpidr2_save", true)
                  .Case("__arm_tpidr2_restore", true)
                  .Case("__arm_za_disable", true)
                  .Default(false);
}

/// Returns true if the function has explicit operations that can only be
/// lowered using incompatible instructions for the selected mode. This also
/// returns true if the function F may use or modify ZA state.
static bool hasPossibleIncompatibleOps(const Function *F) {
  for (const BasicBlock &BB : *F) {
    for (const Instruction &I : BB) {
      // Be conservative for now and assume that any call to inline asm or to
      // intrinsics could could result in non-streaming ops (e.g. calls to
      // @llvm.aarch64.* or @llvm.gather/scatter intrinsics). We can assume that
      // all native LLVM instructions can be lowered to compatible instructions.
      if (isa<CallInst>(I) && !I.isDebugOrPseudoInst() &&
          (cast<CallInst>(I).isInlineAsm() || isa<IntrinsicInst>(I) ||
           isSMEABIRoutineCall(cast<CallInst>(I))))
        return true;
    }
  }
  return false;
}

bool AArch64TTIImpl::areInlineCompatible(const Function *Caller,
                                         const Function *Callee) const {
  SMEAttrs CallerAttrs(*Caller), CalleeAttrs(*Callee);

  // When inlining, we should consider the body of the function, not the
  // interface.
  if (CalleeAttrs.hasStreamingBody()) {
    CalleeAttrs.set(SMEAttrs::SM_Compatible, false);
    CalleeAttrs.set(SMEAttrs::SM_Enabled, true);
  }

  if (CalleeAttrs.isNewZA())
    return false;

  if (CallerAttrs.requiresLazySave(CalleeAttrs) ||
      CallerAttrs.requiresSMChange(CalleeAttrs) ||
      CallerAttrs.requiresPreservingZT0(CalleeAttrs)) {
    if (hasPossibleIncompatibleOps(Callee))
      return false;
  }

  const TargetMachine &TM = getTLI()->getTargetMachine();

  const FeatureBitset &CallerBits =
      TM.getSubtargetImpl(*Caller)->getFeatureBits();
  const FeatureBitset &CalleeBits =
      TM.getSubtargetImpl(*Callee)->getFeatureBits();

  // Inline a callee if its target-features are a subset of the callers
  // target-features.
  return (CallerBits & CalleeBits) == CalleeBits;
}

bool AArch64TTIImpl::areTypesABICompatible(
    const Function *Caller, const Function *Callee,
    const ArrayRef<Type *> &Types) const {
  if (!BaseT::areTypesABICompatible(Caller, Callee, Types))
    return false;

  // We need to ensure that argument promotion does not attempt to promote
  // pointers to fixed-length vector types larger than 128 bits like
  // <8 x float> (and pointers to aggregate types which have such fixed-length
  // vector type members) into the values of the pointees. Such vector types
  // are used for SVE VLS but there is no ABI for SVE VLS arguments and the
  // backend cannot lower such value arguments. The 128-bit fixed-length SVE
  // types can be safely treated as 128-bit NEON types and they cannot be
  // distinguished in IR.
  if (ST->useSVEForFixedLengthVectors() && llvm::any_of(Types, [](Type *Ty) {
        auto FVTy = dyn_cast<FixedVectorType>(Ty);
        return FVTy &&
               FVTy->getScalarSizeInBits() * FVTy->getNumElements() > 128;
      }))
    return false;

  return true;
}

unsigned
AArch64TTIImpl::getInlineCallPenalty(const Function *F, const CallBase &Call,
                                     unsigned DefaultCallPenalty) const {
  // This function calculates a penalty for executing Call in F.
  //
  // There are two ways this function can be called:
  // (1)  F:
  //       call from F -> G (the call here is Call)
  //
  // For (1), Call.getCaller() == F, so it will always return a high cost if
  // a streaming-mode change is required (thus promoting the need to inline the
  // function)
  //
  // (2)  F:
  //       call from F -> G (the call here is not Call)
  //      G:
  //       call from G -> H (the call here is Call)
  //
  // For (2), if after inlining the body of G into F the call to H requires a
  // streaming-mode change, and the call to G from F would also require a
  // streaming-mode change, then there is benefit to do the streaming-mode
  // change only once and avoid inlining of G into F.
  SMEAttrs FAttrs(*F);
  SMEAttrs CalleeAttrs(Call);
  if (FAttrs.requiresSMChange(CalleeAttrs)) {
    if (F == Call.getCaller()) // (1)
      return CallPenaltyChangeSM * DefaultCallPenalty;
    if (FAttrs.requiresSMChange(SMEAttrs(*Call.getCaller()))) // (2)
      return InlineCallPenaltyChangeSM * DefaultCallPenalty;
  }

  return DefaultCallPenalty;
}

bool AArch64TTIImpl::shouldMaximizeVectorBandwidth(
    TargetTransformInfo::RegisterKind K) const {
  assert(K != TargetTransformInfo::RGK_Scalar);
  return (K == TargetTransformInfo::RGK_FixedWidthVector &&
          ST->isNeonAvailable());
}

/// Calculate the cost of materializing a 64-bit value. This helper
/// method might only calculate a fraction of a larger immediate. Therefore it
/// is valid to return a cost of ZERO.
InstructionCost AArch64TTIImpl::getIntImmCost(int64_t Val) {
  // Check if the immediate can be encoded within an instruction.
  if (Val == 0 || AArch64_AM::isLogicalImmediate(Val, 64))
    return 0;

  if (Val < 0)
    Val = ~Val;

  // Calculate how many moves we will need to materialize this constant.
  SmallVector<AArch64_IMM::ImmInsnModel, 4> Insn;
  AArch64_IMM::expandMOVImm(Val, 64, Insn);
  return Insn.size();
}

/// Calculate the cost of materializing the given constant.
InstructionCost AArch64TTIImpl::getIntImmCost(const APInt &Imm, Type *Ty,
                                              TTI::TargetCostKind CostKind) {
  assert(Ty->isIntegerTy());

  unsigned BitSize = Ty->getPrimitiveSizeInBits();
  if (BitSize == 0)
    return ~0U;

  // Sign-extend all constants to a multiple of 64-bit.
  APInt ImmVal = Imm;
  if (BitSize & 0x3f)
    ImmVal = Imm.sext((BitSize + 63) & ~0x3fU);

  // Split the constant into 64-bit chunks and calculate the cost for each
  // chunk.
  InstructionCost Cost = 0;
  for (unsigned ShiftVal = 0; ShiftVal < BitSize; ShiftVal += 64) {
    APInt Tmp = ImmVal.ashr(ShiftVal).sextOrTrunc(64);
    int64_t Val = Tmp.getSExtValue();
    Cost += getIntImmCost(Val);
  }
  // We need at least one instruction to materialze the constant.
  return std::max<InstructionCost>(1, Cost);
}

InstructionCost AArch64TTIImpl::getIntImmCostInst(unsigned Opcode, unsigned Idx,
                                                  const APInt &Imm, Type *Ty,
                                                  TTI::TargetCostKind CostKind,
                                                  Instruction *Inst) {
  assert(Ty->isIntegerTy());

  unsigned BitSize = Ty->getPrimitiveSizeInBits();
  // There is no cost model for constants with a bit size of 0. Return TCC_Free
  // here, so that constant hoisting will ignore this constant.
  if (BitSize == 0)
    return TTI::TCC_Free;

  unsigned ImmIdx = ~0U;
  switch (Opcode) {
  default:
    return TTI::TCC_Free;
  case Instruction::GetElementPtr:
    // Always hoist the base address of a GetElementPtr.
    if (Idx == 0)
      return 2 * TTI::TCC_Basic;
    return TTI::TCC_Free;
  case Instruction::Store:
    ImmIdx = 0;
    break;
  case Instruction::Add:
  case Instruction::Sub:
  case Instruction::Mul:
  case Instruction::UDiv:
  case Instruction::SDiv:
  case Instruction::URem:
  case Instruction::SRem:
  case Instruction::And:
  case Instruction::Or:
  case Instruction::Xor:
  case Instruction::ICmp:
    ImmIdx = 1;
    break;
  // Always return TCC_Free for the shift value of a shift instruction.
  case Instruction::Shl:
  case Instruction::LShr:
  case Instruction::AShr:
    if (Idx == 1)
      return TTI::TCC_Free;
    break;
  case Instruction::Trunc:
  case Instruction::ZExt:
  case Instruction::SExt:
  case Instruction::IntToPtr:
  case Instruction::PtrToInt:
  case Instruction::BitCast:
  case Instruction::PHI:
  case Instruction::Call:
  case Instruction::Select:
  case Instruction::Ret:
  case Instruction::Load:
    break;
  }

  if (Idx == ImmIdx) {
    int NumConstants = (BitSize + 63) / 64;
    InstructionCost Cost = AArch64TTIImpl::getIntImmCost(Imm, Ty, CostKind);
    return (Cost <= NumConstants * TTI::TCC_Basic)
               ? static_cast<int>(TTI::TCC_Free)
               : Cost;
  }
  return AArch64TTIImpl::getIntImmCost(Imm, Ty, CostKind);
}

InstructionCost
AArch64TTIImpl::getIntImmCostIntrin(Intrinsic::ID IID, unsigned Idx,
                                    const APInt &Imm, Type *Ty,
                                    TTI::TargetCostKind CostKind) {
  assert(Ty->isIntegerTy());

  unsigned BitSize = Ty->getPrimitiveSizeInBits();
  // There is no cost model for constants with a bit size of 0. Return TCC_Free
  // here, so that constant hoisting will ignore this constant.
  if (BitSize == 0)
    return TTI::TCC_Free;

  // Most (all?) AArch64 intrinsics do not support folding immediates into the
  // selected instruction, so we compute the materialization cost for the
  // immediate directly.
  if (IID >= Intrinsic::aarch64_addg && IID <= Intrinsic::aarch64_udiv)
    return AArch64TTIImpl::getIntImmCost(Imm, Ty, CostKind);

  switch (IID) {
  default:
    return TTI::TCC_Free;
  case Intrinsic::sadd_with_overflow:
  case Intrinsic::uadd_with_overflow:
  case Intrinsic::ssub_with_overflow:
  case Intrinsic::usub_with_overflow:
  case Intrinsic::smul_with_overflow:
  case Intrinsic::umul_with_overflow:
    if (Idx == 1) {
      int NumConstants = (BitSize + 63) / 64;
      InstructionCost Cost = AArch64TTIImpl::getIntImmCost(Imm, Ty, CostKind);
      return (Cost <= NumConstants * TTI::TCC_Basic)
                 ? static_cast<int>(TTI::TCC_Free)
                 : Cost;
    }
    break;
  case Intrinsic::experimental_stackmap:
    if ((Idx < 2) || (Imm.getBitWidth() <= 64 && isInt<64>(Imm.getSExtValue())))
      return TTI::TCC_Free;
    break;
  case Intrinsic::experimental_patchpoint_void:
  case Intrinsic::experimental_patchpoint:
    if ((Idx < 4) || (Imm.getBitWidth() <= 64 && isInt<64>(Imm.getSExtValue())))
      return TTI::TCC_Free;
    break;
  case Intrinsic::experimental_gc_statepoint:
    if ((Idx < 5) || (Imm.getBitWidth() <= 64 && isInt<64>(Imm.getSExtValue())))
      return TTI::TCC_Free;
    break;
  }
  return AArch64TTIImpl::getIntImmCost(Imm, Ty, CostKind);
}

TargetTransformInfo::PopcntSupportKind
AArch64TTIImpl::getPopcntSupport(unsigned TyWidth) {
  assert(isPowerOf2_32(TyWidth) && "Ty width must be power of 2");
  if (TyWidth == 32 || TyWidth == 64)
    return TTI::PSK_FastHardware;
  // TODO: AArch64TargetLowering::LowerCTPOP() supports 128bit popcount.
  return TTI::PSK_Software;
}

static bool isUnpackedVectorVT(EVT VecVT) {
  return VecVT.isScalableVector() &&
         VecVT.getSizeInBits().getKnownMinValue() < AArch64::SVEBitsPerBlock;
}

static InstructionCost getHistogramCost(const IntrinsicCostAttributes &ICA) {
  Type *BucketPtrsTy = ICA.getArgTypes()[0]; // Type of vector of pointers
  Type *EltTy = ICA.getArgTypes()[1];        // Type of bucket elements
  unsigned TotalHistCnts = 1;

  unsigned EltSize = EltTy->getScalarSizeInBits();
  // Only allow (up to 64b) integers or pointers
  if ((!EltTy->isIntegerTy() && !EltTy->isPointerTy()) || EltSize > 64)
    return InstructionCost::getInvalid();

  // FIXME: We should be able to generate histcnt for fixed-length vectors
  //        using ptrue with a specific VL.
  if (VectorType *VTy = dyn_cast<VectorType>(BucketPtrsTy)) {
    unsigned EC = VTy->getElementCount().getKnownMinValue();
    if (!isPowerOf2_64(EC) || !VTy->isScalableTy())
      return InstructionCost::getInvalid();

    // HistCnt only supports 32b and 64b element types
    unsigned LegalEltSize = EltSize <= 32 ? 32 : 64;

    if (EC == 2 || (LegalEltSize == 32 && EC == 4))
      return InstructionCost(BaseHistCntCost);

    unsigned NaturalVectorWidth = AArch64::SVEBitsPerBlock / LegalEltSize;
    TotalHistCnts = EC / NaturalVectorWidth;
  }

  return InstructionCost(BaseHistCntCost * TotalHistCnts);
}

InstructionCost
AArch64TTIImpl::getIntrinsicInstrCost(const IntrinsicCostAttributes &ICA,
                                      TTI::TargetCostKind CostKind) {
  // The code-generator is currently not able to handle scalable vectors
  // of <vscale x 1 x eltty> yet, so return an invalid cost to avoid selecting
  // it. This change will be removed when code-generation for these types is
  // sufficiently reliable.
  auto *RetTy = ICA.getReturnType();
  if (auto *VTy = dyn_cast<ScalableVectorType>(RetTy))
    if (VTy->getElementCount() == ElementCount::getScalable(1))
      return InstructionCost::getInvalid();

  switch (ICA.getID()) {
  case Intrinsic::experimental_vector_histogram_add:
    if (!ST->hasSVE2())
      return InstructionCost::getInvalid();
    return getHistogramCost(ICA);
  case Intrinsic::umin:
  case Intrinsic::umax:
  case Intrinsic::smin:
  case Intrinsic::smax: {
    static const auto ValidMinMaxTys = {MVT::v8i8,  MVT::v16i8, MVT::v4i16,
                                        MVT::v8i16, MVT::v2i32, MVT::v4i32,
                                        MVT::nxv16i8, MVT::nxv8i16, MVT::nxv4i32,
                                        MVT::nxv2i64};
    auto LT = getTypeLegalizationCost(RetTy);
    // v2i64 types get converted to cmp+bif hence the cost of 2
    if (LT.second == MVT::v2i64)
      return LT.first * 2;
    if (any_of(ValidMinMaxTys, [&LT](MVT M) { return M == LT.second; }))
      return LT.first;
    break;
  }
  case Intrinsic::sadd_sat:
  case Intrinsic::ssub_sat:
  case Intrinsic::uadd_sat:
  case Intrinsic::usub_sat: {
    static const auto ValidSatTys = {MVT::v8i8,  MVT::v16i8, MVT::v4i16,
                                     MVT::v8i16, MVT::v2i32, MVT::v4i32,
                                     MVT::v2i64};
    auto LT = getTypeLegalizationCost(RetTy);
    // This is a base cost of 1 for the vadd, plus 3 extract shifts if we
    // need to extend the type, as it uses shr(qadd(shl, shl)).
    unsigned Instrs =
        LT.second.getScalarSizeInBits() == RetTy->getScalarSizeInBits() ? 1 : 4;
    if (any_of(ValidSatTys, [&LT](MVT M) { return M == LT.second; }))
      return LT.first * Instrs;
    break;
  }
  case Intrinsic::abs: {
    static const auto ValidAbsTys = {MVT::v8i8,  MVT::v16i8, MVT::v4i16,
                                     MVT::v8i16, MVT::v2i32, MVT::v4i32,
                                     MVT::v2i64};
    auto LT = getTypeLegalizationCost(RetTy);
    if (any_of(ValidAbsTys, [&LT](MVT M) { return M == LT.second; }))
      return LT.first;
    break;
  }
  case Intrinsic::bswap: {
    static const auto ValidAbsTys = {MVT::v4i16, MVT::v8i16, MVT::v2i32,
                                     MVT::v4i32, MVT::v2i64};
    auto LT = getTypeLegalizationCost(RetTy);
    if (any_of(ValidAbsTys, [&LT](MVT M) { return M == LT.second; }) &&
        LT.second.getScalarSizeInBits() == RetTy->getScalarSizeInBits())
      return LT.first;
    break;
  }
  case Intrinsic::stepvector: {
    InstructionCost Cost = 1; // Cost of the `index' instruction
    auto LT = getTypeLegalizationCost(RetTy);
    // Legalisation of illegal vectors involves an `index' instruction plus
    // (LT.first - 1) vector adds.
    if (LT.first > 1) {
      Type *LegalVTy = EVT(LT.second).getTypeForEVT(RetTy->getContext());
      InstructionCost AddCost =
          getArithmeticInstrCost(Instruction::Add, LegalVTy, CostKind);
      Cost += AddCost * (LT.first - 1);
    }
    return Cost;
  }
  case Intrinsic::vector_extract:
  case Intrinsic::vector_insert: {
    // If both the vector and subvector types are legal types and the index
    // is 0, then this should be a no-op or simple operation; return a
    // relatively low cost.

    // If arguments aren't actually supplied, then we cannot determine the
    // value of the index. We also want to skip predicate types.
    if (ICA.getArgs().size() != ICA.getArgTypes().size() ||
        ICA.getReturnType()->getScalarType()->isIntegerTy(1))
      break;

    LLVMContext &C = RetTy->getContext();
    EVT VecVT = getTLI()->getValueType(DL, ICA.getArgTypes()[0]);
    bool IsExtract = ICA.getID() == Intrinsic::vector_extract;
    EVT SubVecVT = IsExtract ? getTLI()->getValueType(DL, RetTy)
                             : getTLI()->getValueType(DL, ICA.getArgTypes()[1]);
    // Skip this if either the vector or subvector types are unpacked
    // SVE types; they may get lowered to stack stores and loads.
    if (isUnpackedVectorVT(VecVT) || isUnpackedVectorVT(SubVecVT))
      break;

    TargetLoweringBase::LegalizeKind SubVecLK =
        getTLI()->getTypeConversion(C, SubVecVT);
    TargetLoweringBase::LegalizeKind VecLK =
        getTLI()->getTypeConversion(C, VecVT);
    const Value *Idx = IsExtract ? ICA.getArgs()[1] : ICA.getArgs()[2];
    const ConstantInt *CIdx = cast<ConstantInt>(Idx);
    if (SubVecLK.first == TargetLoweringBase::TypeLegal &&
        VecLK.first == TargetLoweringBase::TypeLegal && CIdx->isZero())
      return TTI::TCC_Free;
    break;
  }
  case Intrinsic::bitreverse: {
    static const CostTblEntry BitreverseTbl[] = {
        {Intrinsic::bitreverse, MVT::i32, 1},
        {Intrinsic::bitreverse, MVT::i64, 1},
        {Intrinsic::bitreverse, MVT::v8i8, 1},
        {Intrinsic::bitreverse, MVT::v16i8, 1},
        {Intrinsic::bitreverse, MVT::v4i16, 2},
        {Intrinsic::bitreverse, MVT::v8i16, 2},
        {Intrinsic::bitreverse, MVT::v2i32, 2},
        {Intrinsic::bitreverse, MVT::v4i32, 2},
        {Intrinsic::bitreverse, MVT::v1i64, 2},
        {Intrinsic::bitreverse, MVT::v2i64, 2},
    };
    const auto LegalisationCost = getTypeLegalizationCost(RetTy);
    const auto *Entry =
        CostTableLookup(BitreverseTbl, ICA.getID(), LegalisationCost.second);
    if (Entry) {
      // Cost Model is using the legal type(i32) that i8 and i16 will be
      // converted to +1 so that we match the actual lowering cost
      if (TLI->getValueType(DL, RetTy, true) == MVT::i8 ||
          TLI->getValueType(DL, RetTy, true) == MVT::i16)
        return LegalisationCost.first * Entry->Cost + 1;

      return LegalisationCost.first * Entry->Cost;
    }
    break;
  }
  case Intrinsic::ctpop: {
    if (!ST->hasNEON()) {
      // 32-bit or 64-bit ctpop without NEON is 12 instructions.
      return getTypeLegalizationCost(RetTy).first * 12;
    }
    static const CostTblEntry CtpopCostTbl[] = {
        {ISD::CTPOP, MVT::v2i64, 4},
        {ISD::CTPOP, MVT::v4i32, 3},
        {ISD::CTPOP, MVT::v8i16, 2},
        {ISD::CTPOP, MVT::v16i8, 1},
        {ISD::CTPOP, MVT::i64,   4},
        {ISD::CTPOP, MVT::v2i32, 3},
        {ISD::CTPOP, MVT::v4i16, 2},
        {ISD::CTPOP, MVT::v8i8,  1},
        {ISD::CTPOP, MVT::i32,   5},
    };
    auto LT = getTypeLegalizationCost(RetTy);
    MVT MTy = LT.second;
    if (const auto *Entry = CostTableLookup(CtpopCostTbl, ISD::CTPOP, MTy)) {
      // Extra cost of +1 when illegal vector types are legalized by promoting
      // the integer type.
      int ExtraCost = MTy.isVector() && MTy.getScalarSizeInBits() !=
                                            RetTy->getScalarSizeInBits()
                          ? 1
                          : 0;
      return LT.first * Entry->Cost + ExtraCost;
    }
    break;
  }
  case Intrinsic::sadd_with_overflow:
  case Intrinsic::uadd_with_overflow:
  case Intrinsic::ssub_with_overflow:
  case Intrinsic::usub_with_overflow:
  case Intrinsic::smul_with_overflow:
  case Intrinsic::umul_with_overflow: {
    static const CostTblEntry WithOverflowCostTbl[] = {
        {Intrinsic::sadd_with_overflow, MVT::i8, 3},
        {Intrinsic::uadd_with_overflow, MVT::i8, 3},
        {Intrinsic::sadd_with_overflow, MVT::i16, 3},
        {Intrinsic::uadd_with_overflow, MVT::i16, 3},
        {Intrinsic::sadd_with_overflow, MVT::i32, 1},
        {Intrinsic::uadd_with_overflow, MVT::i32, 1},
        {Intrinsic::sadd_with_overflow, MVT::i64, 1},
        {Intrinsic::uadd_with_overflow, MVT::i64, 1},
        {Intrinsic::ssub_with_overflow, MVT::i8, 3},
        {Intrinsic::usub_with_overflow, MVT::i8, 3},
        {Intrinsic::ssub_with_overflow, MVT::i16, 3},
        {Intrinsic::usub_with_overflow, MVT::i16, 3},
        {Intrinsic::ssub_with_overflow, MVT::i32, 1},
        {Intrinsic::usub_with_overflow, MVT::i32, 1},
        {Intrinsic::ssub_with_overflow, MVT::i64, 1},
        {Intrinsic::usub_with_overflow, MVT::i64, 1},
        {Intrinsic::smul_with_overflow, MVT::i8, 5},
        {Intrinsic::umul_with_overflow, MVT::i8, 4},
        {Intrinsic::smul_with_overflow, MVT::i16, 5},
        {Intrinsic::umul_with_overflow, MVT::i16, 4},
        {Intrinsic::smul_with_overflow, MVT::i32, 2}, // eg umull;tst
        {Intrinsic::umul_with_overflow, MVT::i32, 2}, // eg umull;cmp sxtw
        {Intrinsic::smul_with_overflow, MVT::i64, 3}, // eg mul;smulh;cmp
        {Intrinsic::umul_with_overflow, MVT::i64, 3}, // eg mul;umulh;cmp asr
    };
    EVT MTy = TLI->getValueType(DL, RetTy->getContainedType(0), true);
    if (MTy.isSimple())
      if (const auto *Entry = CostTableLookup(WithOverflowCostTbl, ICA.getID(),
                                              MTy.getSimpleVT()))
        return Entry->Cost;
    break;
  }
  case Intrinsic::fptosi_sat:
  case Intrinsic::fptoui_sat: {
    if (ICA.getArgTypes().empty())
      break;
    bool IsSigned = ICA.getID() == Intrinsic::fptosi_sat;
    auto LT = getTypeLegalizationCost(ICA.getArgTypes()[0]);
    EVT MTy = TLI->getValueType(DL, RetTy);
    // Check for the legal types, which are where the size of the input and the
    // output are the same, or we are using cvt f64->i32 or f32->i64.
    if ((LT.second == MVT::f32 || LT.second == MVT::f64 ||
         LT.second == MVT::v2f32 || LT.second == MVT::v4f32 ||
         LT.second == MVT::v2f64)) {
      if ((LT.second.getScalarSizeInBits() == MTy.getScalarSizeInBits() ||
           (LT.second == MVT::f64 && MTy == MVT::i32) ||
           (LT.second == MVT::f32 && MTy == MVT::i64)))
        return LT.first;
      // Extending vector types v2f32->v2i64, fcvtl*2 + fcvt*2
      if (LT.second.getScalarType() == MVT::f32 && MTy.isFixedLengthVector() &&
          MTy.getScalarSizeInBits() == 64)
        return LT.first * (MTy.getVectorNumElements() > 2 ? 4 : 2);
    }
    // Similarly for fp16 sizes. Without FullFP16 we generally need to fcvt to
    // f32.
    if (LT.second.getScalarType() == MVT::f16 && !ST->hasFullFP16())
      return LT.first + getIntrinsicInstrCost(
                            {ICA.getID(),
                             RetTy,
                             {ICA.getArgTypes()[0]->getWithNewType(
                                 Type::getFloatTy(RetTy->getContext()))}},
                            CostKind);
    if ((LT.second == MVT::f16 && MTy == MVT::i32) ||
        (LT.second == MVT::f16 && MTy == MVT::i64) ||
        ((LT.second == MVT::v4f16 || LT.second == MVT::v8f16) &&
         (LT.second.getScalarSizeInBits() == MTy.getScalarSizeInBits())))
      return LT.first;
    // Extending vector types v8f16->v8i32, fcvtl*2 + fcvt*2
    if (LT.second.getScalarType() == MVT::f16 && MTy.isFixedLengthVector() &&
        MTy.getScalarSizeInBits() == 32)
      return LT.first * (MTy.getVectorNumElements() > 4 ? 4 : 2);
    // Extending vector types v8f16->v8i32. These current scalarize but the
    // codegen could be better.
    if (LT.second.getScalarType() == MVT::f16 && MTy.isFixedLengthVector() &&
        MTy.getScalarSizeInBits() == 64)
      return MTy.getVectorNumElements() * 3;

    // If we can we use a legal convert followed by a min+max
    if ((LT.second.getScalarType() == MVT::f32 ||
         LT.second.getScalarType() == MVT::f64 ||
         LT.second.getScalarType() == MVT::f16) &&
        LT.second.getScalarSizeInBits() >= MTy.getScalarSizeInBits()) {
      Type *LegalTy =
          Type::getIntNTy(RetTy->getContext(), LT.second.getScalarSizeInBits());
      if (LT.second.isVector())
        LegalTy = VectorType::get(LegalTy, LT.second.getVectorElementCount());
      InstructionCost Cost = 1;
      IntrinsicCostAttributes Attrs1(IsSigned ? Intrinsic::smin : Intrinsic::umin,
                                    LegalTy, {LegalTy, LegalTy});
      Cost += getIntrinsicInstrCost(Attrs1, CostKind);
      IntrinsicCostAttributes Attrs2(IsSigned ? Intrinsic::smax : Intrinsic::umax,
                                    LegalTy, {LegalTy, LegalTy});
      Cost += getIntrinsicInstrCost(Attrs2, CostKind);
      return LT.first * Cost +
             ((LT.second.getScalarType() != MVT::f16 || ST->hasFullFP16()) ? 0
                                                                           : 1);
    }
    // Otherwise we need to follow the default expansion that clamps the value
    // using a float min/max with a fcmp+sel for nan handling when signed.
    Type *FPTy = ICA.getArgTypes()[0]->getScalarType();
    RetTy = RetTy->getScalarType();
    if (LT.second.isVector()) {
      FPTy = VectorType::get(FPTy, LT.second.getVectorElementCount());
      RetTy = VectorType::get(RetTy, LT.second.getVectorElementCount());
    }
    IntrinsicCostAttributes Attrs1(Intrinsic::minnum, FPTy, {FPTy, FPTy});
    InstructionCost Cost = getIntrinsicInstrCost(Attrs1, CostKind);
    IntrinsicCostAttributes Attrs2(Intrinsic::maxnum, FPTy, {FPTy, FPTy});
    Cost += getIntrinsicInstrCost(Attrs2, CostKind);
    Cost +=
        getCastInstrCost(IsSigned ? Instruction::FPToSI : Instruction::FPToUI,
                         RetTy, FPTy, TTI::CastContextHint::None, CostKind);
    if (IsSigned) {
      Type *CondTy = RetTy->getWithNewBitWidth(1);
      Cost += getCmpSelInstrCost(BinaryOperator::FCmp, FPTy, CondTy,
                                 CmpInst::FCMP_UNO, CostKind);
      Cost += getCmpSelInstrCost(BinaryOperator::Select, RetTy, CondTy,
                                 CmpInst::FCMP_UNO, CostKind);
    }
    return LT.first * Cost;
  }
  case Intrinsic::fshl:
  case Intrinsic::fshr: {
    if (ICA.getArgs().empty())
      break;

    // TODO: Add handling for fshl where third argument is not a constant.
    const TTI::OperandValueInfo OpInfoZ = TTI::getOperandInfo(ICA.getArgs()[2]);
    if (!OpInfoZ.isConstant())
      break;

    const auto LegalisationCost = getTypeLegalizationCost(RetTy);
    if (OpInfoZ.isUniform()) {
      // FIXME: The costs could be lower if the codegen is better.
      static const CostTblEntry FshlTbl[] = {
          {Intrinsic::fshl, MVT::v4i32, 3}, // ushr + shl + orr
          {Intrinsic::fshl, MVT::v2i64, 3}, {Intrinsic::fshl, MVT::v16i8, 4},
          {Intrinsic::fshl, MVT::v8i16, 4}, {Intrinsic::fshl, MVT::v2i32, 3},
          {Intrinsic::fshl, MVT::v8i8, 4},  {Intrinsic::fshl, MVT::v4i16, 4}};
      // Costs for both fshl & fshr are the same, so just pass Intrinsic::fshl
      // to avoid having to duplicate the costs.
      const auto *Entry =
          CostTableLookup(FshlTbl, Intrinsic::fshl, LegalisationCost.second);
      if (Entry)
        return LegalisationCost.first * Entry->Cost;
    }

    auto TyL = getTypeLegalizationCost(RetTy);
    if (!RetTy->isIntegerTy())
      break;

    // Estimate cost manually, as types like i8 and i16 will get promoted to
    // i32 and CostTableLookup will ignore the extra conversion cost.
    bool HigherCost = (RetTy->getScalarSizeInBits() != 32 &&
                       RetTy->getScalarSizeInBits() < 64) ||
                      (RetTy->getScalarSizeInBits() % 64 != 0);
    unsigned ExtraCost = HigherCost ? 1 : 0;
    if (RetTy->getScalarSizeInBits() == 32 ||
        RetTy->getScalarSizeInBits() == 64)
      ExtraCost = 0; // fhsl/fshr for i32 and i64 can be lowered to a single
                     // extr instruction.
    else if (HigherCost)
      ExtraCost = 1;
    else
      break;
    return TyL.first + ExtraCost;
  }
  case Intrinsic::get_active_lane_mask: {
    auto *RetTy = dyn_cast<FixedVectorType>(ICA.getReturnType());
    if (RetTy) {
      EVT RetVT = getTLI()->getValueType(DL, RetTy);
      EVT OpVT = getTLI()->getValueType(DL, ICA.getArgTypes()[0]);
      if (!getTLI()->shouldExpandGetActiveLaneMask(RetVT, OpVT) &&
          !getTLI()->isTypeLegal(RetVT)) {
        // We don't have enough context at this point to determine if the mask
        // is going to be kept live after the block, which will force the vXi1
        // type to be expanded to legal vectors of integers, e.g. v4i1->v4i32.
        // For now, we just assume the vectorizer created this intrinsic and
        // the result will be the input for a PHI. In this case the cost will
        // be extremely high for fixed-width vectors.
        // NOTE: getScalarizationOverhead returns a cost that's far too
        // pessimistic for the actual generated codegen. In reality there are
        // two instructions generated per lane.
        return RetTy->getNumElements() * 2;
      }
    }
    break;
  }
  default:
    break;
  }
  return BaseT::getIntrinsicInstrCost(ICA, CostKind);
}

/// The function will remove redundant reinterprets casting in the presence
/// of the control flow
static std::optional<Instruction *> processPhiNode(InstCombiner &IC,
                                                   IntrinsicInst &II) {
  SmallVector<Instruction *, 32> Worklist;
  auto RequiredType = II.getType();

  auto *PN = dyn_cast<PHINode>(II.getArgOperand(0));
  assert(PN && "Expected Phi Node!");

  // Don't create a new Phi unless we can remove the old one.
  if (!PN->hasOneUse())
    return std::nullopt;

  for (Value *IncValPhi : PN->incoming_values()) {
    auto *Reinterpret = dyn_cast<IntrinsicInst>(IncValPhi);
    if (!Reinterpret ||
        Reinterpret->getIntrinsicID() !=
            Intrinsic::aarch64_sve_convert_to_svbool ||
        RequiredType != Reinterpret->getArgOperand(0)->getType())
      return std::nullopt;
  }

  // Create the new Phi
  IC.Builder.SetInsertPoint(PN);
  PHINode *NPN = IC.Builder.CreatePHI(RequiredType, PN->getNumIncomingValues());
  Worklist.push_back(PN);

  for (unsigned I = 0; I < PN->getNumIncomingValues(); I++) {
    auto *Reinterpret = cast<Instruction>(PN->getIncomingValue(I));
    NPN->addIncoming(Reinterpret->getOperand(0), PN->getIncomingBlock(I));
    Worklist.push_back(Reinterpret);
  }

  // Cleanup Phi Node and reinterprets
  return IC.replaceInstUsesWith(II, NPN);
}

// (from_svbool (binop (to_svbool pred) (svbool_t _) (svbool_t _))))
// => (binop (pred) (from_svbool _) (from_svbool _))
//
// The above transformation eliminates a `to_svbool` in the predicate
// operand of bitwise operation `binop` by narrowing the vector width of
// the operation. For example, it would convert a `<vscale x 16 x i1>
// and` into a `<vscale x 4 x i1> and`. This is profitable because
// to_svbool must zero the new lanes during widening, whereas
// from_svbool is free.
static std::optional<Instruction *>
tryCombineFromSVBoolBinOp(InstCombiner &IC, IntrinsicInst &II) {
  auto BinOp = dyn_cast<IntrinsicInst>(II.getOperand(0));
  if (!BinOp)
    return std::nullopt;

  auto IntrinsicID = BinOp->getIntrinsicID();
  switch (IntrinsicID) {
  case Intrinsic::aarch64_sve_and_z:
  case Intrinsic::aarch64_sve_bic_z:
  case Intrinsic::aarch64_sve_eor_z:
  case Intrinsic::aarch64_sve_nand_z:
  case Intrinsic::aarch64_sve_nor_z:
  case Intrinsic::aarch64_sve_orn_z:
  case Intrinsic::aarch64_sve_orr_z:
    break;
  default:
    return std::nullopt;
  }

  auto BinOpPred = BinOp->getOperand(0);
  auto BinOpOp1 = BinOp->getOperand(1);
  auto BinOpOp2 = BinOp->getOperand(2);

  auto PredIntr = dyn_cast<IntrinsicInst>(BinOpPred);
  if (!PredIntr ||
      PredIntr->getIntrinsicID() != Intrinsic::aarch64_sve_convert_to_svbool)
    return std::nullopt;

  auto PredOp = PredIntr->getOperand(0);
  auto PredOpTy = cast<VectorType>(PredOp->getType());
  if (PredOpTy != II.getType())
    return std::nullopt;

  SmallVector<Value *> NarrowedBinOpArgs = {PredOp};
  auto NarrowBinOpOp1 = IC.Builder.CreateIntrinsic(
      Intrinsic::aarch64_sve_convert_from_svbool, {PredOpTy}, {BinOpOp1});
  NarrowedBinOpArgs.push_back(NarrowBinOpOp1);
  if (BinOpOp1 == BinOpOp2)
    NarrowedBinOpArgs.push_back(NarrowBinOpOp1);
  else
    NarrowedBinOpArgs.push_back(IC.Builder.CreateIntrinsic(
        Intrinsic::aarch64_sve_convert_from_svbool, {PredOpTy}, {BinOpOp2}));

  auto NarrowedBinOp =
      IC.Builder.CreateIntrinsic(IntrinsicID, {PredOpTy}, NarrowedBinOpArgs);
  return IC.replaceInstUsesWith(II, NarrowedBinOp);
}

static std::optional<Instruction *>
instCombineConvertFromSVBool(InstCombiner &IC, IntrinsicInst &II) {
  // If the reinterpret instruction operand is a PHI Node
  if (isa<PHINode>(II.getArgOperand(0)))
    return processPhiNode(IC, II);

  if (auto BinOpCombine = tryCombineFromSVBoolBinOp(IC, II))
    return BinOpCombine;

  // Ignore converts to/from svcount_t.
  if (isa<TargetExtType>(II.getArgOperand(0)->getType()) ||
      isa<TargetExtType>(II.getType()))
    return std::nullopt;

  SmallVector<Instruction *, 32> CandidatesForRemoval;
  Value *Cursor = II.getOperand(0), *EarliestReplacement = nullptr;

  const auto *IVTy = cast<VectorType>(II.getType());

  // Walk the chain of conversions.
  while (Cursor) {
    // If the type of the cursor has fewer lanes than the final result, zeroing
    // must take place, which breaks the equivalence chain.
    const auto *CursorVTy = cast<VectorType>(Cursor->getType());
    if (CursorVTy->getElementCount().getKnownMinValue() <
        IVTy->getElementCount().getKnownMinValue())
      break;

    // If the cursor has the same type as I, it is a viable replacement.
    if (Cursor->getType() == IVTy)
      EarliestReplacement = Cursor;

    auto *IntrinsicCursor = dyn_cast<IntrinsicInst>(Cursor);

    // If this is not an SVE conversion intrinsic, this is the end of the chain.
    if (!IntrinsicCursor || !(IntrinsicCursor->getIntrinsicID() ==
                                  Intrinsic::aarch64_sve_convert_to_svbool ||
                              IntrinsicCursor->getIntrinsicID() ==
                                  Intrinsic::aarch64_sve_convert_from_svbool))
      break;

    CandidatesForRemoval.insert(CandidatesForRemoval.begin(), IntrinsicCursor);
    Cursor = IntrinsicCursor->getOperand(0);
  }

  // If no viable replacement in the conversion chain was found, there is
  // nothing to do.
  if (!EarliestReplacement)
    return std::nullopt;

  return IC.replaceInstUsesWith(II, EarliestReplacement);
}

static bool isAllActivePredicate(Value *Pred) {
  // Look through convert.from.svbool(convert.to.svbool(...) chain.
  Value *UncastedPred;
  if (match(Pred, m_Intrinsic<Intrinsic::aarch64_sve_convert_from_svbool>(
                      m_Intrinsic<Intrinsic::aarch64_sve_convert_to_svbool>(
                          m_Value(UncastedPred)))))
    // If the predicate has the same or less lanes than the uncasted
    // predicate then we know the casting has no effect.
    if (cast<ScalableVectorType>(Pred->getType())->getMinNumElements() <=
        cast<ScalableVectorType>(UncastedPred->getType())->getMinNumElements())
      Pred = UncastedPred;

  return match(Pred, m_Intrinsic<Intrinsic::aarch64_sve_ptrue>(
                         m_ConstantInt<AArch64SVEPredPattern::all>()));
}

// Simplify unary operation where predicate has all inactive lanes by replacing
// instruction with its operand
static std::optional<Instruction *>
instCombineSVENoActiveReplace(InstCombiner &IC, IntrinsicInst &II,
                              bool hasInactiveVector) {
  int PredOperand = hasInactiveVector ? 1 : 0;
  int ReplaceOperand = hasInactiveVector ? 0 : 1;
  if (match(II.getOperand(PredOperand), m_ZeroInt())) {
    IC.replaceInstUsesWith(II, II.getOperand(ReplaceOperand));
    return IC.eraseInstFromFunction(II);
  }
  return std::nullopt;
}

// Simplify unary operation where predicate has all inactive lanes or
// replace unused first operand with undef when all lanes are active
static std::optional<Instruction *>
instCombineSVEAllOrNoActiveUnary(InstCombiner &IC, IntrinsicInst &II) {
  if (isAllActivePredicate(II.getOperand(1)) &&
      !isa<llvm::UndefValue>(II.getOperand(0)) &&
      !isa<llvm::PoisonValue>(II.getOperand(0))) {
    Value *Undef = llvm::UndefValue::get(II.getType());
    return IC.replaceOperand(II, 0, Undef);
  }
  return instCombineSVENoActiveReplace(IC, II, true);
}

// Erase unary operation where predicate has all inactive lanes
static std::optional<Instruction *>
instCombineSVENoActiveUnaryErase(InstCombiner &IC, IntrinsicInst &II,
                                 int PredPos) {
  if (match(II.getOperand(PredPos), m_ZeroInt())) {
    return IC.eraseInstFromFunction(II);
  }
  return std::nullopt;
}

// Simplify operation where predicate has all inactive lanes by replacing
// instruction with zeroed object
static std::optional<Instruction *>
instCombineSVENoActiveZero(InstCombiner &IC, IntrinsicInst &II) {
  if (match(II.getOperand(0), m_ZeroInt())) {
    Constant *Node;
    Type *RetTy = II.getType();
    if (RetTy->isStructTy()) {
      auto StructT = cast<StructType>(RetTy);
      auto VecT = StructT->getElementType(0);
      SmallVector<llvm::Constant *, 4> ZerVec;
      for (unsigned i = 0; i < StructT->getNumElements(); i++) {
        ZerVec.push_back(VecT->isFPOrFPVectorTy() ? ConstantFP::get(VecT, 0.0)
                                                  : ConstantInt::get(VecT, 0));
      }
      Node = ConstantStruct::get(StructT, ZerVec);
    } else
      Node = RetTy->isFPOrFPVectorTy() ? ConstantFP::get(RetTy, 0.0)
                                       : ConstantInt::get(II.getType(), 0);

    IC.replaceInstUsesWith(II, Node);
    return IC.eraseInstFromFunction(II);
  }
  return std::nullopt;
}

static std::optional<Instruction *> instCombineSVESel(InstCombiner &IC,
                                                      IntrinsicInst &II) {
  // svsel(ptrue, x, y) => x
  auto *OpPredicate = II.getOperand(0);
  if (isAllActivePredicate(OpPredicate))
    return IC.replaceInstUsesWith(II, II.getOperand(1));

  auto Select =
      IC.Builder.CreateSelect(OpPredicate, II.getOperand(1), II.getOperand(2));
  return IC.replaceInstUsesWith(II, Select);
}

static std::optional<Instruction *> instCombineSVEDup(InstCombiner &IC,
                                                      IntrinsicInst &II) {
  IntrinsicInst *Pg = dyn_cast<IntrinsicInst>(II.getArgOperand(1));
  if (!Pg)
    return std::nullopt;

  if (Pg->getIntrinsicID() != Intrinsic::aarch64_sve_ptrue)
    return std::nullopt;

  const auto PTruePattern =
      cast<ConstantInt>(Pg->getOperand(0))->getZExtValue();
  if (PTruePattern != AArch64SVEPredPattern::vl1)
    return std::nullopt;

  // The intrinsic is inserting into lane zero so use an insert instead.
  auto *IdxTy = Type::getInt64Ty(II.getContext());
  auto *Insert = InsertElementInst::Create(
      II.getArgOperand(0), II.getArgOperand(2), ConstantInt::get(IdxTy, 0));
  Insert->insertBefore(&II);
  Insert->takeName(&II);

  return IC.replaceInstUsesWith(II, Insert);
}

static std::optional<Instruction *> instCombineSVEDupX(InstCombiner &IC,
                                                       IntrinsicInst &II) {
  // Replace DupX with a regular IR splat.
  auto *RetTy = cast<ScalableVectorType>(II.getType());
  Value *Splat = IC.Builder.CreateVectorSplat(RetTy->getElementCount(),
                                              II.getArgOperand(0));
  Splat->takeName(&II);
  return IC.replaceInstUsesWith(II, Splat);
}

static std::optional<Instruction *> instCombineSVECmpNE(InstCombiner &IC,
                                                        IntrinsicInst &II) {
  LLVMContext &Ctx = II.getContext();

  // Replace by zero constant when all lanes are inactive
<<<<<<< HEAD
  if (auto II_NA = instCombineSVENoActiveUnaryZero(IC, II))
=======
  if (auto II_NA = instCombineSVENoActiveZero(IC, II))
>>>>>>> 4b409fa5
    return II_NA;

  // Check that the predicate is all active
  auto *Pg = dyn_cast<IntrinsicInst>(II.getArgOperand(0));
  if (!Pg || Pg->getIntrinsicID() != Intrinsic::aarch64_sve_ptrue)
    return std::nullopt;

  const auto PTruePattern =
      cast<ConstantInt>(Pg->getOperand(0))->getZExtValue();
  if (PTruePattern != AArch64SVEPredPattern::all)
    return std::nullopt;

  // Check that we have a compare of zero..
  auto *SplatValue =
      dyn_cast_or_null<ConstantInt>(getSplatValue(II.getArgOperand(2)));
  if (!SplatValue || !SplatValue->isZero())
    return std::nullopt;

  // ..against a dupq
  auto *DupQLane = dyn_cast<IntrinsicInst>(II.getArgOperand(1));
  if (!DupQLane ||
      DupQLane->getIntrinsicID() != Intrinsic::aarch64_sve_dupq_lane)
    return std::nullopt;

  // Where the dupq is a lane 0 replicate of a vector insert
  auto *DupQLaneIdx = dyn_cast<ConstantInt>(DupQLane->getArgOperand(1));
  if (!DupQLaneIdx || !DupQLaneIdx->isZero())
    return std::nullopt;

  auto *VecIns = dyn_cast<IntrinsicInst>(DupQLane->getArgOperand(0));
  if (!VecIns || VecIns->getIntrinsicID() != Intrinsic::vector_insert)
    return std::nullopt;

  // Where the vector insert is a fixed constant vector insert into undef at
  // index zero
  if (!isa<UndefValue>(VecIns->getArgOperand(0)))
    return std::nullopt;

  if (!cast<ConstantInt>(VecIns->getArgOperand(2))->isZero())
    return std::nullopt;

  auto *ConstVec = dyn_cast<Constant>(VecIns->getArgOperand(1));
  if (!ConstVec)
    return std::nullopt;

  auto *VecTy = dyn_cast<FixedVectorType>(ConstVec->getType());
  auto *OutTy = dyn_cast<ScalableVectorType>(II.getType());
  if (!VecTy || !OutTy || VecTy->getNumElements() != OutTy->getMinNumElements())
    return std::nullopt;

  unsigned NumElts = VecTy->getNumElements();
  unsigned PredicateBits = 0;

  // Expand intrinsic operands to a 16-bit byte level predicate
  for (unsigned I = 0; I < NumElts; ++I) {
    auto *Arg = dyn_cast<ConstantInt>(ConstVec->getAggregateElement(I));
    if (!Arg)
      return std::nullopt;
    if (!Arg->isZero())
      PredicateBits |= 1 << (I * (16 / NumElts));
  }

  // If all bits are zero bail early with an empty predicate
  if (PredicateBits == 0) {
    auto *PFalse = Constant::getNullValue(II.getType());
    PFalse->takeName(&II);
    return IC.replaceInstUsesWith(II, PFalse);
  }

  // Calculate largest predicate type used (where byte predicate is largest)
  unsigned Mask = 8;
  for (unsigned I = 0; I < 16; ++I)
    if ((PredicateBits & (1 << I)) != 0)
      Mask |= (I % 8);

  unsigned PredSize = Mask & -Mask;
  auto *PredType = ScalableVectorType::get(
      Type::getInt1Ty(Ctx), AArch64::SVEBitsPerBlock / (PredSize * 8));

  // Ensure all relevant bits are set
  for (unsigned I = 0; I < 16; I += PredSize)
    if ((PredicateBits & (1 << I)) == 0)
      return std::nullopt;

  auto *PTruePat =
      ConstantInt::get(Type::getInt32Ty(Ctx), AArch64SVEPredPattern::all);
  auto *PTrue = IC.Builder.CreateIntrinsic(Intrinsic::aarch64_sve_ptrue,
                                           {PredType}, {PTruePat});
  auto *ConvertToSVBool = IC.Builder.CreateIntrinsic(
      Intrinsic::aarch64_sve_convert_to_svbool, {PredType}, {PTrue});
  auto *ConvertFromSVBool =
      IC.Builder.CreateIntrinsic(Intrinsic::aarch64_sve_convert_from_svbool,
                                 {II.getType()}, {ConvertToSVBool});

  ConvertFromSVBool->takeName(&II);
  return IC.replaceInstUsesWith(II, ConvertFromSVBool);
}

static std::optional<Instruction *> instCombineSVELast(InstCombiner &IC,
                                                       IntrinsicInst &II) {
  Value *Pg = II.getArgOperand(0);
  Value *Vec = II.getArgOperand(1);
  auto IntrinsicID = II.getIntrinsicID();
  bool IsAfter = IntrinsicID == Intrinsic::aarch64_sve_lasta;

  // lastX(splat(X)) --> X
  if (auto *SplatVal = getSplatValue(Vec))
    return IC.replaceInstUsesWith(II, SplatVal);

  // If x and/or y is a splat value then:
  // lastX (binop (x, y)) --> binop(lastX(x), lastX(y))
  Value *LHS, *RHS;
  if (match(Vec, m_OneUse(m_BinOp(m_Value(LHS), m_Value(RHS))))) {
    if (isSplatValue(LHS) || isSplatValue(RHS)) {
      auto *OldBinOp = cast<BinaryOperator>(Vec);
      auto OpC = OldBinOp->getOpcode();
      auto *NewLHS =
          IC.Builder.CreateIntrinsic(IntrinsicID, {Vec->getType()}, {Pg, LHS});
      auto *NewRHS =
          IC.Builder.CreateIntrinsic(IntrinsicID, {Vec->getType()}, {Pg, RHS});
      auto *NewBinOp = BinaryOperator::CreateWithCopiedFlags(
          OpC, NewLHS, NewRHS, OldBinOp, OldBinOp->getName(), II.getIterator());
      return IC.replaceInstUsesWith(II, NewBinOp);
    }
  }

  auto *C = dyn_cast<Constant>(Pg);
  if (IsAfter && C && C->isNullValue()) {
    // The intrinsic is extracting lane 0 so use an extract instead.
    auto *IdxTy = Type::getInt64Ty(II.getContext());
    auto *Extract = ExtractElementInst::Create(Vec, ConstantInt::get(IdxTy, 0));
    Extract->insertBefore(&II);
    Extract->takeName(&II);
    return IC.replaceInstUsesWith(II, Extract);
  }

  auto *IntrPG = dyn_cast<IntrinsicInst>(Pg);
  if (!IntrPG)
    return std::nullopt;

  if (IntrPG->getIntrinsicID() != Intrinsic::aarch64_sve_ptrue)
    return std::nullopt;

  const auto PTruePattern =
      cast<ConstantInt>(IntrPG->getOperand(0))->getZExtValue();

  // Can the intrinsic's predicate be converted to a known constant index?
  unsigned MinNumElts = getNumElementsFromSVEPredPattern(PTruePattern);
  if (!MinNumElts)
    return std::nullopt;

  unsigned Idx = MinNumElts - 1;
  // Increment the index if extracting the element after the last active
  // predicate element.
  if (IsAfter)
    ++Idx;

  // Ignore extracts whose index is larger than the known minimum vector
  // length. NOTE: This is an artificial constraint where we prefer to
  // maintain what the user asked for until an alternative is proven faster.
  auto *PgVTy = cast<ScalableVectorType>(Pg->getType());
  if (Idx >= PgVTy->getMinNumElements())
    return std::nullopt;

  // The intrinsic is extracting a fixed lane so use an extract instead.
  auto *IdxTy = Type::getInt64Ty(II.getContext());
  auto *Extract = ExtractElementInst::Create(Vec, ConstantInt::get(IdxTy, Idx));
  Extract->insertBefore(&II);
  Extract->takeName(&II);
  return IC.replaceInstUsesWith(II, Extract);
}

static std::optional<Instruction *> instCombineSVECondLast(InstCombiner &IC,
                                                           IntrinsicInst &II) {
  // The SIMD&FP variant of CLAST[AB] is significantly faster than the scalar
  // integer variant across a variety of micro-architectures. Replace scalar
  // integer CLAST[AB] intrinsic with optimal SIMD&FP variant. A simple
  // bitcast-to-fp + clast[ab] + bitcast-to-int will cost a cycle or two more
  // depending on the micro-architecture, but has been observed as generally
  // being faster, particularly when the CLAST[AB] op is a loop-carried
  // dependency.
  Value *Pg = II.getArgOperand(0);
  Value *Fallback = II.getArgOperand(1);
  Value *Vec = II.getArgOperand(2);
  Type *Ty = II.getType();

  if (!Ty->isIntegerTy())
    return std::nullopt;

  Type *FPTy;
  switch (cast<IntegerType>(Ty)->getBitWidth()) {
  default:
    return std::nullopt;
  case 16:
    FPTy = IC.Builder.getHalfTy();
    break;
  case 32:
    FPTy = IC.Builder.getFloatTy();
    break;
  case 64:
    FPTy = IC.Builder.getDoubleTy();
    break;
  }

  Value *FPFallBack = IC.Builder.CreateBitCast(Fallback, FPTy);
  auto *FPVTy = VectorType::get(
      FPTy, cast<VectorType>(Vec->getType())->getElementCount());
  Value *FPVec = IC.Builder.CreateBitCast(Vec, FPVTy);
  auto *FPII = IC.Builder.CreateIntrinsic(
      II.getIntrinsicID(), {FPVec->getType()}, {Pg, FPFallBack, FPVec});
  Value *FPIItoInt = IC.Builder.CreateBitCast(FPII, II.getType());
  return IC.replaceInstUsesWith(II, FPIItoInt);
}

static std::optional<Instruction *> instCombineRDFFR(InstCombiner &IC,
                                                     IntrinsicInst &II) {
  LLVMContext &Ctx = II.getContext();
  // Replace rdffr with predicated rdffr.z intrinsic, so that optimizePTestInstr
  // can work with RDFFR_PP for ptest elimination.
  auto *AllPat =
      ConstantInt::get(Type::getInt32Ty(Ctx), AArch64SVEPredPattern::all);
  auto *PTrue = IC.Builder.CreateIntrinsic(Intrinsic::aarch64_sve_ptrue,
                                           {II.getType()}, {AllPat});
  auto *RDFFR =
      IC.Builder.CreateIntrinsic(Intrinsic::aarch64_sve_rdffr_z, {}, {PTrue});
  RDFFR->takeName(&II);
  return IC.replaceInstUsesWith(II, RDFFR);
}

static std::optional<Instruction *>
instCombineSVECntElts(InstCombiner &IC, IntrinsicInst &II, unsigned NumElts) {
  const auto Pattern = cast<ConstantInt>(II.getArgOperand(0))->getZExtValue();

  if (Pattern == AArch64SVEPredPattern::all) {
    Constant *StepVal = ConstantInt::get(II.getType(), NumElts);
    auto *VScale = IC.Builder.CreateVScale(StepVal);
    VScale->takeName(&II);
    return IC.replaceInstUsesWith(II, VScale);
  }

  unsigned MinNumElts = getNumElementsFromSVEPredPattern(Pattern);

  return MinNumElts && NumElts >= MinNumElts
             ? std::optional<Instruction *>(IC.replaceInstUsesWith(
                   II, ConstantInt::get(II.getType(), MinNumElts)))
             : std::nullopt;
}

static std::optional<Instruction *> instCombineSVEPTest(InstCombiner &IC,
                                                        IntrinsicInst &II) {
  Value *PgVal = II.getArgOperand(0);
  Value *OpVal = II.getArgOperand(1);

  // PTEST_<FIRST|LAST>(X, X) is equivalent to PTEST_ANY(X, X).
  // Later optimizations prefer this form.
  if (PgVal == OpVal &&
      (II.getIntrinsicID() == Intrinsic::aarch64_sve_ptest_first ||
       II.getIntrinsicID() == Intrinsic::aarch64_sve_ptest_last)) {
    Value *Ops[] = {PgVal, OpVal};
    Type *Tys[] = {PgVal->getType()};

    auto *PTest =
        IC.Builder.CreateIntrinsic(Intrinsic::aarch64_sve_ptest_any, Tys, Ops);
    PTest->takeName(&II);

    return IC.replaceInstUsesWith(II, PTest);
  }

  IntrinsicInst *Pg = dyn_cast<IntrinsicInst>(PgVal);
  IntrinsicInst *Op = dyn_cast<IntrinsicInst>(OpVal);

  if (!Pg || !Op)
    return std::nullopt;

  Intrinsic::ID OpIID = Op->getIntrinsicID();

  if (Pg->getIntrinsicID() == Intrinsic::aarch64_sve_convert_to_svbool &&
      OpIID == Intrinsic::aarch64_sve_convert_to_svbool &&
      Pg->getArgOperand(0)->getType() == Op->getArgOperand(0)->getType()) {
    Value *Ops[] = {Pg->getArgOperand(0), Op->getArgOperand(0)};
    Type *Tys[] = {Pg->getArgOperand(0)->getType()};

    auto *PTest = IC.Builder.CreateIntrinsic(II.getIntrinsicID(), Tys, Ops);

    PTest->takeName(&II);
    return IC.replaceInstUsesWith(II, PTest);
  }

  // Transform PTEST_ANY(X=OP(PG,...), X) -> PTEST_ANY(PG, X)).
  // Later optimizations may rewrite sequence to use the flag-setting variant
  // of instruction X to remove PTEST.
  if ((Pg == Op) && (II.getIntrinsicID() == Intrinsic::aarch64_sve_ptest_any) &&
      ((OpIID == Intrinsic::aarch64_sve_brka_z) ||
       (OpIID == Intrinsic::aarch64_sve_brkb_z) ||
       (OpIID == Intrinsic::aarch64_sve_brkpa_z) ||
       (OpIID == Intrinsic::aarch64_sve_brkpb_z) ||
       (OpIID == Intrinsic::aarch64_sve_rdffr_z) ||
       (OpIID == Intrinsic::aarch64_sve_and_z) ||
       (OpIID == Intrinsic::aarch64_sve_bic_z) ||
       (OpIID == Intrinsic::aarch64_sve_eor_z) ||
       (OpIID == Intrinsic::aarch64_sve_nand_z) ||
       (OpIID == Intrinsic::aarch64_sve_nor_z) ||
       (OpIID == Intrinsic::aarch64_sve_orn_z) ||
       (OpIID == Intrinsic::aarch64_sve_orr_z))) {
    Value *Ops[] = {Pg->getArgOperand(0), Pg};
    Type *Tys[] = {Pg->getType()};

    auto *PTest = IC.Builder.CreateIntrinsic(II.getIntrinsicID(), Tys, Ops);
    PTest->takeName(&II);

    return IC.replaceInstUsesWith(II, PTest);
  }

  return std::nullopt;
}

template <Intrinsic::ID MulOpc, typename Intrinsic::ID FuseOpc>
static std::optional<Instruction *>
instCombineSVEVectorFuseMulAddSub(InstCombiner &IC, IntrinsicInst &II,
                                  bool MergeIntoAddendOp) {
  Value *P = II.getOperand(0);
  Value *MulOp0, *MulOp1, *AddendOp, *Mul;
  if (MergeIntoAddendOp) {
    AddendOp = II.getOperand(1);
    Mul = II.getOperand(2);
  } else {
    AddendOp = II.getOperand(2);
    Mul = II.getOperand(1);
  }

  if (!match(Mul, m_Intrinsic<MulOpc>(m_Specific(P), m_Value(MulOp0),
                                      m_Value(MulOp1))))
    return std::nullopt;

  if (!Mul->hasOneUse())
    return std::nullopt;

  Instruction *FMFSource = nullptr;
  if (II.getType()->isFPOrFPVectorTy()) {
    llvm::FastMathFlags FAddFlags = II.getFastMathFlags();
    // Stop the combine when the flags on the inputs differ in case dropping
    // flags would lead to us missing out on more beneficial optimizations.
    if (FAddFlags != cast<CallInst>(Mul)->getFastMathFlags())
      return std::nullopt;
    if (!FAddFlags.allowContract())
      return std::nullopt;
    FMFSource = &II;
  }

  CallInst *Res;
  if (MergeIntoAddendOp)
    Res = IC.Builder.CreateIntrinsic(FuseOpc, {II.getType()},
                                     {P, AddendOp, MulOp0, MulOp1}, FMFSource);
  else
    Res = IC.Builder.CreateIntrinsic(FuseOpc, {II.getType()},
                                     {P, MulOp0, MulOp1, AddendOp}, FMFSource);

  return IC.replaceInstUsesWith(II, Res);
}

static std::optional<Instruction *>
instCombineSVELD1(InstCombiner &IC, IntrinsicInst &II, const DataLayout &DL) {
  Value *Pred = II.getOperand(0);
  Value *PtrOp = II.getOperand(1);
  Type *VecTy = II.getType();

  // Replace by zero constant when all lanes are inactive
  if (auto II_NA = instCombineSVENoActiveZero(IC, II))
    return II_NA;

  if (isAllActivePredicate(Pred)) {
    LoadInst *Load = IC.Builder.CreateLoad(VecTy, PtrOp);
    Load->copyMetadata(II);
    return IC.replaceInstUsesWith(II, Load);
  }

  CallInst *MaskedLoad =
      IC.Builder.CreateMaskedLoad(VecTy, PtrOp, PtrOp->getPointerAlignment(DL),
                                  Pred, ConstantAggregateZero::get(VecTy));
  MaskedLoad->copyMetadata(II);
  return IC.replaceInstUsesWith(II, MaskedLoad);
}

static std::optional<Instruction *>
instCombineSVEST1(InstCombiner &IC, IntrinsicInst &II, const DataLayout &DL) {
  Value *VecOp = II.getOperand(0);
  Value *Pred = II.getOperand(1);
  Value *PtrOp = II.getOperand(2);

  if (isAllActivePredicate(Pred)) {
    StoreInst *Store = IC.Builder.CreateStore(VecOp, PtrOp);
    Store->copyMetadata(II);
    return IC.eraseInstFromFunction(II);
  }

  CallInst *MaskedStore = IC.Builder.CreateMaskedStore(
      VecOp, PtrOp, PtrOp->getPointerAlignment(DL), Pred);
  MaskedStore->copyMetadata(II);
  return IC.eraseInstFromFunction(II);
}

static Instruction::BinaryOps intrinsicIDToBinOpCode(unsigned Intrinsic) {
  switch (Intrinsic) {
  case Intrinsic::aarch64_sve_fmul_u:
    return Instruction::BinaryOps::FMul;
  case Intrinsic::aarch64_sve_fadd_u:
    return Instruction::BinaryOps::FAdd;
  case Intrinsic::aarch64_sve_fsub_u:
    return Instruction::BinaryOps::FSub;
  default:
    return Instruction::BinaryOpsEnd;
  }
}

static std::optional<Instruction *>
instCombineSVEVectorBinOp(InstCombiner &IC, IntrinsicInst &II) {
  // Bail due to missing support for ISD::STRICT_ scalable vector operations.
  if (II.isStrictFP())
    return std::nullopt;

  auto *OpPredicate = II.getOperand(0);
  auto BinOpCode = intrinsicIDToBinOpCode(II.getIntrinsicID());
  if (BinOpCode == Instruction::BinaryOpsEnd ||
      !match(OpPredicate, m_Intrinsic<Intrinsic::aarch64_sve_ptrue>(
                              m_ConstantInt<AArch64SVEPredPattern::all>())))
    return std::nullopt;
  IRBuilderBase::FastMathFlagGuard FMFGuard(IC.Builder);
  IC.Builder.setFastMathFlags(II.getFastMathFlags());
  auto BinOp =
      IC.Builder.CreateBinOp(BinOpCode, II.getOperand(1), II.getOperand(2));
  return IC.replaceInstUsesWith(II, BinOp);
}

// Canonicalise operations that take an all active predicate (e.g. sve.add ->
// sve.add_u).
static std::optional<Instruction *> instCombineSVEAllActive(IntrinsicInst &II,
                                                            Intrinsic::ID IID) {
  auto *OpPredicate = II.getOperand(0);
  if (!match(OpPredicate, m_Intrinsic<Intrinsic::aarch64_sve_ptrue>(
                              m_ConstantInt<AArch64SVEPredPattern::all>())))
    return std::nullopt;

  auto *Mod = II.getModule();
  auto *NewDecl = Intrinsic::getDeclaration(Mod, IID, {II.getType()});
  II.setCalledFunction(NewDecl);

  return &II;
}

// Simplify operations where predicate has all inactive lanes or try to replace
// with _u form when all lanes are active
static std::optional<Instruction *>
instCombineSVEAllOrNoActive(InstCombiner &IC, IntrinsicInst &II,
                            Intrinsic::ID IID) {
  if (match(II.getOperand(0), m_ZeroInt())) {
    //  llvm_ir, pred(0), op1, op2 - Spec says to return op1 when all lanes are
    //  inactive for sv[func]_m
    return IC.replaceInstUsesWith(II, II.getOperand(1));
  }
  return instCombineSVEAllActive(II, IID);
}

static std::optional<Instruction *> instCombineSVEVectorAdd(InstCombiner &IC,
                                                            IntrinsicInst &II) {
  if (auto II_U =
          instCombineSVEAllOrNoActive(IC, II, Intrinsic::aarch64_sve_add_u))
    return II_U;
  if (auto MLA = instCombineSVEVectorFuseMulAddSub<Intrinsic::aarch64_sve_mul,
                                                   Intrinsic::aarch64_sve_mla>(
          IC, II, true))
    return MLA;
  if (auto MAD = instCombineSVEVectorFuseMulAddSub<Intrinsic::aarch64_sve_mul,
                                                   Intrinsic::aarch64_sve_mad>(
          IC, II, false))
    return MAD;
  return std::nullopt;
}

static std::optional<Instruction *>
instCombineSVEVectorFAdd(InstCombiner &IC, IntrinsicInst &II) {
  if (auto II_U =
          instCombineSVEAllOrNoActive(IC, II, Intrinsic::aarch64_sve_fadd_u))
    return II_U;
  if (auto FMLA =
          instCombineSVEVectorFuseMulAddSub<Intrinsic::aarch64_sve_fmul,
                                            Intrinsic::aarch64_sve_fmla>(IC, II,
                                                                         true))
    return FMLA;
  if (auto FMAD =
          instCombineSVEVectorFuseMulAddSub<Intrinsic::aarch64_sve_fmul,
                                            Intrinsic::aarch64_sve_fmad>(IC, II,
                                                                         false))
    return FMAD;
  if (auto FMLA =
          instCombineSVEVectorFuseMulAddSub<Intrinsic::aarch64_sve_fmul_u,
                                            Intrinsic::aarch64_sve_fmla>(IC, II,
                                                                         true))
    return FMLA;
  return std::nullopt;
}

static std::optional<Instruction *>
instCombineSVEVectorFAddU(InstCombiner &IC, IntrinsicInst &II) {
  if (auto FMLA =
          instCombineSVEVectorFuseMulAddSub<Intrinsic::aarch64_sve_fmul,
                                            Intrinsic::aarch64_sve_fmla>(IC, II,
                                                                         true))
    return FMLA;
  if (auto FMAD =
          instCombineSVEVectorFuseMulAddSub<Intrinsic::aarch64_sve_fmul,
                                            Intrinsic::aarch64_sve_fmad>(IC, II,
                                                                         false))
    return FMAD;
  if (auto FMLA_U =
          instCombineSVEVectorFuseMulAddSub<Intrinsic::aarch64_sve_fmul_u,
                                            Intrinsic::aarch64_sve_fmla_u>(
              IC, II, true))
    return FMLA_U;
  return instCombineSVEVectorBinOp(IC, II);
}

static std::optional<Instruction *>
instCombineSVEVectorFSub(InstCombiner &IC, IntrinsicInst &II) {
  if (auto II_U =
          instCombineSVEAllOrNoActive(IC, II, Intrinsic::aarch64_sve_fsub_u))
    return II_U;
  if (auto FMLS =
          instCombineSVEVectorFuseMulAddSub<Intrinsic::aarch64_sve_fmul,
                                            Intrinsic::aarch64_sve_fmls>(IC, II,
                                                                         true))
    return FMLS;
  if (auto FMSB =
          instCombineSVEVectorFuseMulAddSub<Intrinsic::aarch64_sve_fmul,
                                            Intrinsic::aarch64_sve_fnmsb>(
              IC, II, false))
    return FMSB;
  if (auto FMLS =
          instCombineSVEVectorFuseMulAddSub<Intrinsic::aarch64_sve_fmul_u,
                                            Intrinsic::aarch64_sve_fmls>(IC, II,
                                                                         true))
    return FMLS;
  return std::nullopt;
}

static std::optional<Instruction *>
instCombineSVEVectorFSubU(InstCombiner &IC, IntrinsicInst &II) {
  if (auto FMLS =
          instCombineSVEVectorFuseMulAddSub<Intrinsic::aarch64_sve_fmul,
                                            Intrinsic::aarch64_sve_fmls>(IC, II,
                                                                         true))
    return FMLS;
  if (auto FMSB =
          instCombineSVEVectorFuseMulAddSub<Intrinsic::aarch64_sve_fmul,
                                            Intrinsic::aarch64_sve_fnmsb>(
              IC, II, false))
    return FMSB;
  if (auto FMLS_U =
          instCombineSVEVectorFuseMulAddSub<Intrinsic::aarch64_sve_fmul_u,
                                            Intrinsic::aarch64_sve_fmls_u>(
              IC, II, true))
    return FMLS_U;
  return instCombineSVEVectorBinOp(IC, II);
}

static std::optional<Instruction *> instCombineSVEVectorSub(InstCombiner &IC,
                                                            IntrinsicInst &II) {
  if (auto II_U =
          instCombineSVEAllOrNoActive(IC, II, Intrinsic::aarch64_sve_sub_u))
    return II_U;
  if (auto MLS = instCombineSVEVectorFuseMulAddSub<Intrinsic::aarch64_sve_mul,
                                                   Intrinsic::aarch64_sve_mls>(
          IC, II, true))
    return MLS;
  return std::nullopt;
}

static std::optional<Instruction *> instCombineSVEVectorMul(InstCombiner &IC,
                                                            IntrinsicInst &II,
                                                            Intrinsic::ID IID) {
  auto *OpPredicate = II.getOperand(0);
  auto *OpMultiplicand = II.getOperand(1);
  auto *OpMultiplier = II.getOperand(2);

  // Return true if a given instruction is a unit splat value, false otherwise.
  auto IsUnitSplat = [](auto *I) {
    auto *SplatValue = getSplatValue(I);
    if (!SplatValue)
      return false;
    return match(SplatValue, m_FPOne()) || match(SplatValue, m_One());
  };

  // Return true if a given instruction is an aarch64_sve_dup intrinsic call
  // with a unit splat value, false otherwise.
  auto IsUnitDup = [](auto *I) {
    auto *IntrI = dyn_cast<IntrinsicInst>(I);
    if (!IntrI || IntrI->getIntrinsicID() != Intrinsic::aarch64_sve_dup)
      return false;

    auto *SplatValue = IntrI->getOperand(2);
    return match(SplatValue, m_FPOne()) || match(SplatValue, m_One());
  };

  if (IsUnitSplat(OpMultiplier)) {
    // [f]mul pg %n, (dupx 1) => %n
    OpMultiplicand->takeName(&II);
    return IC.replaceInstUsesWith(II, OpMultiplicand);
  } else if (IsUnitDup(OpMultiplier)) {
    // [f]mul pg %n, (dup pg 1) => %n
    auto *DupInst = cast<IntrinsicInst>(OpMultiplier);
    auto *DupPg = DupInst->getOperand(1);
    // TODO: this is naive. The optimization is still valid if DupPg
    // 'encompasses' OpPredicate, not only if they're the same predicate.
    if (OpPredicate == DupPg) {
      OpMultiplicand->takeName(&II);
      return IC.replaceInstUsesWith(II, OpMultiplicand);
    }
  }

  return instCombineSVEVectorBinOp(IC, II);
}

static std::optional<Instruction *> instCombineSVEUnpack(InstCombiner &IC,
                                                         IntrinsicInst &II) {
  Value *UnpackArg = II.getArgOperand(0);
  auto *RetTy = cast<ScalableVectorType>(II.getType());
  bool IsSigned = II.getIntrinsicID() == Intrinsic::aarch64_sve_sunpkhi ||
                  II.getIntrinsicID() == Intrinsic::aarch64_sve_sunpklo;

  // Hi = uunpkhi(splat(X)) --> Hi = splat(extend(X))
  // Lo = uunpklo(splat(X)) --> Lo = splat(extend(X))
  if (auto *ScalarArg = getSplatValue(UnpackArg)) {
    ScalarArg =
        IC.Builder.CreateIntCast(ScalarArg, RetTy->getScalarType(), IsSigned);
    Value *NewVal =
        IC.Builder.CreateVectorSplat(RetTy->getElementCount(), ScalarArg);
    NewVal->takeName(&II);
    return IC.replaceInstUsesWith(II, NewVal);
  }

  return std::nullopt;
}
static std::optional<Instruction *> instCombineSVETBL(InstCombiner &IC,
                                                      IntrinsicInst &II) {
  auto *OpVal = II.getOperand(0);
  auto *OpIndices = II.getOperand(1);
  VectorType *VTy = cast<VectorType>(II.getType());

  // Check whether OpIndices is a constant splat value < minimal element count
  // of result.
  auto *SplatValue = dyn_cast_or_null<ConstantInt>(getSplatValue(OpIndices));
  if (!SplatValue ||
      SplatValue->getValue().uge(VTy->getElementCount().getKnownMinValue()))
    return std::nullopt;

  // Convert sve_tbl(OpVal sve_dup_x(SplatValue)) to
  // splat_vector(extractelement(OpVal, SplatValue)) for further optimization.
  auto *Extract = IC.Builder.CreateExtractElement(OpVal, SplatValue);
  auto *VectorSplat =
      IC.Builder.CreateVectorSplat(VTy->getElementCount(), Extract);

  VectorSplat->takeName(&II);
  return IC.replaceInstUsesWith(II, VectorSplat);
}

static std::optional<Instruction *> instCombineSVEUzp1(InstCombiner &IC,
                                                       IntrinsicInst &II) {
  Value *A, *B;
  Type *RetTy = II.getType();
  constexpr Intrinsic::ID FromSVB = Intrinsic::aarch64_sve_convert_from_svbool;
  constexpr Intrinsic::ID ToSVB = Intrinsic::aarch64_sve_convert_to_svbool;

  // uzp1(to_svbool(A), to_svbool(B)) --> <A, B>
  // uzp1(from_svbool(to_svbool(A)), from_svbool(to_svbool(B))) --> <A, B>
  if ((match(II.getArgOperand(0),
             m_Intrinsic<FromSVB>(m_Intrinsic<ToSVB>(m_Value(A)))) &&
       match(II.getArgOperand(1),
             m_Intrinsic<FromSVB>(m_Intrinsic<ToSVB>(m_Value(B))))) ||
      (match(II.getArgOperand(0), m_Intrinsic<ToSVB>(m_Value(A))) &&
       match(II.getArgOperand(1), m_Intrinsic<ToSVB>(m_Value(B))))) {
    auto *TyA = cast<ScalableVectorType>(A->getType());
    if (TyA == B->getType() &&
        RetTy == ScalableVectorType::getDoubleElementsVectorType(TyA)) {
      auto *SubVec = IC.Builder.CreateInsertVector(
          RetTy, PoisonValue::get(RetTy), A, IC.Builder.getInt64(0));
      auto *ConcatVec = IC.Builder.CreateInsertVector(
          RetTy, SubVec, B, IC.Builder.getInt64(TyA->getMinNumElements()));
      ConcatVec->takeName(&II);
      return IC.replaceInstUsesWith(II, ConcatVec);
    }
  }

  return std::nullopt;
}

static std::optional<Instruction *> instCombineSVEZip(InstCombiner &IC,
                                                      IntrinsicInst &II) {
  // zip1(uzp1(A, B), uzp2(A, B)) --> A
  // zip2(uzp1(A, B), uzp2(A, B)) --> B
  Value *A, *B;
  if (match(II.getArgOperand(0),
            m_Intrinsic<Intrinsic::aarch64_sve_uzp1>(m_Value(A), m_Value(B))) &&
      match(II.getArgOperand(1), m_Intrinsic<Intrinsic::aarch64_sve_uzp2>(
                                     m_Specific(A), m_Specific(B))))
    return IC.replaceInstUsesWith(
        II, (II.getIntrinsicID() == Intrinsic::aarch64_sve_zip1 ? A : B));

  return std::nullopt;
}

static std::optional<Instruction *>
instCombineLD1GatherIndex(InstCombiner &IC, IntrinsicInst &II) {
  Value *Mask = II.getOperand(0);
  Value *BasePtr = II.getOperand(1);
  Value *Index = II.getOperand(2);
  Type *Ty = II.getType();
  Value *PassThru = ConstantAggregateZero::get(Ty);

  // Replace by zero constant when all lanes are inactive
  if (auto II_NA = instCombineSVENoActiveZero(IC, II))
    return II_NA;

  // Contiguous gather => masked load.
  // (sve.ld1.gather.index Mask BasePtr (sve.index IndexBase 1))
  // => (masked.load (gep BasePtr IndexBase) Align Mask zeroinitializer)
  Value *IndexBase;
  if (match(Index, m_Intrinsic<Intrinsic::aarch64_sve_index>(
                       m_Value(IndexBase), m_SpecificInt(1)))) {
    Align Alignment =
        BasePtr->getPointerAlignment(II.getDataLayout());

    Type *VecPtrTy = PointerType::getUnqual(Ty);
    Value *Ptr = IC.Builder.CreateGEP(cast<VectorType>(Ty)->getElementType(),
                                      BasePtr, IndexBase);
    Ptr = IC.Builder.CreateBitCast(Ptr, VecPtrTy);
    CallInst *MaskedLoad =
        IC.Builder.CreateMaskedLoad(Ty, Ptr, Alignment, Mask, PassThru);
    MaskedLoad->takeName(&II);
    return IC.replaceInstUsesWith(II, MaskedLoad);
  }

  return std::nullopt;
}

static std::optional<Instruction *>
instCombineST1ScatterIndex(InstCombiner &IC, IntrinsicInst &II) {
  Value *Val = II.getOperand(0);
  Value *Mask = II.getOperand(1);
  Value *BasePtr = II.getOperand(2);
  Value *Index = II.getOperand(3);
  Type *Ty = Val->getType();

  // Contiguous scatter => masked store.
  // (sve.st1.scatter.index Value Mask BasePtr (sve.index IndexBase 1))
  // => (masked.store Value (gep BasePtr IndexBase) Align Mask)
  Value *IndexBase;
  if (match(Index, m_Intrinsic<Intrinsic::aarch64_sve_index>(
                       m_Value(IndexBase), m_SpecificInt(1)))) {
    Align Alignment =
        BasePtr->getPointerAlignment(II.getDataLayout());

    Value *Ptr = IC.Builder.CreateGEP(cast<VectorType>(Ty)->getElementType(),
                                      BasePtr, IndexBase);
    Type *VecPtrTy = PointerType::getUnqual(Ty);
    Ptr = IC.Builder.CreateBitCast(Ptr, VecPtrTy);

    (void)IC.Builder.CreateMaskedStore(Val, Ptr, Alignment, Mask);

    return IC.eraseInstFromFunction(II);
  }

  return std::nullopt;
}

static std::optional<Instruction *> instCombineSVESDIV(InstCombiner &IC,
                                                       IntrinsicInst &II) {
  Type *Int32Ty = IC.Builder.getInt32Ty();
  Value *Pred = II.getOperand(0);
  Value *Vec = II.getOperand(1);
  Value *DivVec = II.getOperand(2);

  Value *SplatValue = getSplatValue(DivVec);
  ConstantInt *SplatConstantInt = dyn_cast_or_null<ConstantInt>(SplatValue);
  if (!SplatConstantInt)
    return std::nullopt;

  APInt Divisor = SplatConstantInt->getValue();
  const int64_t DivisorValue = Divisor.getSExtValue();
  if (DivisorValue == -1)
    return std::nullopt;
  if (DivisorValue == 1)
    IC.replaceInstUsesWith(II, Vec);

  if (Divisor.isPowerOf2()) {
    Constant *DivisorLog2 = ConstantInt::get(Int32Ty, Divisor.logBase2());
    auto ASRD = IC.Builder.CreateIntrinsic(
        Intrinsic::aarch64_sve_asrd, {II.getType()}, {Pred, Vec, DivisorLog2});
    return IC.replaceInstUsesWith(II, ASRD);
  }
  if (Divisor.isNegatedPowerOf2()) {
    Divisor.negate();
    Constant *DivisorLog2 = ConstantInt::get(Int32Ty, Divisor.logBase2());
    auto ASRD = IC.Builder.CreateIntrinsic(
        Intrinsic::aarch64_sve_asrd, {II.getType()}, {Pred, Vec, DivisorLog2});
    auto NEG = IC.Builder.CreateIntrinsic(
        Intrinsic::aarch64_sve_neg, {ASRD->getType()}, {ASRD, Pred, ASRD});
    return IC.replaceInstUsesWith(II, NEG);
  }

  return std::nullopt;
}

bool SimplifyValuePattern(SmallVector<Value *> &Vec, bool AllowPoison) {
  size_t VecSize = Vec.size();
  if (VecSize == 1)
    return true;
  if (!isPowerOf2_64(VecSize))
    return false;
  size_t HalfVecSize = VecSize / 2;

  for (auto LHS = Vec.begin(), RHS = Vec.begin() + HalfVecSize;
       RHS != Vec.end(); LHS++, RHS++) {
    if (*LHS != nullptr && *RHS != nullptr) {
      if (*LHS == *RHS)
        continue;
      else
        return false;
    }
    if (!AllowPoison)
      return false;
    if (*LHS == nullptr && *RHS != nullptr)
      *LHS = *RHS;
  }

  Vec.resize(HalfVecSize);
  SimplifyValuePattern(Vec, AllowPoison);
  return true;
}

// Try to simplify dupqlane patterns like dupqlane(f32 A, f32 B, f32 A, f32 B)
// to dupqlane(f64(C)) where C is A concatenated with B
static std::optional<Instruction *> instCombineSVEDupqLane(InstCombiner &IC,
                                                           IntrinsicInst &II) {
  Value *CurrentInsertElt = nullptr, *Default = nullptr;
  if (!match(II.getOperand(0),
             m_Intrinsic<Intrinsic::vector_insert>(
                 m_Value(Default), m_Value(CurrentInsertElt), m_Value())) ||
      !isa<FixedVectorType>(CurrentInsertElt->getType()))
    return std::nullopt;
  auto IIScalableTy = cast<ScalableVectorType>(II.getType());

  // Insert the scalars into a container ordered by InsertElement index
  SmallVector<Value *> Elts(IIScalableTy->getMinNumElements(), nullptr);
  while (auto InsertElt = dyn_cast<InsertElementInst>(CurrentInsertElt)) {
    auto Idx = cast<ConstantInt>(InsertElt->getOperand(2));
    Elts[Idx->getValue().getZExtValue()] = InsertElt->getOperand(1);
    CurrentInsertElt = InsertElt->getOperand(0);
  }

  bool AllowPoison =
      isa<PoisonValue>(CurrentInsertElt) && isa<PoisonValue>(Default);
  if (!SimplifyValuePattern(Elts, AllowPoison))
    return std::nullopt;

  // Rebuild the simplified chain of InsertElements. e.g. (a, b, a, b) as (a, b)
  Value *InsertEltChain = PoisonValue::get(CurrentInsertElt->getType());
  for (size_t I = 0; I < Elts.size(); I++) {
    if (Elts[I] == nullptr)
      continue;
    InsertEltChain = IC.Builder.CreateInsertElement(InsertEltChain, Elts[I],
                                                    IC.Builder.getInt64(I));
  }
  if (InsertEltChain == nullptr)
    return std::nullopt;

  // Splat the simplified sequence, e.g. (f16 a, f16 b, f16 c, f16 d) as one i64
  // value or (f16 a, f16 b) as one i32 value. This requires an InsertSubvector
  // be bitcast to a type wide enough to fit the sequence, be splatted, and then
  // be narrowed back to the original type.
  unsigned PatternWidth = IIScalableTy->getScalarSizeInBits() * Elts.size();
  unsigned PatternElementCount = IIScalableTy->getScalarSizeInBits() *
                                 IIScalableTy->getMinNumElements() /
                                 PatternWidth;

  IntegerType *WideTy = IC.Builder.getIntNTy(PatternWidth);
  auto *WideScalableTy = ScalableVectorType::get(WideTy, PatternElementCount);
  auto *WideShuffleMaskTy =
      ScalableVectorType::get(IC.Builder.getInt32Ty(), PatternElementCount);

  auto ZeroIdx = ConstantInt::get(IC.Builder.getInt64Ty(), APInt(64, 0));
  auto InsertSubvector = IC.Builder.CreateInsertVector(
      II.getType(), PoisonValue::get(II.getType()), InsertEltChain, ZeroIdx);
  auto WideBitcast =
      IC.Builder.CreateBitOrPointerCast(InsertSubvector, WideScalableTy);
  auto WideShuffleMask = ConstantAggregateZero::get(WideShuffleMaskTy);
  auto WideShuffle = IC.Builder.CreateShuffleVector(
      WideBitcast, PoisonValue::get(WideScalableTy), WideShuffleMask);
  auto NarrowBitcast =
      IC.Builder.CreateBitOrPointerCast(WideShuffle, II.getType());

  return IC.replaceInstUsesWith(II, NarrowBitcast);
}

static std::optional<Instruction *> instCombineMaxMinNM(InstCombiner &IC,
                                                        IntrinsicInst &II) {
  Value *A = II.getArgOperand(0);
  Value *B = II.getArgOperand(1);
  if (A == B)
    return IC.replaceInstUsesWith(II, A);

  return std::nullopt;
}

static std::optional<Instruction *> instCombineSVESrshl(InstCombiner &IC,
                                                        IntrinsicInst &II) {
  Value *Pred = II.getOperand(0);
  Value *Vec = II.getOperand(1);
  Value *Shift = II.getOperand(2);

  // Convert SRSHL into the simpler LSL intrinsic when fed by an ABS intrinsic.
  Value *AbsPred, *MergedValue;
  if (!match(Vec, m_Intrinsic<Intrinsic::aarch64_sve_sqabs>(
                      m_Value(MergedValue), m_Value(AbsPred), m_Value())) &&
      !match(Vec, m_Intrinsic<Intrinsic::aarch64_sve_abs>(
                      m_Value(MergedValue), m_Value(AbsPred), m_Value())))

    return std::nullopt;

  // Transform is valid if any of the following are true:
  // * The ABS merge value is an undef or non-negative
  // * The ABS predicate is all active
  // * The ABS predicate and the SRSHL predicates are the same
  if (!isa<UndefValue>(MergedValue) && !match(MergedValue, m_NonNegative()) &&
      AbsPred != Pred && !isAllActivePredicate(AbsPred))
    return std::nullopt;

  // Only valid when the shift amount is non-negative, otherwise the rounding
  // behaviour of SRSHL cannot be ignored.
  if (!match(Shift, m_NonNegative()))
    return std::nullopt;

  auto LSL = IC.Builder.CreateIntrinsic(Intrinsic::aarch64_sve_lsl,
                                        {II.getType()}, {Pred, Vec, Shift});

  return IC.replaceInstUsesWith(II, LSL);
}

std::optional<Instruction *>
AArch64TTIImpl::instCombineIntrinsic(InstCombiner &IC,
                                     IntrinsicInst &II) const {
  Intrinsic::ID IID = II.getIntrinsicID();
  switch (IID) {
  default:
    break;
  case Intrinsic::aarch64_sve_fcvt_bf16f32:
  case Intrinsic::aarch64_sve_fcvt_f16f32:
  case Intrinsic::aarch64_sve_fcvt_f16f64:
  case Intrinsic::aarch64_sve_fcvt_f32f16:
  case Intrinsic::aarch64_sve_fcvt_f32f64:
  case Intrinsic::aarch64_sve_fcvt_f64f16:
  case Intrinsic::aarch64_sve_fcvt_f64f32:
  case Intrinsic::aarch64_sve_fcvtlt_f32f16:
  case Intrinsic::aarch64_sve_fcvtlt_f64f32:
  case Intrinsic::aarch64_sve_fcvtnt_bf16f32:
  case Intrinsic::aarch64_sve_fcvtnt_f16f32:
  case Intrinsic::aarch64_sve_fcvtnt_f32f64:
  case Intrinsic::aarch64_sve_fcvtx_f32f64:
  case Intrinsic::aarch64_sve_fcvtxnt_f32f64:
  case Intrinsic::aarch64_sve_fcvtzs:
  case Intrinsic::aarch64_sve_fcvtzs_i32f16:
  case Intrinsic::aarch64_sve_fcvtzs_i32f64:
  case Intrinsic::aarch64_sve_fcvtzs_i64f16:
  case Intrinsic::aarch64_sve_fcvtzs_i64f32:
  case Intrinsic::aarch64_sve_fcvtzu:
  case Intrinsic::aarch64_sve_fcvtzu_i32f16:
  case Intrinsic::aarch64_sve_fcvtzu_i32f64:
  case Intrinsic::aarch64_sve_fcvtzu_i64f16:
  case Intrinsic::aarch64_sve_fcvtzu_i64f32:
  case Intrinsic::aarch64_sve_scvtf:
  case Intrinsic::aarch64_sve_scvtf_f16i32:
  case Intrinsic::aarch64_sve_scvtf_f16i64:
  case Intrinsic::aarch64_sve_scvtf_f32i64:
  case Intrinsic::aarch64_sve_scvtf_f64i32:
  case Intrinsic::aarch64_sve_ucvtf:
  case Intrinsic::aarch64_sve_ucvtf_f16i32:
  case Intrinsic::aarch64_sve_ucvtf_f16i64:
  case Intrinsic::aarch64_sve_ucvtf_f32i64:
  case Intrinsic::aarch64_sve_ucvtf_f64i32:
    return instCombineSVEAllOrNoActiveUnary(IC, II);
  case Intrinsic::aarch64_sve_st1_scatter:
  case Intrinsic::aarch64_sve_st1_scatter_scalar_offset:
  case Intrinsic::aarch64_sve_st1_scatter_sxtw:
  case Intrinsic::aarch64_sve_st1_scatter_sxtw_index:
  case Intrinsic::aarch64_sve_st1_scatter_uxtw:
  case Intrinsic::aarch64_sve_st1_scatter_uxtw_index:
  case Intrinsic::aarch64_sve_st1dq:
  case Intrinsic::aarch64_sve_st1q_scatter_index:
  case Intrinsic::aarch64_sve_st1q_scatter_scalar_offset:
  case Intrinsic::aarch64_sve_st1q_scatter_vector_offset:
  case Intrinsic::aarch64_sve_st1wq:
  case Intrinsic::aarch64_sve_stnt1:
  case Intrinsic::aarch64_sve_stnt1_scatter:
  case Intrinsic::aarch64_sve_stnt1_scatter_index:
  case Intrinsic::aarch64_sve_stnt1_scatter_scalar_offset:
  case Intrinsic::aarch64_sve_stnt1_scatter_uxtw:
    return instCombineSVENoActiveUnaryErase(IC, II, 1);
  case Intrinsic::aarch64_sve_st2:
  case Intrinsic::aarch64_sve_st2q:
    return instCombineSVENoActiveUnaryErase(IC, II, 2);
  case Intrinsic::aarch64_sve_st3:
  case Intrinsic::aarch64_sve_st3q:
    return instCombineSVENoActiveUnaryErase(IC, II, 3);
  case Intrinsic::aarch64_sve_st4:
  case Intrinsic::aarch64_sve_st4q:
    return instCombineSVENoActiveUnaryErase(IC, II, 4);
<<<<<<< HEAD
=======
  case Intrinsic::aarch64_sve_addqv:
  case Intrinsic::aarch64_sve_and_z:
  case Intrinsic::aarch64_sve_bic_z:
  case Intrinsic::aarch64_sve_brka_z:
  case Intrinsic::aarch64_sve_brkb_z:
  case Intrinsic::aarch64_sve_brkn_z:
  case Intrinsic::aarch64_sve_brkpa_z:
  case Intrinsic::aarch64_sve_brkpb_z:
  case Intrinsic::aarch64_sve_cntp:
  case Intrinsic::aarch64_sve_compact:
  case Intrinsic::aarch64_sve_eor_z:
  case Intrinsic::aarch64_sve_eorv:
  case Intrinsic::aarch64_sve_eorqv:
  case Intrinsic::aarch64_sve_nand_z:
  case Intrinsic::aarch64_sve_nor_z:
  case Intrinsic::aarch64_sve_orn_z:
  case Intrinsic::aarch64_sve_orr_z:
  case Intrinsic::aarch64_sve_orv:
  case Intrinsic::aarch64_sve_orqv:
  case Intrinsic::aarch64_sve_pnext:
  case Intrinsic::aarch64_sve_rdffr_z:
  case Intrinsic::aarch64_sve_saddv:
  case Intrinsic::aarch64_sve_uaddv:
  case Intrinsic::aarch64_sve_umaxv:
  case Intrinsic::aarch64_sve_umaxqv:
>>>>>>> 4b409fa5
  case Intrinsic::aarch64_sve_cmpeq:
  case Intrinsic::aarch64_sve_cmpeq_wide:
  case Intrinsic::aarch64_sve_cmpge:
  case Intrinsic::aarch64_sve_cmpge_wide:
  case Intrinsic::aarch64_sve_cmpgt:
  case Intrinsic::aarch64_sve_cmpgt_wide:
  case Intrinsic::aarch64_sve_cmphi:
  case Intrinsic::aarch64_sve_cmphi_wide:
  case Intrinsic::aarch64_sve_cmphs:
  case Intrinsic::aarch64_sve_cmphs_wide:
  case Intrinsic::aarch64_sve_cmple_wide:
  case Intrinsic::aarch64_sve_cmplo_wide:
  case Intrinsic::aarch64_sve_cmpls_wide:
  case Intrinsic::aarch64_sve_cmplt_wide:
  case Intrinsic::aarch64_sve_facge:
  case Intrinsic::aarch64_sve_facgt:
  case Intrinsic::aarch64_sve_fcmpeq:
  case Intrinsic::aarch64_sve_fcmpge:
  case Intrinsic::aarch64_sve_fcmpgt:
  case Intrinsic::aarch64_sve_fcmpne:
  case Intrinsic::aarch64_sve_fcmpuo:
  case Intrinsic::aarch64_sve_ld1_gather:
  case Intrinsic::aarch64_sve_ld1_gather_scalar_offset:
  case Intrinsic::aarch64_sve_ld1_gather_sxtw:
  case Intrinsic::aarch64_sve_ld1_gather_sxtw_index:
  case Intrinsic::aarch64_sve_ld1_gather_uxtw:
  case Intrinsic::aarch64_sve_ld1_gather_uxtw_index:
  case Intrinsic::aarch64_sve_ld1q_gather_index:
  case Intrinsic::aarch64_sve_ld1q_gather_scalar_offset:
  case Intrinsic::aarch64_sve_ld1q_gather_vector_offset:
  case Intrinsic::aarch64_sve_ld1ro:
  case Intrinsic::aarch64_sve_ld1rq:
  case Intrinsic::aarch64_sve_ld1udq:
  case Intrinsic::aarch64_sve_ld1uwq:
  case Intrinsic::aarch64_sve_ld2_sret:
  case Intrinsic::aarch64_sve_ld2q_sret:
  case Intrinsic::aarch64_sve_ld3_sret:
  case Intrinsic::aarch64_sve_ld3q_sret:
  case Intrinsic::aarch64_sve_ld4_sret:
  case Intrinsic::aarch64_sve_ld4q_sret:
  case Intrinsic::aarch64_sve_ldff1:
  case Intrinsic::aarch64_sve_ldff1_gather:
  case Intrinsic::aarch64_sve_ldff1_gather_index:
  case Intrinsic::aarch64_sve_ldff1_gather_scalar_offset:
  case Intrinsic::aarch64_sve_ldff1_gather_sxtw:
  case Intrinsic::aarch64_sve_ldff1_gather_sxtw_index:
  case Intrinsic::aarch64_sve_ldff1_gather_uxtw:
  case Intrinsic::aarch64_sve_ldff1_gather_uxtw_index:
  case Intrinsic::aarch64_sve_ldnf1:
  case Intrinsic::aarch64_sve_ldnt1:
  case Intrinsic::aarch64_sve_ldnt1_gather:
  case Intrinsic::aarch64_sve_ldnt1_gather_index:
  case Intrinsic::aarch64_sve_ldnt1_gather_scalar_offset:
  case Intrinsic::aarch64_sve_ldnt1_gather_uxtw:
    return instCombineSVENoActiveZero(IC, II);
  case Intrinsic::aarch64_sve_prf:
  case Intrinsic::aarch64_sve_prfb_gather_index:
  case Intrinsic::aarch64_sve_prfb_gather_scalar_offset:
  case Intrinsic::aarch64_sve_prfb_gather_sxtw_index:
  case Intrinsic::aarch64_sve_prfb_gather_uxtw_index:
  case Intrinsic::aarch64_sve_prfd_gather_index:
  case Intrinsic::aarch64_sve_prfd_gather_scalar_offset:
  case Intrinsic::aarch64_sve_prfd_gather_sxtw_index:
  case Intrinsic::aarch64_sve_prfd_gather_uxtw_index:
  case Intrinsic::aarch64_sve_prfh_gather_index:
  case Intrinsic::aarch64_sve_prfh_gather_scalar_offset:
  case Intrinsic::aarch64_sve_prfh_gather_sxtw_index:
  case Intrinsic::aarch64_sve_prfh_gather_uxtw_index:
  case Intrinsic::aarch64_sve_prfw_gather_index:
  case Intrinsic::aarch64_sve_prfw_gather_scalar_offset:
  case Intrinsic::aarch64_sve_prfw_gather_sxtw_index:
  case Intrinsic::aarch64_sve_prfw_gather_uxtw_index:
    return instCombineSVENoActiveUnaryErase(IC, II, 0);
  case Intrinsic::aarch64_neon_fmaxnm:
  case Intrinsic::aarch64_neon_fminnm:
    return instCombineMaxMinNM(IC, II);
  case Intrinsic::aarch64_sve_convert_from_svbool:
    return instCombineConvertFromSVBool(IC, II);
  case Intrinsic::aarch64_sve_dup:
    return instCombineSVEDup(IC, II);
  case Intrinsic::aarch64_sve_dup_x:
    return instCombineSVEDupX(IC, II);
  case Intrinsic::aarch64_sve_cmpne:
  case Intrinsic::aarch64_sve_cmpne_wide:
    return instCombineSVECmpNE(IC, II);
  case Intrinsic::aarch64_sve_rdffr:
    return instCombineRDFFR(IC, II);
  case Intrinsic::aarch64_sve_lasta:
  case Intrinsic::aarch64_sve_lastb:
    return instCombineSVELast(IC, II);
  case Intrinsic::aarch64_sve_clasta_n:
  case Intrinsic::aarch64_sve_clastb_n:
    return instCombineSVECondLast(IC, II);
  case Intrinsic::aarch64_sve_cntd:
    return instCombineSVECntElts(IC, II, 2);
  case Intrinsic::aarch64_sve_cntw:
    return instCombineSVECntElts(IC, II, 4);
  case Intrinsic::aarch64_sve_cnth:
    return instCombineSVECntElts(IC, II, 8);
  case Intrinsic::aarch64_sve_cntb:
    return instCombineSVECntElts(IC, II, 16);
  case Intrinsic::aarch64_sve_ptest_any:
  case Intrinsic::aarch64_sve_ptest_first:
  case Intrinsic::aarch64_sve_ptest_last:
    return instCombineSVEPTest(IC, II);
  case Intrinsic::aarch64_sve_fabd:
    return instCombineSVEAllOrNoActive(IC, II, Intrinsic::aarch64_sve_fabd_u);
  case Intrinsic::aarch64_sve_fadd:
    return instCombineSVEVectorFAdd(IC, II);
  case Intrinsic::aarch64_sve_fadd_u:
    return instCombineSVEVectorFAddU(IC, II);
  case Intrinsic::aarch64_sve_fdiv:
    return instCombineSVEAllOrNoActive(IC, II, Intrinsic::aarch64_sve_fdiv_u);
  case Intrinsic::aarch64_sve_fmax:
    return instCombineSVEAllOrNoActive(IC, II, Intrinsic::aarch64_sve_fmax_u);
  case Intrinsic::aarch64_sve_fmaxnm:
    return instCombineSVEAllOrNoActive(IC, II, Intrinsic::aarch64_sve_fmaxnm_u);
  case Intrinsic::aarch64_sve_fmin:
    return instCombineSVEAllOrNoActive(IC, II, Intrinsic::aarch64_sve_fmin_u);
  case Intrinsic::aarch64_sve_fminnm:
    return instCombineSVEAllOrNoActive(IC, II, Intrinsic::aarch64_sve_fminnm_u);
  case Intrinsic::aarch64_sve_fmla:
    return instCombineSVEAllOrNoActive(IC, II, Intrinsic::aarch64_sve_fmla_u);
  case Intrinsic::aarch64_sve_fmls:
    return instCombineSVEAllOrNoActive(IC, II, Intrinsic::aarch64_sve_fmls_u);
  case Intrinsic::aarch64_sve_fmul:
    if (auto II_U =
            instCombineSVEAllOrNoActive(IC, II, Intrinsic::aarch64_sve_fmul_u))
      return II_U;
    return instCombineSVEVectorMul(IC, II, Intrinsic::aarch64_sve_fmul_u);
  case Intrinsic::aarch64_sve_fmul_u:
    return instCombineSVEVectorMul(IC, II, Intrinsic::aarch64_sve_fmul_u);
  case Intrinsic::aarch64_sve_fmulx:
    return instCombineSVEAllOrNoActive(IC, II, Intrinsic::aarch64_sve_fmulx_u);
  case Intrinsic::aarch64_sve_fnmla:
    return instCombineSVEAllOrNoActive(IC, II, Intrinsic::aarch64_sve_fnmla_u);
  case Intrinsic::aarch64_sve_fnmls:
    return instCombineSVEAllOrNoActive(IC, II, Intrinsic::aarch64_sve_fnmls_u);
  case Intrinsic::aarch64_sve_fsub:
    return instCombineSVEVectorFSub(IC, II);
  case Intrinsic::aarch64_sve_fsub_u:
    return instCombineSVEVectorFSubU(IC, II);
  case Intrinsic::aarch64_sve_add:
    return instCombineSVEVectorAdd(IC, II);
  case Intrinsic::aarch64_sve_add_u:
    return instCombineSVEVectorFuseMulAddSub<Intrinsic::aarch64_sve_mul_u,
                                             Intrinsic::aarch64_sve_mla_u>(
        IC, II, true);
  case Intrinsic::aarch64_sve_mla:
    return instCombineSVEAllOrNoActive(IC, II, Intrinsic::aarch64_sve_mla_u);
  case Intrinsic::aarch64_sve_mls:
    return instCombineSVEAllOrNoActive(IC, II, Intrinsic::aarch64_sve_mls_u);
  case Intrinsic::aarch64_sve_mul:
    if (auto II_U =
            instCombineSVEAllOrNoActive(IC, II, Intrinsic::aarch64_sve_mul_u))
      return II_U;
    return instCombineSVEVectorMul(IC, II, Intrinsic::aarch64_sve_mul_u);
  case Intrinsic::aarch64_sve_mul_u:
    return instCombineSVEVectorMul(IC, II, Intrinsic::aarch64_sve_mul_u);
  case Intrinsic::aarch64_sve_sabd:
    return instCombineSVEAllOrNoActive(IC, II, Intrinsic::aarch64_sve_sabd_u);
  case Intrinsic::aarch64_sve_smax:
    return instCombineSVEAllOrNoActive(IC, II, Intrinsic::aarch64_sve_smax_u);
  case Intrinsic::aarch64_sve_smin:
    return instCombineSVEAllOrNoActive(IC, II, Intrinsic::aarch64_sve_smin_u);
  case Intrinsic::aarch64_sve_smulh:
    return instCombineSVEAllOrNoActive(IC, II, Intrinsic::aarch64_sve_smulh_u);
  case Intrinsic::aarch64_sve_sub:
    return instCombineSVEVectorSub(IC, II);
  case Intrinsic::aarch64_sve_sub_u:
    return instCombineSVEVectorFuseMulAddSub<Intrinsic::aarch64_sve_mul_u,
                                             Intrinsic::aarch64_sve_mls_u>(
        IC, II, true);
  case Intrinsic::aarch64_sve_uabd:
    return instCombineSVEAllOrNoActive(IC, II, Intrinsic::aarch64_sve_uabd_u);
  case Intrinsic::aarch64_sve_umax:
    return instCombineSVEAllOrNoActive(IC, II, Intrinsic::aarch64_sve_umax_u);
  case Intrinsic::aarch64_sve_umin:
    return instCombineSVEAllOrNoActive(IC, II, Intrinsic::aarch64_sve_umin_u);
  case Intrinsic::aarch64_sve_umulh:
    return instCombineSVEAllOrNoActive(IC, II, Intrinsic::aarch64_sve_umulh_u);
  case Intrinsic::aarch64_sve_asr:
    return instCombineSVEAllOrNoActive(IC, II, Intrinsic::aarch64_sve_asr_u);
  case Intrinsic::aarch64_sve_lsl:
    return instCombineSVEAllOrNoActive(IC, II, Intrinsic::aarch64_sve_lsl_u);
  case Intrinsic::aarch64_sve_lsr:
    return instCombineSVEAllOrNoActive(IC, II, Intrinsic::aarch64_sve_lsr_u);
  case Intrinsic::aarch64_sve_and:
    return instCombineSVEAllOrNoActive(IC, II, Intrinsic::aarch64_sve_and_u);
  case Intrinsic::aarch64_sve_bic:
    return instCombineSVEAllOrNoActive(IC, II, Intrinsic::aarch64_sve_bic_u);
  case Intrinsic::aarch64_sve_eor:
    return instCombineSVEAllOrNoActive(IC, II, Intrinsic::aarch64_sve_eor_u);
  case Intrinsic::aarch64_sve_orr:
    return instCombineSVEAllOrNoActive(IC, II, Intrinsic::aarch64_sve_orr_u);
  case Intrinsic::aarch64_sve_sqsub:
    return instCombineSVEAllOrNoActive(IC, II, Intrinsic::aarch64_sve_sqsub_u);
  case Intrinsic::aarch64_sve_uqsub:
    return instCombineSVEAllOrNoActive(IC, II, Intrinsic::aarch64_sve_uqsub_u);
  case Intrinsic::aarch64_sve_tbl:
    return instCombineSVETBL(IC, II);
  case Intrinsic::aarch64_sve_uunpkhi:
  case Intrinsic::aarch64_sve_uunpklo:
  case Intrinsic::aarch64_sve_sunpkhi:
  case Intrinsic::aarch64_sve_sunpklo:
    return instCombineSVEUnpack(IC, II);
  case Intrinsic::aarch64_sve_uzp1:
    return instCombineSVEUzp1(IC, II);
  case Intrinsic::aarch64_sve_zip1:
  case Intrinsic::aarch64_sve_zip2:
    return instCombineSVEZip(IC, II);
  case Intrinsic::aarch64_sve_ld1_gather_index:
    return instCombineLD1GatherIndex(IC, II);
  case Intrinsic::aarch64_sve_st1_scatter_index:
    return instCombineST1ScatterIndex(IC, II);
  case Intrinsic::aarch64_sve_ld1:
    return instCombineSVELD1(IC, II, DL);
  case Intrinsic::aarch64_sve_st1:
    return instCombineSVEST1(IC, II, DL);
  case Intrinsic::aarch64_sve_sdiv:
    return instCombineSVESDIV(IC, II);
  case Intrinsic::aarch64_sve_sel:
    return instCombineSVESel(IC, II);
  case Intrinsic::aarch64_sve_srshl:
    return instCombineSVESrshl(IC, II);
  case Intrinsic::aarch64_sve_dupq_lane:
    return instCombineSVEDupqLane(IC, II);
  }

  return std::nullopt;
}

std::optional<Value *> AArch64TTIImpl::simplifyDemandedVectorEltsIntrinsic(
    InstCombiner &IC, IntrinsicInst &II, APInt OrigDemandedElts,
    APInt &UndefElts, APInt &UndefElts2, APInt &UndefElts3,
    std::function<void(Instruction *, unsigned, APInt, APInt &)>
        SimplifyAndSetOp) const {
  switch (II.getIntrinsicID()) {
  default:
    break;
  case Intrinsic::aarch64_neon_fcvtxn:
  case Intrinsic::aarch64_neon_rshrn:
  case Intrinsic::aarch64_neon_sqrshrn:
  case Intrinsic::aarch64_neon_sqrshrun:
  case Intrinsic::aarch64_neon_sqshrn:
  case Intrinsic::aarch64_neon_sqshrun:
  case Intrinsic::aarch64_neon_sqxtn:
  case Intrinsic::aarch64_neon_sqxtun:
  case Intrinsic::aarch64_neon_uqrshrn:
  case Intrinsic::aarch64_neon_uqshrn:
  case Intrinsic::aarch64_neon_uqxtn:
    SimplifyAndSetOp(&II, 0, OrigDemandedElts, UndefElts);
    break;
  }

  return std::nullopt;
}

bool AArch64TTIImpl::enableScalableVectorization() const {
  return ST->isSVEAvailable() || (ST->isSVEorStreamingSVEAvailable() &&
                                  EnableScalableAutovecInStreamingMode);
}

TypeSize
AArch64TTIImpl::getRegisterBitWidth(TargetTransformInfo::RegisterKind K) const {
  switch (K) {
  case TargetTransformInfo::RGK_Scalar:
    return TypeSize::getFixed(64);
  case TargetTransformInfo::RGK_FixedWidthVector:
    if (ST->useSVEForFixedLengthVectors() &&
        (ST->isSVEAvailable() || EnableFixedwidthAutovecInStreamingMode))
      return TypeSize::getFixed(
          std::max(ST->getMinSVEVectorSizeInBits(), 128u));
    else if (ST->isNeonAvailable())
      return TypeSize::getFixed(128);
    else
      return TypeSize::getFixed(0);
  case TargetTransformInfo::RGK_ScalableVector:
    if (ST->isSVEAvailable() || (ST->isSVEorStreamingSVEAvailable() &&
                                 EnableScalableAutovecInStreamingMode))
      return TypeSize::getScalable(128);
    else
      return TypeSize::getScalable(0);
  }
  llvm_unreachable("Unsupported register kind");
}

bool AArch64TTIImpl::isWideningInstruction(Type *DstTy, unsigned Opcode,
                                           ArrayRef<const Value *> Args,
                                           Type *SrcOverrideTy) {
  // A helper that returns a vector type from the given type. The number of
  // elements in type Ty determines the vector width.
  auto toVectorTy = [&](Type *ArgTy) {
    return VectorType::get(ArgTy->getScalarType(),
                           cast<VectorType>(DstTy)->getElementCount());
  };

  // Exit early if DstTy is not a vector type whose elements are one of [i16,
  // i32, i64]. SVE doesn't generally have the same set of instructions to
  // perform an extend with the add/sub/mul. There are SMULLB style
  // instructions, but they operate on top/bottom, requiring some sort of lane
  // interleaving to be used with zext/sext.
  unsigned DstEltSize = DstTy->getScalarSizeInBits();
  if (!useNeonVector(DstTy) || Args.size() != 2 ||
      (DstEltSize != 16 && DstEltSize != 32 && DstEltSize != 64))
    return false;

  // Determine if the operation has a widening variant. We consider both the
  // "long" (e.g., usubl) and "wide" (e.g., usubw) versions of the
  // instructions.
  //
  // TODO: Add additional widening operations (e.g., shl, etc.) once we
  //       verify that their extending operands are eliminated during code
  //       generation.
  Type *SrcTy = SrcOverrideTy;
  switch (Opcode) {
  case Instruction::Add: // UADDL(2), SADDL(2), UADDW(2), SADDW(2).
  case Instruction::Sub: // USUBL(2), SSUBL(2), USUBW(2), SSUBW(2).
    // The second operand needs to be an extend
    if (isa<SExtInst>(Args[1]) || isa<ZExtInst>(Args[1])) {
      if (!SrcTy)
        SrcTy =
            toVectorTy(cast<Instruction>(Args[1])->getOperand(0)->getType());
    } else
      return false;
    break;
  case Instruction::Mul: { // SMULL(2), UMULL(2)
    // Both operands need to be extends of the same type.
    if ((isa<SExtInst>(Args[0]) && isa<SExtInst>(Args[1])) ||
        (isa<ZExtInst>(Args[0]) && isa<ZExtInst>(Args[1]))) {
      if (!SrcTy)
        SrcTy =
            toVectorTy(cast<Instruction>(Args[0])->getOperand(0)->getType());
    } else if (isa<ZExtInst>(Args[0]) || isa<ZExtInst>(Args[1])) {
      // If one of the operands is a Zext and the other has enough zero bits to
      // be treated as unsigned, we can still general a umull, meaning the zext
      // is free.
      KnownBits Known =
          computeKnownBits(isa<ZExtInst>(Args[0]) ? Args[1] : Args[0], DL);
      if (Args[0]->getType()->getScalarSizeInBits() -
              Known.Zero.countLeadingOnes() >
          DstTy->getScalarSizeInBits() / 2)
        return false;
      if (!SrcTy)
        SrcTy = toVectorTy(Type::getIntNTy(DstTy->getContext(),
                                           DstTy->getScalarSizeInBits() / 2));
    } else
      return false;
    break;
  }
  default:
    return false;
  }

  // Legalize the destination type and ensure it can be used in a widening
  // operation.
  auto DstTyL = getTypeLegalizationCost(DstTy);
  if (!DstTyL.second.isVector() || DstEltSize != DstTy->getScalarSizeInBits())
    return false;

  // Legalize the source type and ensure it can be used in a widening
  // operation.
  assert(SrcTy && "Expected some SrcTy");
  auto SrcTyL = getTypeLegalizationCost(SrcTy);
  unsigned SrcElTySize = SrcTyL.second.getScalarSizeInBits();
  if (!SrcTyL.second.isVector() || SrcElTySize != SrcTy->getScalarSizeInBits())
    return false;

  // Get the total number of vector elements in the legalized types.
  InstructionCost NumDstEls =
      DstTyL.first * DstTyL.second.getVectorMinNumElements();
  InstructionCost NumSrcEls =
      SrcTyL.first * SrcTyL.second.getVectorMinNumElements();

  // Return true if the legalized types have the same number of vector elements
  // and the destination element type size is twice that of the source type.
  return NumDstEls == NumSrcEls && 2 * SrcElTySize == DstEltSize;
}

// s/urhadd instructions implement the following pattern, making the
// extends free:
//   %x = add ((zext i8 -> i16), 1)
//   %y = (zext i8 -> i16)
//   trunc i16 (lshr (add %x, %y), 1) -> i8
//
bool AArch64TTIImpl::isExtPartOfAvgExpr(const Instruction *ExtUser, Type *Dst,
                                        Type *Src) {
  // The source should be a legal vector type.
  if (!Src->isVectorTy() || !TLI->isTypeLegal(TLI->getValueType(DL, Src)) ||
      (Src->isScalableTy() && !ST->hasSVE2()))
    return false;

  if (ExtUser->getOpcode() != Instruction::Add || !ExtUser->hasOneUse())
    return false;

  // Look for trunc/shl/add before trying to match the pattern.
  const Instruction *Add = ExtUser;
  auto *AddUser =
      dyn_cast_or_null<Instruction>(Add->getUniqueUndroppableUser());
  if (AddUser && AddUser->getOpcode() == Instruction::Add)
    Add = AddUser;

  auto *Shr = dyn_cast_or_null<Instruction>(Add->getUniqueUndroppableUser());
  if (!Shr || Shr->getOpcode() != Instruction::LShr)
    return false;

  auto *Trunc = dyn_cast_or_null<Instruction>(Shr->getUniqueUndroppableUser());
  if (!Trunc || Trunc->getOpcode() != Instruction::Trunc ||
      Src->getScalarSizeInBits() !=
          cast<CastInst>(Trunc)->getDestTy()->getScalarSizeInBits())
    return false;

  // Try to match the whole pattern. Ext could be either the first or second
  // m_ZExtOrSExt matched.
  Instruction *Ex1, *Ex2;
  if (!(match(Add, m_c_Add(m_Instruction(Ex1),
                           m_c_Add(m_Instruction(Ex2), m_SpecificInt(1))))))
    return false;

  // Ensure both extends are of the same type
  if (match(Ex1, m_ZExtOrSExt(m_Value())) &&
      Ex1->getOpcode() == Ex2->getOpcode())
    return true;

  return false;
}

InstructionCost AArch64TTIImpl::getCastInstrCost(unsigned Opcode, Type *Dst,
                                                 Type *Src,
                                                 TTI::CastContextHint CCH,
                                                 TTI::TargetCostKind CostKind,
                                                 const Instruction *I) {
  int ISD = TLI->InstructionOpcodeToISD(Opcode);
  assert(ISD && "Invalid opcode");
  // If the cast is observable, and it is used by a widening instruction (e.g.,
  // uaddl, saddw, etc.), it may be free.
  if (I && I->hasOneUser()) {
    auto *SingleUser = cast<Instruction>(*I->user_begin());
    SmallVector<const Value *, 4> Operands(SingleUser->operand_values());
    if (isWideningInstruction(Dst, SingleUser->getOpcode(), Operands, Src)) {
      // For adds only count the second operand as free if both operands are
      // extends but not the same operation. (i.e both operands are not free in
      // add(sext, zext)).
      if (SingleUser->getOpcode() == Instruction::Add) {
        if (I == SingleUser->getOperand(1) ||
            (isa<CastInst>(SingleUser->getOperand(1)) &&
             cast<CastInst>(SingleUser->getOperand(1))->getOpcode() == Opcode))
          return 0;
      } else // Others are free so long as isWideningInstruction returned true.
        return 0;
    }

    // The cast will be free for the s/urhadd instructions
    if ((isa<ZExtInst>(I) || isa<SExtInst>(I)) &&
        isExtPartOfAvgExpr(SingleUser, Dst, Src))
      return 0;
  }

  // TODO: Allow non-throughput costs that aren't binary.
  auto AdjustCost = [&CostKind](InstructionCost Cost) -> InstructionCost {
    if (CostKind != TTI::TCK_RecipThroughput)
      return Cost == 0 ? 0 : 1;
    return Cost;
  };

  EVT SrcTy = TLI->getValueType(DL, Src);
  EVT DstTy = TLI->getValueType(DL, Dst);

  if (!SrcTy.isSimple() || !DstTy.isSimple())
    return AdjustCost(
        BaseT::getCastInstrCost(Opcode, Dst, Src, CCH, CostKind, I));

  static const TypeConversionCostTblEntry
  ConversionTbl[] = {
    { ISD::TRUNCATE, MVT::v2i8,   MVT::v2i64,  1},  // xtn
    { ISD::TRUNCATE, MVT::v2i16,  MVT::v2i64,  1},  // xtn
    { ISD::TRUNCATE, MVT::v2i32,  MVT::v2i64,  1},  // xtn
    { ISD::TRUNCATE, MVT::v4i8,   MVT::v4i32,  1},  // xtn
    { ISD::TRUNCATE, MVT::v4i8,   MVT::v4i64,  3},  // 2 xtn + 1 uzp1
    { ISD::TRUNCATE, MVT::v4i16,  MVT::v4i32,  1},  // xtn
    { ISD::TRUNCATE, MVT::v4i16,  MVT::v4i64,  2},  // 1 uzp1 + 1 xtn
    { ISD::TRUNCATE, MVT::v4i32,  MVT::v4i64,  1},  // 1 uzp1
    { ISD::TRUNCATE, MVT::v8i8,   MVT::v8i16,  1},  // 1 xtn
    { ISD::TRUNCATE, MVT::v8i8,   MVT::v8i32,  2},  // 1 uzp1 + 1 xtn
    { ISD::TRUNCATE, MVT::v8i8,   MVT::v8i64,  4},  // 3 x uzp1 + xtn
    { ISD::TRUNCATE, MVT::v8i16,  MVT::v8i32,  1},  // 1 uzp1
    { ISD::TRUNCATE, MVT::v8i16,  MVT::v8i64,  3},  // 3 x uzp1
    { ISD::TRUNCATE, MVT::v8i32,  MVT::v8i64,  2},  // 2 x uzp1
    { ISD::TRUNCATE, MVT::v16i8,  MVT::v16i16, 1},  // uzp1
    { ISD::TRUNCATE, MVT::v16i8,  MVT::v16i32, 3},  // (2 + 1) x uzp1
    { ISD::TRUNCATE, MVT::v16i8,  MVT::v16i64, 7},  // (4 + 2 + 1) x uzp1
    { ISD::TRUNCATE, MVT::v16i16, MVT::v16i32, 2},  // 2 x uzp1
    { ISD::TRUNCATE, MVT::v16i16, MVT::v16i64, 6},  // (4 + 2) x uzp1
    { ISD::TRUNCATE, MVT::v16i32, MVT::v16i64, 4},  // 4 x uzp1

    // Truncations on nxvmiN
    { ISD::TRUNCATE, MVT::nxv2i1, MVT::nxv2i16, 1 },
    { ISD::TRUNCATE, MVT::nxv2i1, MVT::nxv2i32, 1 },
    { ISD::TRUNCATE, MVT::nxv2i1, MVT::nxv2i64, 1 },
    { ISD::TRUNCATE, MVT::nxv4i1, MVT::nxv4i16, 1 },
    { ISD::TRUNCATE, MVT::nxv4i1, MVT::nxv4i32, 1 },
    { ISD::TRUNCATE, MVT::nxv4i1, MVT::nxv4i64, 2 },
    { ISD::TRUNCATE, MVT::nxv8i1, MVT::nxv8i16, 1 },
    { ISD::TRUNCATE, MVT::nxv8i1, MVT::nxv8i32, 3 },
    { ISD::TRUNCATE, MVT::nxv8i1, MVT::nxv8i64, 5 },
    { ISD::TRUNCATE, MVT::nxv16i1, MVT::nxv16i8, 1 },
    { ISD::TRUNCATE, MVT::nxv2i16, MVT::nxv2i32, 1 },
    { ISD::TRUNCATE, MVT::nxv2i32, MVT::nxv2i64, 1 },
    { ISD::TRUNCATE, MVT::nxv4i16, MVT::nxv4i32, 1 },
    { ISD::TRUNCATE, MVT::nxv4i32, MVT::nxv4i64, 2 },
    { ISD::TRUNCATE, MVT::nxv8i16, MVT::nxv8i32, 3 },
    { ISD::TRUNCATE, MVT::nxv8i32, MVT::nxv8i64, 6 },

    // The number of shll instructions for the extension.
    { ISD::SIGN_EXTEND, MVT::v4i64,  MVT::v4i16, 3 },
    { ISD::ZERO_EXTEND, MVT::v4i64,  MVT::v4i16, 3 },
    { ISD::SIGN_EXTEND, MVT::v4i64,  MVT::v4i32, 2 },
    { ISD::ZERO_EXTEND, MVT::v4i64,  MVT::v4i32, 2 },
    { ISD::SIGN_EXTEND, MVT::v8i32,  MVT::v8i8,  3 },
    { ISD::ZERO_EXTEND, MVT::v8i32,  MVT::v8i8,  3 },
    { ISD::SIGN_EXTEND, MVT::v8i32,  MVT::v8i16, 2 },
    { ISD::ZERO_EXTEND, MVT::v8i32,  MVT::v8i16, 2 },
    { ISD::SIGN_EXTEND, MVT::v8i64,  MVT::v8i8,  7 },
    { ISD::ZERO_EXTEND, MVT::v8i64,  MVT::v8i8,  7 },
    { ISD::SIGN_EXTEND, MVT::v8i64,  MVT::v8i16, 6 },
    { ISD::ZERO_EXTEND, MVT::v8i64,  MVT::v8i16, 6 },
    { ISD::SIGN_EXTEND, MVT::v16i16, MVT::v16i8, 2 },
    { ISD::ZERO_EXTEND, MVT::v16i16, MVT::v16i8, 2 },
    { ISD::SIGN_EXTEND, MVT::v16i32, MVT::v16i8, 6 },
    { ISD::ZERO_EXTEND, MVT::v16i32, MVT::v16i8, 6 },

    // LowerVectorINT_TO_FP:
    { ISD::SINT_TO_FP, MVT::v2f32, MVT::v2i32, 1 },
    { ISD::SINT_TO_FP, MVT::v4f32, MVT::v4i32, 1 },
    { ISD::SINT_TO_FP, MVT::v2f64, MVT::v2i64, 1 },
    { ISD::UINT_TO_FP, MVT::v2f32, MVT::v2i32, 1 },
    { ISD::UINT_TO_FP, MVT::v4f32, MVT::v4i32, 1 },
    { ISD::UINT_TO_FP, MVT::v2f64, MVT::v2i64, 1 },

    // Complex: to v2f32
    { ISD::SINT_TO_FP, MVT::v2f32, MVT::v2i8,  3 },
    { ISD::SINT_TO_FP, MVT::v2f32, MVT::v2i16, 3 },
    { ISD::SINT_TO_FP, MVT::v2f32, MVT::v2i64, 2 },
    { ISD::UINT_TO_FP, MVT::v2f32, MVT::v2i8,  3 },
    { ISD::UINT_TO_FP, MVT::v2f32, MVT::v2i16, 3 },
    { ISD::UINT_TO_FP, MVT::v2f32, MVT::v2i64, 2 },

    // Complex: to v4f32
    { ISD::SINT_TO_FP, MVT::v4f32, MVT::v4i8,  4 },
    { ISD::SINT_TO_FP, MVT::v4f32, MVT::v4i16, 2 },
    { ISD::UINT_TO_FP, MVT::v4f32, MVT::v4i8,  3 },
    { ISD::UINT_TO_FP, MVT::v4f32, MVT::v4i16, 2 },

    // Complex: to v8f32
    { ISD::SINT_TO_FP, MVT::v8f32, MVT::v8i8,  10 },
    { ISD::SINT_TO_FP, MVT::v8f32, MVT::v8i16, 4 },
    { ISD::UINT_TO_FP, MVT::v8f32, MVT::v8i8,  10 },
    { ISD::UINT_TO_FP, MVT::v8f32, MVT::v8i16, 4 },

    // Complex: to v16f32
    { ISD::SINT_TO_FP, MVT::v16f32, MVT::v16i8, 21 },
    { ISD::UINT_TO_FP, MVT::v16f32, MVT::v16i8, 21 },

    // Complex: to v2f64
    { ISD::SINT_TO_FP, MVT::v2f64, MVT::v2i8,  4 },
    { ISD::SINT_TO_FP, MVT::v2f64, MVT::v2i16, 4 },
    { ISD::SINT_TO_FP, MVT::v2f64, MVT::v2i32, 2 },
    { ISD::UINT_TO_FP, MVT::v2f64, MVT::v2i8,  4 },
    { ISD::UINT_TO_FP, MVT::v2f64, MVT::v2i16, 4 },
    { ISD::UINT_TO_FP, MVT::v2f64, MVT::v2i32, 2 },

    // Complex: to v4f64
    { ISD::SINT_TO_FP, MVT::v4f64, MVT::v4i32,  4 },
    { ISD::UINT_TO_FP, MVT::v4f64, MVT::v4i32,  4 },

    // LowerVectorFP_TO_INT
    { ISD::FP_TO_SINT, MVT::v2i32, MVT::v2f32, 1 },
    { ISD::FP_TO_SINT, MVT::v4i32, MVT::v4f32, 1 },
    { ISD::FP_TO_SINT, MVT::v2i64, MVT::v2f64, 1 },
    { ISD::FP_TO_UINT, MVT::v2i32, MVT::v2f32, 1 },
    { ISD::FP_TO_UINT, MVT::v4i32, MVT::v4f32, 1 },
    { ISD::FP_TO_UINT, MVT::v2i64, MVT::v2f64, 1 },

    // Complex, from v2f32: legal type is v2i32 (no cost) or v2i64 (1 ext).
    { ISD::FP_TO_SINT, MVT::v2i64, MVT::v2f32, 2 },
    { ISD::FP_TO_SINT, MVT::v2i16, MVT::v2f32, 1 },
    { ISD::FP_TO_SINT, MVT::v2i8,  MVT::v2f32, 1 },
    { ISD::FP_TO_UINT, MVT::v2i64, MVT::v2f32, 2 },
    { ISD::FP_TO_UINT, MVT::v2i16, MVT::v2f32, 1 },
    { ISD::FP_TO_UINT, MVT::v2i8,  MVT::v2f32, 1 },

    // Complex, from v4f32: legal type is v4i16, 1 narrowing => ~2
    { ISD::FP_TO_SINT, MVT::v4i16, MVT::v4f32, 2 },
    { ISD::FP_TO_SINT, MVT::v4i8,  MVT::v4f32, 2 },
    { ISD::FP_TO_UINT, MVT::v4i16, MVT::v4f32, 2 },
    { ISD::FP_TO_UINT, MVT::v4i8,  MVT::v4f32, 2 },

    // Complex, from nxv2f32.
    { ISD::FP_TO_SINT, MVT::nxv2i64, MVT::nxv2f32, 1 },
    { ISD::FP_TO_SINT, MVT::nxv2i32, MVT::nxv2f32, 1 },
    { ISD::FP_TO_SINT, MVT::nxv2i16, MVT::nxv2f32, 1 },
    { ISD::FP_TO_SINT, MVT::nxv2i8,  MVT::nxv2f32, 1 },
    { ISD::FP_TO_UINT, MVT::nxv2i64, MVT::nxv2f32, 1 },
    { ISD::FP_TO_UINT, MVT::nxv2i32, MVT::nxv2f32, 1 },
    { ISD::FP_TO_UINT, MVT::nxv2i16, MVT::nxv2f32, 1 },
    { ISD::FP_TO_UINT, MVT::nxv2i8,  MVT::nxv2f32, 1 },

    // Complex, from v2f64: legal type is v2i32, 1 narrowing => ~2.
    { ISD::FP_TO_SINT, MVT::v2i32, MVT::v2f64, 2 },
    { ISD::FP_TO_SINT, MVT::v2i16, MVT::v2f64, 2 },
    { ISD::FP_TO_SINT, MVT::v2i8,  MVT::v2f64, 2 },
    { ISD::FP_TO_UINT, MVT::v2i32, MVT::v2f64, 2 },
    { ISD::FP_TO_UINT, MVT::v2i16, MVT::v2f64, 2 },
    { ISD::FP_TO_UINT, MVT::v2i8,  MVT::v2f64, 2 },

    // Complex, from nxv2f64.
    { ISD::FP_TO_SINT, MVT::nxv2i64, MVT::nxv2f64, 1 },
    { ISD::FP_TO_SINT, MVT::nxv2i32, MVT::nxv2f64, 1 },
    { ISD::FP_TO_SINT, MVT::nxv2i16, MVT::nxv2f64, 1 },
    { ISD::FP_TO_SINT, MVT::nxv2i8,  MVT::nxv2f64, 1 },
    { ISD::FP_TO_UINT, MVT::nxv2i64, MVT::nxv2f64, 1 },
    { ISD::FP_TO_UINT, MVT::nxv2i32, MVT::nxv2f64, 1 },
    { ISD::FP_TO_UINT, MVT::nxv2i16, MVT::nxv2f64, 1 },
    { ISD::FP_TO_UINT, MVT::nxv2i8,  MVT::nxv2f64, 1 },

    // Complex, from nxv4f32.
    { ISD::FP_TO_SINT, MVT::nxv4i64, MVT::nxv4f32, 4 },
    { ISD::FP_TO_SINT, MVT::nxv4i32, MVT::nxv4f32, 1 },
    { ISD::FP_TO_SINT, MVT::nxv4i16, MVT::nxv4f32, 1 },
    { ISD::FP_TO_SINT, MVT::nxv4i8,  MVT::nxv4f32, 1 },
    { ISD::FP_TO_UINT, MVT::nxv4i64, MVT::nxv4f32, 4 },
    { ISD::FP_TO_UINT, MVT::nxv4i32, MVT::nxv4f32, 1 },
    { ISD::FP_TO_UINT, MVT::nxv4i16, MVT::nxv4f32, 1 },
    { ISD::FP_TO_UINT, MVT::nxv4i8,  MVT::nxv4f32, 1 },

    // Complex, from nxv8f64. Illegal -> illegal conversions not required.
    { ISD::FP_TO_SINT, MVT::nxv8i16, MVT::nxv8f64, 7 },
    { ISD::FP_TO_SINT, MVT::nxv8i8,  MVT::nxv8f64, 7 },
    { ISD::FP_TO_UINT, MVT::nxv8i16, MVT::nxv8f64, 7 },
    { ISD::FP_TO_UINT, MVT::nxv8i8,  MVT::nxv8f64, 7 },

    // Complex, from nxv4f64. Illegal -> illegal conversions not required.
    { ISD::FP_TO_SINT, MVT::nxv4i32, MVT::nxv4f64, 3 },
    { ISD::FP_TO_SINT, MVT::nxv4i16, MVT::nxv4f64, 3 },
    { ISD::FP_TO_SINT, MVT::nxv4i8,  MVT::nxv4f64, 3 },
    { ISD::FP_TO_UINT, MVT::nxv4i32, MVT::nxv4f64, 3 },
    { ISD::FP_TO_UINT, MVT::nxv4i16, MVT::nxv4f64, 3 },
    { ISD::FP_TO_UINT, MVT::nxv4i8,  MVT::nxv4f64, 3 },

    // Complex, from nxv8f32. Illegal -> illegal conversions not required.
    { ISD::FP_TO_SINT, MVT::nxv8i16, MVT::nxv8f32, 3 },
    { ISD::FP_TO_SINT, MVT::nxv8i8,  MVT::nxv8f32, 3 },
    { ISD::FP_TO_UINT, MVT::nxv8i16, MVT::nxv8f32, 3 },
    { ISD::FP_TO_UINT, MVT::nxv8i8,  MVT::nxv8f32, 3 },

    // Complex, from nxv8f16.
    { ISD::FP_TO_SINT, MVT::nxv8i64, MVT::nxv8f16, 10 },
    { ISD::FP_TO_SINT, MVT::nxv8i32, MVT::nxv8f16, 4 },
    { ISD::FP_TO_SINT, MVT::nxv8i16, MVT::nxv8f16, 1 },
    { ISD::FP_TO_SINT, MVT::nxv8i8,  MVT::nxv8f16, 1 },
    { ISD::FP_TO_UINT, MVT::nxv8i64, MVT::nxv8f16, 10 },
    { ISD::FP_TO_UINT, MVT::nxv8i32, MVT::nxv8f16, 4 },
    { ISD::FP_TO_UINT, MVT::nxv8i16, MVT::nxv8f16, 1 },
    { ISD::FP_TO_UINT, MVT::nxv8i8,  MVT::nxv8f16, 1 },

    // Complex, from nxv4f16.
    { ISD::FP_TO_SINT, MVT::nxv4i64, MVT::nxv4f16, 4 },
    { ISD::FP_TO_SINT, MVT::nxv4i32, MVT::nxv4f16, 1 },
    { ISD::FP_TO_SINT, MVT::nxv4i16, MVT::nxv4f16, 1 },
    { ISD::FP_TO_SINT, MVT::nxv4i8,  MVT::nxv4f16, 1 },
    { ISD::FP_TO_UINT, MVT::nxv4i64, MVT::nxv4f16, 4 },
    { ISD::FP_TO_UINT, MVT::nxv4i32, MVT::nxv4f16, 1 },
    { ISD::FP_TO_UINT, MVT::nxv4i16, MVT::nxv4f16, 1 },
    { ISD::FP_TO_UINT, MVT::nxv4i8,  MVT::nxv4f16, 1 },

    // Complex, from nxv2f16.
    { ISD::FP_TO_SINT, MVT::nxv2i64, MVT::nxv2f16, 1 },
    { ISD::FP_TO_SINT, MVT::nxv2i32, MVT::nxv2f16, 1 },
    { ISD::FP_TO_SINT, MVT::nxv2i16, MVT::nxv2f16, 1 },
    { ISD::FP_TO_SINT, MVT::nxv2i8,  MVT::nxv2f16, 1 },
    { ISD::FP_TO_UINT, MVT::nxv2i64, MVT::nxv2f16, 1 },
    { ISD::FP_TO_UINT, MVT::nxv2i32, MVT::nxv2f16, 1 },
    { ISD::FP_TO_UINT, MVT::nxv2i16, MVT::nxv2f16, 1 },
    { ISD::FP_TO_UINT, MVT::nxv2i8,  MVT::nxv2f16, 1 },

    // Truncate from nxvmf32 to nxvmf16.
    { ISD::FP_ROUND, MVT::nxv2f16, MVT::nxv2f32, 1 },
    { ISD::FP_ROUND, MVT::nxv4f16, MVT::nxv4f32, 1 },
    { ISD::FP_ROUND, MVT::nxv8f16, MVT::nxv8f32, 3 },

    // Truncate from nxvmf64 to nxvmf16.
    { ISD::FP_ROUND, MVT::nxv2f16, MVT::nxv2f64, 1 },
    { ISD::FP_ROUND, MVT::nxv4f16, MVT::nxv4f64, 3 },
    { ISD::FP_ROUND, MVT::nxv8f16, MVT::nxv8f64, 7 },

    // Truncate from nxvmf64 to nxvmf32.
    { ISD::FP_ROUND, MVT::nxv2f32, MVT::nxv2f64, 1 },
    { ISD::FP_ROUND, MVT::nxv4f32, MVT::nxv4f64, 3 },
    { ISD::FP_ROUND, MVT::nxv8f32, MVT::nxv8f64, 6 },

    // Extend from nxvmf16 to nxvmf32.
    { ISD::FP_EXTEND, MVT::nxv2f32, MVT::nxv2f16, 1},
    { ISD::FP_EXTEND, MVT::nxv4f32, MVT::nxv4f16, 1},
    { ISD::FP_EXTEND, MVT::nxv8f32, MVT::nxv8f16, 2},

    // Extend from nxvmf16 to nxvmf64.
    { ISD::FP_EXTEND, MVT::nxv2f64, MVT::nxv2f16, 1},
    { ISD::FP_EXTEND, MVT::nxv4f64, MVT::nxv4f16, 2},
    { ISD::FP_EXTEND, MVT::nxv8f64, MVT::nxv8f16, 4},

    // Extend from nxvmf32 to nxvmf64.
    { ISD::FP_EXTEND, MVT::nxv2f64, MVT::nxv2f32, 1},
    { ISD::FP_EXTEND, MVT::nxv4f64, MVT::nxv4f32, 2},
    { ISD::FP_EXTEND, MVT::nxv8f64, MVT::nxv8f32, 6},

    // Bitcasts from float to integer
    { ISD::BITCAST, MVT::nxv2f16, MVT::nxv2i16, 0 },
    { ISD::BITCAST, MVT::nxv4f16, MVT::nxv4i16, 0 },
    { ISD::BITCAST, MVT::nxv2f32, MVT::nxv2i32, 0 },

    // Bitcasts from integer to float
    { ISD::BITCAST, MVT::nxv2i16, MVT::nxv2f16, 0 },
    { ISD::BITCAST, MVT::nxv4i16, MVT::nxv4f16, 0 },
    { ISD::BITCAST, MVT::nxv2i32, MVT::nxv2f32, 0 },

    // Add cost for extending to illegal -too wide- scalable vectors.
    // zero/sign extend are implemented by multiple unpack operations,
    // where each operation has a cost of 1.
    { ISD::ZERO_EXTEND, MVT::nxv16i16, MVT::nxv16i8, 2},
    { ISD::ZERO_EXTEND, MVT::nxv16i32, MVT::nxv16i8, 6},
    { ISD::ZERO_EXTEND, MVT::nxv16i64, MVT::nxv16i8, 14},
    { ISD::ZERO_EXTEND, MVT::nxv8i32, MVT::nxv8i16, 2},
    { ISD::ZERO_EXTEND, MVT::nxv8i64, MVT::nxv8i16, 6},
    { ISD::ZERO_EXTEND, MVT::nxv4i64, MVT::nxv4i32, 2},

    { ISD::SIGN_EXTEND, MVT::nxv16i16, MVT::nxv16i8, 2},
    { ISD::SIGN_EXTEND, MVT::nxv16i32, MVT::nxv16i8, 6},
    { ISD::SIGN_EXTEND, MVT::nxv16i64, MVT::nxv16i8, 14},
    { ISD::SIGN_EXTEND, MVT::nxv8i32, MVT::nxv8i16, 2},
    { ISD::SIGN_EXTEND, MVT::nxv8i64, MVT::nxv8i16, 6},
    { ISD::SIGN_EXTEND, MVT::nxv4i64, MVT::nxv4i32, 2},
  };

  // We have to estimate a cost of fixed length operation upon
  // SVE registers(operations) with the number of registers required
  // for a fixed type to be represented upon SVE registers.
  EVT WiderTy = SrcTy.bitsGT(DstTy) ? SrcTy : DstTy;
  if (SrcTy.isFixedLengthVector() && DstTy.isFixedLengthVector() &&
      SrcTy.getVectorNumElements() == DstTy.getVectorNumElements() &&
      ST->useSVEForFixedLengthVectors(WiderTy)) {
    std::pair<InstructionCost, MVT> LT =
        getTypeLegalizationCost(WiderTy.getTypeForEVT(Dst->getContext()));
    unsigned NumElements = AArch64::SVEBitsPerBlock /
                           LT.second.getScalarSizeInBits();
    return AdjustCost(
        LT.first *
        getCastInstrCost(
            Opcode, ScalableVectorType::get(Dst->getScalarType(), NumElements),
            ScalableVectorType::get(Src->getScalarType(), NumElements), CCH,
            CostKind, I));
  }

  if (const auto *Entry = ConvertCostTableLookup(ConversionTbl, ISD,
                                                 DstTy.getSimpleVT(),
                                                 SrcTy.getSimpleVT()))
    return AdjustCost(Entry->Cost);

  static const TypeConversionCostTblEntry FP16Tbl[] = {
      {ISD::FP_TO_SINT, MVT::v4i8, MVT::v4f16, 1}, // fcvtzs
      {ISD::FP_TO_UINT, MVT::v4i8, MVT::v4f16, 1},
      {ISD::FP_TO_SINT, MVT::v4i16, MVT::v4f16, 1}, // fcvtzs
      {ISD::FP_TO_UINT, MVT::v4i16, MVT::v4f16, 1},
      {ISD::FP_TO_SINT, MVT::v4i32, MVT::v4f16, 2}, // fcvtl+fcvtzs
      {ISD::FP_TO_UINT, MVT::v4i32, MVT::v4f16, 2},
      {ISD::FP_TO_SINT, MVT::v8i8, MVT::v8f16, 2}, // fcvtzs+xtn
      {ISD::FP_TO_UINT, MVT::v8i8, MVT::v8f16, 2},
      {ISD::FP_TO_SINT, MVT::v8i16, MVT::v8f16, 1}, // fcvtzs
      {ISD::FP_TO_UINT, MVT::v8i16, MVT::v8f16, 1},
      {ISD::FP_TO_SINT, MVT::v8i32, MVT::v8f16, 4}, // 2*fcvtl+2*fcvtzs
      {ISD::FP_TO_UINT, MVT::v8i32, MVT::v8f16, 4},
      {ISD::FP_TO_SINT, MVT::v16i8, MVT::v16f16, 3}, // 2*fcvtzs+xtn
      {ISD::FP_TO_UINT, MVT::v16i8, MVT::v16f16, 3},
      {ISD::FP_TO_SINT, MVT::v16i16, MVT::v16f16, 2}, // 2*fcvtzs
      {ISD::FP_TO_UINT, MVT::v16i16, MVT::v16f16, 2},
      {ISD::FP_TO_SINT, MVT::v16i32, MVT::v16f16, 8}, // 4*fcvtl+4*fcvtzs
      {ISD::FP_TO_UINT, MVT::v16i32, MVT::v16f16, 8},
      {ISD::UINT_TO_FP, MVT::v8f16, MVT::v8i8, 2},   // ushll + ucvtf
      {ISD::SINT_TO_FP, MVT::v8f16, MVT::v8i8, 2},   // sshll + scvtf
      {ISD::UINT_TO_FP, MVT::v16f16, MVT::v16i8, 4}, // 2 * ushl(2) + 2 * ucvtf
      {ISD::SINT_TO_FP, MVT::v16f16, MVT::v16i8, 4}, // 2 * sshl(2) + 2 * scvtf
  };

  if (ST->hasFullFP16())
    if (const auto *Entry = ConvertCostTableLookup(
            FP16Tbl, ISD, DstTy.getSimpleVT(), SrcTy.getSimpleVT()))
      return AdjustCost(Entry->Cost);

  if ((ISD == ISD::ZERO_EXTEND || ISD == ISD::SIGN_EXTEND) &&
      CCH == TTI::CastContextHint::Masked &&
      ST->isSVEorStreamingSVEAvailable() &&
      TLI->getTypeAction(Src->getContext(), SrcTy) ==
          TargetLowering::TypePromoteInteger &&
      TLI->getTypeAction(Dst->getContext(), DstTy) ==
          TargetLowering::TypeSplitVector) {
    // The standard behaviour in the backend for these cases is to split the
    // extend up into two parts:
    //  1. Perform an extending load or masked load up to the legal type.
    //  2. Extend the loaded data to the final type.
    std::pair<InstructionCost, MVT> SrcLT = getTypeLegalizationCost(Src);
    Type *LegalTy = EVT(SrcLT.second).getTypeForEVT(Src->getContext());
    InstructionCost Part1 = AArch64TTIImpl::getCastInstrCost(
        Opcode, LegalTy, Src, CCH, CostKind, I);
    InstructionCost Part2 = AArch64TTIImpl::getCastInstrCost(
        Opcode, Dst, LegalTy, TTI::CastContextHint::None, CostKind, I);
    return Part1 + Part2;
  }

  // The BasicTTIImpl version only deals with CCH==TTI::CastContextHint::Normal,
  // but we also want to include the TTI::CastContextHint::Masked case too.
  if ((ISD == ISD::ZERO_EXTEND || ISD == ISD::SIGN_EXTEND) &&
      CCH == TTI::CastContextHint::Masked &&
      ST->isSVEorStreamingSVEAvailable() && TLI->isTypeLegal(DstTy))
    CCH = TTI::CastContextHint::Normal;

  return AdjustCost(
      BaseT::getCastInstrCost(Opcode, Dst, Src, CCH, CostKind, I));
}

InstructionCost AArch64TTIImpl::getExtractWithExtendCost(unsigned Opcode,
                                                         Type *Dst,
                                                         VectorType *VecTy,
                                                         unsigned Index) {

  // Make sure we were given a valid extend opcode.
  assert((Opcode == Instruction::SExt || Opcode == Instruction::ZExt) &&
         "Invalid opcode");

  // We are extending an element we extract from a vector, so the source type
  // of the extend is the element type of the vector.
  auto *Src = VecTy->getElementType();

  // Sign- and zero-extends are for integer types only.
  assert(isa<IntegerType>(Dst) && isa<IntegerType>(Src) && "Invalid type");

  // Get the cost for the extract. We compute the cost (if any) for the extend
  // below.
  TTI::TargetCostKind CostKind = TTI::TCK_RecipThroughput;
  InstructionCost Cost = getVectorInstrCost(Instruction::ExtractElement, VecTy,
                                            CostKind, Index, nullptr, nullptr);

  // Legalize the types.
  auto VecLT = getTypeLegalizationCost(VecTy);
  auto DstVT = TLI->getValueType(DL, Dst);
  auto SrcVT = TLI->getValueType(DL, Src);

  // If the resulting type is still a vector and the destination type is legal,
  // we may get the extension for free. If not, get the default cost for the
  // extend.
  if (!VecLT.second.isVector() || !TLI->isTypeLegal(DstVT))
    return Cost + getCastInstrCost(Opcode, Dst, Src, TTI::CastContextHint::None,
                                   CostKind);

  // The destination type should be larger than the element type. If not, get
  // the default cost for the extend.
  if (DstVT.getFixedSizeInBits() < SrcVT.getFixedSizeInBits())
    return Cost + getCastInstrCost(Opcode, Dst, Src, TTI::CastContextHint::None,
                                   CostKind);

  switch (Opcode) {
  default:
    llvm_unreachable("Opcode should be either SExt or ZExt");

  // For sign-extends, we only need a smov, which performs the extension
  // automatically.
  case Instruction::SExt:
    return Cost;

  // For zero-extends, the extend is performed automatically by a umov unless
  // the destination type is i64 and the element type is i8 or i16.
  case Instruction::ZExt:
    if (DstVT.getSizeInBits() != 64u || SrcVT.getSizeInBits() == 32u)
      return Cost;
  }

  // If we are unable to perform the extend for free, get the default cost.
  return Cost + getCastInstrCost(Opcode, Dst, Src, TTI::CastContextHint::None,
                                 CostKind);
}

InstructionCost AArch64TTIImpl::getCFInstrCost(unsigned Opcode,
                                               TTI::TargetCostKind CostKind,
                                               const Instruction *I) {
  if (CostKind != TTI::TCK_RecipThroughput)
    return Opcode == Instruction::PHI ? 0 : 1;
  assert(CostKind == TTI::TCK_RecipThroughput && "unexpected CostKind");
  // Branches are assumed to be predicted.
  return 0;
}

InstructionCost AArch64TTIImpl::getVectorInstrCostHelper(const Instruction *I,
                                                         Type *Val,
                                                         unsigned Index,
                                                         bool HasRealUse) {
  assert(Val->isVectorTy() && "This must be a vector type");

  if (Index != -1U) {
    // Legalize the type.
    std::pair<InstructionCost, MVT> LT = getTypeLegalizationCost(Val);

    // This type is legalized to a scalar type.
    if (!LT.second.isVector())
      return 0;

    // The type may be split. For fixed-width vectors we can normalize the
    // index to the new type.
    if (LT.second.isFixedLengthVector()) {
      unsigned Width = LT.second.getVectorNumElements();
      Index = Index % Width;
    }

    // The element at index zero is already inside the vector.
    // - For a physical (HasRealUse==true) insert-element or extract-element
    // instruction that extracts integers, an explicit FPR -> GPR move is
    // needed. So it has non-zero cost.
    // - For the rest of cases (virtual instruction or element type is float),
    // consider the instruction free.
    if (Index == 0 && (!HasRealUse || !Val->getScalarType()->isIntegerTy()))
      return 0;

    // This is recognising a LD1 single-element structure to one lane of one
    // register instruction. I.e., if this is an `insertelement` instruction,
    // and its second operand is a load, then we will generate a LD1, which
    // are expensive instructions.
    if (I && dyn_cast<LoadInst>(I->getOperand(1)))
      return ST->getVectorInsertExtractBaseCost() + 1;

    // i1 inserts and extract will include an extra cset or cmp of the vector
    // value. Increase the cost by 1 to account.
    if (Val->getScalarSizeInBits() == 1)
      return ST->getVectorInsertExtractBaseCost() + 1;

    // FIXME:
    // If the extract-element and insert-element instructions could be
    // simplified away (e.g., could be combined into users by looking at use-def
    // context), they have no cost. This is not done in the first place for
    // compile-time considerations.
  }

  // All other insert/extracts cost this much.
  return ST->getVectorInsertExtractBaseCost();
}

InstructionCost AArch64TTIImpl::getVectorInstrCost(unsigned Opcode, Type *Val,
                                                   TTI::TargetCostKind CostKind,
                                                   unsigned Index, Value *Op0,
                                                   Value *Op1) {
  bool HasRealUse =
      Opcode == Instruction::InsertElement && Op0 && !isa<UndefValue>(Op0);
  return getVectorInstrCostHelper(nullptr, Val, Index, HasRealUse);
}

InstructionCost AArch64TTIImpl::getVectorInstrCost(const Instruction &I,
                                                   Type *Val,
                                                   TTI::TargetCostKind CostKind,
                                                   unsigned Index) {
  return getVectorInstrCostHelper(&I, Val, Index, true /* HasRealUse */);
}

InstructionCost AArch64TTIImpl::getScalarizationOverhead(
    VectorType *Ty, const APInt &DemandedElts, bool Insert, bool Extract,
    TTI::TargetCostKind CostKind) {
  if (isa<ScalableVectorType>(Ty))
    return InstructionCost::getInvalid();
  if (Ty->getElementType()->isFloatingPointTy())
    return BaseT::getScalarizationOverhead(Ty, DemandedElts, Insert, Extract,
                                           CostKind);
  return DemandedElts.popcount() * (Insert + Extract) *
         ST->getVectorInsertExtractBaseCost();
}

InstructionCost AArch64TTIImpl::getArithmeticInstrCost(
    unsigned Opcode, Type *Ty, TTI::TargetCostKind CostKind,
    TTI::OperandValueInfo Op1Info, TTI::OperandValueInfo Op2Info,
    ArrayRef<const Value *> Args,
    const Instruction *CxtI) {

  // The code-generator is currently not able to handle scalable vectors
  // of <vscale x 1 x eltty> yet, so return an invalid cost to avoid selecting
  // it. This change will be removed when code-generation for these types is
  // sufficiently reliable.
  if (auto *VTy = dyn_cast<ScalableVectorType>(Ty))
    if (VTy->getElementCount() == ElementCount::getScalable(1))
      return InstructionCost::getInvalid();

  // TODO: Handle more cost kinds.
  if (CostKind != TTI::TCK_RecipThroughput)
    return BaseT::getArithmeticInstrCost(Opcode, Ty, CostKind, Op1Info,
                                         Op2Info, Args, CxtI);

  // Legalize the type.
  std::pair<InstructionCost, MVT> LT = getTypeLegalizationCost(Ty);
  int ISD = TLI->InstructionOpcodeToISD(Opcode);

  switch (ISD) {
  default:
    return BaseT::getArithmeticInstrCost(Opcode, Ty, CostKind, Op1Info,
                                         Op2Info);
  case ISD::SDIV:
    if (Op2Info.isConstant() && Op2Info.isUniform() && Op2Info.isPowerOf2()) {
      // On AArch64, scalar signed division by constants power-of-two are
      // normally expanded to the sequence ADD + CMP + SELECT + SRA.
      // The OperandValue properties many not be same as that of previous
      // operation; conservatively assume OP_None.
      InstructionCost Cost = getArithmeticInstrCost(
          Instruction::Add, Ty, CostKind,
          Op1Info.getNoProps(), Op2Info.getNoProps());
      Cost += getArithmeticInstrCost(Instruction::Sub, Ty, CostKind,
                                     Op1Info.getNoProps(), Op2Info.getNoProps());
      Cost += getArithmeticInstrCost(
          Instruction::Select, Ty, CostKind,
          Op1Info.getNoProps(), Op2Info.getNoProps());
      Cost += getArithmeticInstrCost(Instruction::AShr, Ty, CostKind,
                                     Op1Info.getNoProps(), Op2Info.getNoProps());
      return Cost;
    }
    [[fallthrough]];
  case ISD::UDIV: {
    auto VT = TLI->getValueType(DL, Ty);
    if (Op2Info.isConstant() && Op2Info.isUniform()) {
      if (TLI->isOperationLegalOrCustom(ISD::MULHU, VT)) {
        // Vector signed division by constant are expanded to the
        // sequence MULHS + ADD/SUB + SRA + SRL + ADD, and unsigned division
        // to MULHS + SUB + SRL + ADD + SRL.
        InstructionCost MulCost = getArithmeticInstrCost(
            Instruction::Mul, Ty, CostKind, Op1Info.getNoProps(), Op2Info.getNoProps());
        InstructionCost AddCost = getArithmeticInstrCost(
            Instruction::Add, Ty, CostKind, Op1Info.getNoProps(), Op2Info.getNoProps());
        InstructionCost ShrCost = getArithmeticInstrCost(
            Instruction::AShr, Ty, CostKind, Op1Info.getNoProps(), Op2Info.getNoProps());
        return MulCost * 2 + AddCost * 2 + ShrCost * 2 + 1;
      }
    }

    // div i128's are lowered as libcalls.  Pass nullptr as (u)divti3 calls are
    // emitted by the backend even when those functions are not declared in the
    // module.
    if (!VT.isVector() && VT.getSizeInBits() > 64)
      return getCallInstrCost(/*Function*/ nullptr, Ty, {Ty, Ty}, CostKind);

    InstructionCost Cost = BaseT::getArithmeticInstrCost(
        Opcode, Ty, CostKind, Op1Info, Op2Info);
    if (Ty->isVectorTy()) {
      if (TLI->isOperationLegalOrCustom(ISD, LT.second) && ST->hasSVE()) {
        // SDIV/UDIV operations are lowered using SVE, then we can have less
        // costs.
        if (isa<FixedVectorType>(Ty) && cast<FixedVectorType>(Ty)
                                                ->getPrimitiveSizeInBits()
                                                .getFixedValue() < 128) {
          EVT VT = TLI->getValueType(DL, Ty);
          static const CostTblEntry DivTbl[]{
              {ISD::SDIV, MVT::v2i8, 5},  {ISD::SDIV, MVT::v4i8, 8},
              {ISD::SDIV, MVT::v8i8, 8},  {ISD::SDIV, MVT::v2i16, 5},
              {ISD::SDIV, MVT::v4i16, 5}, {ISD::SDIV, MVT::v2i32, 1},
              {ISD::UDIV, MVT::v2i8, 5},  {ISD::UDIV, MVT::v4i8, 8},
              {ISD::UDIV, MVT::v8i8, 8},  {ISD::UDIV, MVT::v2i16, 5},
              {ISD::UDIV, MVT::v4i16, 5}, {ISD::UDIV, MVT::v2i32, 1}};

          const auto *Entry = CostTableLookup(DivTbl, ISD, VT.getSimpleVT());
          if (nullptr != Entry)
            return Entry->Cost;
        }
        // For 8/16-bit elements, the cost is higher because the type
        // requires promotion and possibly splitting:
        if (LT.second.getScalarType() == MVT::i8)
          Cost *= 8;
        else if (LT.second.getScalarType() == MVT::i16)
          Cost *= 4;
        return Cost;
      } else {
        // If one of the operands is a uniform constant then the cost for each
        // element is Cost for insertion, extraction and division.
        // Insertion cost = 2, Extraction Cost = 2, Division = cost for the
        // operation with scalar type
        if ((Op1Info.isConstant() && Op1Info.isUniform()) ||
            (Op2Info.isConstant() && Op2Info.isUniform())) {
          if (auto *VTy = dyn_cast<FixedVectorType>(Ty)) {
            InstructionCost DivCost = BaseT::getArithmeticInstrCost(
                Opcode, Ty->getScalarType(), CostKind, Op1Info, Op2Info);
            return (4 + DivCost) * VTy->getNumElements();
          }
        }
        // On AArch64, without SVE, vector divisions are expanded
        // into scalar divisions of each pair of elements.
        Cost += getArithmeticInstrCost(Instruction::ExtractElement, Ty,
                                       CostKind, Op1Info, Op2Info);
        Cost += getArithmeticInstrCost(Instruction::InsertElement, Ty, CostKind,
                                       Op1Info, Op2Info);
      }

      // TODO: if one of the arguments is scalar, then it's not necessary to
      // double the cost of handling the vector elements.
      Cost += Cost;
    }
    return Cost;
  }
  case ISD::MUL:
    // When SVE is available, then we can lower the v2i64 operation using
    // the SVE mul instruction, which has a lower cost.
    if (LT.second == MVT::v2i64 && ST->hasSVE())
      return LT.first;

    // When SVE is not available, there is no MUL.2d instruction,
    // which means mul <2 x i64> is expensive as elements are extracted
    // from the vectors and the muls scalarized.
    // As getScalarizationOverhead is a bit too pessimistic, we
    // estimate the cost for a i64 vector directly here, which is:
    // - four 2-cost i64 extracts,
    // - two 2-cost i64 inserts, and
    // - two 1-cost muls.
    // So, for a v2i64 with LT.First = 1 the cost is 14, and for a v4i64 with
    // LT.first = 2 the cost is 28. If both operands are extensions it will not
    // need to scalarize so the cost can be cheaper (smull or umull).
    // so the cost can be cheaper (smull or umull).
    if (LT.second != MVT::v2i64 || isWideningInstruction(Ty, Opcode, Args))
      return LT.first;
    return LT.first * 14;
  case ISD::ADD:
  case ISD::XOR:
  case ISD::OR:
  case ISD::AND:
  case ISD::SRL:
  case ISD::SRA:
  case ISD::SHL:
    // These nodes are marked as 'custom' for combining purposes only.
    // We know that they are legal. See LowerAdd in ISelLowering.
    return LT.first;

  case ISD::FNEG:
    // Scalar fmul(fneg) or fneg(fmul) can be converted to fnmul
    if ((Ty->isFloatTy() || Ty->isDoubleTy() ||
         (Ty->isHalfTy() && ST->hasFullFP16())) &&
        CxtI &&
        ((CxtI->hasOneUse() &&
          match(*CxtI->user_begin(), m_FMul(m_Value(), m_Value()))) ||
         match(CxtI->getOperand(0), m_FMul(m_Value(), m_Value()))))
      return 0;
    [[fallthrough]];
  case ISD::FADD:
  case ISD::FSUB:
    // Increase the cost for half and bfloat types if not architecturally
    // supported.
    if ((Ty->getScalarType()->isHalfTy() && !ST->hasFullFP16()) ||
        (Ty->getScalarType()->isBFloatTy() && !ST->hasBF16()))
      return 2 * LT.first;
    if (!Ty->getScalarType()->isFP128Ty())
      return LT.first;
    [[fallthrough]];
  case ISD::FMUL:
  case ISD::FDIV:
    // These nodes are marked as 'custom' just to lower them to SVE.
    // We know said lowering will incur no additional cost.
    if (!Ty->getScalarType()->isFP128Ty())
      return 2 * LT.first;

    return BaseT::getArithmeticInstrCost(Opcode, Ty, CostKind, Op1Info,
                                         Op2Info);
  case ISD::FREM:
    // Pass nullptr as fmod/fmodf calls are emitted by the backend even when
    // those functions are not declared in the module.
    if (!Ty->isVectorTy())
      return getCallInstrCost(/*Function*/ nullptr, Ty, {Ty, Ty}, CostKind);
    return BaseT::getArithmeticInstrCost(Opcode, Ty, CostKind, Op1Info,
                                         Op2Info);
  }
}

InstructionCost AArch64TTIImpl::getAddressComputationCost(Type *Ty,
                                                          ScalarEvolution *SE,
                                                          const SCEV *Ptr) {
  // Address computations in vectorized code with non-consecutive addresses will
  // likely result in more instructions compared to scalar code where the
  // computation can more often be merged into the index mode. The resulting
  // extra micro-ops can significantly decrease throughput.
  unsigned NumVectorInstToHideOverhead = NeonNonConstStrideOverhead;
  int MaxMergeDistance = 64;

  if (Ty->isVectorTy() && SE &&
      !BaseT::isConstantStridedAccessLessThan(SE, Ptr, MaxMergeDistance + 1))
    return NumVectorInstToHideOverhead;

  // In many cases the address computation is not merged into the instruction
  // addressing mode.
  return 1;
}

InstructionCost AArch64TTIImpl::getCmpSelInstrCost(unsigned Opcode, Type *ValTy,
                                                   Type *CondTy,
                                                   CmpInst::Predicate VecPred,
                                                   TTI::TargetCostKind CostKind,
                                                   const Instruction *I) {
  // TODO: Handle other cost kinds.
  if (CostKind != TTI::TCK_RecipThroughput)
    return BaseT::getCmpSelInstrCost(Opcode, ValTy, CondTy, VecPred, CostKind,
                                     I);

  int ISD = TLI->InstructionOpcodeToISD(Opcode);
  // We don't lower some vector selects well that are wider than the register
  // width.
  if (isa<FixedVectorType>(ValTy) && ISD == ISD::SELECT) {
    // We would need this many instructions to hide the scalarization happening.
    const int AmortizationCost = 20;

    // If VecPred is not set, check if we can get a predicate from the context
    // instruction, if its type matches the requested ValTy.
    if (VecPred == CmpInst::BAD_ICMP_PREDICATE && I && I->getType() == ValTy) {
      CmpInst::Predicate CurrentPred;
      if (match(I, m_Select(m_Cmp(CurrentPred, m_Value(), m_Value()), m_Value(),
                            m_Value())))
        VecPred = CurrentPred;
    }
    // Check if we have a compare/select chain that can be lowered using
    // a (F)CMxx & BFI pair.
    if (CmpInst::isIntPredicate(VecPred) || VecPred == CmpInst::FCMP_OLE ||
        VecPred == CmpInst::FCMP_OLT || VecPred == CmpInst::FCMP_OGT ||
        VecPred == CmpInst::FCMP_OGE || VecPred == CmpInst::FCMP_OEQ ||
        VecPred == CmpInst::FCMP_UNE) {
      static const auto ValidMinMaxTys = {
          MVT::v8i8,  MVT::v16i8, MVT::v4i16, MVT::v8i16, MVT::v2i32,
          MVT::v4i32, MVT::v2i64, MVT::v2f32, MVT::v4f32, MVT::v2f64};
      static const auto ValidFP16MinMaxTys = {MVT::v4f16, MVT::v8f16};

      auto LT = getTypeLegalizationCost(ValTy);
      if (any_of(ValidMinMaxTys, [&LT](MVT M) { return M == LT.second; }) ||
          (ST->hasFullFP16() &&
           any_of(ValidFP16MinMaxTys, [&LT](MVT M) { return M == LT.second; })))
        return LT.first;
    }

    static const TypeConversionCostTblEntry
    VectorSelectTbl[] = {
      { ISD::SELECT, MVT::v2i1, MVT::v2f32, 2 },
      { ISD::SELECT, MVT::v2i1, MVT::v2f64, 2 },
      { ISD::SELECT, MVT::v4i1, MVT::v4f32, 2 },
      { ISD::SELECT, MVT::v4i1, MVT::v4f16, 2 },
      { ISD::SELECT, MVT::v8i1, MVT::v8f16, 2 },
      { ISD::SELECT, MVT::v16i1, MVT::v16i16, 16 },
      { ISD::SELECT, MVT::v8i1, MVT::v8i32, 8 },
      { ISD::SELECT, MVT::v16i1, MVT::v16i32, 16 },
      { ISD::SELECT, MVT::v4i1, MVT::v4i64, 4 * AmortizationCost },
      { ISD::SELECT, MVT::v8i1, MVT::v8i64, 8 * AmortizationCost },
      { ISD::SELECT, MVT::v16i1, MVT::v16i64, 16 * AmortizationCost }
    };

    EVT SelCondTy = TLI->getValueType(DL, CondTy);
    EVT SelValTy = TLI->getValueType(DL, ValTy);
    if (SelCondTy.isSimple() && SelValTy.isSimple()) {
      if (const auto *Entry = ConvertCostTableLookup(VectorSelectTbl, ISD,
                                                     SelCondTy.getSimpleVT(),
                                                     SelValTy.getSimpleVT()))
        return Entry->Cost;
    }
  }

  if (isa<FixedVectorType>(ValTy) && ISD == ISD::SETCC) {
    auto LT = getTypeLegalizationCost(ValTy);
    // Cost v4f16 FCmp without FP16 support via converting to v4f32 and back.
    if (LT.second == MVT::v4f16 && !ST->hasFullFP16())
      return LT.first * 4; // fcvtl + fcvtl + fcmp + xtn
  }

  // Treat the icmp in icmp(and, 0) as free, as we can make use of ands.
  // FIXME: This can apply to more conditions and add/sub if it can be shown to
  // be profitable.
  if (ValTy->isIntegerTy() && ISD == ISD::SETCC && I &&
      ICmpInst::isEquality(VecPred) &&
      TLI->isTypeLegal(TLI->getValueType(DL, ValTy)) &&
      match(I->getOperand(1), m_Zero()) &&
      match(I->getOperand(0), m_And(m_Value(), m_Value())))
    return 0;

  // The base case handles scalable vectors fine for now, since it treats the
  // cost as 1 * legalization cost.
  return BaseT::getCmpSelInstrCost(Opcode, ValTy, CondTy, VecPred, CostKind, I);
}

AArch64TTIImpl::TTI::MemCmpExpansionOptions
AArch64TTIImpl::enableMemCmpExpansion(bool OptSize, bool IsZeroCmp) const {
  TTI::MemCmpExpansionOptions Options;
  if (ST->requiresStrictAlign()) {
    // TODO: Add cost modeling for strict align. Misaligned loads expand to
    // a bunch of instructions when strict align is enabled.
    return Options;
  }
  Options.AllowOverlappingLoads = true;
  Options.MaxNumLoads = TLI->getMaxExpandSizeMemcmp(OptSize);
  Options.NumLoadsPerBlock = Options.MaxNumLoads;
  // TODO: Though vector loads usually perform well on AArch64, in some targets
  // they may wake up the FP unit, which raises the power consumption.  Perhaps
  // they could be used with no holds barred (-O3).
  Options.LoadSizes = {8, 4, 2, 1};
  Options.AllowedTailExpansions = {3, 5, 6};
  return Options;
}

bool AArch64TTIImpl::prefersVectorizedAddressing() const {
  return ST->hasSVE();
}

InstructionCost
AArch64TTIImpl::getMaskedMemoryOpCost(unsigned Opcode, Type *Src,
                                      Align Alignment, unsigned AddressSpace,
                                      TTI::TargetCostKind CostKind) {
  if (useNeonVector(Src))
    return BaseT::getMaskedMemoryOpCost(Opcode, Src, Alignment, AddressSpace,
                                        CostKind);
  auto LT = getTypeLegalizationCost(Src);
  if (!LT.first.isValid())
    return InstructionCost::getInvalid();

  // Return an invalid cost for element types that we are unable to lower.
  auto *VT = cast<VectorType>(Src);
  if (VT->getElementType()->isIntegerTy(1))
    return InstructionCost::getInvalid();

  // The code-generator is currently not able to handle scalable vectors
  // of <vscale x 1 x eltty> yet, so return an invalid cost to avoid selecting
  // it. This change will be removed when code-generation for these types is
  // sufficiently reliable.
  if (VT->getElementCount() == ElementCount::getScalable(1))
    return InstructionCost::getInvalid();

  return LT.first;
}

// This function returns gather/scatter overhead either from
// user-provided value or specialized values per-target from \p ST.
static unsigned getSVEGatherScatterOverhead(unsigned Opcode,
                                            const AArch64Subtarget *ST) {
  assert((Opcode == Instruction::Load || Opcode == Instruction::Store) &&
         "Should be called on only load or stores.");
  switch (Opcode) {
  case Instruction::Load:
    if (SVEGatherOverhead.getNumOccurrences() > 0)
      return SVEGatherOverhead;
    return ST->getGatherOverhead();
    break;
  case Instruction::Store:
    if (SVEScatterOverhead.getNumOccurrences() > 0)
      return SVEScatterOverhead;
    return ST->getScatterOverhead();
    break;
  default:
    llvm_unreachable("Shouldn't have reached here");
  }
}

InstructionCost AArch64TTIImpl::getGatherScatterOpCost(
    unsigned Opcode, Type *DataTy, const Value *Ptr, bool VariableMask,
    Align Alignment, TTI::TargetCostKind CostKind, const Instruction *I) {
  if (useNeonVector(DataTy) || !isLegalMaskedGatherScatter(DataTy))
    return BaseT::getGatherScatterOpCost(Opcode, DataTy, Ptr, VariableMask,
                                         Alignment, CostKind, I);
  auto *VT = cast<VectorType>(DataTy);
  auto LT = getTypeLegalizationCost(DataTy);
  if (!LT.first.isValid())
    return InstructionCost::getInvalid();

  // Return an invalid cost for element types that we are unable to lower.
  if (!LT.second.isVector() ||
      !isElementTypeLegalForScalableVector(VT->getElementType()) ||
      VT->getElementType()->isIntegerTy(1))
    return InstructionCost::getInvalid();

  // The code-generator is currently not able to handle scalable vectors
  // of <vscale x 1 x eltty> yet, so return an invalid cost to avoid selecting
  // it. This change will be removed when code-generation for these types is
  // sufficiently reliable.
  if (VT->getElementCount() == ElementCount::getScalable(1))
    return InstructionCost::getInvalid();

  ElementCount LegalVF = LT.second.getVectorElementCount();
  InstructionCost MemOpCost =
      getMemoryOpCost(Opcode, VT->getElementType(), Alignment, 0, CostKind,
                      {TTI::OK_AnyValue, TTI::OP_None}, I);
  // Add on an overhead cost for using gathers/scatters.
  MemOpCost *= getSVEGatherScatterOverhead(Opcode, ST);
  return LT.first * MemOpCost * getMaxNumElements(LegalVF);
}

bool AArch64TTIImpl::useNeonVector(const Type *Ty) const {
  return isa<FixedVectorType>(Ty) && !ST->useSVEForFixedLengthVectors();
}

InstructionCost AArch64TTIImpl::getMemoryOpCost(unsigned Opcode, Type *Ty,
                                                MaybeAlign Alignment,
                                                unsigned AddressSpace,
                                                TTI::TargetCostKind CostKind,
                                                TTI::OperandValueInfo OpInfo,
                                                const Instruction *I) {
  EVT VT = TLI->getValueType(DL, Ty, true);
  // Type legalization can't handle structs
  if (VT == MVT::Other)
    return BaseT::getMemoryOpCost(Opcode, Ty, Alignment, AddressSpace,
                                  CostKind);

  auto LT = getTypeLegalizationCost(Ty);
  if (!LT.first.isValid())
    return InstructionCost::getInvalid();

  // The code-generator is currently not able to handle scalable vectors
  // of <vscale x 1 x eltty> yet, so return an invalid cost to avoid selecting
  // it. This change will be removed when code-generation for these types is
  // sufficiently reliable.
  // We also only support full register predicate loads and stores.
  if (auto *VTy = dyn_cast<ScalableVectorType>(Ty))
    if (VTy->getElementCount() == ElementCount::getScalable(1) ||
        (VTy->getElementType()->isIntegerTy(1) &&
         !VTy->getElementCount().isKnownMultipleOf(
             ElementCount::getScalable(16))))
      return InstructionCost::getInvalid();

  // TODO: consider latency as well for TCK_SizeAndLatency.
  if (CostKind == TTI::TCK_CodeSize || CostKind == TTI::TCK_SizeAndLatency)
    return LT.first;

  if (CostKind != TTI::TCK_RecipThroughput)
    return 1;

  if (ST->isMisaligned128StoreSlow() && Opcode == Instruction::Store &&
      LT.second.is128BitVector() && (!Alignment || *Alignment < Align(16))) {
    // Unaligned stores are extremely inefficient. We don't split all
    // unaligned 128-bit stores because the negative impact that has shown in
    // practice on inlined block copy code.
    // We make such stores expensive so that we will only vectorize if there
    // are 6 other instructions getting vectorized.
    const int AmortizationCost = 6;

    return LT.first * 2 * AmortizationCost;
  }

  // Opaque ptr or ptr vector types are i64s and can be lowered to STP/LDPs.
  if (Ty->isPtrOrPtrVectorTy())
    return LT.first;

  if (useNeonVector(Ty)) {
    // Check truncating stores and extending loads.
    if (Ty->getScalarSizeInBits() != LT.second.getScalarSizeInBits()) {
      // v4i8 types are lowered to scalar a load/store and sshll/xtn.
      if (VT == MVT::v4i8)
        return 2;
      // Otherwise we need to scalarize.
      return cast<FixedVectorType>(Ty)->getNumElements() * 2;
    }
    EVT EltVT = VT.getVectorElementType();
    unsigned EltSize = EltVT.getScalarSizeInBits();
    if (!isPowerOf2_32(EltSize) || EltSize < 8 || EltSize > 64 ||
        VT.getVectorNumElements() >= (128 / EltSize) || !Alignment ||
        *Alignment != Align(1))
      return LT.first;
    // FIXME: v3i8 lowering currently is very inefficient, due to automatic
    // widening to v4i8, which produces suboptimal results.
    if (VT.getVectorNumElements() == 3 && EltVT == MVT::i8)
      return LT.first;

    // Check non-power-of-2 loads/stores for legal vector element types with
    // NEON. Non-power-of-2 memory ops will get broken down to a set of
    // operations on smaller power-of-2 ops, including ld1/st1.
    LLVMContext &C = Ty->getContext();
    InstructionCost Cost(0);
    SmallVector<EVT> TypeWorklist;
    TypeWorklist.push_back(VT);
    while (!TypeWorklist.empty()) {
      EVT CurrVT = TypeWorklist.pop_back_val();
      unsigned CurrNumElements = CurrVT.getVectorNumElements();
      if (isPowerOf2_32(CurrNumElements)) {
        Cost += 1;
        continue;
      }

      unsigned PrevPow2 = NextPowerOf2(CurrNumElements) / 2;
      TypeWorklist.push_back(EVT::getVectorVT(C, EltVT, PrevPow2));
      TypeWorklist.push_back(
          EVT::getVectorVT(C, EltVT, CurrNumElements - PrevPow2));
    }
    return Cost;
  }

  return LT.first;
}

InstructionCost AArch64TTIImpl::getInterleavedMemoryOpCost(
    unsigned Opcode, Type *VecTy, unsigned Factor, ArrayRef<unsigned> Indices,
    Align Alignment, unsigned AddressSpace, TTI::TargetCostKind CostKind,
    bool UseMaskForCond, bool UseMaskForGaps) {
  assert(Factor >= 2 && "Invalid interleave factor");
  auto *VecVTy = cast<VectorType>(VecTy);

  if (VecTy->isScalableTy() && (!ST->hasSVE() || Factor != 2))
    return InstructionCost::getInvalid();

  // Vectorization for masked interleaved accesses is only enabled for scalable
  // VF.
  if (!VecTy->isScalableTy() && (UseMaskForCond || UseMaskForGaps))
    return InstructionCost::getInvalid();

  if (!UseMaskForGaps && Factor <= TLI->getMaxSupportedInterleaveFactor()) {
    unsigned MinElts = VecVTy->getElementCount().getKnownMinValue();
    auto *SubVecTy =
        VectorType::get(VecVTy->getElementType(),
                        VecVTy->getElementCount().divideCoefficientBy(Factor));

    // ldN/stN only support legal vector types of size 64 or 128 in bits.
    // Accesses having vector types that are a multiple of 128 bits can be
    // matched to more than one ldN/stN instruction.
    bool UseScalable;
    if (MinElts % Factor == 0 &&
        TLI->isLegalInterleavedAccessType(SubVecTy, DL, UseScalable))
      return Factor * TLI->getNumInterleavedAccesses(SubVecTy, DL, UseScalable);
  }

  return BaseT::getInterleavedMemoryOpCost(Opcode, VecTy, Factor, Indices,
                                           Alignment, AddressSpace, CostKind,
                                           UseMaskForCond, UseMaskForGaps);
}

InstructionCost
AArch64TTIImpl::getCostOfKeepingLiveOverCall(ArrayRef<Type *> Tys) {
  InstructionCost Cost = 0;
  TTI::TargetCostKind CostKind = TTI::TCK_RecipThroughput;
  for (auto *I : Tys) {
    if (!I->isVectorTy())
      continue;
    if (I->getScalarSizeInBits() * cast<FixedVectorType>(I)->getNumElements() ==
        128)
      Cost += getMemoryOpCost(Instruction::Store, I, Align(128), 0, CostKind) +
              getMemoryOpCost(Instruction::Load, I, Align(128), 0, CostKind);
  }
  return Cost;
}

unsigned AArch64TTIImpl::getMaxInterleaveFactor(ElementCount VF) {
  return ST->getMaxInterleaveFactor();
}

// For Falkor, we want to avoid having too many strided loads in a loop since
// that can exhaust the HW prefetcher resources.  We adjust the unroller
// MaxCount preference below to attempt to ensure unrolling doesn't create too
// many strided loads.
static void
getFalkorUnrollingPreferences(Loop *L, ScalarEvolution &SE,
                              TargetTransformInfo::UnrollingPreferences &UP) {
  enum { MaxStridedLoads = 7 };
  auto countStridedLoads = [](Loop *L, ScalarEvolution &SE) {
    int StridedLoads = 0;
    // FIXME? We could make this more precise by looking at the CFG and
    // e.g. not counting loads in each side of an if-then-else diamond.
    for (const auto BB : L->blocks()) {
      for (auto &I : *BB) {
        LoadInst *LMemI = dyn_cast<LoadInst>(&I);
        if (!LMemI)
          continue;

        Value *PtrValue = LMemI->getPointerOperand();
        if (L->isLoopInvariant(PtrValue))
          continue;

        const SCEV *LSCEV = SE.getSCEV(PtrValue);
        const SCEVAddRecExpr *LSCEVAddRec = dyn_cast<SCEVAddRecExpr>(LSCEV);
        if (!LSCEVAddRec || !LSCEVAddRec->isAffine())
          continue;

        // FIXME? We could take pairing of unrolled load copies into account
        // by looking at the AddRec, but we would probably have to limit this
        // to loops with no stores or other memory optimization barriers.
        ++StridedLoads;
        // We've seen enough strided loads that seeing more won't make a
        // difference.
        if (StridedLoads > MaxStridedLoads / 2)
          return StridedLoads;
      }
    }
    return StridedLoads;
  };

  int StridedLoads = countStridedLoads(L, SE);
  LLVM_DEBUG(dbgs() << "falkor-hwpf: detected " << StridedLoads
                    << " strided loads\n");
  // Pick the largest power of 2 unroll count that won't result in too many
  // strided loads.
  if (StridedLoads) {
    UP.MaxCount = 1 << Log2_32(MaxStridedLoads / StridedLoads);
    LLVM_DEBUG(dbgs() << "falkor-hwpf: setting unroll MaxCount to "
                      << UP.MaxCount << '\n');
  }
}

void AArch64TTIImpl::getUnrollingPreferences(Loop *L, ScalarEvolution &SE,
                                             TTI::UnrollingPreferences &UP,
                                             OptimizationRemarkEmitter *ORE) {
  // Enable partial unrolling and runtime unrolling.
  BaseT::getUnrollingPreferences(L, SE, UP, ORE);

  UP.UpperBound = true;

  // For inner loop, it is more likely to be a hot one, and the runtime check
  // can be promoted out from LICM pass, so the overhead is less, let's try
  // a larger threshold to unroll more loops.
  if (L->getLoopDepth() > 1)
    UP.PartialThreshold *= 2;

  // Disable partial & runtime unrolling on -Os.
  UP.PartialOptSizeThreshold = 0;

  if (ST->getProcFamily() == AArch64Subtarget::Falkor &&
      EnableFalkorHWPFUnrollFix)
    getFalkorUnrollingPreferences(L, SE, UP);

  // Scan the loop: don't unroll loops with calls as this could prevent
  // inlining. Don't unroll vector loops either, as they don't benefit much from
  // unrolling.
  for (auto *BB : L->getBlocks()) {
    for (auto &I : *BB) {
      // Don't unroll vectorised loop.
      if (I.getType()->isVectorTy())
        return;

      if (isa<CallInst>(I) || isa<InvokeInst>(I)) {
        if (const Function *F = cast<CallBase>(I).getCalledFunction()) {
          if (!isLoweredToCall(F))
            continue;
        }
        return;
      }
    }
  }

  // Enable runtime unrolling for in-order models
  // If mcpu is omitted, getProcFamily() returns AArch64Subtarget::Others, so by
  // checking for that case, we can ensure that the default behaviour is
  // unchanged
  if (ST->getProcFamily() != AArch64Subtarget::Others &&
      !ST->getSchedModel().isOutOfOrder()) {
    UP.Runtime = true;
    UP.Partial = true;
    UP.UnrollRemainder = true;
    UP.DefaultUnrollRuntimeCount = 4;

    UP.UnrollAndJam = true;
    UP.UnrollAndJamInnerLoopThreshold = 60;
  }
}

void AArch64TTIImpl::getPeelingPreferences(Loop *L, ScalarEvolution &SE,
                                           TTI::PeelingPreferences &PP) {
  BaseT::getPeelingPreferences(L, SE, PP);
}

Value *AArch64TTIImpl::getOrCreateResultFromMemIntrinsic(IntrinsicInst *Inst,
                                                         Type *ExpectedType) {
  switch (Inst->getIntrinsicID()) {
  default:
    return nullptr;
  case Intrinsic::aarch64_neon_st2:
  case Intrinsic::aarch64_neon_st3:
  case Intrinsic::aarch64_neon_st4: {
    // Create a struct type
    StructType *ST = dyn_cast<StructType>(ExpectedType);
    if (!ST)
      return nullptr;
    unsigned NumElts = Inst->arg_size() - 1;
    if (ST->getNumElements() != NumElts)
      return nullptr;
    for (unsigned i = 0, e = NumElts; i != e; ++i) {
      if (Inst->getArgOperand(i)->getType() != ST->getElementType(i))
        return nullptr;
    }
    Value *Res = PoisonValue::get(ExpectedType);
    IRBuilder<> Builder(Inst);
    for (unsigned i = 0, e = NumElts; i != e; ++i) {
      Value *L = Inst->getArgOperand(i);
      Res = Builder.CreateInsertValue(Res, L, i);
    }
    return Res;
  }
  case Intrinsic::aarch64_neon_ld2:
  case Intrinsic::aarch64_neon_ld3:
  case Intrinsic::aarch64_neon_ld4:
    if (Inst->getType() == ExpectedType)
      return Inst;
    return nullptr;
  }
}

bool AArch64TTIImpl::getTgtMemIntrinsic(IntrinsicInst *Inst,
                                        MemIntrinsicInfo &Info) {
  switch (Inst->getIntrinsicID()) {
  default:
    break;
  case Intrinsic::aarch64_neon_ld2:
  case Intrinsic::aarch64_neon_ld3:
  case Intrinsic::aarch64_neon_ld4:
    Info.ReadMem = true;
    Info.WriteMem = false;
    Info.PtrVal = Inst->getArgOperand(0);
    break;
  case Intrinsic::aarch64_neon_st2:
  case Intrinsic::aarch64_neon_st3:
  case Intrinsic::aarch64_neon_st4:
    Info.ReadMem = false;
    Info.WriteMem = true;
    Info.PtrVal = Inst->getArgOperand(Inst->arg_size() - 1);
    break;
  }

  switch (Inst->getIntrinsicID()) {
  default:
    return false;
  case Intrinsic::aarch64_neon_ld2:
  case Intrinsic::aarch64_neon_st2:
    Info.MatchingId = VECTOR_LDST_TWO_ELEMENTS;
    break;
  case Intrinsic::aarch64_neon_ld3:
  case Intrinsic::aarch64_neon_st3:
    Info.MatchingId = VECTOR_LDST_THREE_ELEMENTS;
    break;
  case Intrinsic::aarch64_neon_ld4:
  case Intrinsic::aarch64_neon_st4:
    Info.MatchingId = VECTOR_LDST_FOUR_ELEMENTS;
    break;
  }
  return true;
}

/// See if \p I should be considered for address type promotion. We check if \p
/// I is a sext with right type and used in memory accesses. If it used in a
/// "complex" getelementptr, we allow it to be promoted without finding other
/// sext instructions that sign extended the same initial value. A getelementptr
/// is considered as "complex" if it has more than 2 operands.
bool AArch64TTIImpl::shouldConsiderAddressTypePromotion(
    const Instruction &I, bool &AllowPromotionWithoutCommonHeader) {
  bool Considerable = false;
  AllowPromotionWithoutCommonHeader = false;
  if (!isa<SExtInst>(&I))
    return false;
  Type *ConsideredSExtType =
      Type::getInt64Ty(I.getParent()->getParent()->getContext());
  if (I.getType() != ConsideredSExtType)
    return false;
  // See if the sext is the one with the right type and used in at least one
  // GetElementPtrInst.
  for (const User *U : I.users()) {
    if (const GetElementPtrInst *GEPInst = dyn_cast<GetElementPtrInst>(U)) {
      Considerable = true;
      // A getelementptr is considered as "complex" if it has more than 2
      // operands. We will promote a SExt used in such complex GEP as we
      // expect some computation to be merged if they are done on 64 bits.
      if (GEPInst->getNumOperands() > 2) {
        AllowPromotionWithoutCommonHeader = true;
        break;
      }
    }
  }
  return Considerable;
}

bool AArch64TTIImpl::isLegalToVectorizeReduction(
    const RecurrenceDescriptor &RdxDesc, ElementCount VF) const {
  if (!VF.isScalable())
    return true;

  Type *Ty = RdxDesc.getRecurrenceType();
  if (Ty->isBFloatTy() || !isElementTypeLegalForScalableVector(Ty))
    return false;

  switch (RdxDesc.getRecurrenceKind()) {
  case RecurKind::Add:
  case RecurKind::FAdd:
  case RecurKind::And:
  case RecurKind::Or:
  case RecurKind::Xor:
  case RecurKind::SMin:
  case RecurKind::SMax:
  case RecurKind::UMin:
  case RecurKind::UMax:
  case RecurKind::FMin:
  case RecurKind::FMax:
  case RecurKind::FMulAdd:
  case RecurKind::IAnyOf:
  case RecurKind::FAnyOf:
    return true;
  default:
    return false;
  }
}

InstructionCost
AArch64TTIImpl::getMinMaxReductionCost(Intrinsic::ID IID, VectorType *Ty,
                                       FastMathFlags FMF,
                                       TTI::TargetCostKind CostKind) {
  // The code-generator is currently not able to handle scalable vectors
  // of <vscale x 1 x eltty> yet, so return an invalid cost to avoid selecting
  // it. This change will be removed when code-generation for these types is
  // sufficiently reliable.
  if (auto *VTy = dyn_cast<ScalableVectorType>(Ty))
    if (VTy->getElementCount() == ElementCount::getScalable(1))
      return InstructionCost::getInvalid();

  std::pair<InstructionCost, MVT> LT = getTypeLegalizationCost(Ty);

  if (LT.second.getScalarType() == MVT::f16 && !ST->hasFullFP16())
    return BaseT::getMinMaxReductionCost(IID, Ty, FMF, CostKind);

  InstructionCost LegalizationCost = 0;
  if (LT.first > 1) {
    Type *LegalVTy = EVT(LT.second).getTypeForEVT(Ty->getContext());
    IntrinsicCostAttributes Attrs(IID, LegalVTy, {LegalVTy, LegalVTy}, FMF);
    LegalizationCost = getIntrinsicInstrCost(Attrs, CostKind) * (LT.first - 1);
  }

  return LegalizationCost + /*Cost of horizontal reduction*/ 2;
}

InstructionCost AArch64TTIImpl::getArithmeticReductionCostSVE(
    unsigned Opcode, VectorType *ValTy, TTI::TargetCostKind CostKind) {
  std::pair<InstructionCost, MVT> LT = getTypeLegalizationCost(ValTy);
  InstructionCost LegalizationCost = 0;
  if (LT.first > 1) {
    Type *LegalVTy = EVT(LT.second).getTypeForEVT(ValTy->getContext());
    LegalizationCost = getArithmeticInstrCost(Opcode, LegalVTy, CostKind);
    LegalizationCost *= LT.first - 1;
  }

  int ISD = TLI->InstructionOpcodeToISD(Opcode);
  assert(ISD && "Invalid opcode");
  // Add the final reduction cost for the legal horizontal reduction
  switch (ISD) {
  case ISD::ADD:
  case ISD::AND:
  case ISD::OR:
  case ISD::XOR:
  case ISD::FADD:
    return LegalizationCost + 2;
  default:
    return InstructionCost::getInvalid();
  }
}

InstructionCost
AArch64TTIImpl::getArithmeticReductionCost(unsigned Opcode, VectorType *ValTy,
                                           std::optional<FastMathFlags> FMF,
                                           TTI::TargetCostKind CostKind) {
  // The code-generator is currently not able to handle scalable vectors
  // of <vscale x 1 x eltty> yet, so return an invalid cost to avoid selecting
  // it. This change will be removed when code-generation for these types is
  // sufficiently reliable.
  if (auto *VTy = dyn_cast<ScalableVectorType>(ValTy))
    if (VTy->getElementCount() == ElementCount::getScalable(1))
      return InstructionCost::getInvalid();

  if (TTI::requiresOrderedReduction(FMF)) {
    if (auto *FixedVTy = dyn_cast<FixedVectorType>(ValTy)) {
      InstructionCost BaseCost =
          BaseT::getArithmeticReductionCost(Opcode, ValTy, FMF, CostKind);
      // Add on extra cost to reflect the extra overhead on some CPUs. We still
      // end up vectorizing for more computationally intensive loops.
      return BaseCost + FixedVTy->getNumElements();
    }

    if (Opcode != Instruction::FAdd)
      return InstructionCost::getInvalid();

    auto *VTy = cast<ScalableVectorType>(ValTy);
    InstructionCost Cost =
        getArithmeticInstrCost(Opcode, VTy->getScalarType(), CostKind);
    Cost *= getMaxNumElements(VTy->getElementCount());
    return Cost;
  }

  if (isa<ScalableVectorType>(ValTy))
    return getArithmeticReductionCostSVE(Opcode, ValTy, CostKind);

  std::pair<InstructionCost, MVT> LT = getTypeLegalizationCost(ValTy);
  MVT MTy = LT.second;
  int ISD = TLI->InstructionOpcodeToISD(Opcode);
  assert(ISD && "Invalid opcode");

  // Horizontal adds can use the 'addv' instruction. We model the cost of these
  // instructions as twice a normal vector add, plus 1 for each legalization
  // step (LT.first). This is the only arithmetic vector reduction operation for
  // which we have an instruction.
  // OR, XOR and AND costs should match the codegen from:
  // OR: llvm/test/CodeGen/AArch64/reduce-or.ll
  // XOR: llvm/test/CodeGen/AArch64/reduce-xor.ll
  // AND: llvm/test/CodeGen/AArch64/reduce-and.ll
  static const CostTblEntry CostTblNoPairwise[]{
      {ISD::ADD, MVT::v8i8,   2},
      {ISD::ADD, MVT::v16i8,  2},
      {ISD::ADD, MVT::v4i16,  2},
      {ISD::ADD, MVT::v8i16,  2},
      {ISD::ADD, MVT::v4i32,  2},
      {ISD::ADD, MVT::v2i64,  2},
      {ISD::OR,  MVT::v8i8,  15},
      {ISD::OR,  MVT::v16i8, 17},
      {ISD::OR,  MVT::v4i16,  7},
      {ISD::OR,  MVT::v8i16,  9},
      {ISD::OR,  MVT::v2i32,  3},
      {ISD::OR,  MVT::v4i32,  5},
      {ISD::OR,  MVT::v2i64,  3},
      {ISD::XOR, MVT::v8i8,  15},
      {ISD::XOR, MVT::v16i8, 17},
      {ISD::XOR, MVT::v4i16,  7},
      {ISD::XOR, MVT::v8i16,  9},
      {ISD::XOR, MVT::v2i32,  3},
      {ISD::XOR, MVT::v4i32,  5},
      {ISD::XOR, MVT::v2i64,  3},
      {ISD::AND, MVT::v8i8,  15},
      {ISD::AND, MVT::v16i8, 17},
      {ISD::AND, MVT::v4i16,  7},
      {ISD::AND, MVT::v8i16,  9},
      {ISD::AND, MVT::v2i32,  3},
      {ISD::AND, MVT::v4i32,  5},
      {ISD::AND, MVT::v2i64,  3},
  };
  switch (ISD) {
  default:
    break;
  case ISD::ADD:
    if (const auto *Entry = CostTableLookup(CostTblNoPairwise, ISD, MTy))
      return (LT.first - 1) + Entry->Cost;
    break;
  case ISD::XOR:
  case ISD::AND:
  case ISD::OR:
    const auto *Entry = CostTableLookup(CostTblNoPairwise, ISD, MTy);
    if (!Entry)
      break;
    auto *ValVTy = cast<FixedVectorType>(ValTy);
    if (MTy.getVectorNumElements() <= ValVTy->getNumElements() &&
        isPowerOf2_32(ValVTy->getNumElements())) {
      InstructionCost ExtraCost = 0;
      if (LT.first != 1) {
        // Type needs to be split, so there is an extra cost of LT.first - 1
        // arithmetic ops.
        auto *Ty = FixedVectorType::get(ValTy->getElementType(),
                                        MTy.getVectorNumElements());
        ExtraCost = getArithmeticInstrCost(Opcode, Ty, CostKind);
        ExtraCost *= LT.first - 1;
      }
      // All and/or/xor of i1 will be lowered with maxv/minv/addv + fmov
      auto Cost = ValVTy->getElementType()->isIntegerTy(1) ? 2 : Entry->Cost;
      return Cost + ExtraCost;
    }
    break;
  }
  return BaseT::getArithmeticReductionCost(Opcode, ValTy, FMF, CostKind);
}

InstructionCost AArch64TTIImpl::getSpliceCost(VectorType *Tp, int Index) {
  static const CostTblEntry ShuffleTbl[] = {
      { TTI::SK_Splice, MVT::nxv16i8,  1 },
      { TTI::SK_Splice, MVT::nxv8i16,  1 },
      { TTI::SK_Splice, MVT::nxv4i32,  1 },
      { TTI::SK_Splice, MVT::nxv2i64,  1 },
      { TTI::SK_Splice, MVT::nxv2f16,  1 },
      { TTI::SK_Splice, MVT::nxv4f16,  1 },
      { TTI::SK_Splice, MVT::nxv8f16,  1 },
      { TTI::SK_Splice, MVT::nxv2bf16, 1 },
      { TTI::SK_Splice, MVT::nxv4bf16, 1 },
      { TTI::SK_Splice, MVT::nxv8bf16, 1 },
      { TTI::SK_Splice, MVT::nxv2f32,  1 },
      { TTI::SK_Splice, MVT::nxv4f32,  1 },
      { TTI::SK_Splice, MVT::nxv2f64,  1 },
  };

  // The code-generator is currently not able to handle scalable vectors
  // of <vscale x 1 x eltty> yet, so return an invalid cost to avoid selecting
  // it. This change will be removed when code-generation for these types is
  // sufficiently reliable.
  if (Tp->getElementCount() == ElementCount::getScalable(1))
    return InstructionCost::getInvalid();

  std::pair<InstructionCost, MVT> LT = getTypeLegalizationCost(Tp);
  Type *LegalVTy = EVT(LT.second).getTypeForEVT(Tp->getContext());
  TTI::TargetCostKind CostKind = TTI::TCK_RecipThroughput;
  EVT PromotedVT = LT.second.getScalarType() == MVT::i1
                       ? TLI->getPromotedVTForPredicate(EVT(LT.second))
                       : LT.second;
  Type *PromotedVTy = EVT(PromotedVT).getTypeForEVT(Tp->getContext());
  InstructionCost LegalizationCost = 0;
  if (Index < 0) {
    LegalizationCost =
        getCmpSelInstrCost(Instruction::ICmp, PromotedVTy, PromotedVTy,
                           CmpInst::BAD_ICMP_PREDICATE, CostKind) +
        getCmpSelInstrCost(Instruction::Select, PromotedVTy, LegalVTy,
                           CmpInst::BAD_ICMP_PREDICATE, CostKind);
  }

  // Predicated splice are promoted when lowering. See AArch64ISelLowering.cpp
  // Cost performed on a promoted type.
  if (LT.second.getScalarType() == MVT::i1) {
    LegalizationCost +=
        getCastInstrCost(Instruction::ZExt, PromotedVTy, LegalVTy,
                         TTI::CastContextHint::None, CostKind) +
        getCastInstrCost(Instruction::Trunc, LegalVTy, PromotedVTy,
                         TTI::CastContextHint::None, CostKind);
  }
  const auto *Entry =
      CostTableLookup(ShuffleTbl, TTI::SK_Splice, PromotedVT.getSimpleVT());
  assert(Entry && "Illegal Type for Splice");
  LegalizationCost += Entry->Cost;
  return LegalizationCost * LT.first;
}

InstructionCost AArch64TTIImpl::getShuffleCost(
    TTI::ShuffleKind Kind, VectorType *Tp, ArrayRef<int> Mask,
    TTI::TargetCostKind CostKind, int Index, VectorType *SubTp,
    ArrayRef<const Value *> Args, const Instruction *CxtI) {
  std::pair<InstructionCost, MVT> LT = getTypeLegalizationCost(Tp);

  // If we have a Mask, and the LT is being legalized somehow, split the Mask
  // into smaller vectors and sum the cost of each shuffle.
  if (!Mask.empty() && isa<FixedVectorType>(Tp) && LT.second.isVector() &&
      Tp->getScalarSizeInBits() == LT.second.getScalarSizeInBits() &&
      Mask.size() > LT.second.getVectorNumElements() && !Index && !SubTp) {

    // Check for LD3/LD4 instructions, which are represented in llvm IR as
    // deinterleaving-shuffle(load). The shuffle cost could potentially be free,
    // but we model it with a cost of LT.first so that LD3/LD4 have a higher
    // cost than just the load.
    if (Args.size() >= 1 && isa<LoadInst>(Args[0]) &&
        (ShuffleVectorInst::isDeInterleaveMaskOfFactor(Mask, 3) ||
         ShuffleVectorInst::isDeInterleaveMaskOfFactor(Mask, 4)))
      return std::max<InstructionCost>(1, LT.first / 4);

    // Check for ST3/ST4 instructions, which are represented in llvm IR as
    // store(interleaving-shuffle). The shuffle cost could potentially be free,
    // but we model it with a cost of LT.first so that ST3/ST4 have a higher
    // cost than just the store.
    if (CxtI && CxtI->hasOneUse() && isa<StoreInst>(*CxtI->user_begin()) &&
        (ShuffleVectorInst::isInterleaveMask(
             Mask, 4, Tp->getElementCount().getKnownMinValue() * 2) ||
         ShuffleVectorInst::isInterleaveMask(
             Mask, 3, Tp->getElementCount().getKnownMinValue() * 2)))
      return LT.first;

    unsigned TpNumElts = Mask.size();
    unsigned LTNumElts = LT.second.getVectorNumElements();
    unsigned NumVecs = (TpNumElts + LTNumElts - 1) / LTNumElts;
    VectorType *NTp =
        VectorType::get(Tp->getScalarType(), LT.second.getVectorElementCount());
    InstructionCost Cost;
    for (unsigned N = 0; N < NumVecs; N++) {
      SmallVector<int> NMask;
      // Split the existing mask into chunks of size LTNumElts. Track the source
      // sub-vectors to ensure the result has at most 2 inputs.
      unsigned Source1, Source2;
      unsigned NumSources = 0;
      for (unsigned E = 0; E < LTNumElts; E++) {
        int MaskElt = (N * LTNumElts + E < TpNumElts) ? Mask[N * LTNumElts + E]
                                                      : PoisonMaskElem;
        if (MaskElt < 0) {
          NMask.push_back(PoisonMaskElem);
          continue;
        }

        // Calculate which source from the input this comes from and whether it
        // is new to us.
        unsigned Source = MaskElt / LTNumElts;
        if (NumSources == 0) {
          Source1 = Source;
          NumSources = 1;
        } else if (NumSources == 1 && Source != Source1) {
          Source2 = Source;
          NumSources = 2;
        } else if (NumSources >= 2 && Source != Source1 && Source != Source2) {
          NumSources++;
        }

        // Add to the new mask. For the NumSources>2 case these are not correct,
        // but are only used for the modular lane number.
        if (Source == Source1)
          NMask.push_back(MaskElt % LTNumElts);
        else if (Source == Source2)
          NMask.push_back(MaskElt % LTNumElts + LTNumElts);
        else
          NMask.push_back(MaskElt % LTNumElts);
      }
      // If the sub-mask has at most 2 input sub-vectors then re-cost it using
      // getShuffleCost. If not then cost it using the worst case as the number
      // of element moves into a new vector.
      if (NumSources <= 2)
        Cost += getShuffleCost(NumSources <= 1 ? TTI::SK_PermuteSingleSrc
                                               : TTI::SK_PermuteTwoSrc,
                               NTp, NMask, CostKind, 0, nullptr, Args, CxtI);
      else
        Cost += LTNumElts;
    }
    return Cost;
  }

  Kind = improveShuffleKindFromMask(Kind, Mask, Tp, Index, SubTp);
  // Treat extractsubvector as single op permutation.
  bool IsExtractSubvector = Kind == TTI::SK_ExtractSubvector;
  if (IsExtractSubvector && LT.second.isFixedLengthVector())
    Kind = TTI::SK_PermuteSingleSrc;

  // Check for broadcast loads, which are supported by the LD1R instruction.
  // In terms of code-size, the shuffle vector is free when a load + dup get
  // folded into a LD1R. That's what we check and return here. For performance
  // and reciprocal throughput, a LD1R is not completely free. In this case, we
  // return the cost for the broadcast below (i.e. 1 for most/all types), so
  // that we model the load + dup sequence slightly higher because LD1R is a
  // high latency instruction.
  if (CostKind == TTI::TCK_CodeSize && Kind == TTI::SK_Broadcast) {
    bool IsLoad = !Args.empty() && isa<LoadInst>(Args[0]);
    if (IsLoad && LT.second.isVector() &&
        isLegalBroadcastLoad(Tp->getElementType(),
                             LT.second.getVectorElementCount()))
      return 0;
  }

  // If we have 4 elements for the shuffle and a Mask, get the cost straight
  // from the perfect shuffle tables.
  if (Mask.size() == 4 && Tp->getElementCount() == ElementCount::getFixed(4) &&
      (Tp->getScalarSizeInBits() == 16 || Tp->getScalarSizeInBits() == 32) &&
      all_of(Mask, [](int E) { return E < 8; }))
    return getPerfectShuffleCost(Mask);

  // Check for identity masks, which we can treat as free.
  if (!Mask.empty() && LT.second.isFixedLengthVector() &&
      (Kind == TTI::SK_PermuteTwoSrc || Kind == TTI::SK_PermuteSingleSrc) &&
      all_of(enumerate(Mask), [](const auto &M) {
        return M.value() < 0 || M.value() == (int)M.index();
      }))
    return 0;

  // Check for other shuffles that are not SK_ kinds but we have native
  // instructions for, for example ZIP and UZP.
  unsigned Unused;
  if (LT.second.isFixedLengthVector() &&
      LT.second.getVectorNumElements() == Mask.size() &&
      (Kind == TTI::SK_PermuteTwoSrc || Kind == TTI::SK_PermuteSingleSrc) &&
      (isZIPMask(Mask, LT.second.getVectorNumElements(), Unused) ||
       isUZPMask(Mask, LT.second.getVectorNumElements(), Unused) ||
       // Check for non-zero lane splats
       all_of(drop_begin(Mask),
              [&Mask](int M) { return M < 0 || M == Mask[0]; })))
    return 1;

  if (Kind == TTI::SK_Broadcast || Kind == TTI::SK_Transpose ||
      Kind == TTI::SK_Select || Kind == TTI::SK_PermuteSingleSrc ||
      Kind == TTI::SK_Reverse || Kind == TTI::SK_Splice) {
    static const CostTblEntry ShuffleTbl[] = {
        // Broadcast shuffle kinds can be performed with 'dup'.
        {TTI::SK_Broadcast, MVT::v8i8, 1},
        {TTI::SK_Broadcast, MVT::v16i8, 1},
        {TTI::SK_Broadcast, MVT::v4i16, 1},
        {TTI::SK_Broadcast, MVT::v8i16, 1},
        {TTI::SK_Broadcast, MVT::v2i32, 1},
        {TTI::SK_Broadcast, MVT::v4i32, 1},
        {TTI::SK_Broadcast, MVT::v2i64, 1},
        {TTI::SK_Broadcast, MVT::v4f16, 1},
        {TTI::SK_Broadcast, MVT::v8f16, 1},
        {TTI::SK_Broadcast, MVT::v2f32, 1},
        {TTI::SK_Broadcast, MVT::v4f32, 1},
        {TTI::SK_Broadcast, MVT::v2f64, 1},
        // Transpose shuffle kinds can be performed with 'trn1/trn2' and
        // 'zip1/zip2' instructions.
        {TTI::SK_Transpose, MVT::v8i8, 1},
        {TTI::SK_Transpose, MVT::v16i8, 1},
        {TTI::SK_Transpose, MVT::v4i16, 1},
        {TTI::SK_Transpose, MVT::v8i16, 1},
        {TTI::SK_Transpose, MVT::v2i32, 1},
        {TTI::SK_Transpose, MVT::v4i32, 1},
        {TTI::SK_Transpose, MVT::v2i64, 1},
        {TTI::SK_Transpose, MVT::v4f16, 1},
        {TTI::SK_Transpose, MVT::v8f16, 1},
        {TTI::SK_Transpose, MVT::v2f32, 1},
        {TTI::SK_Transpose, MVT::v4f32, 1},
        {TTI::SK_Transpose, MVT::v2f64, 1},
        // Select shuffle kinds.
        // TODO: handle vXi8/vXi16.
        {TTI::SK_Select, MVT::v2i32, 1}, // mov.
        {TTI::SK_Select, MVT::v4i32, 2}, // rev+trn (or similar).
        {TTI::SK_Select, MVT::v2i64, 1}, // mov.
        {TTI::SK_Select, MVT::v2f32, 1}, // mov.
        {TTI::SK_Select, MVT::v4f32, 2}, // rev+trn (or similar).
        {TTI::SK_Select, MVT::v2f64, 1}, // mov.
        // PermuteSingleSrc shuffle kinds.
        {TTI::SK_PermuteSingleSrc, MVT::v2i32, 1}, // mov.
        {TTI::SK_PermuteSingleSrc, MVT::v4i32, 3}, // perfectshuffle worst case.
        {TTI::SK_PermuteSingleSrc, MVT::v2i64, 1}, // mov.
        {TTI::SK_PermuteSingleSrc, MVT::v2f32, 1}, // mov.
        {TTI::SK_PermuteSingleSrc, MVT::v4f32, 3}, // perfectshuffle worst case.
        {TTI::SK_PermuteSingleSrc, MVT::v2f64, 1}, // mov.
        {TTI::SK_PermuteSingleSrc, MVT::v4i16, 3}, // perfectshuffle worst case.
        {TTI::SK_PermuteSingleSrc, MVT::v4f16, 3}, // perfectshuffle worst case.
        {TTI::SK_PermuteSingleSrc, MVT::v4bf16, 3}, // same
        {TTI::SK_PermuteSingleSrc, MVT::v8i16, 8},  // constpool + load + tbl
        {TTI::SK_PermuteSingleSrc, MVT::v8f16, 8},  // constpool + load + tbl
        {TTI::SK_PermuteSingleSrc, MVT::v8bf16, 8}, // constpool + load + tbl
        {TTI::SK_PermuteSingleSrc, MVT::v8i8, 8},   // constpool + load + tbl
        {TTI::SK_PermuteSingleSrc, MVT::v16i8, 8},  // constpool + load + tbl
        // Reverse can be lowered with `rev`.
        {TTI::SK_Reverse, MVT::v2i32, 1}, // REV64
        {TTI::SK_Reverse, MVT::v4i32, 2}, // REV64; EXT
        {TTI::SK_Reverse, MVT::v2i64, 1}, // EXT
        {TTI::SK_Reverse, MVT::v2f32, 1}, // REV64
        {TTI::SK_Reverse, MVT::v4f32, 2}, // REV64; EXT
        {TTI::SK_Reverse, MVT::v2f64, 1}, // EXT
        {TTI::SK_Reverse, MVT::v8f16, 2}, // REV64; EXT
        {TTI::SK_Reverse, MVT::v8i16, 2}, // REV64; EXT
        {TTI::SK_Reverse, MVT::v16i8, 2}, // REV64; EXT
        {TTI::SK_Reverse, MVT::v4f16, 1}, // REV64
        {TTI::SK_Reverse, MVT::v4i16, 1}, // REV64
        {TTI::SK_Reverse, MVT::v8i8, 1},  // REV64
        // Splice can all be lowered as `ext`.
        {TTI::SK_Splice, MVT::v2i32, 1},
        {TTI::SK_Splice, MVT::v4i32, 1},
        {TTI::SK_Splice, MVT::v2i64, 1},
        {TTI::SK_Splice, MVT::v2f32, 1},
        {TTI::SK_Splice, MVT::v4f32, 1},
        {TTI::SK_Splice, MVT::v2f64, 1},
        {TTI::SK_Splice, MVT::v8f16, 1},
        {TTI::SK_Splice, MVT::v8bf16, 1},
        {TTI::SK_Splice, MVT::v8i16, 1},
        {TTI::SK_Splice, MVT::v16i8, 1},
        {TTI::SK_Splice, MVT::v4bf16, 1},
        {TTI::SK_Splice, MVT::v4f16, 1},
        {TTI::SK_Splice, MVT::v4i16, 1},
        {TTI::SK_Splice, MVT::v8i8, 1},
        // Broadcast shuffle kinds for scalable vectors
        {TTI::SK_Broadcast, MVT::nxv16i8, 1},
        {TTI::SK_Broadcast, MVT::nxv8i16, 1},
        {TTI::SK_Broadcast, MVT::nxv4i32, 1},
        {TTI::SK_Broadcast, MVT::nxv2i64, 1},
        {TTI::SK_Broadcast, MVT::nxv2f16, 1},
        {TTI::SK_Broadcast, MVT::nxv4f16, 1},
        {TTI::SK_Broadcast, MVT::nxv8f16, 1},
        {TTI::SK_Broadcast, MVT::nxv2bf16, 1},
        {TTI::SK_Broadcast, MVT::nxv4bf16, 1},
        {TTI::SK_Broadcast, MVT::nxv8bf16, 1},
        {TTI::SK_Broadcast, MVT::nxv2f32, 1},
        {TTI::SK_Broadcast, MVT::nxv4f32, 1},
        {TTI::SK_Broadcast, MVT::nxv2f64, 1},
        {TTI::SK_Broadcast, MVT::nxv16i1, 1},
        {TTI::SK_Broadcast, MVT::nxv8i1, 1},
        {TTI::SK_Broadcast, MVT::nxv4i1, 1},
        {TTI::SK_Broadcast, MVT::nxv2i1, 1},
        // Handle the cases for vector.reverse with scalable vectors
        {TTI::SK_Reverse, MVT::nxv16i8, 1},
        {TTI::SK_Reverse, MVT::nxv8i16, 1},
        {TTI::SK_Reverse, MVT::nxv4i32, 1},
        {TTI::SK_Reverse, MVT::nxv2i64, 1},
        {TTI::SK_Reverse, MVT::nxv2f16, 1},
        {TTI::SK_Reverse, MVT::nxv4f16, 1},
        {TTI::SK_Reverse, MVT::nxv8f16, 1},
        {TTI::SK_Reverse, MVT::nxv2bf16, 1},
        {TTI::SK_Reverse, MVT::nxv4bf16, 1},
        {TTI::SK_Reverse, MVT::nxv8bf16, 1},
        {TTI::SK_Reverse, MVT::nxv2f32, 1},
        {TTI::SK_Reverse, MVT::nxv4f32, 1},
        {TTI::SK_Reverse, MVT::nxv2f64, 1},
        {TTI::SK_Reverse, MVT::nxv16i1, 1},
        {TTI::SK_Reverse, MVT::nxv8i1, 1},
        {TTI::SK_Reverse, MVT::nxv4i1, 1},
        {TTI::SK_Reverse, MVT::nxv2i1, 1},
    };
    if (const auto *Entry = CostTableLookup(ShuffleTbl, Kind, LT.second))
      return LT.first * Entry->Cost;
  }

  if (Kind == TTI::SK_Splice && isa<ScalableVectorType>(Tp))
    return getSpliceCost(Tp, Index);

  // Inserting a subvector can often be done with either a D, S or H register
  // move, so long as the inserted vector is "aligned".
  if (Kind == TTI::SK_InsertSubvector && LT.second.isFixedLengthVector() &&
      LT.second.getSizeInBits() <= 128 && SubTp) {
    std::pair<InstructionCost, MVT> SubLT = getTypeLegalizationCost(SubTp);
    if (SubLT.second.isVector()) {
      int NumElts = LT.second.getVectorNumElements();
      int NumSubElts = SubLT.second.getVectorNumElements();
      if ((Index % NumSubElts) == 0 && (NumElts % NumSubElts) == 0)
        return SubLT.first;
    }
  }

  // Restore optimal kind.
  if (IsExtractSubvector)
    Kind = TTI::SK_ExtractSubvector;
  return BaseT::getShuffleCost(Kind, Tp, Mask, CostKind, Index, SubTp, Args,
                               CxtI);
}

static bool containsDecreasingPointers(Loop *TheLoop,
                                       PredicatedScalarEvolution *PSE) {
  const auto &Strides = DenseMap<Value *, const SCEV *>();
  for (BasicBlock *BB : TheLoop->blocks()) {
    // Scan the instructions in the block and look for addresses that are
    // consecutive and decreasing.
    for (Instruction &I : *BB) {
      if (isa<LoadInst>(&I) || isa<StoreInst>(&I)) {
        Value *Ptr = getLoadStorePointerOperand(&I);
        Type *AccessTy = getLoadStoreType(&I);
        if (getPtrStride(*PSE, AccessTy, Ptr, TheLoop, Strides, /*Assume=*/true,
                         /*ShouldCheckWrap=*/false)
                .value_or(0) < 0)
          return true;
      }
    }
  }
  return false;
}

bool AArch64TTIImpl::preferPredicateOverEpilogue(TailFoldingInfo *TFI) {
  if (!ST->hasSVE())
    return false;

  // We don't currently support vectorisation with interleaving for SVE - with
  // such loops we're better off not using tail-folding. This gives us a chance
  // to fall back on fixed-width vectorisation using NEON's ld2/st2/etc.
  if (TFI->IAI->hasGroups())
    return false;

  TailFoldingOpts Required = TailFoldingOpts::Disabled;
  if (TFI->LVL->getReductionVars().size())
    Required |= TailFoldingOpts::Reductions;
  if (TFI->LVL->getFixedOrderRecurrences().size())
    Required |= TailFoldingOpts::Recurrences;

  // We call this to discover whether any load/store pointers in the loop have
  // negative strides. This will require extra work to reverse the loop
  // predicate, which may be expensive.
  if (containsDecreasingPointers(TFI->LVL->getLoop(),
                                 TFI->LVL->getPredicatedScalarEvolution()))
    Required |= TailFoldingOpts::Reverse;
  if (Required == TailFoldingOpts::Disabled)
    Required |= TailFoldingOpts::Simple;

  if (!TailFoldingOptionLoc.satisfies(ST->getSVETailFoldingDefaultOpts(),
                                      Required))
    return false;

  // Don't tail-fold for tight loops where we would be better off interleaving
  // with an unpredicated loop.
  unsigned NumInsns = 0;
  for (BasicBlock *BB : TFI->LVL->getLoop()->blocks()) {
    NumInsns += BB->sizeWithoutDebug();
  }

  // We expect 4 of these to be a IV PHI, IV add, IV compare and branch.
  return NumInsns >= SVETailFoldInsnThreshold;
}

InstructionCost
AArch64TTIImpl::getScalingFactorCost(Type *Ty, GlobalValue *BaseGV,
                                     StackOffset BaseOffset, bool HasBaseReg,
                                     int64_t Scale, unsigned AddrSpace) const {
  // Scaling factors are not free at all.
  // Operands                     | Rt Latency
  // -------------------------------------------
  // Rt, [Xn, Xm]                 | 4
  // -------------------------------------------
  // Rt, [Xn, Xm, lsl #imm]       | Rn: 4 Rm: 5
  // Rt, [Xn, Wm, <extend> #imm]  |
  TargetLoweringBase::AddrMode AM;
  AM.BaseGV = BaseGV;
  AM.BaseOffs = BaseOffset.getFixed();
  AM.HasBaseReg = HasBaseReg;
  AM.Scale = Scale;
  AM.ScalableOffset = BaseOffset.getScalable();
  if (getTLI()->isLegalAddressingMode(DL, AM, Ty, AddrSpace))
    // Scale represents reg2 * scale, thus account for 1 if
    // it is not equal to 0 or 1.
    return AM.Scale != 0 && AM.Scale != 1;
  return -1;
}

bool AArch64TTIImpl::shouldTreatInstructionLikeSelect(const Instruction *I) {
  // For the binary operators (e.g. or) we need to be more careful than
  // selects, here we only transform them if they are already at a natural
  // break point in the code - the end of a block with an unconditional
  // terminator.
  if (EnableOrLikeSelectOpt && I->getOpcode() == Instruction::Or &&
      isa<BranchInst>(I->getNextNode()) &&
      cast<BranchInst>(I->getNextNode())->isUnconditional())
    return true;
  return BaseT::shouldTreatInstructionLikeSelect(I);
}

bool AArch64TTIImpl::isLSRCostLess(const TargetTransformInfo::LSRCost &C1,
                                   const TargetTransformInfo::LSRCost &C2) {
  // AArch64 specific here is adding the number of instructions to the
  // comparison (though not as the first consideration, as some targets do)
  // along with changing the priority of the base additions.
  // TODO: Maybe a more nuanced tradeoff between instruction count
  // and number of registers? To be investigated at a later date.
  if (EnableLSRCostOpt)
    return std::tie(C1.NumRegs, C1.Insns, C1.NumBaseAdds, C1.AddRecCost,
                    C1.NumIVMuls, C1.ScaleCost, C1.ImmCost, C1.SetupCost) <
           std::tie(C2.NumRegs, C2.Insns, C2.NumBaseAdds, C2.AddRecCost,
                    C2.NumIVMuls, C2.ScaleCost, C2.ImmCost, C2.SetupCost);

  return TargetTransformInfoImplBase::isLSRCostLess(C1, C2);
}<|MERGE_RESOLUTION|>--- conflicted
+++ resolved
@@ -1193,11 +1193,7 @@
   LLVMContext &Ctx = II.getContext();
 
   // Replace by zero constant when all lanes are inactive
-<<<<<<< HEAD
-  if (auto II_NA = instCombineSVENoActiveUnaryZero(IC, II))
-=======
   if (auto II_NA = instCombineSVENoActiveZero(IC, II))
->>>>>>> 4b409fa5
     return II_NA;
 
   // Check that the predicate is all active
@@ -2212,8 +2208,6 @@
   case Intrinsic::aarch64_sve_st4:
   case Intrinsic::aarch64_sve_st4q:
     return instCombineSVENoActiveUnaryErase(IC, II, 4);
-<<<<<<< HEAD
-=======
   case Intrinsic::aarch64_sve_addqv:
   case Intrinsic::aarch64_sve_and_z:
   case Intrinsic::aarch64_sve_bic_z:
@@ -2239,7 +2233,6 @@
   case Intrinsic::aarch64_sve_uaddv:
   case Intrinsic::aarch64_sve_umaxv:
   case Intrinsic::aarch64_sve_umaxqv:
->>>>>>> 4b409fa5
   case Intrinsic::aarch64_sve_cmpeq:
   case Intrinsic::aarch64_sve_cmpeq_wide:
   case Intrinsic::aarch64_sve_cmpge:
