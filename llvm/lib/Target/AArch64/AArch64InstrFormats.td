//===- AArch64InstrFormats.td - AArch64 Instruction Formats --*- tblgen -*-===//
//
// Part of the LLVM Project, under the Apache License v2.0 with LLVM Exceptions.
// See https://llvm.org/LICENSE.txt for license information.
// SPDX-License-Identifier: Apache-2.0 WITH LLVM-exception
//
//===----------------------------------------------------------------------===//

//===----------------------------------------------------------------------===//
//  Describe AArch64 instructions format here
//

// Format specifies the encoding used by the instruction.  This is part of the
// ad-hoc solution used to emit machine instruction encodings by our machine
// code emitter.
class Format<bits<2> val> {
  bits<2> Value = val;
}

def PseudoFrm   : Format<0>;
def NormalFrm   : Format<1>; // Do we need any others?

// Enum describing whether an instruction is
// destructive in its first source operand.
class DestructiveInstTypeEnum<bits<4> val> {
  bits<4> Value = val;
}
def NotDestructive                : DestructiveInstTypeEnum<0>;
// Destructive in its first operand and can be MOVPRFX'd, but has no other
// special properties.
def DestructiveOther              : DestructiveInstTypeEnum<1>;
def DestructiveUnary              : DestructiveInstTypeEnum<2>;
def DestructiveBinaryImm          : DestructiveInstTypeEnum<3>;
def DestructiveBinaryShImmUnpred  : DestructiveInstTypeEnum<4>;
def DestructiveBinary             : DestructiveInstTypeEnum<5>;
def DestructiveBinaryComm         : DestructiveInstTypeEnum<6>;
def DestructiveBinaryCommWithRev  : DestructiveInstTypeEnum<7>;
def DestructiveTernaryCommWithRev : DestructiveInstTypeEnum<8>;
def DestructiveUnaryPassthru      : DestructiveInstTypeEnum<9>;

class FalseLanesEnum<bits<2> val> {
  bits<2> Value = val;
}
def FalseLanesNone  : FalseLanesEnum<0>;
def FalseLanesZero  : FalseLanesEnum<1>;
def FalseLanesUndef : FalseLanesEnum<2>;

// AArch64 Instruction Format
class AArch64Inst<Format f, string cstr> : Instruction {
  field bits<32> Inst; // Instruction encoding.
  // Mask of bits that cause an encoding to be UNPREDICTABLE.
  // If a bit is set, then if the corresponding bit in the
  // target encoding differs from its value in the "Inst" field,
  // the instruction is UNPREDICTABLE (SoftFail in abstract parlance).
  field bits<32> Unpredictable = 0;
  // SoftFail is the generic name for this field, but we alias it so
  // as to make it more obvious what it means in ARM-land.
  field bits<32> SoftFail = Unpredictable;
  let Namespace   = "AArch64";
  Format F        = f;
  bits<2> Form    = F.Value;

  // Defaults
  bit isWhile = 0;
  bit isPTestLike = 0;
  FalseLanesEnum FalseLanes = FalseLanesNone;
  DestructiveInstTypeEnum DestructiveInstType = NotDestructive;
  ElementSizeEnum ElementSize = ElementSizeNone;

  let TSFlags{10}  = isPTestLike;
  let TSFlags{9}   = isWhile;
  let TSFlags{8-7} = FalseLanes.Value;
  let TSFlags{6-3} = DestructiveInstType.Value;
  let TSFlags{2-0} = ElementSize.Value;

  let Pattern     = [];
  let Constraints = cstr;
}

class InstSubst<string Asm, dag Result, bit EmitPriority = 0>
  : InstAlias<Asm, Result, EmitPriority>, Requires<[UseNegativeImmediates]>;

// Pseudo instructions (don't have encoding information)
class Pseudo<dag oops, dag iops, list<dag> pattern, string cstr = "">
    : AArch64Inst<PseudoFrm, cstr> {
  dag OutOperandList = oops;
  dag InOperandList  = iops;
  let Pattern        = pattern;
  let isCodeGenOnly  = 1;
  let isPseudo       = 1;
}

// Real instructions (have encoding information)
class EncodedI<string cstr, list<dag> pattern> : AArch64Inst<NormalFrm, cstr> {
  let Pattern = pattern;
  let Size = 4;
}

// Normal instructions
class I<dag oops, dag iops, string asm, string operands, string cstr,
        list<dag> pattern>
    : EncodedI<cstr, pattern> {
  dag OutOperandList = oops;
  dag InOperandList  = iops;
  let AsmString      = !strconcat(asm, operands);
}

class TriOpFrag<dag res> : PatFrag<(ops node:$LHS, node:$MHS, node:$RHS), res>;
class BinOpFrag<dag res> : PatFrag<(ops node:$LHS, node:$RHS), res>;
class UnOpFrag<dag res>  : PatFrag<(ops node:$LHS), res>;

// Helper fragment for an extract of the high portion of a 128-bit vector. The
// ComplexPattern match both extract_subvector and bitcast(extract_subvector(..)).
def extract_high_v16i8 :
    ComplexPattern<v8i8, 1, "SelectExtractHigh", [extract_subvector, bitconvert]>;
def extract_high_v8i16 :
    ComplexPattern<v4i16, 1, "SelectExtractHigh", [extract_subvector, bitconvert]>;
def extract_high_v4i32 :
    ComplexPattern<v2i32, 1, "SelectExtractHigh", [extract_subvector, bitconvert]>;
def extract_high_v2i64 :
    ComplexPattern<v1i64, 1, "SelectExtractHigh", [extract_subvector, bitconvert]>;

def extract_high_dup_v8i16 :
   BinOpFrag<(extract_subvector (v8i16 (AArch64duplane16 (v8i16 node:$LHS), node:$RHS)), (i64 4))>;
def extract_high_dup_v4i32 :
   BinOpFrag<(extract_subvector (v4i32 (AArch64duplane32 (v4i32 node:$LHS), node:$RHS)), (i64 2))>;

//===----------------------------------------------------------------------===//
// Asm Operand Classes.
//

// Shifter operand for arithmetic shifted encodings.
def ShifterOperand : AsmOperandClass {
  let Name = "Shifter";
}

// Shifter operand for mov immediate encodings.
def MovImm32ShifterOperand : AsmOperandClass {
  let SuperClasses = [ShifterOperand];
  let Name = "MovImm32Shifter";
  let RenderMethod = "addShifterOperands";
  let DiagnosticType = "InvalidMovImm32Shift";
}
def MovImm64ShifterOperand : AsmOperandClass {
  let SuperClasses = [ShifterOperand];
  let Name = "MovImm64Shifter";
  let RenderMethod = "addShifterOperands";
  let DiagnosticType = "InvalidMovImm64Shift";
}

// Shifter operand for arithmetic register shifted encodings.
class ArithmeticShifterOperand<int width> : AsmOperandClass {
  let SuperClasses = [ShifterOperand];
  let Name = "ArithmeticShifter" # width;
  let PredicateMethod = "isArithmeticShifter<" # width # ">";
  let RenderMethod = "addShifterOperands";
  let DiagnosticType = "AddSubRegShift" # width;
}

def ArithmeticShifterOperand32 : ArithmeticShifterOperand<32>;
def ArithmeticShifterOperand64 : ArithmeticShifterOperand<64>;

// Shifter operand for logical register shifted encodings.
class LogicalShifterOperand<int width> : AsmOperandClass {
  let SuperClasses = [ShifterOperand];
  let Name = "LogicalShifter" # width;
  let PredicateMethod = "isLogicalShifter<" # width # ">";
  let RenderMethod = "addShifterOperands";
  let DiagnosticType = "AddSubRegShift" # width;
}

def LogicalShifterOperand32 : LogicalShifterOperand<32>;
def LogicalShifterOperand64 : LogicalShifterOperand<64>;

// Shifter operand for logical vector 128/64-bit shifted encodings.
def LogicalVecShifterOperand : AsmOperandClass {
  let SuperClasses = [ShifterOperand];
  let Name = "LogicalVecShifter";
  let RenderMethod = "addShifterOperands";
}
def LogicalVecHalfWordShifterOperand : AsmOperandClass {
  let SuperClasses = [LogicalVecShifterOperand];
  let Name = "LogicalVecHalfWordShifter";
  let RenderMethod = "addShifterOperands";
}

// The "MSL" shifter on the vector MOVI instruction.
def MoveVecShifterOperand : AsmOperandClass {
  let SuperClasses = [ShifterOperand];
  let Name = "MoveVecShifter";
  let RenderMethod = "addShifterOperands";
}

// Extend operand for arithmetic encodings.
def ExtendOperand : AsmOperandClass {
  let Name = "Extend";
  let DiagnosticType = "AddSubRegExtendLarge";
}
def ExtendOperand64 : AsmOperandClass {
  let SuperClasses = [ExtendOperand];
  let Name = "Extend64";
  let DiagnosticType = "AddSubRegExtendSmall";
}
// 'extend' that's a lsl of a 64-bit register.
def ExtendOperandLSL64 : AsmOperandClass {
  let SuperClasses = [ExtendOperand];
  let Name = "ExtendLSL64";
  let RenderMethod = "addExtend64Operands";
  let DiagnosticType = "AddSubRegExtendLarge";
}

// 8-bit floating-point immediate encodings.
def FPImmOperand : AsmOperandClass {
  let Name = "FPImm";
  let ParserMethod = "tryParseFPImm<true>";
  let DiagnosticType = "InvalidFPImm";
}

def CondCode : AsmOperandClass {
  let Name = "CondCode";
  let DiagnosticType = "InvalidCondCode";
}

// A 32-bit register pasrsed as 64-bit
def GPR32as64Operand : AsmOperandClass {
  let Name = "GPR32as64";
  let ParserMethod =
      "tryParseGPROperand<false, RegConstraintEqualityTy::EqualsSubReg>";
}
def GPR32as64 : RegisterOperand<GPR32> {
  let ParserMatchClass = GPR32as64Operand;
}

// A 64-bit register pasrsed as 32-bit
def GPR64as32Operand : AsmOperandClass {
  let Name = "GPR64as32";
  let ParserMethod =
      "tryParseGPROperand<false, RegConstraintEqualityTy::EqualsSuperReg>";
}
def GPR64as32 : RegisterOperand<GPR64, "printGPR64as32"> {
  let ParserMatchClass = GPR64as32Operand;
}

// 8-bit immediate for AdvSIMD where 64-bit values of the form:
// aaaaaaaa bbbbbbbb cccccccc dddddddd eeeeeeee ffffffff gggggggg hhhhhhhh
// are encoded as the eight bit value 'abcdefgh'.
def SIMDImmType10Operand : AsmOperandClass { let Name = "SIMDImmType10"; }

class UImmScaledMemoryIndexed<int Width, int Scale> : AsmOperandClass {
  let Name = "UImm" # Width # "s" # Scale;
  let DiagnosticType = "InvalidMemoryIndexed" # Scale # "UImm" # Width;
  let RenderMethod = "addImmScaledOperands<" # Scale # ">";
  let PredicateMethod = "isUImmScaled<" # Width # ", " # Scale # ">";
}

class SImmScaledMemoryIndexed<int Width, int Scale> : AsmOperandClass {
  let Name = "SImm" # Width # "s" # Scale;
  let DiagnosticType = "InvalidMemoryIndexed" # Scale # "SImm" # Width;
  let RenderMethod = "addImmScaledOperands<" # Scale # ">";
  let PredicateMethod = "isSImmScaled<" # Width # ", " # Scale # ">";
}

//===----------------------------------------------------------------------===//
// Operand Definitions.
//

// ADR[P] instruction labels.
def AdrpOperand : AsmOperandClass {
  let Name = "AdrpLabel";
  let ParserMethod = "tryParseAdrpLabel";
  let DiagnosticType = "InvalidLabel";
}
def adrplabel : Operand<i64> {
  let EncoderMethod = "getAdrLabelOpValue";
  let PrintMethod = "printAdrpLabel";
  let ParserMatchClass = AdrpOperand;
  let OperandType = "OPERAND_PCREL";
}

def AdrOperand : AsmOperandClass {
  let Name = "AdrLabel";
  let ParserMethod = "tryParseAdrLabel";
  let DiagnosticType = "InvalidLabel";
}
def adrlabel : Operand<i64> {
  let EncoderMethod = "getAdrLabelOpValue";
  let ParserMatchClass = AdrOperand;
}

class SImmOperand<int width> : AsmOperandClass {
  let Name = "SImm" # width;
  let DiagnosticType = "InvalidMemoryIndexedSImm" # width;
  let RenderMethod = "addImmOperands";
  let PredicateMethod = "isSImm<" # width # ">";
}


class AsmImmRange<int Low, int High> : AsmOperandClass {
  let Name = "Imm" # Low # "_" # High;
  let DiagnosticType = "InvalidImm" # Low # "_" # High;
  let RenderMethod = "addImmOperands";
  let PredicateMethod = "isImmInRange<" # Low # "," # High # ">";
}

// Authenticated loads for v8.3 can have scaled 10-bit immediate offsets.
def SImm10s8Operand : SImmScaledMemoryIndexed<10, 8>;
def simm10Scaled : Operand<i64> {
  let ParserMatchClass = SImm10s8Operand;
  let DecoderMethod = "DecodeSImm<10>";
  let PrintMethod = "printImmScale<8>";
}

def simm9s16 : Operand<i64> {
  let ParserMatchClass = SImmScaledMemoryIndexed<9, 16>;
  let DecoderMethod = "DecodeSImm<9>";
  let PrintMethod = "printImmScale<16>";
}

// uimm6 predicate - True if the immediate is in the range [0, 63].
def UImm6Operand : AsmOperandClass {
  let Name = "UImm6";
  let DiagnosticType = "InvalidImm0_63";
}

def uimm6 : Operand<i64>, ImmLeaf<i64, [{ return Imm >= 0 && Imm < 64; }]> {
  let ParserMatchClass = UImm6Operand;
}

def uimm16 : Operand<i16>, ImmLeaf<i16, [{return Imm >= 0 && Imm < 65536;}]>{
  let ParserMatchClass = AsmImmRange<0, 65535>;
}

def SImm9Operand : SImmOperand<9>;
def simm9 : Operand<i64>, ImmLeaf<i64, [{ return Imm >= -256 && Imm < 256; }]> {
  let ParserMatchClass = SImm9Operand;
  let DecoderMethod = "DecodeSImm<9>";
}

def SImm8Operand : SImmOperand<8>;
def simm8 : Operand<i32>, ImmLeaf<i32, [{ return Imm >= -128 && Imm < 128; }]> {
  let ParserMatchClass = SImm8Operand;
  let DecoderMethod = "DecodeSImm<8>";
}

def SImm6Operand : SImmOperand<6>;
def simm6_32b : Operand<i32>, ImmLeaf<i32, [{ return Imm >= -32 && Imm < 32; }]> {
  let ParserMatchClass = SImm6Operand;
  let DecoderMethod = "DecodeSImm<6>";
}

def SImm5Operand : SImmOperand<5>;
def simm5_64b : Operand<i64>, ImmLeaf<i64, [{ return Imm >= -16 && Imm < 16; }]> {
  let ParserMatchClass = SImm5Operand;
  let DecoderMethod = "DecodeSImm<5>";
}

def simm5_32b : Operand<i32>, ImmLeaf<i32, [{ return Imm >= -16 && Imm < 16; }]> {
  let ParserMatchClass = SImm5Operand;
  let DecoderMethod = "DecodeSImm<5>";
}

def simm5_8b : Operand<i32>, ImmLeaf<i32, [{ return (int8_t)Imm >= -16 && (int8_t)Imm < 16; }]> {
  let ParserMatchClass = SImm5Operand;
  let DecoderMethod = "DecodeSImm<5>";
  let PrintMethod = "printSImm<8>";
}

def simm5_16b : Operand<i32>, ImmLeaf<i32, [{ return (int16_t)Imm >= -16 && (int16_t)Imm < 16; }]> {
  let ParserMatchClass = SImm5Operand;
  let DecoderMethod = "DecodeSImm<5>";
  let PrintMethod = "printSImm<16>";
}

// simm7sN predicate - True if the immediate is a multiple of N in the range
// [-64 * N, 63 * N].

def SImm7s4Operand : SImmScaledMemoryIndexed<7, 4>;
def SImm7s8Operand : SImmScaledMemoryIndexed<7, 8>;
def SImm7s16Operand : SImmScaledMemoryIndexed<7, 16>;

def simm7s4 : Operand<i32> {
  let ParserMatchClass = SImm7s4Operand;
  let PrintMethod = "printImmScale<4>";
}

def simm7s8 : Operand<i32> {
  let ParserMatchClass = SImm7s8Operand;
  let PrintMethod = "printImmScale<8>";
}

def simm7s16 : Operand<i32> {
  let ParserMatchClass = SImm7s16Operand;
  let PrintMethod = "printImmScale<16>";
}

def am_sve_fi : ComplexPattern<iPTR, 2, "SelectAddrModeFrameIndexSVE", []>;

def am_indexed7s8   : ComplexPattern<iPTR, 2, "SelectAddrModeIndexed7S8", []>;
def am_indexed7s16  : ComplexPattern<iPTR, 2, "SelectAddrModeIndexed7S16", []>;
def am_indexed7s32  : ComplexPattern<iPTR, 2, "SelectAddrModeIndexed7S32", []>;
def am_indexed7s64  : ComplexPattern<iPTR, 2, "SelectAddrModeIndexed7S64", []>;
def am_indexed7s128 : ComplexPattern<iPTR, 2, "SelectAddrModeIndexed7S128", []>;

def am_indexedu6s128 : ComplexPattern<iPTR, 2, "SelectAddrModeIndexedU6S128", []>;
def am_indexeds9s128 : ComplexPattern<iPTR, 2, "SelectAddrModeIndexedS9S128", []>;

def UImmS1XForm : SDNodeXForm<imm, [{
  return CurDAG->getTargetConstant(N->getZExtValue(), SDLoc(N), MVT::i64);
}]>;
def UImmS2XForm : SDNodeXForm<imm, [{
  return CurDAG->getTargetConstant(N->getZExtValue() / 2, SDLoc(N), MVT::i64);
}]>;
def UImmS4XForm : SDNodeXForm<imm, [{
  return CurDAG->getTargetConstant(N->getZExtValue() / 4, SDLoc(N), MVT::i64);
}]>;
def UImmS8XForm : SDNodeXForm<imm, [{
  return CurDAG->getTargetConstant(N->getZExtValue() / 8, SDLoc(N), MVT::i64);
}]>;

// uimm5sN predicate - True if the immediate is a multiple of N in the range
// [0 * N, 32 * N].
def UImm5s2Operand : UImmScaledMemoryIndexed<5, 2>;
def UImm5s4Operand : UImmScaledMemoryIndexed<5, 4>;
def UImm5s8Operand : UImmScaledMemoryIndexed<5, 8>;

def uimm5s2 : Operand<i64>, ImmLeaf<i64,
                [{ return Imm >= 0 && Imm < (32*2) && ((Imm % 2) == 0); }],
                UImmS2XForm> {
  let ParserMatchClass = UImm5s2Operand;
  let PrintMethod = "printImmScale<2>";
}
def uimm5s4 : Operand<i64>, ImmLeaf<i64,
                [{ return Imm >= 0 && Imm < (32*4) && ((Imm % 4) == 0); }],
                UImmS4XForm> {
  let ParserMatchClass = UImm5s4Operand;
  let PrintMethod = "printImmScale<4>";
}
def uimm5s8 : Operand<i64>, ImmLeaf<i64,
                [{ return Imm >= 0 && Imm < (32*8) && ((Imm % 8) == 0); }],
                UImmS8XForm> {
  let ParserMatchClass = UImm5s8Operand;
  let PrintMethod = "printImmScale<8>";
}

// tuimm5sN predicate - similiar to uimm5sN, but use TImmLeaf (TargetConstant)
// instead of ImmLeaf (Constant)
def tuimm5s2 : Operand<i64>, TImmLeaf<i64,
                [{ return Imm >= 0 && Imm < (32*2) && ((Imm % 2) == 0); }],
                UImmS2XForm> {
  let ParserMatchClass = UImm5s2Operand;
  let PrintMethod = "printImmScale<2>";
}
def tuimm5s4 : Operand<i64>, TImmLeaf<i64,
                [{ return Imm >= 0 && Imm < (32*4) && ((Imm % 4) == 0); }],
                UImmS4XForm> {
  let ParserMatchClass = UImm5s4Operand;
  let PrintMethod = "printImmScale<4>";
}
def tuimm5s8 : Operand<i64>, TImmLeaf<i64,
                [{ return Imm >= 0 && Imm < (32*8) && ((Imm % 8) == 0); }],
                UImmS8XForm> {
  let ParserMatchClass = UImm5s8Operand;
  let PrintMethod = "printImmScale<8>";
}

// uimm6sN predicate - True if the immediate is a multiple of N in the range
// [0 * N, 64 * N].
def UImm6s1Operand : UImmScaledMemoryIndexed<6, 1>;
def UImm6s2Operand : UImmScaledMemoryIndexed<6, 2>;
def UImm6s4Operand : UImmScaledMemoryIndexed<6, 4>;
def UImm6s8Operand : UImmScaledMemoryIndexed<6, 8>;
def UImm6s16Operand : UImmScaledMemoryIndexed<6, 16>;

def uimm6s1 : Operand<i64>, ImmLeaf<i64, [{ return Imm >= 0 && Imm < 64; }]> {
  let ParserMatchClass = UImm6s1Operand;
}
def uimm6s2 : Operand<i64>, ImmLeaf<i64,
[{ return Imm >= 0 && Imm < (64*2) && ((Imm % 2) == 0); }]> {
  let PrintMethod = "printImmScale<2>";
  let ParserMatchClass = UImm6s2Operand;
}
def uimm6s4 : Operand<i64>, ImmLeaf<i64,
[{ return Imm >= 0 && Imm < (64*4) && ((Imm % 4) == 0); }]> {
  let PrintMethod = "printImmScale<4>";
  let ParserMatchClass = UImm6s4Operand;
}
def uimm6s8 : Operand<i64>, ImmLeaf<i64,
[{ return Imm >= 0 && Imm < (64*8) && ((Imm % 8) == 0); }]> {
  let PrintMethod = "printImmScale<8>";
  let ParserMatchClass = UImm6s8Operand;
}
def uimm6s16 : Operand<i64>, ImmLeaf<i64,
[{ return Imm >= 0 && Imm < (64*16) && ((Imm % 16) == 0); }]> {
  let PrintMethod = "printImmScale<16>";
  let ParserMatchClass = UImm6s16Operand;
}

def SImmS2XForm : SDNodeXForm<imm, [{
  return CurDAG->getTargetConstant(N->getSExtValue() / 2, SDLoc(N), MVT::i64);
}]>;
def SImmS3XForm : SDNodeXForm<imm, [{
  return CurDAG->getTargetConstant(N->getSExtValue() / 3, SDLoc(N), MVT::i64);
}]>;
def SImmS4XForm : SDNodeXForm<imm, [{
  return CurDAG->getTargetConstant(N->getSExtValue() / 4, SDLoc(N), MVT::i64);
}]>;
def SImmS16XForm : SDNodeXForm<imm, [{
  return CurDAG->getTargetConstant(N->getSExtValue() / 16, SDLoc(N), MVT::i64);
}]>;
def SImmS32XForm : SDNodeXForm<imm, [{
  return CurDAG->getTargetConstant(N->getSExtValue() / 32, SDLoc(N), MVT::i64);
}]>;

// simm6sN predicate - True if the immediate is a multiple of N in the range
// [-32 * N, 31 * N].
def SImm6s1Operand : SImmScaledMemoryIndexed<6, 1>;
def simm6s1 : Operand<i64>, ImmLeaf<i64, [{ return Imm >= -32 && Imm < 32; }]> {
  let ParserMatchClass = SImm6s1Operand;
  let DecoderMethod = "DecodeSImm<6>";
}

// simm4sN predicate - True if the immediate is a multiple of N in the range
// [ -8* N, 7 * N].
def SImm4s1Operand  : SImmScaledMemoryIndexed<4, 1>;
def SImm4s2Operand  : SImmScaledMemoryIndexed<4, 2>;
def SImm4s3Operand  : SImmScaledMemoryIndexed<4, 3>;
def SImm4s4Operand  : SImmScaledMemoryIndexed<4, 4>;
def SImm4s16Operand : SImmScaledMemoryIndexed<4, 16>;
def SImm4s32Operand : SImmScaledMemoryIndexed<4, 32>;

def simm4s1 : Operand<i64>, ImmLeaf<i64,
[{ return Imm >=-8  && Imm <= 7; }]> {
  let ParserMatchClass = SImm4s1Operand;
  let DecoderMethod = "DecodeSImm<4>";
}

def simm4s2 : Operand<i64>, ImmLeaf<i64,
[{ return Imm >=-16  && Imm <= 14 && (Imm % 2) == 0x0; }], SImmS2XForm> {
  let PrintMethod = "printImmScale<2>";
  let ParserMatchClass = SImm4s2Operand;
  let DecoderMethod = "DecodeSImm<4>";
}

def simm4s3 : Operand<i64>, ImmLeaf<i64,
[{ return Imm >=-24  && Imm <= 21 && (Imm % 3) == 0x0; }], SImmS3XForm> {
  let PrintMethod = "printImmScale<3>";
  let ParserMatchClass = SImm4s3Operand;
  let DecoderMethod = "DecodeSImm<4>";
}

def simm4s4 : Operand<i64>, ImmLeaf<i64,
[{ return Imm >=-32  && Imm <= 28 && (Imm % 4) == 0x0; }], SImmS4XForm> {
  let PrintMethod = "printImmScale<4>";
  let ParserMatchClass = SImm4s4Operand;
  let DecoderMethod = "DecodeSImm<4>";
}
def simm4s16 : Operand<i64>, ImmLeaf<i64,
[{ return Imm >=-128  && Imm <= 112 && (Imm % 16) == 0x0; }], SImmS16XForm> {
  let PrintMethod = "printImmScale<16>";
  let ParserMatchClass = SImm4s16Operand;
  let DecoderMethod = "DecodeSImm<4>";
}
def simm4s32 : Operand<i64>, ImmLeaf<i64,
[{ return Imm >=-256  && Imm <= 224 && (Imm % 32) == 0x0; }], SImmS32XForm> {
  let PrintMethod = "printImmScale<32>";
  let ParserMatchClass = SImm4s32Operand;
  let DecoderMethod = "DecodeSImm<4>";
}

def Imm1_8Operand : AsmImmRange<1, 8>;
def Imm1_16Operand : AsmImmRange<1, 16>;
def Imm1_32Operand : AsmImmRange<1, 32>;
def Imm1_64Operand : AsmImmRange<1, 64>;

class BranchTarget<int N> : AsmOperandClass {
  let Name = "BranchTarget" # N;
  let DiagnosticType = "InvalidLabel";
  let PredicateMethod = "isBranchTarget<" # N # ">";
}

class PCRelLabel<int N> : BranchTarget<N> {
  let Name = "PCRelLabel" # N;
}

def BranchTarget14Operand : BranchTarget<14>;
def BranchTarget26Operand : BranchTarget<26>;
def PCRelLabel19Operand   : PCRelLabel<19>;

def MovWSymbolG3AsmOperand : AsmOperandClass {
  let Name = "MovWSymbolG3";
  let RenderMethod = "addImmOperands";
}

def movw_symbol_g3 : Operand<i32> {
  let ParserMatchClass = MovWSymbolG3AsmOperand;
}

def MovWSymbolG2AsmOperand : AsmOperandClass {
  let Name = "MovWSymbolG2";
  let RenderMethod = "addImmOperands";
}

def movw_symbol_g2 : Operand<i32> {
  let ParserMatchClass = MovWSymbolG2AsmOperand;
}

def MovWSymbolG1AsmOperand : AsmOperandClass {
  let Name = "MovWSymbolG1";
  let RenderMethod = "addImmOperands";
}

def movw_symbol_g1 : Operand<i32> {
  let ParserMatchClass = MovWSymbolG1AsmOperand;
}

def MovWSymbolG0AsmOperand : AsmOperandClass {
  let Name = "MovWSymbolG0";
  let RenderMethod = "addImmOperands";
}

def movw_symbol_g0 : Operand<i32> {
  let ParserMatchClass = MovWSymbolG0AsmOperand;
}

class fixedpoint_i32<ValueType FloatVT>
  : Operand<FloatVT>,
    ComplexPattern<FloatVT, 1, "SelectCVTFixedPosOperand<32>", [fpimm, ld]> {
  let EncoderMethod = "getFixedPointScaleOpValue";
  let DecoderMethod = "DecodeFixedPointScaleImm32";
  let ParserMatchClass = Imm1_32Operand;
}

class fixedpoint_i64<ValueType FloatVT>
  : Operand<FloatVT>,
    ComplexPattern<FloatVT, 1, "SelectCVTFixedPosOperand<64>", [fpimm, ld]> {
  let EncoderMethod = "getFixedPointScaleOpValue";
  let DecoderMethod = "DecodeFixedPointScaleImm64";
  let ParserMatchClass = Imm1_64Operand;
}

def fixedpoint_f16_i32 : fixedpoint_i32<f16>;
def fixedpoint_f32_i32 : fixedpoint_i32<f32>;
def fixedpoint_f64_i32 : fixedpoint_i32<f64>;

def fixedpoint_f16_i64 : fixedpoint_i64<f16>;
def fixedpoint_f32_i64 : fixedpoint_i64<f32>;
def fixedpoint_f64_i64 : fixedpoint_i64<f64>;

def vecshiftR8 : Operand<i32>, ImmLeaf<i32, [{
  return (((uint32_t)Imm) > 0) && (((uint32_t)Imm) < 9);
}]> {
  let EncoderMethod = "getVecShiftR8OpValue";
  let DecoderMethod = "DecodeVecShiftR8Imm";
  let ParserMatchClass = Imm1_8Operand;
}
def vecshiftR16 : Operand<i32>, ImmLeaf<i32, [{
  return (((uint32_t)Imm) > 0) && (((uint32_t)Imm) < 17);
}]> {
  let EncoderMethod = "getVecShiftR16OpValue";
  let DecoderMethod = "DecodeVecShiftR16Imm";
  let ParserMatchClass = Imm1_16Operand;
}
def vecshiftR16Narrow : Operand<i32>, ImmLeaf<i32, [{
  return (((uint32_t)Imm) > 0) && (((uint32_t)Imm) < 9);
}]> {
  let EncoderMethod = "getVecShiftR16OpValue";
  let DecoderMethod = "DecodeVecShiftR16ImmNarrow";
  let ParserMatchClass = Imm1_8Operand;
}
def vecshiftR32 : Operand<i32>, ImmLeaf<i32, [{
  return (((uint32_t)Imm) > 0) && (((uint32_t)Imm) < 33);
}]> {
  let EncoderMethod = "getVecShiftR32OpValue";
  let DecoderMethod = "DecodeVecShiftR32Imm";
  let ParserMatchClass = Imm1_32Operand;
}
def vecshiftR32Narrow : Operand<i32>, ImmLeaf<i32, [{
  return (((uint32_t)Imm) > 0) && (((uint32_t)Imm) < 17);
}]> {
  let EncoderMethod = "getVecShiftR32OpValue";
  let DecoderMethod = "DecodeVecShiftR32ImmNarrow";
  let ParserMatchClass = Imm1_16Operand;
}
def vecshiftR64 : Operand<i32>, ImmLeaf<i32, [{
  return (((uint32_t)Imm) > 0) && (((uint32_t)Imm) < 65);
}]> {
  let EncoderMethod = "getVecShiftR64OpValue";
  let DecoderMethod = "DecodeVecShiftR64Imm";
  let ParserMatchClass = Imm1_64Operand;
}
def vecshiftR64Narrow : Operand<i32>, ImmLeaf<i32, [{
  return (((uint32_t)Imm) > 0) && (((uint32_t)Imm) < 33);
}]> {
  let EncoderMethod = "getVecShiftR64OpValue";
  let DecoderMethod = "DecodeVecShiftR64ImmNarrow";
  let ParserMatchClass = Imm1_32Operand;
}

// Same as vecshiftR#N, but use TargetConstant (TimmLeaf) instead of Constant
// (ImmLeaf)
def tvecshiftR8 : Operand<i32>, TImmLeaf<i32, [{
  return (((uint32_t)Imm) > 0) && (((uint32_t)Imm) < 9);
}]> {
  let EncoderMethod = "getVecShiftR8OpValue";
  let DecoderMethod = "DecodeVecShiftR8Imm";
  let ParserMatchClass = Imm1_8Operand;
}
def tvecshiftR16 : Operand<i32>, TImmLeaf<i32, [{
  return (((uint32_t)Imm) > 0) && (((uint32_t)Imm) < 17);
}]> {
  let EncoderMethod = "getVecShiftR16OpValue";
  let DecoderMethod = "DecodeVecShiftR16Imm";
  let ParserMatchClass = Imm1_16Operand;
}
def tvecshiftR32 : Operand<i32>, TImmLeaf<i32, [{
  return (((uint32_t)Imm) > 0) && (((uint32_t)Imm) < 33);
}]> {
  let EncoderMethod = "getVecShiftR32OpValue";
  let DecoderMethod = "DecodeVecShiftR32Imm";
  let ParserMatchClass = Imm1_32Operand;
}
def tvecshiftR64 : Operand<i32>, TImmLeaf<i32, [{
  return (((uint32_t)Imm) > 0) && (((uint32_t)Imm) < 65);
}]> {
  let EncoderMethod = "getVecShiftR64OpValue";
  let DecoderMethod = "DecodeVecShiftR64Imm";
  let ParserMatchClass = Imm1_64Operand;
}

def Imm0_0Operand : AsmImmRange<0, 0>;
def Imm0_1Operand : AsmImmRange<0, 1>;
def Imm0_3Operand : AsmImmRange<0, 3>;
def Imm0_7Operand : AsmImmRange<0, 7>;
def Imm0_15Operand : AsmImmRange<0, 15>;
def Imm0_31Operand : AsmImmRange<0, 31>;
def Imm0_63Operand : AsmImmRange<0, 63>;

def vecshiftL8 : Operand<i32>, ImmLeaf<i32, [{
  return (((uint32_t)Imm) < 8);
}]> {
  let EncoderMethod = "getVecShiftL8OpValue";
  let DecoderMethod = "DecodeVecShiftL8Imm";
  let ParserMatchClass = Imm0_7Operand;
}
def vecshiftL16 : Operand<i32>, ImmLeaf<i32, [{
  return (((uint32_t)Imm) < 16);
}]> {
  let EncoderMethod = "getVecShiftL16OpValue";
  let DecoderMethod = "DecodeVecShiftL16Imm";
  let ParserMatchClass = Imm0_15Operand;
}
def vecshiftL32 : Operand<i32>, ImmLeaf<i32, [{
  return (((uint32_t)Imm) < 32);
}]> {
  let EncoderMethod = "getVecShiftL32OpValue";
  let DecoderMethod = "DecodeVecShiftL32Imm";
  let ParserMatchClass = Imm0_31Operand;
}
def vecshiftL64 : Operand<i32>, ImmLeaf<i32, [{
  return (((uint32_t)Imm) < 64);
}]> {
  let EncoderMethod = "getVecShiftL64OpValue";
  let DecoderMethod = "DecodeVecShiftL64Imm";
  let ParserMatchClass = Imm0_63Operand;
}

// Same as vecshiftL#N, but use TargetConstant (TimmLeaf) instead of Constant
// (ImmLeaf)
def tvecshiftL8 : Operand<i32>, TImmLeaf<i32, [{
  return (((uint32_t)Imm) < 8);
}]> {
  let EncoderMethod = "getVecShiftL8OpValue";
  let DecoderMethod = "DecodeVecShiftL8Imm";
  let ParserMatchClass = Imm0_7Operand;
}
def tvecshiftL16 : Operand<i32>, TImmLeaf<i32, [{
  return (((uint32_t)Imm) < 16);
}]> {
  let EncoderMethod = "getVecShiftL16OpValue";
  let DecoderMethod = "DecodeVecShiftL16Imm";
  let ParserMatchClass = Imm0_15Operand;
}
def tvecshiftL32 : Operand<i32>, TImmLeaf<i32, [{
  return (((uint32_t)Imm) < 32);
}]> {
  let EncoderMethod = "getVecShiftL32OpValue";
  let DecoderMethod = "DecodeVecShiftL32Imm";
  let ParserMatchClass = Imm0_31Operand;
}
def tvecshiftL64 : Operand<i32>, TImmLeaf<i32, [{
  return (((uint32_t)Imm) < 64);
}]> {
  let EncoderMethod = "getVecShiftL64OpValue";
  let DecoderMethod = "DecodeVecShiftL64Imm";
  let ParserMatchClass = Imm0_63Operand;
}

// Crazy immediate formats used by 32-bit and 64-bit logical immediate
// instructions for splatting repeating bit patterns across the immediate.
def logical_imm32_XFORM : SDNodeXForm<imm, [{
  uint64_t enc = AArch64_AM::encodeLogicalImmediate(N->getZExtValue(), 32);
  return CurDAG->getTargetConstant(enc, SDLoc(N), MVT::i32);
}]>;
def logical_imm64_XFORM : SDNodeXForm<imm, [{
  uint64_t enc = AArch64_AM::encodeLogicalImmediate(N->getZExtValue(), 64);
  return CurDAG->getTargetConstant(enc, SDLoc(N), MVT::i32);
}]>;

def gi_logical_imm32_XFORM : GICustomOperandRenderer<"renderLogicalImm32">,
  GISDNodeXFormEquiv<logical_imm32_XFORM>;
def gi_logical_imm64_XFORM : GICustomOperandRenderer<"renderLogicalImm64">,
  GISDNodeXFormEquiv<logical_imm64_XFORM>;

let DiagnosticType = "LogicalSecondSource" in {
  def LogicalImm32Operand : AsmOperandClass {
    let Name = "LogicalImm32";
    let PredicateMethod = "isLogicalImm<int32_t>";
    let RenderMethod = "addLogicalImmOperands<int32_t>";
  }
  def LogicalImm64Operand : AsmOperandClass {
    let Name = "LogicalImm64";
    let PredicateMethod = "isLogicalImm<int64_t>";
    let RenderMethod = "addLogicalImmOperands<int64_t>";
  }
  def LogicalImm32NotOperand : AsmOperandClass {
    let Name = "LogicalImm32Not";
    let PredicateMethod = "isLogicalImm<int32_t>";
    let RenderMethod = "addLogicalImmNotOperands<int32_t>";
  }
  def LogicalImm64NotOperand : AsmOperandClass {
    let Name = "LogicalImm64Not";
    let PredicateMethod = "isLogicalImm<int64_t>";
    let RenderMethod = "addLogicalImmNotOperands<int64_t>";
  }
}
def logical_imm32 : Operand<i32>, IntImmLeaf<i32, [{
  return AArch64_AM::isLogicalImmediate(Imm.getZExtValue(), 32);
}], logical_imm32_XFORM> {
  let PrintMethod = "printLogicalImm<int32_t>";
  let ParserMatchClass = LogicalImm32Operand;
}
def logical_imm64 : Operand<i64>, IntImmLeaf<i64, [{
  return AArch64_AM::isLogicalImmediate(Imm.getZExtValue(), 64);
}], logical_imm64_XFORM> {
  let PrintMethod = "printLogicalImm<int64_t>";
  let ParserMatchClass = LogicalImm64Operand;
}
def logical_imm32_not : Operand<i32> {
  let ParserMatchClass = LogicalImm32NotOperand;
}
def logical_imm64_not : Operand<i64> {
  let ParserMatchClass = LogicalImm64NotOperand;
}

// immXX_0_65535 predicates - True if the immediate is in the range [0,65535].
let ParserMatchClass = AsmImmRange<0, 65535>, PrintMethod = "printImmHex" in {
def timm32_0_65535 : Operand<i32>, TImmLeaf<i32, [{
  return ((uint32_t)Imm) < 65536;
}]>;

def timm64_0_65535 : Operand<i64>, TImmLeaf<i64, [{
  return ((uint64_t)Imm) < 65536;
}]>;
}

// imm0_255 predicate - True if the immediate is in the range [0,255].
def Imm0_255Operand : AsmImmRange<0,255>;

def imm0_255 : Operand<i32>, ImmLeaf<i32, [{
  return ((uint32_t)Imm) < 256;
}]> {
  let ParserMatchClass = Imm0_255Operand;
  let PrintMethod = "printImm";
}

// imm0_127 predicate - True if the immediate is in the range [0,127]
def Imm0_127Operand : AsmImmRange<0, 127>;
def imm0_127 : Operand<i32>, ImmLeaf<i32, [{
  return ((uint32_t)Imm) < 128;
}]> {
  let ParserMatchClass = Imm0_127Operand;
  let PrintMethod = "printImm";
}

def imm0_127_64b : Operand<i64>, ImmLeaf<i64, [{
  return ((uint64_t)Imm) < 128;
}]> {
  let ParserMatchClass = Imm0_127Operand;
  let PrintMethod = "printImm";
}

// NOTE: These imm0_N operands have to be of type i64 because i64 is the size
// for all shift-amounts.

// imm0_63 predicate - True if the immediate is in the range [0,63]
def imm0_63 : Operand<i64>, ImmLeaf<i64, [{
  return ((uint64_t)Imm) < 64;
}]> {
  let ParserMatchClass = Imm0_63Operand;
}

def timm0_63 : Operand<i64>, TImmLeaf<i64, [{
  return ((uint64_t)Imm) < 64;
}]> {
  let ParserMatchClass = Imm0_63Operand;
}

// imm0_31 predicate - True if the immediate is in the range [0,31]
def imm0_31 : Operand<i64>, ImmLeaf<i64, [{
  return ((uint64_t)Imm) < 32;
}]> {
  let ParserMatchClass = Imm0_31Operand;
}

// timm0_31 predicate - same ass imm0_31, but use TargetConstant (TimmLeaf)
// instead of Constant (ImmLeaf)
def timm0_31 : Operand<i64>, TImmLeaf<i64, [{
  return ((uint64_t)Imm) < 32;
}]> {
  let ParserMatchClass = Imm0_31Operand;
}

// True if the 32-bit immediate is in the range [0,31]
def imm32_0_31 : Operand<i32>, ImmLeaf<i32, [{
  return ((uint64_t)Imm) < 32;
}]> {
  let ParserMatchClass = Imm0_31Operand;
}

// imm0_1 predicate - True if the immediate is in the range [0,1]
def imm0_1 : Operand<i64>, ImmLeaf<i64, [{
  return ((uint64_t)Imm) < 2;
}]> {
  let ParserMatchClass = Imm0_1Operand;
}

// timm0_1 - as above, but use TargetConstant (TImmLeaf)
def timm0_1 : Operand<i64>, TImmLeaf<i64, [{
  return ((uint64_t)Imm) < 2;
}]> {
  let ParserMatchClass = Imm0_1Operand;
}

// imm0_15 predicate - True if the immediate is in the range [0,15]
def imm0_15 : Operand<i64>, ImmLeaf<i64, [{
  return ((uint64_t)Imm) < 16;
}]> {
  let ParserMatchClass = Imm0_15Operand;
}

// imm0_7 predicate - True if the immediate is in the range [0,7]
def imm0_7 : Operand<i64>, ImmLeaf<i64, [{
  return ((uint64_t)Imm) < 8;
}]> {
  let ParserMatchClass = Imm0_7Operand;
}

// imm0_3 predicate - True if the immediate is in the range [0,3]
def imm0_3 : Operand<i64>, ImmLeaf<i64, [{
  return ((uint64_t)Imm) < 4;
}]> {
  let ParserMatchClass = Imm0_3Operand;
}

// timm32_0_7 predicate - True if the 32-bit immediate is in the range [0,7]
def timm32_0_7 : Operand<i32>, TImmLeaf<i32, [{
  return ((uint32_t)Imm) < 8;
}]> {
  let ParserMatchClass = Imm0_7Operand;
}

// imm32_0_15 predicate - True if the 32-bit immediate is in the range [0,15]
def imm32_0_15 : Operand<i32>, ImmLeaf<i32, [{
  return ((uint32_t)Imm) < 16;
}]> {
  let ParserMatchClass = Imm0_15Operand;
}

// An arithmetic shifter operand:
//  {7-6} - shift type: 00 = lsl, 01 = lsr, 10 = asr
//  {5-0} - imm6
class arith_shift<ValueType Ty, int width> : Operand<Ty> {
  let PrintMethod = "printShifter";
  let ParserMatchClass = !cast<AsmOperandClass>(
                         "ArithmeticShifterOperand" # width);
}

def arith_shift32 : arith_shift<i32, 32>;
def arith_shift64 : arith_shift<i64, 64>;

class arith_shifted_reg<ValueType Ty, RegisterClass regclass, int width>
    : Operand<Ty>,
      ComplexPattern<Ty, 2, "SelectArithShiftedRegister", []> {
  let PrintMethod = "printShiftedRegister";
  let MIOperandInfo = (ops regclass, !cast<Operand>("arith_shift" # width));
}

def arith_shifted_reg32 : arith_shifted_reg<i32, GPR32, 32>;
def arith_shifted_reg64 : arith_shifted_reg<i64, GPR64, 64>;

def gi_arith_shifted_reg32 :
  GIComplexOperandMatcher<s32, "selectArithShiftedRegister">,
  GIComplexPatternEquiv<arith_shifted_reg32>;

def gi_arith_shifted_reg64 :
  GIComplexOperandMatcher<s64, "selectArithShiftedRegister">,
  GIComplexPatternEquiv<arith_shifted_reg64>;

// An arithmetic shifter operand:
//  {7-6} - shift type: 00 = lsl, 01 = lsr, 10 = asr, 11 = ror
//  {5-0} - imm6
class logical_shift<int width> : Operand<i32> {
  let PrintMethod = "printShifter";
  let ParserMatchClass = !cast<AsmOperandClass>(
                         "LogicalShifterOperand" # width);
}

def logical_shift32 : logical_shift<32>;
def logical_shift64 : logical_shift<64>;

class logical_shifted_reg<ValueType Ty, RegisterClass regclass, Operand shiftop>
    : Operand<Ty>,
      ComplexPattern<Ty, 2, "SelectLogicalShiftedRegister", []> {
  let PrintMethod = "printShiftedRegister";
  let MIOperandInfo = (ops regclass, shiftop);
}

def logical_shifted_reg32 : logical_shifted_reg<i32, GPR32, logical_shift32>;
def logical_shifted_reg64 : logical_shifted_reg<i64, GPR64, logical_shift64>;

def gi_logical_shifted_reg32 :
  GIComplexOperandMatcher<s32, "selectLogicalShiftedRegister">,
  GIComplexPatternEquiv<logical_shifted_reg32>;

def gi_logical_shifted_reg64 :
  GIComplexOperandMatcher<s64, "selectLogicalShiftedRegister">,
  GIComplexPatternEquiv<logical_shifted_reg64>;

// A logical vector shifter operand:
//  {7-6} - shift type: 00 = lsl
//  {5-0} - imm6: #0, #8, #16, or #24
def logical_vec_shift : Operand<i32> {
  let PrintMethod = "printShifter";
  let EncoderMethod = "getVecShifterOpValue";
  let ParserMatchClass = LogicalVecShifterOperand;
}

// A logical vector half-word shifter operand:
//  {7-6} - shift type: 00 = lsl
//  {5-0} - imm6: #0 or #8
def logical_vec_hw_shift : Operand<i32> {
  let PrintMethod = "printShifter";
  let EncoderMethod = "getVecShifterOpValue";
  let ParserMatchClass = LogicalVecHalfWordShifterOperand;
}

// A vector move shifter operand:
//  {0} - imm1: #8 or #16
def move_vec_shift : Operand<i32> {
  let PrintMethod = "printShifter";
  let EncoderMethod = "getMoveVecShifterOpValue";
  let ParserMatchClass = MoveVecShifterOperand;
}

let DiagnosticType = "AddSubSecondSource" in {
  def AddSubImmOperand : AsmOperandClass {
    let Name = "AddSubImm";
    let ParserMethod = "tryParseImmWithOptionalShift";
    let RenderMethod = "addImmWithOptionalShiftOperands<12>";
  }
  def AddSubImmNegOperand : AsmOperandClass {
    let Name = "AddSubImmNeg";
    let ParserMethod = "tryParseImmWithOptionalShift";
    let RenderMethod = "addImmNegWithOptionalShiftOperands<12>";
  }
}
// An ADD/SUB immediate shifter operand:
//  second operand:
//  {7-6} - shift type: 00 = lsl
//  {5-0} - imm6: #0 or #12
class addsub_shifted_imm<ValueType Ty>
    : Operand<Ty>, ComplexPattern<Ty, 2, "SelectArithImmed", [imm]> {
  let PrintMethod = "printAddSubImm";
  let EncoderMethod = "getAddSubImmOpValue";
  let ParserMatchClass = AddSubImmOperand;
  let MIOperandInfo = (ops i32imm, i32imm);
}

class addsub_shifted_imm_neg<ValueType Ty>
    : Operand<Ty> {
  let EncoderMethod = "getAddSubImmOpValue";
  let ParserMatchClass = AddSubImmNegOperand;
  let MIOperandInfo = (ops i32imm, i32imm);
}

def addsub_shifted_imm32 : addsub_shifted_imm<i32>;
def addsub_shifted_imm64 : addsub_shifted_imm<i64>;
def addsub_shifted_imm32_neg : addsub_shifted_imm_neg<i32>;
def addsub_shifted_imm64_neg : addsub_shifted_imm_neg<i64>;

def gi_addsub_shifted_imm32 :
    GIComplexOperandMatcher<s32, "selectArithImmed">,
    GIComplexPatternEquiv<addsub_shifted_imm32>;

def gi_addsub_shifted_imm64 :
    GIComplexOperandMatcher<s64, "selectArithImmed">,
    GIComplexPatternEquiv<addsub_shifted_imm64>;

class neg_addsub_shifted_imm<ValueType Ty>
    : Operand<Ty>, ComplexPattern<Ty, 2, "SelectNegArithImmed", [imm]> {
  let PrintMethod = "printAddSubImm";
  let EncoderMethod = "getAddSubImmOpValue";
  let ParserMatchClass = AddSubImmOperand;
  let MIOperandInfo = (ops i32imm, i32imm);
}

def neg_addsub_shifted_imm32 : neg_addsub_shifted_imm<i32>;
def neg_addsub_shifted_imm64 : neg_addsub_shifted_imm<i64>;

def gi_neg_addsub_shifted_imm32 :
    GIComplexOperandMatcher<s32, "selectNegArithImmed">,
    GIComplexPatternEquiv<neg_addsub_shifted_imm32>;

def gi_neg_addsub_shifted_imm64 :
    GIComplexOperandMatcher<s64, "selectNegArithImmed">,
    GIComplexPatternEquiv<neg_addsub_shifted_imm64>;

// An extend operand:
//  {5-3} - extend type
//  {2-0} - imm3
def arith_extend : Operand<i32> {
  let PrintMethod = "printArithExtend";
  let ParserMatchClass = ExtendOperand;
}
def arith_extend64 : Operand<i32> {
  let PrintMethod = "printArithExtend";
  let ParserMatchClass = ExtendOperand64;
}

// 'extend' that's a lsl of a 64-bit register.
def arith_extendlsl64 : Operand<i32> {
  let PrintMethod = "printArithExtend";
  let ParserMatchClass = ExtendOperandLSL64;
}

class arith_extended_reg32<ValueType Ty> : Operand<Ty>,
                    ComplexPattern<Ty, 2, "SelectArithExtendedRegister", []> {
  let PrintMethod = "printExtendedRegister";
  let MIOperandInfo = (ops GPR32, arith_extend);
}

class arith_extended_reg32to64<ValueType Ty> : Operand<Ty>,
                    ComplexPattern<Ty, 2, "SelectArithExtendedRegister", []> {
  let PrintMethod = "printExtendedRegister";
  let MIOperandInfo = (ops GPR32, arith_extend64);
}

def arith_extended_reg32_i32 : arith_extended_reg32<i32>;
def gi_arith_extended_reg32_i32 :
    GIComplexOperandMatcher<s32, "selectArithExtendedRegister">,
    GIComplexPatternEquiv<arith_extended_reg32_i32>;

def arith_extended_reg32_i64 : arith_extended_reg32<i64>;
def gi_arith_extended_reg32_i64 :
    GIComplexOperandMatcher<s64, "selectArithExtendedRegister">,
    GIComplexPatternEquiv<arith_extended_reg32_i64>;

def arith_extended_reg32to64_i64 : arith_extended_reg32to64<i64>;
def gi_arith_extended_reg32to64_i64 :
    GIComplexOperandMatcher<s64, "selectArithExtendedRegister">,
    GIComplexPatternEquiv<arith_extended_reg32to64_i64>;

def arith_uxtx : ComplexPattern<i64, 2, "SelectArithUXTXRegister", []>;

// Floating-point immediate.

def fpimm16XForm : SDNodeXForm<fpimm, [{
      APFloat InVal = N->getValueAPF();
      uint32_t enc = AArch64_AM::getFP16Imm(InVal);
      return CurDAG->getTargetConstant(enc, SDLoc(N), MVT::i32);
    }]>;

def fpimm32XForm : SDNodeXForm<fpimm, [{
      APFloat InVal = N->getValueAPF();
      uint32_t enc = AArch64_AM::getFP32Imm(InVal);
      return CurDAG->getTargetConstant(enc, SDLoc(N), MVT::i32);
    }]>;

def fpimm32SIMDModImmType4XForm : SDNodeXForm<fpimm, [{
      uint32_t enc = AArch64_AM::encodeAdvSIMDModImmType4(N->getValueAPF()
                                                          .bitcastToAPInt()
                                                          .getZExtValue());
      return CurDAG->getTargetConstant(enc, SDLoc(N), MVT::i32);
    }]>;

def fpimm64XForm : SDNodeXForm<fpimm, [{
      APFloat InVal = N->getValueAPF();
      uint32_t enc = AArch64_AM::getFP64Imm(InVal);
      return CurDAG->getTargetConstant(enc, SDLoc(N), MVT::i32);
    }]>;

def fpimm16 : Operand<f16>,
              FPImmLeaf<f16, [{
      return AArch64_AM::getFP16Imm(Imm) != -1;
    }], fpimm16XForm> {
  let ParserMatchClass = FPImmOperand;
  let PrintMethod = "printFPImmOperand";
}

def fpimm32 : Operand<f32>,
              FPImmLeaf<f32, [{
      return AArch64_AM::getFP32Imm(Imm) != -1;
    }], fpimm32XForm> {
  let ParserMatchClass = FPImmOperand;
  let PrintMethod = "printFPImmOperand";
}

def fpimm32SIMDModImmType4 : FPImmLeaf<f32, [{
      uint64_t Enc = Imm.bitcastToAPInt().getZExtValue();
      return Enc != 0 && AArch64_AM::isAdvSIMDModImmType4(Enc << 32 | Enc);
    }], fpimm32SIMDModImmType4XForm> {
}

def fpimm64 : Operand<f64>,
              FPImmLeaf<f64, [{
      return AArch64_AM::getFP64Imm(Imm) != -1;
    }], fpimm64XForm> {
  let ParserMatchClass = FPImmOperand;
  let PrintMethod = "printFPImmOperand";
}

def fpimm8 : Operand<i32> {
  let ParserMatchClass = FPImmOperand;
  let PrintMethod = "printFPImmOperand";
}

def fpimm0 : FPImmLeaf<fAny, [{
  return Imm.isExactlyValue(+0.0);
}]>;

def fpimm_minus0 : FPImmLeaf<fAny, [{
  return Imm.isExactlyValue(-0.0);
}]>;

def fpimm_half : FPImmLeaf<fAny, [{
  return Imm.isExactlyValue(+0.5);
}]>;

def fpimm_one : FPImmLeaf<fAny, [{
  return Imm.isExactlyValue(+1.0);
}]>;

def fpimm_two : FPImmLeaf<fAny, [{
  return Imm.isExactlyValue(+2.0);
}]>;

def gi_fpimm16 : GICustomOperandRenderer<"renderFPImm16">,
  GISDNodeXFormEquiv<fpimm16XForm>;
def gi_fpimm32 : GICustomOperandRenderer<"renderFPImm32">,
  GISDNodeXFormEquiv<fpimm32XForm>;
def gi_fpimm64 : GICustomOperandRenderer<"renderFPImm64">,
  GISDNodeXFormEquiv<fpimm64XForm>;
def gi_fpimm32SIMDModImmType4 :
    GICustomOperandRenderer<"renderFPImm32SIMDModImmType4">,
  GISDNodeXFormEquiv<fpimm32SIMDModImmType4XForm>;

// Vector lane operands
class AsmVectorIndex<int Min, int Max, string NamePrefix=""> : AsmOperandClass {
  let Name = NamePrefix # "IndexRange" # Min # "_" # Max;
  let DiagnosticType = "Invalid" # Name;
  let PredicateMethod = "isVectorIndex<" # Min # ", " # Max #  ">";
  let RenderMethod = "addVectorIndexOperands";
}

class AsmVectorIndexOpnd<ValueType ty, AsmOperandClass mc>
    : Operand<ty> {
  let ParserMatchClass = mc;
  let PrintMethod = "printVectorIndex";
}

multiclass VectorIndex<ValueType ty, AsmOperandClass mc, code pred> {
  def "" : AsmVectorIndexOpnd<ty, mc>, ImmLeaf<ty, pred>;
  def _timm : AsmVectorIndexOpnd<ty, mc>, TImmLeaf<ty, pred>;
}

def VectorIndex0Operand : AsmVectorIndex<0, 0>;
def VectorIndex1Operand : AsmVectorIndex<1, 1>;
def VectorIndexBOperand : AsmVectorIndex<0, 15>;
def VectorIndexHOperand : AsmVectorIndex<0, 7>;
def VectorIndexSOperand : AsmVectorIndex<0, 3>;
def VectorIndexDOperand : AsmVectorIndex<0, 1>;

let OperandNamespace = "AArch64" in {
  let OperandType = "OPERAND_IMPLICIT_IMM_0" in {
    defm VectorIndex0 : VectorIndex<i64, VectorIndex0Operand,
                                [{ return ((uint64_t)Imm) == 0; }]>;
  }
}
defm VectorIndex1 : VectorIndex<i64, VectorIndex1Operand,
                                [{ return ((uint64_t)Imm) == 1; }]>;
defm VectorIndexB : VectorIndex<i64, VectorIndexBOperand,
                                [{ return ((uint64_t)Imm) < 16; }]>;
defm VectorIndexH : VectorIndex<i64, VectorIndexHOperand,
                                [{ return ((uint64_t)Imm) < 8; }]>;
defm VectorIndexS : VectorIndex<i64, VectorIndexSOperand,
                                [{ return ((uint64_t)Imm) < 4; }]>;
defm VectorIndexD : VectorIndex<i64, VectorIndexDOperand,
                                [{ return ((uint64_t)Imm) < 2; }]>;

defm VectorIndex132b : VectorIndex<i32, VectorIndex1Operand,
                                   [{ return ((uint64_t)Imm) == 1; }]>;
defm VectorIndexB32b : VectorIndex<i32, VectorIndexBOperand,
                                   [{ return ((uint64_t)Imm) < 16; }]>;
defm VectorIndexH32b : VectorIndex<i32, VectorIndexHOperand,
                                   [{ return ((uint64_t)Imm) < 8; }]>;
defm VectorIndexS32b : VectorIndex<i32, VectorIndexSOperand,
                                   [{ return ((uint64_t)Imm) < 4; }]>;
defm VectorIndexD32b : VectorIndex<i32, VectorIndexDOperand,
                                   [{ return ((uint64_t)Imm) < 2; }]>;

def SVEVectorIndexExtDupBOperand : AsmVectorIndex<0, 63, "SVE">;
def SVEVectorIndexExtDupHOperand : AsmVectorIndex<0, 31, "SVE">;
def SVEVectorIndexExtDupSOperand : AsmVectorIndex<0, 15, "SVE">;
def SVEVectorIndexExtDupDOperand : AsmVectorIndex<0, 7, "SVE">;
def SVEVectorIndexExtDupQOperand : AsmVectorIndex<0, 3, "SVE">;

defm sve_elm_idx_extdup_b
  : VectorIndex<i64, SVEVectorIndexExtDupBOperand,
                [{ return ((uint64_t)Imm) < 64; }]>;
defm sve_elm_idx_extdup_h
  : VectorIndex<i64, SVEVectorIndexExtDupHOperand,
                [{ return ((uint64_t)Imm) < 32; }]>;
defm sve_elm_idx_extdup_s
  : VectorIndex<i64, SVEVectorIndexExtDupSOperand,
                [{ return ((uint64_t)Imm) < 16; }]>;
defm sve_elm_idx_extdup_d
  : VectorIndex<i64, SVEVectorIndexExtDupDOperand,
                [{ return ((uint64_t)Imm) < 8; }]>;
defm sve_elm_idx_extdup_q
  : VectorIndex<i64, SVEVectorIndexExtDupQOperand,
                [{ return ((uint64_t)Imm) < 4; }]>;

def sme_elm_idx0_0 : Operand<i64>, ImmLeaf<i64, [{
  return ((uint64_t)Imm) == 0;
}]> {
  let ParserMatchClass = Imm0_0Operand;
  let PrintMethod = "printMatrixIndex";
  let OperandNamespace = "AArch64";
  let OperandType = "OPERAND_IMPLICIT_IMM_0";
}
def sme_elm_idx0_1 : Operand<i64>, ImmLeaf<i64, [{
  return ((uint64_t)Imm) <= 1;
}]> {
  let ParserMatchClass = Imm0_1Operand;
  let PrintMethod = "printMatrixIndex";
}
def sme_elm_idx0_3 : Operand<i64>, ImmLeaf<i64, [{
  return ((uint64_t)Imm) <= 3;
}]> {
  let ParserMatchClass = Imm0_3Operand;
  let PrintMethod = "printMatrixIndex";
}
def sme_elm_idx0_7 : Operand<i64>, ImmLeaf<i64, [{
  return ((uint64_t)Imm) <= 7;
}]> {
  let ParserMatchClass = Imm0_7Operand;
  let PrintMethod = "printMatrixIndex";
}
def sme_elm_idx0_15 : Operand<i64>, ImmLeaf<i64, [{
  return ((uint64_t)Imm) <= 15;
}]> {
  let ParserMatchClass = Imm0_15Operand;
  let PrintMethod = "printMatrixIndex";
}

class UImmScaledMemoryIndexedRange<int Width, int Scale, int OffsetVal> : AsmOperandClass {
  let Name = "UImm" # Width # "s" # Scale # "Range";
  let DiagnosticType = "InvalidMemoryIndexedRange" # Scale # "UImm" # Width;
  let RenderMethod = "addImmScaledRangeOperands<" # Scale # ">";
  let PredicateMethod = "isUImmScaled<" # Width # ", " # Scale # ", " # OffsetVal # ", /*IsRange=*/true>";
  let ParserMethod = "tryParseImmRange";
}

<<<<<<< HEAD
def UImm2s2RangeOperand : UImmScaledMemoryIndexedRange<2, 2, 1>;
def UImm3s2RangeOperand : UImmScaledMemoryIndexedRange<3, 2, 1>;

=======
def UImm1s4RangeOperand : UImmScaledMemoryIndexedRange<1, 4, 3>;
def UImm2s2RangeOperand : UImmScaledMemoryIndexedRange<2, 2, 1>;
def UImm2s4RangeOperand : UImmScaledMemoryIndexedRange<2, 4, 3>;
def UImm3s2RangeOperand : UImmScaledMemoryIndexedRange<3, 2, 1>;

def uimm1s4range : Operand<i64>, ImmLeaf<i64,
[{ return Imm >= 0 && Imm <= 4 && ((Imm % 4) == 0); }], UImmS4XForm> {
  let PrintMethod = "printImmRangeScale<4, 3>";
  let ParserMatchClass = UImm1s4RangeOperand;
}

>>>>>>> e7aa6127
def uimm2s2range : Operand<i64>, ImmLeaf<i64,
[{ return Imm >= 0 && Imm <= 6 && ((Imm % 2) == 0); }], UImmS2XForm> {
  let PrintMethod = "printImmRangeScale<2, 1>";
  let ParserMatchClass = UImm2s2RangeOperand;
}

<<<<<<< HEAD
=======
def uimm2s4range : Operand<i64>, ImmLeaf<i64,
[{ return Imm >= 0 && Imm <= 12 && ((Imm % 4) == 0); }], UImmS4XForm> {
  let PrintMethod = "printImmRangeScale<4, 3>";
  let ParserMatchClass = UImm2s4RangeOperand;
}
>>>>>>> e7aa6127

def uimm3s2range : Operand<i64>, ImmLeaf<i64,
[{ return Imm >= 0 && Imm <= 14 && ((Imm % 2) == 0); }], UImmS2XForm> {
  let PrintMethod = "printImmRangeScale<2, 1>";
  let ParserMatchClass = UImm3s2RangeOperand;
}


// 8-bit immediate for AdvSIMD where 64-bit values of the form:
// aaaaaaaa bbbbbbbb cccccccc dddddddd eeeeeeee ffffffff gggggggg hhhhhhhh
// are encoded as the eight bit value 'abcdefgh'.
def simdimmtype10 : Operand<i32>,
                    FPImmLeaf<f64, [{
      return AArch64_AM::isAdvSIMDModImmType10(
                 Imm.bitcastToAPInt().getZExtValue());
    }], SDNodeXForm<fpimm, [{
      APFloat InVal = N->getValueAPF();
      uint32_t enc = AArch64_AM::encodeAdvSIMDModImmType10(N->getValueAPF()
                                                           .bitcastToAPInt()
                                                           .getZExtValue());
      return CurDAG->getTargetConstant(enc, SDLoc(N), MVT::i32);
    }]>> {
  let ParserMatchClass = SIMDImmType10Operand;
  let PrintMethod = "printSIMDType10Operand";
}


//---
// System management
//---

// Base encoding for system instruction operands.
let mayLoad = 0, mayStore = 0, hasSideEffects = 1 in
class BaseSystemI<bit L, dag oops, dag iops, string asm, string operands,
                  list<dag> pattern = []>
    : I<oops, iops, asm, operands, "", pattern> {
  let Inst{31-22} = 0b1101010100;
  let Inst{21}    = L;
}

// System instructions which do not have an Rt register.
class SimpleSystemI<bit L, dag iops, string asm, string operands,
                    list<dag> pattern = []>
    : BaseSystemI<L, (outs), iops, asm, operands, pattern> {
  let Inst{4-0} = 0b11111;
}

// System instructions which have an Rt register.
class RtSystemI<bit L, dag oops, dag iops, string asm, string operands,
                list<dag> pattern = []>
    : BaseSystemI<L, oops, iops, asm, operands, pattern>,
      Sched<[WriteSys]> {
  bits<5> Rt;
  let Inst{4-0} = Rt;
}

// System instructions for transactional memory extension
class TMBaseSystemI<bit L, bits<4> CRm, bits<3> op2, dag oops, dag iops,
                    string asm, string operands, list<dag> pattern>
    : BaseSystemI<L, oops, iops, asm, operands, pattern>,
      Sched<[WriteSys]> {
  let Inst{20-12} = 0b000110011;
  let Inst{11-8} = CRm;
  let Inst{7-5} = op2;
  let DecoderMethod = "";

  let mayLoad = 1;
  let mayStore = 1;
}

// System instructions for transactional memory - single input operand
class TMSystemI<bits<4> CRm, string asm, list<dag> pattern>
    : TMBaseSystemI<0b1, CRm, 0b011,
                    (outs GPR64:$Rt), (ins), asm, "\t$Rt", pattern> {
  bits<5> Rt;
  let Inst{4-0} = Rt;
}

// System instructions that pass a register argument
// This class assumes the register is for input rather than output.
class RegInputSystemI<bits<4> CRm, bits<3> Op2, string asm,
                      list<dag> pattern = []>
    : RtSystemI<0, (outs), (ins GPR64:$Rt), asm, "\t$Rt", pattern> {
  let Inst{20-12} = 0b000110001;
  let Inst{11-8} = CRm;
  let Inst{7-5} = Op2;
}

// System instructions for transactional memory - no operand
class TMSystemINoOperand<bits<4> CRm, string asm, list<dag> pattern>
    : TMBaseSystemI<0b0, CRm, 0b011, (outs), (ins), asm, "", pattern> {
  let Inst{4-0} = 0b11111;
}

// System instructions for exit from transactions
class TMSystemException<bits<3> op1, string asm, list<dag> pattern>
    : I<(outs), (ins timm64_0_65535:$imm), asm, "\t$imm", "", pattern>,
      Sched<[WriteSys]> {
  bits<16> imm;
  let Inst{31-24} = 0b11010100;
  let Inst{23-21} = op1;
  let Inst{20-5}  = imm;
  let Inst{4-0}   = 0b00000;
}

// Hint instructions that take both a CRm and a 3-bit immediate.
// NOTE: ideally, this would have mayStore = 0, mayLoad = 0, but we cannot
// model patterns with sufficiently fine granularity
let mayStore = 1, mayLoad = 1, hasSideEffects = 1 in
  class HintI<string mnemonic>
      : SimpleSystemI<0, (ins imm0_127:$imm), mnemonic#"\t$imm", "",
                      [(int_aarch64_hint imm0_127:$imm)]>,
        Sched<[WriteHint]> {
    bits <7> imm;
    let Inst{20-12} = 0b000110010;
    let Inst{11-5} = imm;
  }

// System instructions taking a single literal operand which encodes into
// CRm. op2 differentiates the opcodes.
def BarrierAsmOperand : AsmOperandClass {
  let Name = "Barrier";
  let ParserMethod = "tryParseBarrierOperand";
}
def barrier_op : Operand<i32> {
  let PrintMethod = "printBarrierOption";
  let ParserMatchClass = BarrierAsmOperand;
}
def BarriernXSAsmOperand : AsmOperandClass {
  let Name = "BarriernXS";
  let ParserMethod = "tryParseBarriernXSOperand";
}
def barrier_nxs_op : Operand<i32> {
  let PrintMethod = "printBarriernXSOption";
  let ParserMatchClass = BarriernXSAsmOperand;
}
class CRmSystemI<Operand crmtype, bits<3> opc, string asm,
                 list<dag> pattern = []>
    : SimpleSystemI<0, (ins crmtype:$CRm), asm, "\t$CRm", pattern>,
      Sched<[WriteBarrier]> {
  bits<4> CRm;
  let Inst{20-12} = 0b000110011;
  let Inst{11-8} = CRm;
  let Inst{7-5} = opc;
}

class SystemNoOperands<bits<3> op2, string asm, list<dag> pattern = []>
    : SimpleSystemI<0, (ins), asm, "", pattern>,
      Sched<[WriteHint]> {
  bits<4> CRm;
  let CRm = 0b0011;
  let Inst{31-12} = 0b11010101000000110010;
  let Inst{11-8} = CRm;
  let Inst{7-5} = op2;
  let Inst{4-0} = 0b11111;
}

// MRS/MSR system instructions. These have different operand classes because
// a different subset of registers can be accessed through each instruction.
def MRSSystemRegisterOperand : AsmOperandClass {
  let Name = "MRSSystemRegister";
  let ParserMethod = "tryParseSysReg";
  let DiagnosticType = "MRS";
}
// concatenation of op0, op1, CRn, CRm, op2. 16-bit immediate.
def mrs_sysreg_op : Operand<i32> {
  let ParserMatchClass = MRSSystemRegisterOperand;
  let DecoderMethod = "DecodeMRSSystemRegister";
  let PrintMethod = "printMRSSystemRegister";
}

def MSRSystemRegisterOperand : AsmOperandClass {
  let Name = "MSRSystemRegister";
  let ParserMethod = "tryParseSysReg";
  let DiagnosticType = "MSR";
}
def msr_sysreg_op : Operand<i32> {
  let ParserMatchClass = MSRSystemRegisterOperand;
  let DecoderMethod = "DecodeMSRSystemRegister";
  let PrintMethod = "printMSRSystemRegister";
}

def PSBHintOperand : AsmOperandClass {
  let Name = "PSBHint";
  let ParserMethod = "tryParsePSBHint";
}
def psbhint_op : Operand<i32> {
  let ParserMatchClass = PSBHintOperand;
  let PrintMethod = "printPSBHintOp";
  let MCOperandPredicate = [{
    // Check, if operand is valid, to fix exhaustive aliasing in disassembly.
    // "psb" is an alias to "hint" only for certain values of CRm:Op2 fields.
    if (!MCOp.isImm())
      return false;
    return AArch64PSBHint::lookupPSBByEncoding(MCOp.getImm()) != nullptr;
  }];
}

def BTIHintOperand : AsmOperandClass {
  let Name = "BTIHint";
  let ParserMethod = "tryParseBTIHint";
}
def btihint_op : Operand<i32> {
  let ParserMatchClass = BTIHintOperand;
  let PrintMethod = "printBTIHintOp";
  let MCOperandPredicate = [{
    // "bti" is an alias to "hint" only for certain values of CRm:Op2 fields.
    if (!MCOp.isImm())
      return false;
    return AArch64BTIHint::lookupBTIByEncoding(MCOp.getImm() ^ 32) != nullptr;
  }];
}

class MRSI : RtSystemI<1, (outs GPR64:$Rt), (ins mrs_sysreg_op:$systemreg),
                       "mrs", "\t$Rt, $systemreg"> {
  bits<16> systemreg;
  let Inst{20-5} = systemreg;
  let DecoderNamespace = "Fallback";
  // The MRS is set as a NZCV setting instruction. Not all MRS instructions
  // require doing this. The alternative was to explicitly model each one, but
  // it feels like it is unnecessary because it seems there are no negative
  // consequences setting these flags for all.
  let Defs = [NZCV];
}

// FIXME: Some of these def NZCV, others don't. Best way to model that?
// Explicitly modeling each of the system register as a register class
// would do it, but feels like overkill at this point.
class MSRI : RtSystemI<0, (outs), (ins msr_sysreg_op:$systemreg, GPR64:$Rt),
                       "msr", "\t$systemreg, $Rt"> {
  bits<16> systemreg;
  let Inst{20-5} = systemreg;
  let DecoderNamespace = "Fallback";
}

def SystemPStateFieldWithImm0_15Operand : AsmOperandClass {
  let Name = "SystemPStateFieldWithImm0_15";
  let ParserMethod = "tryParseSysReg";
}
def pstatefield4_op : Operand<i32> {
  let ParserMatchClass = SystemPStateFieldWithImm0_15Operand;
  let PrintMethod = "printSystemPStateField";
}

// Instructions to modify PSTATE, no input reg
let Defs = [NZCV] in
class PstateWriteSimple<dag iops, string asm, string operands>
  : SimpleSystemI<0, iops, asm, operands> {

  let Inst{20-19} = 0b00;
  let Inst{15-12} = 0b0100;
}

class MSRpstateImm0_15
  : PstateWriteSimple<(ins pstatefield4_op:$pstatefield, imm0_15:$imm), "msr",
                  "\t$pstatefield, $imm">,
    Sched<[WriteSys]> {

  bits<6> pstatefield;
  bits<4> imm;
  let Inst{18-16} = pstatefield{5-3};
  let Inst{11-8} = imm;
  let Inst{7-5} = pstatefield{2-0};

  let DecoderMethod = "DecodeSystemPStateInstruction";
  // MSRpstateI aliases with MSRI. When the MSRpstateI decoder method returns
  // Fail the decoder should attempt to decode the instruction as MSRI.
  let hasCompleteDecoder = 0;
}

def SystemPStateFieldWithImm0_1Operand : AsmOperandClass {
  let Name = "SystemPStateFieldWithImm0_1";
  let ParserMethod = "tryParseSysReg";
}
def pstatefield1_op : Operand<i32> {
  let ParserMatchClass = SystemPStateFieldWithImm0_1Operand;
  let PrintMethod = "printSystemPStateField";
}

class MSRpstateImm0_1
  : PstateWriteSimple<(ins pstatefield1_op:$pstatefield, imm0_1:$imm), "msr",
                 "\t$pstatefield, $imm">,
    Sched<[WriteSys]> {

  bits<6> pstatefield;
  bit imm;
  let Inst{18-16} = pstatefield{5-3};
  let Inst{11-9} = 0b000;
  let Inst{8} = imm;
  let Inst{7-5} = pstatefield{2-0};

  let DecoderMethod = "DecodeSystemPStateInstruction";
  // MSRpstateI aliases with MSRI. When the MSRpstateI decoder method returns
  // Fail the decoder should attempt to decode the instruction as MSRI.
  let hasCompleteDecoder = 0;
}

// SYS and SYSL generic system instructions.
def SysCRAsmOperand : AsmOperandClass {
  let Name = "SysCR";
  let ParserMethod = "tryParseSysCROperand";
}

def sys_cr_op : Operand<i32> {
  let PrintMethod = "printSysCROperand";
  let ParserMatchClass = SysCRAsmOperand;
}

class SystemXtI<bit L, string asm>
  : RtSystemI<L, (outs),
       (ins imm0_7:$op1, sys_cr_op:$Cn, sys_cr_op:$Cm, imm0_7:$op2, GPR64:$Rt),
       asm, "\t$op1, $Cn, $Cm, $op2, $Rt"> {
  bits<3> op1;
  bits<4> Cn;
  bits<4> Cm;
  bits<3> op2;
  let Inst{20-19} = 0b01;
  let Inst{18-16} = op1;
  let Inst{15-12} = Cn;
  let Inst{11-8}  = Cm;
  let Inst{7-5}   = op2;
}

class SystemLXtI<bit L, string asm>
  : RtSystemI<L, (outs),
       (ins GPR64:$Rt, imm0_7:$op1, sys_cr_op:$Cn, sys_cr_op:$Cm, imm0_7:$op2),
       asm, "\t$Rt, $op1, $Cn, $Cm, $op2"> {
  bits<3> op1;
  bits<4> Cn;
  bits<4> Cm;
  bits<3> op2;
  let Inst{20-19} = 0b01;
  let Inst{18-16} = op1;
  let Inst{15-12} = Cn;
  let Inst{11-8}  = Cm;
  let Inst{7-5}   = op2;
}


// Branch (register) instructions:
//
//  case opc of
//    0001 blr
//    0000 br
//    0101 dret
//    0100 eret
//    0010 ret
//    otherwise UNDEFINED
class BaseBranchReg<bits<4> opc, dag oops, dag iops, string asm,
                    string operands, list<dag> pattern>
    : I<oops, iops, asm, operands, "", pattern>, Sched<[WriteBrReg]> {
  let Inst{31-25} = 0b1101011;
  let Inst{24-21} = opc;
  let Inst{20-16} = 0b11111;
  let Inst{15-10} = 0b000000;
  let Inst{4-0}   = 0b00000;
}

class BranchReg<bits<4> opc, string asm, list<dag> pattern>
    : BaseBranchReg<opc, (outs), (ins GPR64:$Rn), asm, "\t$Rn", pattern> {
  bits<5> Rn;
  let Inst{9-5} = Rn;
}

let mayLoad = 0, mayStore = 0, hasSideEffects = 1, isReturn = 1 in
class SpecialReturn<bits<4> opc, string asm>
    : BaseBranchReg<opc, (outs), (ins), asm, "", []> {
  let Inst{9-5} = 0b11111;
}

let mayLoad = 1 in
class RCPCLoad<bits<2> sz, string asm, RegisterClass RC>
  : I<(outs RC:$Rt), (ins GPR64sp0:$Rn), asm, "\t$Rt, [$Rn]", "", []>,
  Sched<[]> {
  bits<5> Rn;
  bits<5> Rt;
  let Inst{31-30} = sz;
  let Inst{29-10} = 0b11100010111111110000;
  let Inst{9-5} = Rn;
  let Inst{4-0} = Rt;
}

class AuthBase<bits<1> M, dag oops, dag iops, string asm, string operands,
               list<dag> pattern>
  : I<oops, iops, asm, operands, "", pattern>, Sched<[]> {
  let isAuthenticated = 1;
  let Inst{31-25} = 0b1101011;
  let Inst{20-11} = 0b1111100001;
  let Inst{10} = M;
  let Inst{4-0} = 0b11111;
}

class AuthBranchTwoOperands<bits<1> op, bits<1> M, string asm>
  : AuthBase<M, (outs), (ins GPR64:$Rn, GPR64sp:$Rm), asm, "\t$Rn, $Rm", []> {
  bits<5> Rn;
  bits<5> Rm;
  let Inst{24-22} = 0b100;
  let Inst{21} = op;
  let Inst{9-5} = Rn;
  let Inst{4-0} = Rm;
}

class AuthOneOperand<bits<3> opc, bits<1> M, string asm>
  : AuthBase<M, (outs), (ins GPR64:$Rn), asm, "\t$Rn", []> {
  bits<5> Rn;
  let Inst{24} = 0;
  let Inst{23-21} = opc;
  let Inst{9-5} = Rn;
}

let Uses = [LR,SP] in
class AuthReturn<bits<3> op, bits<1> M, string asm>
  : AuthBase<M, (outs), (ins), asm, "", []> {
  let Inst{24} = 0;
  let Inst{23-21} = op;
  let Inst{9-0} = 0b1111111111;
}

let mayLoad = 1 in
class BaseAuthLoad<bit M, bit W, dag oops, dag iops, string asm,
                   string operands, string cstr>
  : I<oops, iops, asm, operands, cstr, []>, Sched<[]> {
  bits<10> offset;
  bits<5> Rn;
  bits<5> Rt;
  let isAuthenticated = 1;
  let Inst{31-24} = 0b11111000;
  let Inst{23} = M;
  let Inst{22} = offset{9};
  let Inst{21} = 1;
  let Inst{20-12} = offset{8-0};
  let Inst{11} = W;
  let Inst{10} = 1;
  let Inst{9-5} = Rn;
  let Inst{4-0} = Rt;

  let DecoderMethod = "DecodeAuthLoadInstruction";
}

multiclass AuthLoad<bit M, string asm, Operand opr> {
  def indexed   : BaseAuthLoad<M, 0, (outs GPR64:$Rt),
                               (ins GPR64sp:$Rn, opr:$offset),
                               asm, "\t$Rt, [$Rn, $offset]", "">;
  def writeback : BaseAuthLoad<M, 1, (outs GPR64sp:$wback, GPR64:$Rt),
                               (ins GPR64sp:$Rn, opr:$offset),
                               asm, "\t$Rt, [$Rn, $offset]!",
                               "$Rn = $wback,@earlyclobber $wback">;

  def : InstAlias<asm # "\t$Rt, [$Rn]",
                  (!cast<Instruction>(NAME # "indexed") GPR64:$Rt, GPR64sp:$Rn, 0)>;

  def : InstAlias<asm # "\t$Rt, [$wback]!",
                  (!cast<Instruction>(NAME # "writeback") GPR64sp:$wback, GPR64:$Rt, 0), 0>;
}

//---
// Conditional branch instruction.
//---

// Condition code.
// 4-bit immediate. Pretty-printed as <cc>
def ccode : Operand<i32> {
  let PrintMethod = "printCondCode";
  let ParserMatchClass = CondCode;
}
def inv_ccode : Operand<i32> {
  // AL and NV are invalid in the aliases which use inv_ccode
  let PrintMethod = "printInverseCondCode";
  let ParserMatchClass = CondCode;
  let MCOperandPredicate = [{
    return MCOp.isImm() &&
           MCOp.getImm() != AArch64CC::AL &&
           MCOp.getImm() != AArch64CC::NV;
  }];
}

// Conditional branch target. 19-bit immediate. The low two bits of the target
// offset are implied zero and so are not part of the immediate.
def am_brcond : Operand<OtherVT> {
  let EncoderMethod = "getCondBranchTargetOpValue";
  let DecoderMethod = "DecodePCRelLabel19";
  let PrintMethod = "printAlignedLabel";
  let ParserMatchClass = PCRelLabel19Operand;
  let OperandType = "OPERAND_PCREL";
}

class BranchCond<bit bit4, string mnemonic>
   : I<(outs), (ins ccode:$cond, am_brcond:$target),
       mnemonic, ".$cond\t$target", "",
       [(AArch64brcond bb:$target, imm:$cond, NZCV)]>, Sched<[WriteBr]> {
  let isBranch = 1;
  let isTerminator = 1;
  let Uses = [NZCV];

  bits<4> cond;
  bits<19> target;
  let Inst{31-24} = 0b01010100;
  let Inst{23-5} = target;
  let Inst{4} = bit4;
  let Inst{3-0} = cond;
}

//---
// Compare-and-branch instructions.
//---
class BaseCmpBranch<RegisterClass regtype, bit op, string asm, SDNode node>
    : I<(outs), (ins regtype:$Rt, am_brcond:$target),
         asm, "\t$Rt, $target", "",
         [(node regtype:$Rt, bb:$target)]>,
      Sched<[WriteBr]> {
  let isBranch = 1;
  let isTerminator = 1;

  bits<5> Rt;
  bits<19> target;
  let Inst{30-25} = 0b011010;
  let Inst{24}    = op;
  let Inst{23-5}  = target;
  let Inst{4-0}   = Rt;
}

multiclass CmpBranch<bit op, string asm, SDNode node> {
  def W : BaseCmpBranch<GPR32, op, asm, node> {
    let Inst{31} = 0;
  }
  def X : BaseCmpBranch<GPR64, op, asm, node> {
    let Inst{31} = 1;
  }
}

//---
// Test-bit-and-branch instructions.
//---
// Test-and-branch target. 14-bit sign-extended immediate. The low two bits of
// the target offset are implied zero and so are not part of the immediate.
def am_tbrcond : Operand<OtherVT> {
  let EncoderMethod = "getTestBranchTargetOpValue";
  let PrintMethod = "printAlignedLabel";
  let ParserMatchClass = BranchTarget14Operand;
  let OperandType = "OPERAND_PCREL";
}

// AsmOperand classes to emit (or not) special diagnostics
def TBZImm0_31Operand : AsmOperandClass {
  let Name = "TBZImm0_31";
  let PredicateMethod = "isImmInRange<0,31>";
  let RenderMethod = "addImmOperands";
}
def TBZImm32_63Operand : AsmOperandClass {
  let Name = "Imm32_63";
  let PredicateMethod = "isImmInRange<32,63>";
  let DiagnosticType = "InvalidImm0_63";
  let RenderMethod = "addImmOperands";
}

class tbz_imm0_31<AsmOperandClass matcher> : Operand<i64>, ImmLeaf<i64, [{
  return (((uint32_t)Imm) < 32);
}]> {
  let ParserMatchClass = matcher;
}

def tbz_imm0_31_diag : tbz_imm0_31<Imm0_31Operand>;
def tbz_imm0_31_nodiag : tbz_imm0_31<TBZImm0_31Operand>;

def tbz_imm32_63 : Operand<i64>, ImmLeaf<i64, [{
  return (((uint32_t)Imm) > 31) && (((uint32_t)Imm) < 64);
}]> {
  let ParserMatchClass = TBZImm32_63Operand;
}

class BaseTestBranch<RegisterClass regtype, Operand immtype,
                     bit op, string asm, SDNode node>
    : I<(outs), (ins regtype:$Rt, immtype:$bit_off, am_tbrcond:$target),
       asm, "\t$Rt, $bit_off, $target", "",
       [(node regtype:$Rt, immtype:$bit_off, bb:$target)]>,
      Sched<[WriteBr]> {
  let isBranch = 1;
  let isTerminator = 1;

  bits<5> Rt;
  bits<6> bit_off;
  bits<14> target;

  let Inst{30-25} = 0b011011;
  let Inst{24}    = op;
  let Inst{23-19} = bit_off{4-0};
  let Inst{18-5}  = target;
  let Inst{4-0}   = Rt;

  let DecoderMethod = "DecodeTestAndBranch";
}

multiclass TestBranch<bit op, string asm, SDNode node> {
  def W : BaseTestBranch<GPR32, tbz_imm0_31_diag, op, asm, node> {
    let Inst{31} = 0;
  }

  def X : BaseTestBranch<GPR64, tbz_imm32_63, op, asm, node> {
    let Inst{31} = 1;
  }

  // Alias X-reg with 0-31 imm to W-Reg.
  def : InstAlias<asm # "\t$Rd, $imm, $target",
                  (!cast<Instruction>(NAME#"W") GPR32as64:$Rd,
                  tbz_imm0_31_nodiag:$imm, am_tbrcond:$target), 0>;
  def : Pat<(node GPR64:$Rn, tbz_imm0_31_diag:$imm, bb:$target),
            (!cast<Instruction>(NAME#"W") (EXTRACT_SUBREG GPR64:$Rn, sub_32),
            tbz_imm0_31_diag:$imm, bb:$target)>;
}

//---
// Unconditional branch (immediate) instructions.
//---
def am_b_target : Operand<OtherVT> {
  let EncoderMethod = "getBranchTargetOpValue";
  let PrintMethod = "printAlignedLabel";
  let ParserMatchClass = BranchTarget26Operand;
  let OperandType = "OPERAND_PCREL";
}
def am_bl_target : Operand<i64> {
  let EncoderMethod = "getBranchTargetOpValue";
  let PrintMethod = "printAlignedLabel";
  let ParserMatchClass = BranchTarget26Operand;
  let OperandType = "OPERAND_PCREL";
}

class BImm<bit op, dag iops, string asm, list<dag> pattern>
    : I<(outs), iops, asm, "\t$addr", "", pattern>, Sched<[WriteBr]> {
  bits<26> addr;
  let Inst{31}    = op;
  let Inst{30-26} = 0b00101;
  let Inst{25-0}  = addr;

  let DecoderMethod = "DecodeUnconditionalBranch";
}

class BranchImm<bit op, string asm, list<dag> pattern>
    : BImm<op, (ins am_b_target:$addr), asm, pattern>;
class CallImm<bit op, string asm, list<dag> pattern>
    : BImm<op, (ins am_bl_target:$addr), asm, pattern>;

//---
// Basic one-operand data processing instructions.
//---

let mayLoad = 0, mayStore = 0, hasSideEffects = 0 in
class BaseOneOperandData<bits<3> opc, RegisterClass regtype, string asm,
                         SDPatternOperator node>
  : I<(outs regtype:$Rd), (ins regtype:$Rn), asm, "\t$Rd, $Rn", "",
      [(set regtype:$Rd, (node regtype:$Rn))]>,
    Sched<[WriteI, ReadI]> {
  bits<5> Rd;
  bits<5> Rn;

  let Inst{30-13} = 0b101101011000000000;
  let Inst{12-10} = opc;
  let Inst{9-5}   = Rn;
  let Inst{4-0}   = Rd;
}

let mayLoad = 0, mayStore = 0, hasSideEffects = 0 in
multiclass OneOperandData<bits<3> opc, string asm,
                          SDPatternOperator node = null_frag> {
  def Wr : BaseOneOperandData<opc, GPR32, asm, node> {
    let Inst{31} = 0;
  }

  def Xr : BaseOneOperandData<opc, GPR64, asm, node> {
    let Inst{31} = 1;
  }
}

class OneWRegData<bits<3> opc, string asm, SDPatternOperator node>
    : BaseOneOperandData<opc, GPR32, asm, node> {
  let Inst{31} = 0;
}

class OneXRegData<bits<3> opc, string asm, SDPatternOperator node>
    : BaseOneOperandData<opc, GPR64, asm, node> {
  let Inst{31} = 1;
}

class SignAuthOneData<bits<3> opcode_prefix, bits<2> opcode, string asm,
                      SDPatternOperator op>
  : I<(outs GPR64:$dst), (ins GPR64:$Rd, GPR64sp:$Rn), asm, "\t$Rd, $Rn",
      "$dst = $Rd", [(set GPR64:$dst, (op GPR64:$Rd, opcode, GPR64sp:$Rn))]>,
    Sched<[WriteI, ReadI]> {
  bits<5> Rd;
  bits<5> Rn;
  let Inst{31-15} = 0b11011010110000010;
  let Inst{14-12} = opcode_prefix;
  let Inst{11-10} = opcode;
  let Inst{9-5} = Rn;
  let Inst{4-0} = Rd;
}

class SignAuthZero<bits<3> opcode_prefix, bits<2> opcode, string asm,
                   SDPatternOperator op>
  : I<(outs GPR64:$dst), (ins GPR64:$Rd), asm, "\t$Rd", "$dst = $Rd",
      [(set GPR64:$dst, (op GPR64:$Rd, opcode, (i64 0)))]>,
    Sched<[]> {
  bits<5> Rd;
  let Inst{31-15} = 0b11011010110000010;
  let Inst{14-12} = opcode_prefix;
  let Inst{11-10} = opcode;
  let Inst{9-5} = 0b11111;
  let Inst{4-0} = Rd;
}

class SignAuthTwoOperand<bits<4> opc, string asm,
                         SDPatternOperator OpNode>
  : I<(outs GPR64:$Rd), (ins GPR64:$Rn, GPR64sp:$Rm),
      asm, "\t$Rd, $Rn, $Rm", "",
      [(set GPR64:$Rd, (OpNode GPR64:$Rn, GPR64sp:$Rm))]>,
    Sched<[WriteI, ReadI, ReadI]> {
  bits<5> Rd;
  bits<5> Rn;
  bits<5> Rm;
  let Inst{31-21} = 0b10011010110;
  let Inst{20-16} = Rm;
  let Inst{15-14} = 0b00;
  let Inst{13-10} = opc;
  let Inst{9-5}   = Rn;
  let Inst{4-0}   = Rd;
}

class ClearAuth<bits<1> data, string asm>
  : I<(outs GPR64:$Rd), (ins GPR64:$Rn), asm, "\t$Rd", "$Rd = $Rn", []>, Sched<[]> {
  bits<5> Rd;
  let Inst{31-11} = 0b110110101100000101000;
  let Inst{10} = data;
  let Inst{9-5} = 0b11111;
  let Inst{4-0} = Rd;
}

// Base class for the Armv8.4-A 8 and 16-bit flag manipulation instructions
class BaseFlagManipulation<bit sf, bit sz, dag iops, string asm, string ops>
    : I<(outs), iops, asm, ops, "", []>,
      Sched<[WriteI, ReadI, ReadI]> {
  let Uses = [NZCV];
  let Defs = [NZCV];
  bits<5> Rn;
  let Inst{31}    = sf;
  let Inst{30-15} = 0b0111010000000000;
  let Inst{14}    = sz;
  let Inst{13-10} = 0b0010;
  let Inst{9-5}   = Rn;
  let Inst{4-0}   = 0b01101;
}

class FlagRotate<dag iops, string asm, string ops>
    : BaseFlagManipulation<0b1, 0b0, iops, asm, ops> {
  bits<6> imm;
  bits<4> mask;
  let Inst{20-15} = imm;
  let Inst{13-10} = 0b0001;
  let Inst{4}     = 0b0;
  let Inst{3-0}   = mask;
}

//---
// Basic two-operand data processing instructions.
//---
class BaseBaseAddSubCarry<bit isSub, RegisterClass regtype, string asm,
                          list<dag> pattern>
    : I<(outs regtype:$Rd), (ins regtype:$Rn, regtype:$Rm),
        asm, "\t$Rd, $Rn, $Rm", "", pattern>,
      Sched<[WriteI, ReadI, ReadI]> {
  let Uses = [NZCV];
  bits<5> Rd;
  bits<5> Rn;
  bits<5> Rm;
  let Inst{30}    = isSub;
  let Inst{28-21} = 0b11010000;
  let Inst{20-16} = Rm;
  let Inst{15-10} = 0;
  let Inst{9-5}   = Rn;
  let Inst{4-0}   = Rd;
}

class BaseAddSubCarry<bit isSub, RegisterClass regtype, string asm,
                      SDNode OpNode>
    : BaseBaseAddSubCarry<isSub, regtype, asm,
        [(set regtype:$Rd, (OpNode regtype:$Rn, regtype:$Rm, NZCV))]>;

class BaseAddSubCarrySetFlags<bit isSub, RegisterClass regtype, string asm,
                              SDNode OpNode>
    : BaseBaseAddSubCarry<isSub, regtype, asm,
        [(set regtype:$Rd, (OpNode regtype:$Rn, regtype:$Rm, NZCV)),
         (implicit NZCV)]> {
  let Defs = [NZCV];
}

multiclass AddSubCarry<bit isSub, string asm, string asm_setflags,
                       SDNode OpNode, SDNode OpNode_setflags> {
  def Wr : BaseAddSubCarry<isSub, GPR32, asm, OpNode> {
    let Inst{31} = 0;
    let Inst{29} = 0;
  }
  def Xr : BaseAddSubCarry<isSub, GPR64, asm, OpNode> {
    let Inst{31} = 1;
    let Inst{29} = 0;
  }

  // Sets flags.
  def SWr : BaseAddSubCarrySetFlags<isSub, GPR32, asm_setflags,
                                    OpNode_setflags> {
    let Inst{31} = 0;
    let Inst{29} = 1;
  }
  def SXr : BaseAddSubCarrySetFlags<isSub, GPR64, asm_setflags,
                                    OpNode_setflags> {
    let Inst{31} = 1;
    let Inst{29} = 1;
  }
}

class BaseTwoOperand<bits<4> opc, RegisterClass regtype, string asm,
                     SDPatternOperator OpNode,
                     RegisterClass in1regtype = regtype,
                     RegisterClass in2regtype = regtype>
  : I<(outs regtype:$Rd), (ins in1regtype:$Rn, in2regtype:$Rm),
      asm, "\t$Rd, $Rn, $Rm", "",
      [(set regtype:$Rd, (OpNode in1regtype:$Rn, in2regtype:$Rm))]> {
  bits<5> Rd;
  bits<5> Rn;
  bits<5> Rm;
  let Inst{30-21} = 0b0011010110;
  let Inst{20-16} = Rm;
  let Inst{15-14} = 0b00;
  let Inst{13-10} = opc;
  let Inst{9-5}   = Rn;
  let Inst{4-0}   = Rd;
}

class BaseDiv<bit isSigned, RegisterClass regtype, string asm,
              SDPatternOperator OpNode>
    : BaseTwoOperand<{0,0,1,?}, regtype, asm, OpNode> {
  let Inst{10}    = isSigned;
}

multiclass Div<bit isSigned, string asm, SDPatternOperator OpNode> {
  def Wr : BaseDiv<isSigned, GPR32, asm, OpNode>,
           Sched<[WriteID32, ReadID, ReadID]> {
    let Inst{31} = 0;
  }
  def Xr : BaseDiv<isSigned, GPR64, asm, OpNode>,
           Sched<[WriteID64, ReadID, ReadID]> {
    let Inst{31} = 1;
  }
}

class BaseShift<bits<2> shift_type, RegisterClass regtype, string asm,
                SDPatternOperator OpNode = null_frag>
  : BaseTwoOperand<{1,0,?,?}, regtype, asm, OpNode>,
    Sched<[WriteIS, ReadI]> {
  let Inst{11-10} = shift_type;
}

multiclass Shift<bits<2> shift_type, string asm, SDNode OpNode> {
  def Wr : BaseShift<shift_type, GPR32, asm> {
    let Inst{31} = 0;
  }

  def Xr : BaseShift<shift_type, GPR64, asm, OpNode> {
    let Inst{31} = 1;
  }

  def : Pat<(i32 (OpNode GPR32:$Rn, i64:$Rm)),
            (!cast<Instruction>(NAME # "Wr") GPR32:$Rn,
                                             (EXTRACT_SUBREG i64:$Rm, sub_32))>;

  def : Pat<(i32 (OpNode GPR32:$Rn, (i64 (zext GPR32:$Rm)))),
            (!cast<Instruction>(NAME # "Wr") GPR32:$Rn, GPR32:$Rm)>;

  def : Pat<(i32 (OpNode GPR32:$Rn, (i64 (anyext GPR32:$Rm)))),
            (!cast<Instruction>(NAME # "Wr") GPR32:$Rn, GPR32:$Rm)>;

  def : Pat<(i32 (OpNode GPR32:$Rn, (i64 (sext GPR32:$Rm)))),
            (!cast<Instruction>(NAME # "Wr") GPR32:$Rn, GPR32:$Rm)>;

  def : Pat<(i64 (OpNode GPR64:$Rn, (i64 (sext GPR32:$Rm)))),
            (!cast<Instruction>(NAME # "Xr") GPR64:$Rn,
                (SUBREG_TO_REG (i32 0), GPR32:$Rm, sub_32))>;

  def : Pat<(i64 (OpNode GPR64:$Rn, (i64 (zext GPR32:$Rm)))),
            (!cast<Instruction>(NAME # "Xr") GPR64:$Rn,
                (SUBREG_TO_REG (i32 0), GPR32:$Rm, sub_32))>;
}

class ShiftAlias<string asm, Instruction inst, RegisterClass regtype>
    : InstAlias<asm#"\t$dst, $src1, $src2",
                (inst regtype:$dst, regtype:$src1, regtype:$src2), 0>;

class BaseMulAccum<bit isSub, bits<3> opc, RegisterClass multype,
                       RegisterClass addtype, string asm,
                       list<dag> pattern>
  : I<(outs addtype:$Rd), (ins multype:$Rn, multype:$Rm, addtype:$Ra),
      asm, "\t$Rd, $Rn, $Rm, $Ra", "", pattern> {
  bits<5> Rd;
  bits<5> Rn;
  bits<5> Rm;
  bits<5> Ra;
  let Inst{30-24} = 0b0011011;
  let Inst{23-21} = opc;
  let Inst{20-16} = Rm;
  let Inst{15}    = isSub;
  let Inst{14-10} = Ra;
  let Inst{9-5}   = Rn;
  let Inst{4-0}   = Rd;
}

multiclass MulAccum<bit isSub, string asm> {
  // MADD/MSUB generation is decided by MachineCombiner.cpp
  def Wrrr : BaseMulAccum<isSub, 0b000, GPR32, GPR32, asm, []>,
      Sched<[WriteIM32, ReadIM, ReadIM, ReadIMA]> {
    let Inst{31} = 0;
  }

  def Xrrr : BaseMulAccum<isSub, 0b000, GPR64, GPR64, asm, []>,
      Sched<[WriteIM64, ReadIM, ReadIM, ReadIMA]> {
    let Inst{31} = 1;
  }
}

class WideMulAccum<bit isSub, bits<3> opc, string asm,
                   SDNode AccNode, SDNode ExtNode>
  : BaseMulAccum<isSub, opc, GPR32, GPR64, asm,
    [(set GPR64:$Rd, (AccNode GPR64:$Ra,
                            (mul (ExtNode GPR32:$Rn), (ExtNode GPR32:$Rm))))]>,
    Sched<[WriteIM32, ReadIM, ReadIM, ReadIMA]> {
  let Inst{31} = 1;
}

class MulHi<bits<3> opc, string asm, SDNode OpNode>
  : I<(outs GPR64:$Rd), (ins GPR64:$Rn, GPR64:$Rm),
      asm, "\t$Rd, $Rn, $Rm", "",
      [(set GPR64:$Rd, (OpNode GPR64:$Rn, GPR64:$Rm))]>,
    Sched<[WriteIM64, ReadIM, ReadIM]> {
  bits<5> Rd;
  bits<5> Rn;
  bits<5> Rm;
  let Inst{31-24} = 0b10011011;
  let Inst{23-21} = opc;
  let Inst{20-16} = Rm;
  let Inst{15}    = 0;
  let Inst{9-5}   = Rn;
  let Inst{4-0}   = Rd;

  // The Ra field of SMULH and UMULH is unused: it should be assembled as 31
  // (i.e. all bits 1) but is ignored by the processor.
  let PostEncoderMethod = "fixMulHigh";
}

class MulAccumWAlias<string asm, Instruction inst>
    : InstAlias<asm#"\t$dst, $src1, $src2",
                (inst GPR32:$dst, GPR32:$src1, GPR32:$src2, WZR)>;
class MulAccumXAlias<string asm, Instruction inst>
    : InstAlias<asm#"\t$dst, $src1, $src2",
                (inst GPR64:$dst, GPR64:$src1, GPR64:$src2, XZR)>;
class WideMulAccumAlias<string asm, Instruction inst>
    : InstAlias<asm#"\t$dst, $src1, $src2",
                (inst GPR64:$dst, GPR32:$src1, GPR32:$src2, XZR)>;

class BaseCRC32<bit sf, bits<2> sz, bit C, RegisterClass StreamReg,
              SDPatternOperator OpNode, string asm>
  : I<(outs GPR32:$Rd), (ins GPR32:$Rn, StreamReg:$Rm),
      asm, "\t$Rd, $Rn, $Rm", "",
      [(set GPR32:$Rd, (OpNode GPR32:$Rn, StreamReg:$Rm))]>,
    Sched<[WriteISReg, ReadI, ReadISReg]> {
  bits<5> Rd;
  bits<5> Rn;
  bits<5> Rm;

  let Inst{31} = sf;
  let Inst{30-21} = 0b0011010110;
  let Inst{20-16} = Rm;
  let Inst{15-13} = 0b010;
  let Inst{12} = C;
  let Inst{11-10} = sz;
  let Inst{9-5} = Rn;
  let Inst{4-0} = Rd;
  let Predicates = [HasCRC];
}

//---
// Address generation.
//---

class ADRI<bit page, string asm, Operand adr, list<dag> pattern>
    : I<(outs GPR64:$Xd), (ins adr:$label), asm, "\t$Xd, $label", "",
        pattern>,
      Sched<[WriteI]> {
  bits<5>  Xd;
  bits<21> label;
  let Inst{31}    = page;
  let Inst{30-29} = label{1-0};
  let Inst{28-24} = 0b10000;
  let Inst{23-5}  = label{20-2};
  let Inst{4-0}   = Xd;

  let DecoderMethod = "DecodeAdrInstruction";
}

//---
// Move immediate.
//---

def movimm32_imm : Operand<i32> {
  let ParserMatchClass = AsmImmRange<0, 65535>;
  let EncoderMethod = "getMoveWideImmOpValue";
  let PrintMethod = "printImm";
}
def movimm32_shift : Operand<i32> {
  let PrintMethod = "printShifter";
  let ParserMatchClass = MovImm32ShifterOperand;
}
def movimm64_shift : Operand<i32> {
  let PrintMethod = "printShifter";
  let ParserMatchClass = MovImm64ShifterOperand;
}

let mayLoad = 0, mayStore = 0, hasSideEffects = 0 in
class BaseMoveImmediate<bits<2> opc, RegisterClass regtype, Operand shifter,
                        string asm>
  : I<(outs regtype:$Rd), (ins movimm32_imm:$imm, shifter:$shift),
       asm, "\t$Rd, $imm$shift", "", []>,
    Sched<[WriteImm]> {
  bits<5> Rd;
  bits<16> imm;
  bits<6> shift;
  let Inst{30-29} = opc;
  let Inst{28-23} = 0b100101;
  let Inst{22-21} = shift{5-4};
  let Inst{20-5}  = imm;
  let Inst{4-0}   = Rd;

  let DecoderMethod = "DecodeMoveImmInstruction";
}

multiclass MoveImmediate<bits<2> opc, string asm> {
  def Wi : BaseMoveImmediate<opc, GPR32, movimm32_shift, asm> {
    let Inst{31} = 0;
  }

  def Xi : BaseMoveImmediate<opc, GPR64, movimm64_shift, asm> {
    let Inst{31} = 1;
  }
}

let mayLoad = 0, mayStore = 0, hasSideEffects = 0 in
class BaseInsertImmediate<bits<2> opc, RegisterClass regtype, Operand shifter,
                          string asm>
  : I<(outs regtype:$Rd),
      (ins regtype:$src, movimm32_imm:$imm, shifter:$shift),
       asm, "\t$Rd, $imm$shift", "$src = $Rd", []>,
    Sched<[WriteI, ReadI]> {
  bits<5> Rd;
  bits<16> imm;
  bits<6> shift;
  let Inst{30-29} = opc;
  let Inst{28-23} = 0b100101;
  let Inst{22-21} = shift{5-4};
  let Inst{20-5}  = imm;
  let Inst{4-0}   = Rd;

  let DecoderMethod = "DecodeMoveImmInstruction";
}

multiclass InsertImmediate<bits<2> opc, string asm> {
  def Wi : BaseInsertImmediate<opc, GPR32, movimm32_shift, asm> {
    let Inst{31} = 0;
  }

  def Xi : BaseInsertImmediate<opc, GPR64, movimm64_shift, asm> {
    let Inst{31} = 1;
  }
}

//---
// Add/Subtract
//---

class BaseAddSubImm<bit isSub, bit setFlags, RegisterClass dstRegtype,
                    string asm_inst, string asm_ops,
                    dag inputs, dag pattern>
    : I<(outs dstRegtype:$Rd), inputs, asm_inst, asm_ops, "", [pattern]>,
      Sched<[WriteI, ReadI]> {
  bits<5>  Rd;
  bits<5>  Rn;
  let Inst{30}    = isSub;
  let Inst{29}    = setFlags;
  let Inst{28-24} = 0b10001;
  let Inst{9-5}   = Rn;
  let Inst{4-0}   = Rd;
}

class AddSubImmShift<bit isSub, bit setFlags, RegisterClass dstRegtype,
                     RegisterClass srcRegtype, addsub_shifted_imm immtype,
                     string asm_inst, SDPatternOperator OpNode>
    : BaseAddSubImm<isSub, setFlags, dstRegtype, asm_inst, "\t$Rd, $Rn, $imm",
                    (ins srcRegtype:$Rn, immtype:$imm),
                    (set dstRegtype:$Rd, (OpNode srcRegtype:$Rn, immtype:$imm))> {
  bits<14> imm;
  let Inst{23-22} = imm{13-12}; // '00' => lsl #0, '01' => lsl #12
  let Inst{21-10} = imm{11-0};
  let DecoderMethod = "DecodeAddSubImmShift";
}

class BaseAddSubRegPseudo<RegisterClass regtype,
                          SDPatternOperator OpNode>
    : Pseudo<(outs regtype:$Rd), (ins regtype:$Rn, regtype:$Rm),
             [(set regtype:$Rd, (OpNode regtype:$Rn, regtype:$Rm))]>,
      Sched<[WriteI, ReadI, ReadI]>;

class BaseAddSubSReg<bit isSub, bit setFlags, RegisterClass regtype,
                     arith_shifted_reg shifted_regtype, string asm,
                     SDPatternOperator OpNode>
    : I<(outs regtype:$Rd), (ins regtype:$Rn, (shifted_regtype $Rm, $shift):$Rm_and_shift),
        asm, "\t$Rd, $Rn, $Rm_and_shift", "",
        [(set regtype:$Rd, (OpNode regtype:$Rn, shifted_regtype:$Rm_and_shift))]>,
      Sched<[WriteISReg, ReadI, ReadISReg]> {
  bits<5> Rd;
  bits<5> Rn;
  bits<5> Rm;
  bits<8> shift;
  let Inst{30}    = isSub;
  let Inst{29}    = setFlags;
  let Inst{28-24} = 0b01011;
  let Inst{23-22} = shift{7-6};
  let Inst{21}    = 0;
  let Inst{20-16} = Rm;
  let Inst{15-10} = shift{5-0};
  let Inst{9-5}   = Rn;
  let Inst{4-0}   = Rd;

  let DecoderMethod = "DecodeThreeAddrSRegInstruction";
}

class BaseAddSubEReg<bit isSub, bit setFlags, RegisterClass dstRegtype,
                     RegisterClass src1Regtype, Operand src2Regtype,
                     string asm, SDPatternOperator OpNode>
    : I<(outs dstRegtype:$Rd),
        (ins src1Regtype:$Rn, (src2Regtype $Rm, $extend):$Rm_and_extend),
        asm, "\t$Rd, $Rn, $Rm_and_extend", "",
        [(set dstRegtype:$Rd, (OpNode src1Regtype:$Rn, src2Regtype:$Rm_and_extend))]>,
      Sched<[WriteIEReg, ReadI, ReadIEReg]> {
  bits<5> Rd;
  bits<5> Rn;
  bits<5> Rm;
  bits<6> extend;
  let Inst{30}    = isSub;
  let Inst{29}    = setFlags;
  let Inst{28-24} = 0b01011;
  let Inst{23-21} = 0b001;
  let Inst{20-16} = Rm;
  let Inst{15-13} = extend{5-3};
  let Inst{12-10} = extend{2-0};
  let Inst{9-5}   = Rn;
  let Inst{4-0}   = Rd;

  let DecoderMethod = "DecodeAddSubERegInstruction";
}

let mayLoad = 0, mayStore = 0, hasSideEffects = 0 in
class BaseAddSubEReg64<bit isSub, bit setFlags, RegisterClass dstRegtype,
                       RegisterClass src1Regtype, RegisterClass src2Regtype,
                       Operand ext_op, string asm>
    : I<(outs dstRegtype:$Rd),
        (ins src1Regtype:$Rn, src2Regtype:$Rm, ext_op:$ext),
        asm, "\t$Rd, $Rn, $Rm$ext", "", []>,
      Sched<[WriteIEReg, ReadI, ReadIEReg]> {
  bits<5> Rd;
  bits<5> Rn;
  bits<5> Rm;
  bits<6> ext;
  let Inst{30}    = isSub;
  let Inst{29}    = setFlags;
  let Inst{28-24} = 0b01011;
  let Inst{23-21} = 0b001;
  let Inst{20-16} = Rm;
  let Inst{15}    = ext{5};
  let Inst{12-10} = ext{2-0};
  let Inst{9-5}   = Rn;
  let Inst{4-0}   = Rd;

  let DecoderMethod = "DecodeAddSubERegInstruction";
}

// Aliases for register+register add/subtract.
class AddSubRegAlias<string asm, Instruction inst, RegisterClass dstRegtype,
                     RegisterClass src1Regtype, RegisterClass src2Regtype,
                     int shiftExt>
    : InstAlias<asm#"\t$dst, $src1, $src2",
                (inst dstRegtype:$dst, src1Regtype:$src1, src2Regtype:$src2,
                      shiftExt)>;

multiclass AddSub<bit isSub, string mnemonic, string alias,
                  SDPatternOperator OpNode = null_frag> {
  let hasSideEffects = 0, isReMaterializable = 1, isAsCheapAsAMove = 1 in {
  // Add/Subtract immediate
  // Increase the weight of the immediate variant to try to match it before
  // the extended register variant.
  // We used to match the register variant before the immediate when the
  // register argument could be implicitly zero-extended.
  let AddedComplexity = 6 in
  def Wri  : AddSubImmShift<isSub, 0, GPR32sp, GPR32sp, addsub_shifted_imm32,
                           mnemonic, OpNode> {
    let Inst{31} = 0;
  }
  let AddedComplexity = 6 in
  def Xri  : AddSubImmShift<isSub, 0, GPR64sp, GPR64sp, addsub_shifted_imm64,
                           mnemonic, OpNode> {
    let Inst{31} = 1;
  }

  // Add/Subtract register - Only used for CodeGen
  def Wrr : BaseAddSubRegPseudo<GPR32, OpNode>;
  def Xrr : BaseAddSubRegPseudo<GPR64, OpNode>;

  // Add/Subtract shifted register
  def Wrs : BaseAddSubSReg<isSub, 0, GPR32, arith_shifted_reg32, mnemonic,
                           OpNode> {
    let Inst{31} = 0;
  }
  def Xrs : BaseAddSubSReg<isSub, 0, GPR64, arith_shifted_reg64, mnemonic,
                           OpNode> {
    let Inst{31} = 1;
  }
  }

  // Add/Subtract extended register
  let AddedComplexity = 1, hasSideEffects = 0 in {
  def Wrx : BaseAddSubEReg<isSub, 0, GPR32sp, GPR32sp,
                           arith_extended_reg32_i32, mnemonic, OpNode> {
    let Inst{31} = 0;
  }
  def Xrx : BaseAddSubEReg<isSub, 0, GPR64sp, GPR64sp,
                           arith_extended_reg32to64_i64, mnemonic, OpNode> {
    let Inst{31} = 1;
  }
  }

  def Xrx64 : BaseAddSubEReg64<isSub, 0, GPR64sp, GPR64sp, GPR64,
                               arith_extendlsl64, mnemonic> {
    // UXTX and SXTX only.
    let Inst{14-13} = 0b11;
    let Inst{31} = 1;
  }

  // add Rd, Rb, -imm -> sub Rd, Rn, imm
  def : InstSubst<alias#"\t$Rd, $Rn, $imm",
                  (!cast<Instruction>(NAME # "Wri") GPR32sp:$Rd, GPR32sp:$Rn,
                      addsub_shifted_imm32_neg:$imm), 0>;
  def : InstSubst<alias#"\t$Rd, $Rn, $imm",
                  (!cast<Instruction>(NAME # "Xri") GPR64sp:$Rd, GPR64sp:$Rn,
                       addsub_shifted_imm64_neg:$imm), 0>;

  // Register/register aliases with no shift when SP is not used.
  def : AddSubRegAlias<mnemonic, !cast<Instruction>(NAME#"Wrs"),
                       GPR32, GPR32, GPR32, 0>;
  def : AddSubRegAlias<mnemonic, !cast<Instruction>(NAME#"Xrs"),
                       GPR64, GPR64, GPR64, 0>;

  // Register/register aliases with no shift when either the destination or
  // first source register is SP.
  def : AddSubRegAlias<mnemonic, !cast<Instruction>(NAME#"Wrx"),
                       GPR32sponly, GPR32sp, GPR32, 16>; // UXTW #0
  def : AddSubRegAlias<mnemonic, !cast<Instruction>(NAME#"Wrx"),
                       GPR32sp, GPR32sponly, GPR32, 16>; // UXTW #0
  def : AddSubRegAlias<mnemonic,
                       !cast<Instruction>(NAME#"Xrx64"),
                       GPR64sponly, GPR64sp, GPR64, 24>; // UXTX #0
  def : AddSubRegAlias<mnemonic,
                       !cast<Instruction>(NAME#"Xrx64"),
                       GPR64sp, GPR64sponly, GPR64, 24>; // UXTX #0
}

multiclass AddSubS<bit isSub, string mnemonic, SDNode OpNode, string cmp,
                   string alias, string cmpAlias> {
  let isCompare = 1, Defs = [NZCV] in {
  // Add/Subtract immediate
  def Wri  : AddSubImmShift<isSub, 1, GPR32, GPR32sp, addsub_shifted_imm32,
                           mnemonic, OpNode> {
    let Inst{31} = 0;
  }
  def Xri  : AddSubImmShift<isSub, 1, GPR64, GPR64sp, addsub_shifted_imm64,
                           mnemonic, OpNode> {
    let Inst{31} = 1;
  }

  // Add/Subtract register
  def Wrr : BaseAddSubRegPseudo<GPR32, OpNode>;
  def Xrr : BaseAddSubRegPseudo<GPR64, OpNode>;

  // Add/Subtract shifted register
  def Wrs : BaseAddSubSReg<isSub, 1, GPR32, arith_shifted_reg32, mnemonic,
                           OpNode> {
    let Inst{31} = 0;
  }
  def Xrs : BaseAddSubSReg<isSub, 1, GPR64, arith_shifted_reg64, mnemonic,
                           OpNode> {
    let Inst{31} = 1;
  }

  // Add/Subtract extended register
  let AddedComplexity = 1 in {
  def Wrx : BaseAddSubEReg<isSub, 1, GPR32, GPR32sp,
                           arith_extended_reg32_i32, mnemonic, OpNode> {
    let Inst{31} = 0;
  }
  def Xrx : BaseAddSubEReg<isSub, 1, GPR64, GPR64sp,
                           arith_extended_reg32_i64, mnemonic, OpNode> {
    let Inst{31} = 1;
  }
  }

  def Xrx64 : BaseAddSubEReg64<isSub, 1, GPR64, GPR64sp, GPR64,
                               arith_extendlsl64, mnemonic> {
    // UXTX and SXTX only.
    let Inst{14-13} = 0b11;
    let Inst{31} = 1;
  }
  } // Defs = [NZCV]

  // Support negative immediates, e.g. adds Rd, Rn, -imm -> subs Rd, Rn, imm
  def : InstSubst<alias#"\t$Rd, $Rn, $imm",
                  (!cast<Instruction>(NAME # "Wri") GPR32:$Rd, GPR32sp:$Rn,
                      addsub_shifted_imm32_neg:$imm), 0>;
  def : InstSubst<alias#"\t$Rd, $Rn, $imm",
                  (!cast<Instruction>(NAME # "Xri") GPR64:$Rd, GPR64sp:$Rn,
                       addsub_shifted_imm64_neg:$imm), 0>;

  // Compare aliases
  def : InstAlias<cmp#"\t$src, $imm", (!cast<Instruction>(NAME#"Wri")
                  WZR, GPR32sp:$src, addsub_shifted_imm32:$imm), 5>;
  def : InstAlias<cmp#"\t$src, $imm", (!cast<Instruction>(NAME#"Xri")
                  XZR, GPR64sp:$src, addsub_shifted_imm64:$imm), 5>;
  def : InstAlias<cmp#"\t$src1, $src2$sh", (!cast<Instruction>(NAME#"Wrx")
                  WZR, GPR32sp:$src1, GPR32:$src2, arith_extend:$sh), 4>;
  def : InstAlias<cmp#"\t$src1, $src2$sh", (!cast<Instruction>(NAME#"Xrx")
                  XZR, GPR64sp:$src1, GPR32:$src2, arith_extend:$sh), 4>;
  def : InstAlias<cmp#"\t$src1, $src2$sh", (!cast<Instruction>(NAME#"Xrx64")
                  XZR, GPR64sp:$src1, GPR64:$src2, arith_extendlsl64:$sh), 4>;
  def : InstAlias<cmp#"\t$src1, $src2$sh", (!cast<Instruction>(NAME#"Wrs")
                  WZR, GPR32:$src1, GPR32:$src2, arith_shift32:$sh), 4>;
  def : InstAlias<cmp#"\t$src1, $src2$sh", (!cast<Instruction>(NAME#"Xrs")
                  XZR, GPR64:$src1, GPR64:$src2, arith_shift64:$sh), 4>;

  // Support negative immediates, e.g. cmp Rn, -imm -> cmn Rn, imm
  def : InstSubst<cmpAlias#"\t$src, $imm", (!cast<Instruction>(NAME#"Wri")
                  WZR, GPR32sp:$src, addsub_shifted_imm32_neg:$imm), 0>;
  def : InstSubst<cmpAlias#"\t$src, $imm", (!cast<Instruction>(NAME#"Xri")
                  XZR, GPR64sp:$src, addsub_shifted_imm64_neg:$imm), 0>;

  // Compare shorthands
  def : InstAlias<cmp#"\t$src1, $src2", (!cast<Instruction>(NAME#"Wrs")
                  WZR, GPR32:$src1, GPR32:$src2, 0), 5>;
  def : InstAlias<cmp#"\t$src1, $src2", (!cast<Instruction>(NAME#"Xrs")
                  XZR, GPR64:$src1, GPR64:$src2, 0), 5>;
  def : InstAlias<cmp#"\t$src1, $src2", (!cast<Instruction>(NAME#"Wrx")
                  WZR, GPR32sponly:$src1, GPR32:$src2, 16), 5>;
  def : InstAlias<cmp#"\t$src1, $src2", (!cast<Instruction>(NAME#"Xrx64")
                  XZR, GPR64sponly:$src1, GPR64:$src2, 24), 5>;

  // Register/register aliases with no shift when SP is not used.
  def : AddSubRegAlias<mnemonic, !cast<Instruction>(NAME#"Wrs"),
                       GPR32, GPR32, GPR32, 0>;
  def : AddSubRegAlias<mnemonic, !cast<Instruction>(NAME#"Xrs"),
                       GPR64, GPR64, GPR64, 0>;

  // Register/register aliases with no shift when the first source register
  // is SP.
  def : AddSubRegAlias<mnemonic, !cast<Instruction>(NAME#"Wrx"),
                       GPR32, GPR32sponly, GPR32, 16>; // UXTW #0
  def : AddSubRegAlias<mnemonic,
                       !cast<Instruction>(NAME#"Xrx64"),
                       GPR64, GPR64sponly, GPR64, 24>; // UXTX #0
}

class AddSubG<bit isSub, string asm_inst, SDPatternOperator OpNode>
      : BaseAddSubImm<
          isSub, 0, GPR64sp, asm_inst, "\t$Rd, $Rn, $imm6, $imm4",
          (ins GPR64sp:$Rn, uimm6s16:$imm6, imm0_15:$imm4),
          (set GPR64sp:$Rd, (OpNode GPR64sp:$Rn, imm0_63:$imm6, imm0_15:$imm4))> {
  bits<6> imm6;
  bits<4> imm4;
  let Inst{31} = 1;
  let Inst{23-22} = 0b10;
  let Inst{21-16} = imm6;
  let Inst{15-14} = 0b00;
  let Inst{13-10} = imm4;
  let Unpredictable{15-14} = 0b11;
}

class SUBP<bit setsFlags, string asm_instr, SDPatternOperator OpNode>
      : BaseTwoOperand<0b0000, GPR64, asm_instr, OpNode, GPR64sp, GPR64sp> {
  let Inst{31} = 1;
  let Inst{29} = setsFlags;
}

//---
// Extract
//---
def SDTA64EXTR : SDTypeProfile<1, 3, [SDTCisSameAs<0, 1>, SDTCisSameAs<0, 2>,
                                      SDTCisPtrTy<3>]>;
def AArch64Extr : SDNode<"AArch64ISD::EXTR", SDTA64EXTR>;

class BaseExtractImm<RegisterClass regtype, Operand imm_type, string asm,
                     list<dag> patterns>
    : I<(outs regtype:$Rd), (ins regtype:$Rn, regtype:$Rm, imm_type:$imm),
         asm, "\t$Rd, $Rn, $Rm, $imm", "", patterns>,
      Sched<[WriteExtr, ReadExtrHi]> {
  bits<5> Rd;
  bits<5> Rn;
  bits<5> Rm;
  bits<6> imm;

  let Inst{30-23} = 0b00100111;
  let Inst{21}    = 0;
  let Inst{20-16} = Rm;
  let Inst{15-10} = imm;
  let Inst{9-5}   = Rn;
  let Inst{4-0}   = Rd;
}

multiclass ExtractImm<string asm> {
  def Wrri : BaseExtractImm<GPR32, imm0_31, asm,
                      [(set GPR32:$Rd,
                        (AArch64Extr GPR32:$Rn, GPR32:$Rm, imm0_31:$imm))]> {
    let Inst{31} = 0;
    let Inst{22} = 0;
    // imm<5> must be zero.
    let imm{5}   = 0;
  }
  def Xrri : BaseExtractImm<GPR64, imm0_63, asm,
                      [(set GPR64:$Rd,
                        (AArch64Extr GPR64:$Rn, GPR64:$Rm, imm0_63:$imm))]> {

    let Inst{31} = 1;
    let Inst{22} = 1;
  }
}

//---
// Bitfield
//---

let mayLoad = 0, mayStore = 0, hasSideEffects = 0 in
class BaseBitfieldImm<bits<2> opc,
                      RegisterClass regtype, Operand imm_type, string asm>
    : I<(outs regtype:$Rd), (ins regtype:$Rn, imm_type:$immr, imm_type:$imms),
         asm, "\t$Rd, $Rn, $immr, $imms", "", []>,
      Sched<[WriteIS, ReadI]> {
  bits<5> Rd;
  bits<5> Rn;
  bits<6> immr;
  bits<6> imms;

  let Inst{30-29} = opc;
  let Inst{28-23} = 0b100110;
  let Inst{21-16} = immr;
  let Inst{15-10} = imms;
  let Inst{9-5}   = Rn;
  let Inst{4-0}   = Rd;
}

multiclass BitfieldImm<bits<2> opc, string asm> {
  def Wri : BaseBitfieldImm<opc, GPR32, imm0_31, asm> {
    let Inst{31} = 0;
    let Inst{22} = 0;
    // imms<5> and immr<5> must be zero, else ReservedValue().
    let Inst{21} = 0;
    let Inst{15} = 0;
  }
  def Xri : BaseBitfieldImm<opc, GPR64, imm0_63, asm> {
    let Inst{31} = 1;
    let Inst{22} = 1;
  }
}

let mayLoad = 0, mayStore = 0, hasSideEffects = 0 in
class BaseBitfieldImmWith2RegArgs<bits<2> opc,
                      RegisterClass regtype, Operand imm_type, string asm>
    : I<(outs regtype:$Rd), (ins regtype:$src, regtype:$Rn, imm_type:$immr,
                             imm_type:$imms),
         asm, "\t$Rd, $Rn, $immr, $imms", "$src = $Rd", []>,
      Sched<[WriteIS, ReadI]> {
  bits<5> Rd;
  bits<5> Rn;
  bits<6> immr;
  bits<6> imms;

  let Inst{30-29} = opc;
  let Inst{28-23} = 0b100110;
  let Inst{21-16} = immr;
  let Inst{15-10} = imms;
  let Inst{9-5}   = Rn;
  let Inst{4-0}   = Rd;
}

multiclass BitfieldImmWith2RegArgs<bits<2> opc, string asm> {
  def Wri : BaseBitfieldImmWith2RegArgs<opc, GPR32, imm0_31, asm> {
    let Inst{31} = 0;
    let Inst{22} = 0;
    // imms<5> and immr<5> must be zero, else ReservedValue().
    let Inst{21} = 0;
    let Inst{15} = 0;
  }
  def Xri : BaseBitfieldImmWith2RegArgs<opc, GPR64, imm0_63, asm> {
    let Inst{31} = 1;
    let Inst{22} = 1;
  }
}

//---
// Logical
//---

// Logical (immediate)
class BaseLogicalImm<bits<2> opc, RegisterClass dregtype,
                     RegisterClass sregtype, Operand imm_type, string asm,
                     list<dag> pattern>
    : I<(outs dregtype:$Rd), (ins sregtype:$Rn, imm_type:$imm),
         asm, "\t$Rd, $Rn, $imm", "", pattern>,
      Sched<[WriteI, ReadI]> {
  bits<5>  Rd;
  bits<5>  Rn;
  bits<13> imm;
  let Inst{30-29} = opc;
  let Inst{28-23} = 0b100100;
  let Inst{22}    = imm{12};
  let Inst{21-16} = imm{11-6};
  let Inst{15-10} = imm{5-0};
  let Inst{9-5}   = Rn;
  let Inst{4-0}   = Rd;

  let DecoderMethod = "DecodeLogicalImmInstruction";
}

// Logical (shifted register)
class BaseLogicalSReg<bits<2> opc, bit N, RegisterClass regtype,
                      logical_shifted_reg shifted_regtype, string asm,
                      list<dag> pattern>
    : I<(outs regtype:$Rd), (ins regtype:$Rn, (shifted_regtype $Rm, $shift):$Rm_and_shift),
        asm, "\t$Rd, $Rn, $Rm_and_shift", "", pattern>,
      Sched<[WriteISReg, ReadI, ReadISReg]> {
  bits<5> Rd;
  bits<5> Rn;
  bits<5> Rm;
  bits<8> shift;
  let Inst{30-29} = opc;
  let Inst{28-24} = 0b01010;
  let Inst{23-22} = shift{7-6};
  let Inst{21}    = N;
  let Inst{20-16} = Rm;
  let Inst{15-10} = shift{5-0};
  let Inst{9-5}   = Rn;
  let Inst{4-0}   = Rd;

  let DecoderMethod = "DecodeThreeAddrSRegInstruction";
}

// Aliases for register+register logical instructions.
class LogicalRegAlias<string asm, Instruction inst, RegisterClass regtype>
    : InstAlias<asm#"\t$dst, $src1, $src2",
                (inst regtype:$dst, regtype:$src1, regtype:$src2, 0)>;

multiclass LogicalImm<bits<2> opc, string mnemonic, SDNode OpNode,
                      string Alias> {
  let AddedComplexity = 6, isReMaterializable = 1, isAsCheapAsAMove = 1 in
  def Wri : BaseLogicalImm<opc, GPR32sp, GPR32, logical_imm32, mnemonic,
                           [(set GPR32sp:$Rd, (OpNode GPR32:$Rn,
                                               logical_imm32:$imm))]> {
    let Inst{31} = 0;
    let Inst{22} = 0; // 64-bit version has an additional bit of immediate.
  }
  let AddedComplexity = 6, isReMaterializable = 1, isAsCheapAsAMove = 1 in
  def Xri : BaseLogicalImm<opc, GPR64sp, GPR64, logical_imm64, mnemonic,
                           [(set GPR64sp:$Rd, (OpNode GPR64:$Rn,
                                               logical_imm64:$imm))]> {
    let Inst{31} = 1;
  }

  def : InstSubst<Alias # "\t$Rd, $Rn, $imm",
                  (!cast<Instruction>(NAME # "Wri") GPR32sp:$Rd, GPR32:$Rn,
                      logical_imm32_not:$imm), 0>;
  def : InstSubst<Alias # "\t$Rd, $Rn, $imm",
                  (!cast<Instruction>(NAME # "Xri") GPR64sp:$Rd, GPR64:$Rn,
                       logical_imm64_not:$imm), 0>;
}

multiclass LogicalImmS<bits<2> opc, string mnemonic, SDNode OpNode,
                       string Alias> {
  let isCompare = 1, Defs = [NZCV] in {
  def Wri  : BaseLogicalImm<opc, GPR32, GPR32, logical_imm32, mnemonic,
      [(set GPR32:$Rd, (OpNode GPR32:$Rn, logical_imm32:$imm))]> {
    let Inst{31} = 0;
    let Inst{22} = 0; // 64-bit version has an additional bit of immediate.
  }
  def Xri  : BaseLogicalImm<opc, GPR64, GPR64, logical_imm64, mnemonic,
      [(set GPR64:$Rd, (OpNode GPR64:$Rn, logical_imm64:$imm))]> {
    let Inst{31} = 1;
  }
  } // end Defs = [NZCV]

  def : InstSubst<Alias # "\t$Rd, $Rn, $imm",
                  (!cast<Instruction>(NAME # "Wri") GPR32:$Rd, GPR32:$Rn,
                      logical_imm32_not:$imm), 0>;
  def : InstSubst<Alias # "\t$Rd, $Rn, $imm",
                  (!cast<Instruction>(NAME # "Xri") GPR64:$Rd, GPR64:$Rn,
                       logical_imm64_not:$imm), 0>;
}

class BaseLogicalRegPseudo<RegisterClass regtype, SDPatternOperator OpNode>
    : Pseudo<(outs regtype:$Rd), (ins regtype:$Rn, regtype:$Rm),
             [(set regtype:$Rd, (OpNode regtype:$Rn, regtype:$Rm))]>,
      Sched<[WriteI, ReadI, ReadI]>;

// Split from LogicalImm as not all instructions have both.
multiclass LogicalReg<bits<2> opc, bit N, string mnemonic,
                      SDPatternOperator OpNode, int AddedComplexityVal = 0> {
  let isReMaterializable = 1, isAsCheapAsAMove = 1, AddedComplexity = AddedComplexityVal in {
  def Wrr : BaseLogicalRegPseudo<GPR32, OpNode>;
  def Xrr : BaseLogicalRegPseudo<GPR64, OpNode>;
  }

  def Wrs : BaseLogicalSReg<opc, N, GPR32, logical_shifted_reg32, mnemonic,
                            [(set GPR32:$Rd, (OpNode GPR32:$Rn,
                                                 logical_shifted_reg32:$Rm_and_shift))]> {
    let Inst{31} = 0;
  }
  def Xrs : BaseLogicalSReg<opc, N, GPR64, logical_shifted_reg64, mnemonic,
                            [(set GPR64:$Rd, (OpNode GPR64:$Rn,
                                                 logical_shifted_reg64:$Rm_and_shift))]> {
    let Inst{31} = 1;
  }

  def : LogicalRegAlias<mnemonic,
                        !cast<Instruction>(NAME#"Wrs"), GPR32>;
  def : LogicalRegAlias<mnemonic,
                        !cast<Instruction>(NAME#"Xrs"), GPR64>;
}

// Split from LogicalReg to allow setting NZCV Defs
multiclass LogicalRegS<bits<2> opc, bit N, string mnemonic,
                       SDPatternOperator OpNode = null_frag> {
  let Defs = [NZCV], mayLoad = 0, mayStore = 0, hasSideEffects = 0 in {
  def Wrr : BaseLogicalRegPseudo<GPR32, OpNode>;
  def Xrr : BaseLogicalRegPseudo<GPR64, OpNode>;

  def Wrs : BaseLogicalSReg<opc, N, GPR32, logical_shifted_reg32, mnemonic,
            [(set GPR32:$Rd, (OpNode GPR32:$Rn, logical_shifted_reg32:$Rm_and_shift))]> {
    let Inst{31} = 0;
  }
  def Xrs : BaseLogicalSReg<opc, N, GPR64, logical_shifted_reg64, mnemonic,
            [(set GPR64:$Rd, (OpNode GPR64:$Rn, logical_shifted_reg64:$Rm_and_shift))]> {
    let Inst{31} = 1;
  }
  } // Defs = [NZCV]

  def : LogicalRegAlias<mnemonic,
                        !cast<Instruction>(NAME#"Wrs"), GPR32>;
  def : LogicalRegAlias<mnemonic,
                        !cast<Instruction>(NAME#"Xrs"), GPR64>;
}

//---
// Conditionally set flags
//---

let mayLoad = 0, mayStore = 0, hasSideEffects = 0 in
class BaseCondComparisonImm<bit op, RegisterClass regtype, ImmLeaf immtype,
                            string mnemonic, SDNode OpNode>
    : I<(outs), (ins regtype:$Rn, immtype:$imm, imm32_0_15:$nzcv, ccode:$cond),
         mnemonic, "\t$Rn, $imm, $nzcv, $cond", "",
         [(set NZCV, (OpNode regtype:$Rn, immtype:$imm, (i32 imm:$nzcv),
                             (i32 imm:$cond), NZCV))]>,
      Sched<[WriteI, ReadI]> {
  let Uses = [NZCV];
  let Defs = [NZCV];

  bits<5> Rn;
  bits<5> imm;
  bits<4> nzcv;
  bits<4> cond;

  let Inst{30}    = op;
  let Inst{29-21} = 0b111010010;
  let Inst{20-16} = imm;
  let Inst{15-12} = cond;
  let Inst{11-10} = 0b10;
  let Inst{9-5}   = Rn;
  let Inst{4}     = 0b0;
  let Inst{3-0}   = nzcv;
}

let mayLoad = 0, mayStore = 0, hasSideEffects = 0 in
class BaseCondComparisonReg<bit op, RegisterClass regtype, string mnemonic,
                            SDNode OpNode>
    : I<(outs), (ins regtype:$Rn, regtype:$Rm, imm32_0_15:$nzcv, ccode:$cond),
         mnemonic, "\t$Rn, $Rm, $nzcv, $cond", "",
         [(set NZCV, (OpNode regtype:$Rn, regtype:$Rm, (i32 imm:$nzcv),
                             (i32 imm:$cond), NZCV))]>,
      Sched<[WriteI, ReadI, ReadI]> {
  let Uses = [NZCV];
  let Defs = [NZCV];

  bits<5> Rn;
  bits<5> Rm;
  bits<4> nzcv;
  bits<4> cond;

  let Inst{30}    = op;
  let Inst{29-21} = 0b111010010;
  let Inst{20-16} = Rm;
  let Inst{15-12} = cond;
  let Inst{11-10} = 0b00;
  let Inst{9-5}   = Rn;
  let Inst{4}     = 0b0;
  let Inst{3-0}   = nzcv;
}

multiclass CondComparison<bit op, string mnemonic, SDNode OpNode> {
  // immediate operand variants
  def Wi : BaseCondComparisonImm<op, GPR32, imm32_0_31, mnemonic, OpNode> {
    let Inst{31} = 0;
  }
  def Xi : BaseCondComparisonImm<op, GPR64, imm0_31, mnemonic, OpNode> {
    let Inst{31} = 1;
  }
  // register operand variants
  def Wr : BaseCondComparisonReg<op, GPR32, mnemonic, OpNode> {
    let Inst{31} = 0;
  }
  def Xr : BaseCondComparisonReg<op, GPR64, mnemonic, OpNode> {
    let Inst{31} = 1;
  }
}

//---
// Conditional select
//---

class BaseCondSelect<bit op, bits<2> op2, RegisterClass regtype, string asm>
    : I<(outs regtype:$Rd), (ins regtype:$Rn, regtype:$Rm, ccode:$cond),
         asm, "\t$Rd, $Rn, $Rm, $cond", "",
         [(set regtype:$Rd,
               (AArch64csel regtype:$Rn, regtype:$Rm, (i32 imm:$cond), NZCV))]>,
      Sched<[WriteI, ReadI, ReadI]> {
  let Uses = [NZCV];

  bits<5> Rd;
  bits<5> Rn;
  bits<5> Rm;
  bits<4> cond;

  let Inst{30}    = op;
  let Inst{29-21} = 0b011010100;
  let Inst{20-16} = Rm;
  let Inst{15-12} = cond;
  let Inst{11-10} = op2;
  let Inst{9-5}   = Rn;
  let Inst{4-0}   = Rd;
}

multiclass CondSelect<bit op, bits<2> op2, string asm> {
  def Wr : BaseCondSelect<op, op2, GPR32, asm> {
    let Inst{31} = 0;
  }
  def Xr : BaseCondSelect<op, op2, GPR64, asm> {
    let Inst{31} = 1;
  }
}

class BaseCondSelectOp<bit op, bits<2> op2, RegisterClass regtype, string asm,
                       PatFrag frag>
    : I<(outs regtype:$Rd), (ins regtype:$Rn, regtype:$Rm, ccode:$cond),
         asm, "\t$Rd, $Rn, $Rm, $cond", "",
         [(set regtype:$Rd,
               (AArch64csel regtype:$Rn, (frag regtype:$Rm),
               (i32 imm:$cond), NZCV))]>,
      Sched<[WriteI, ReadI, ReadI]> {
  let Uses = [NZCV];

  bits<5> Rd;
  bits<5> Rn;
  bits<5> Rm;
  bits<4> cond;

  let Inst{30}    = op;
  let Inst{29-21} = 0b011010100;
  let Inst{20-16} = Rm;
  let Inst{15-12} = cond;
  let Inst{11-10} = op2;
  let Inst{9-5}   = Rn;
  let Inst{4-0}   = Rd;
}

def inv_cond_XFORM : SDNodeXForm<imm, [{
  AArch64CC::CondCode CC = static_cast<AArch64CC::CondCode>(N->getZExtValue());
  return CurDAG->getTargetConstant(AArch64CC::getInvertedCondCode(CC), SDLoc(N),
                                   MVT::i32);
}]>;

multiclass CondSelectOp<bit op, bits<2> op2, string asm, PatFrag frag> {
  def Wr : BaseCondSelectOp<op, op2, GPR32, asm, frag> {
    let Inst{31} = 0;
  }
  def Xr : BaseCondSelectOp<op, op2, GPR64, asm, frag> {
    let Inst{31} = 1;
  }

  def : Pat<(AArch64csel (frag GPR32:$Rm), GPR32:$Rn, (i32 imm:$cond), NZCV),
            (!cast<Instruction>(NAME # Wr) GPR32:$Rn, GPR32:$Rm,
                                           (inv_cond_XFORM imm:$cond))>;

  def : Pat<(AArch64csel (frag GPR64:$Rm), GPR64:$Rn, (i32 imm:$cond), NZCV),
            (!cast<Instruction>(NAME # Xr) GPR64:$Rn, GPR64:$Rm,
                                           (inv_cond_XFORM imm:$cond))>;
}

//---
// Special Mask Value
//---
def maski8_or_more : Operand<i32>,
  ImmLeaf<i32, [{ return (Imm & 0xff) == 0xff; }]> {
}
def maski16_or_more : Operand<i32>,
  ImmLeaf<i32, [{ return (Imm & 0xffff) == 0xffff; }]> {
}


//---
// Load/store
//---

// (unsigned immediate)
// Indexed for 8-bit registers. offset is in range [0,4095].
def am_indexed8 : ComplexPattern<iPTR, 2, "SelectAddrModeIndexed8", []>;
def am_indexed16 : ComplexPattern<iPTR, 2, "SelectAddrModeIndexed16", []>;
def am_indexed32 : ComplexPattern<iPTR, 2, "SelectAddrModeIndexed32", []>;
def am_indexed64 : ComplexPattern<iPTR, 2, "SelectAddrModeIndexed64", []>;
def am_indexed128 : ComplexPattern<iPTR, 2, "SelectAddrModeIndexed128", []>;

// (unsigned immediate)
// Indexed for 8-bit registers. offset is in range [0,63].
def am_indexed8_6b : ComplexPattern<iPTR, 2, "SelectAddrModeIndexedUImm<1,63>", []>;
def am_indexed16_6b : ComplexPattern<iPTR, 2, "SelectAddrModeIndexedUImm<2,63>", []>;
def am_indexed32_6b : ComplexPattern<iPTR, 2, "SelectAddrModeIndexedUImm<4,63>", []>;
def am_indexed64_6b : ComplexPattern<iPTR, 2, "SelectAddrModeIndexedUImm<8,63>", []>;

def gi_am_indexed8 :
    GIComplexOperandMatcher<s64, "selectAddrModeIndexed<8>">,
    GIComplexPatternEquiv<am_indexed8>;
def gi_am_indexed16 :
    GIComplexOperandMatcher<s64, "selectAddrModeIndexed<16>">,
    GIComplexPatternEquiv<am_indexed16>;
def gi_am_indexed32 :
    GIComplexOperandMatcher<s64, "selectAddrModeIndexed<32>">,
    GIComplexPatternEquiv<am_indexed32>;
def gi_am_indexed64 :
    GIComplexOperandMatcher<s64, "selectAddrModeIndexed<64>">,
    GIComplexPatternEquiv<am_indexed64>;
def gi_am_indexed128 :
    GIComplexOperandMatcher<s64, "selectAddrModeIndexed<128>">,
    GIComplexPatternEquiv<am_indexed128>;

class UImm12OffsetOperand<int Scale> : AsmOperandClass {
  let Name = "UImm12Offset" # Scale;
  let RenderMethod = "addUImm12OffsetOperands<" # Scale # ">";
  let PredicateMethod = "isUImm12Offset<" # Scale # ">";
  let DiagnosticType = "InvalidMemoryIndexed" # Scale;
}

def UImm12OffsetScale1Operand : UImm12OffsetOperand<1>;
def UImm12OffsetScale2Operand : UImm12OffsetOperand<2>;
def UImm12OffsetScale4Operand : UImm12OffsetOperand<4>;
def UImm12OffsetScale8Operand : UImm12OffsetOperand<8>;
def UImm12OffsetScale16Operand : UImm12OffsetOperand<16>;

class uimm12_scaled<int Scale> : Operand<i64> {
  let ParserMatchClass
   = !cast<AsmOperandClass>("UImm12OffsetScale" # Scale # "Operand");
  let EncoderMethod
   = "getLdStUImm12OpValue<AArch64::fixup_aarch64_ldst_imm12_scale" # Scale # ">";
  let PrintMethod = "printUImm12Offset<" # Scale # ">";
}

def uimm12s1 : uimm12_scaled<1>;
def uimm12s2 : uimm12_scaled<2>;
def uimm12s4 : uimm12_scaled<4>;
def uimm12s8 : uimm12_scaled<8>;
def uimm12s16 : uimm12_scaled<16>;

class BaseLoadStoreUI<bits<2> sz, bit V, bits<2> opc, dag oops, dag iops,
                      string asm, list<dag> pattern>
    : I<oops, iops, asm, "\t$Rt, [$Rn, $offset]", "", pattern> {
  bits<5> Rt;

  bits<5> Rn;
  bits<12> offset;

  let Inst{31-30} = sz;
  let Inst{29-27} = 0b111;
  let Inst{26}    = V;
  let Inst{25-24} = 0b01;
  let Inst{23-22} = opc;
  let Inst{21-10} = offset;
  let Inst{9-5}   = Rn;
  let Inst{4-0}   = Rt;

  let DecoderMethod = "DecodeUnsignedLdStInstruction";
}

multiclass LoadUI<bits<2> sz, bit V, bits<2> opc, DAGOperand regtype,
                  Operand indextype, string asm, list<dag> pattern> {
  let AddedComplexity = 10, mayLoad = 1, mayStore = 0, hasSideEffects = 0 in
  def ui : BaseLoadStoreUI<sz, V, opc, (outs regtype:$Rt),
                           (ins GPR64sp:$Rn, indextype:$offset),
                           asm, pattern>,
           Sched<[WriteLD]>;

  def : InstAlias<asm # "\t$Rt, [$Rn]",
                  (!cast<Instruction>(NAME # "ui") regtype:$Rt, GPR64sp:$Rn, 0)>;
}

multiclass StoreUI<bits<2> sz, bit V, bits<2> opc, DAGOperand regtype,
             Operand indextype, string asm, list<dag> pattern> {
  let AddedComplexity = 10, mayLoad = 0, mayStore = 1, hasSideEffects = 0 in
  def ui : BaseLoadStoreUI<sz, V, opc, (outs),
                           (ins regtype:$Rt, GPR64sp:$Rn, indextype:$offset),
                           asm, pattern>,
           Sched<[WriteST]>;

  def : InstAlias<asm # "\t$Rt, [$Rn]",
                  (!cast<Instruction>(NAME # "ui") regtype:$Rt, GPR64sp:$Rn, 0)>;
}

// Same as StoreUI, but take a RegisterOperand. This is used by GlobalISel to
// substitute zero-registers automatically.
//
// TODO: Roll out zero-register subtitution to GPR32/GPR64 and fold this back
//       into StoreUI.
multiclass StoreUIz<bits<2> sz, bit V, bits<2> opc, RegisterOperand regtype,
             Operand indextype, string asm, list<dag> pattern> {
  let AddedComplexity = 10, mayLoad = 0, mayStore = 1, hasSideEffects = 0 in
  def ui : BaseLoadStoreUI<sz, V, opc, (outs),
                           (ins regtype:$Rt, GPR64sp:$Rn, indextype:$offset),
                           asm, pattern>,
           Sched<[WriteST]>;

  def : InstAlias<asm # "\t$Rt, [$Rn]",
                  (!cast<Instruction>(NAME # "ui") regtype:$Rt, GPR64sp:$Rn, 0)>;
}

def PrefetchOperand : AsmOperandClass {
  let Name = "Prefetch";
  let ParserMethod = "tryParsePrefetch";
}
def prfop : Operand<i32> {
  let PrintMethod = "printPrefetchOp";
  let ParserMatchClass = PrefetchOperand;
}

let mayLoad = 0, mayStore = 0, hasSideEffects = 1 in
class PrefetchUI<bits<2> sz, bit V, bits<2> opc, string asm, list<dag> pat>
    : BaseLoadStoreUI<sz, V, opc,
                      (outs), (ins prfop:$Rt, GPR64sp:$Rn, uimm12s8:$offset),
                      asm, pat>,
      Sched<[WriteLD]>;

//---
// Load literal
//---

// Load literal address: 19-bit immediate. The low two bits of the target
// offset are implied zero and so are not part of the immediate.
def am_ldrlit : Operand<iPTR> {
  let EncoderMethod = "getLoadLiteralOpValue";
  let DecoderMethod = "DecodePCRelLabel19";
  let PrintMethod = "printAlignedLabel";
  let ParserMatchClass = PCRelLabel19Operand;
  let OperandType = "OPERAND_PCREL";
}

let mayLoad = 1, mayStore = 0, hasSideEffects = 0, AddedComplexity = 20 in
class LoadLiteral<bits<2> opc, bit V, RegisterOperand regtype, string asm, list<dag> pat>
    : I<(outs regtype:$Rt), (ins am_ldrlit:$label),
        asm, "\t$Rt, $label", "", pat>,
      Sched<[WriteLD]> {
  bits<5> Rt;
  bits<19> label;
  let Inst{31-30} = opc;
  let Inst{29-27} = 0b011;
  let Inst{26}    = V;
  let Inst{25-24} = 0b00;
  let Inst{23-5}  = label;
  let Inst{4-0}   = Rt;
}

let mayLoad = 0, mayStore = 0, hasSideEffects = 1 in
class PrefetchLiteral<bits<2> opc, bit V, string asm, list<dag> pat>
    : I<(outs), (ins prfop:$Rt, am_ldrlit:$label),
        asm, "\t$Rt, $label", "", pat>,
      Sched<[WriteLD]> {
  bits<5> Rt;
  bits<19> label;
  let Inst{31-30} = opc;
  let Inst{29-27} = 0b011;
  let Inst{26}    = V;
  let Inst{25-24} = 0b00;
  let Inst{23-5}  = label;
  let Inst{4-0}   = Rt;
}

//---
// Load/store register offset
//---

def ro_Xindexed8 : ComplexPattern<iPTR, 4, "SelectAddrModeXRO<8>", []>;
def ro_Xindexed16 : ComplexPattern<iPTR, 4, "SelectAddrModeXRO<16>", []>;
def ro_Xindexed32 : ComplexPattern<iPTR, 4, "SelectAddrModeXRO<32>", []>;
def ro_Xindexed64 : ComplexPattern<iPTR, 4, "SelectAddrModeXRO<64>", []>;
def ro_Xindexed128 : ComplexPattern<iPTR, 4, "SelectAddrModeXRO<128>", []>;

def gi_ro_Xindexed8 :
    GIComplexOperandMatcher<s64, "selectAddrModeXRO<8>">,
    GIComplexPatternEquiv<ro_Xindexed8>;
def gi_ro_Xindexed16 :
    GIComplexOperandMatcher<s64, "selectAddrModeXRO<16>">,
    GIComplexPatternEquiv<ro_Xindexed16>;
def gi_ro_Xindexed32 :
    GIComplexOperandMatcher<s64, "selectAddrModeXRO<32>">,
    GIComplexPatternEquiv<ro_Xindexed32>;
def gi_ro_Xindexed64 :
    GIComplexOperandMatcher<s64, "selectAddrModeXRO<64>">,
    GIComplexPatternEquiv<ro_Xindexed64>;
def gi_ro_Xindexed128 :
    GIComplexOperandMatcher<s64, "selectAddrModeXRO<128>">,
    GIComplexPatternEquiv<ro_Xindexed128>;

def ro_Windexed8 : ComplexPattern<iPTR, 4, "SelectAddrModeWRO<8>", []>;
def ro_Windexed16 : ComplexPattern<iPTR, 4, "SelectAddrModeWRO<16>", []>;
def ro_Windexed32 : ComplexPattern<iPTR, 4, "SelectAddrModeWRO<32>", []>;
def ro_Windexed64 : ComplexPattern<iPTR, 4, "SelectAddrModeWRO<64>", []>;
def ro_Windexed128 : ComplexPattern<iPTR, 4, "SelectAddrModeWRO<128>", []>;

def gi_ro_Windexed8 :
    GIComplexOperandMatcher<s64, "selectAddrModeWRO<8>">,
    GIComplexPatternEquiv<ro_Windexed8>;
def gi_ro_Windexed16 :
    GIComplexOperandMatcher<s64, "selectAddrModeWRO<16>">,
    GIComplexPatternEquiv<ro_Windexed16>;
def gi_ro_Windexed32 :
    GIComplexOperandMatcher<s64, "selectAddrModeWRO<32>">,
    GIComplexPatternEquiv<ro_Windexed32>;
def gi_ro_Windexed64 :
    GIComplexOperandMatcher<s64, "selectAddrModeWRO<64>">,
    GIComplexPatternEquiv<ro_Windexed64>;
def gi_ro_Windexed128 :
    GIComplexOperandMatcher<s64, "selectAddrModeWRO<128>">,
    GIComplexPatternEquiv<ro_Windexed128>;

class MemExtendOperand<string Reg, int Width> : AsmOperandClass {
  let Name = "Mem" # Reg # "Extend" # Width;
  let PredicateMethod = "isMem" # Reg # "Extend<" # Width # ">";
  let RenderMethod = "addMemExtendOperands";
  let DiagnosticType = "InvalidMemory" # Reg # "Extend" # Width;
}

def MemWExtend8Operand : MemExtendOperand<"W", 8> {
  // The address "[x0, x1, lsl #0]" actually maps to the variant which performs
  // the trivial shift.
  let RenderMethod = "addMemExtend8Operands";
}
def MemWExtend16Operand : MemExtendOperand<"W", 16>;
def MemWExtend32Operand : MemExtendOperand<"W", 32>;
def MemWExtend64Operand : MemExtendOperand<"W", 64>;
def MemWExtend128Operand : MemExtendOperand<"W", 128>;

def MemXExtend8Operand : MemExtendOperand<"X", 8> {
  // The address "[x0, x1, lsl #0]" actually maps to the variant which performs
  // the trivial shift.
  let RenderMethod = "addMemExtend8Operands";
}
def MemXExtend16Operand : MemExtendOperand<"X", 16>;
def MemXExtend32Operand : MemExtendOperand<"X", 32>;
def MemXExtend64Operand : MemExtendOperand<"X", 64>;
def MemXExtend128Operand : MemExtendOperand<"X", 128>;

class ro_extend<AsmOperandClass ParserClass, string Reg, int Width>
        : Operand<i32> {
  let ParserMatchClass = ParserClass;
  let PrintMethod = "printMemExtend<'" # Reg # "', " # Width # ">";
  let DecoderMethod = "DecodeMemExtend";
  let EncoderMethod = "getMemExtendOpValue";
  let MIOperandInfo = (ops i32imm:$signed, i32imm:$doshift);
}

def ro_Wextend8   : ro_extend<MemWExtend8Operand,   "w", 8>;
def ro_Wextend16  : ro_extend<MemWExtend16Operand,  "w", 16>;
def ro_Wextend32  : ro_extend<MemWExtend32Operand,  "w", 32>;
def ro_Wextend64  : ro_extend<MemWExtend64Operand,  "w", 64>;
def ro_Wextend128 : ro_extend<MemWExtend128Operand, "w", 128>;

def ro_Xextend8   : ro_extend<MemXExtend8Operand,   "x", 8>;
def ro_Xextend16  : ro_extend<MemXExtend16Operand,  "x", 16>;
def ro_Xextend32  : ro_extend<MemXExtend32Operand,  "x", 32>;
def ro_Xextend64  : ro_extend<MemXExtend64Operand,  "x", 64>;
def ro_Xextend128 : ro_extend<MemXExtend128Operand, "x", 128>;

class ROAddrMode<ComplexPattern windex, ComplexPattern xindex,
                  Operand wextend, Operand xextend>  {
  // CodeGen-level pattern covering the entire addressing mode.
  ComplexPattern Wpat = windex;
  ComplexPattern Xpat = xindex;

  // Asm-level Operand covering the valid "uxtw #3" style syntax.
  Operand Wext = wextend;
  Operand Xext = xextend;
}

def ro8 : ROAddrMode<ro_Windexed8, ro_Xindexed8, ro_Wextend8, ro_Xextend8>;
def ro16 : ROAddrMode<ro_Windexed16, ro_Xindexed16, ro_Wextend16, ro_Xextend16>;
def ro32 : ROAddrMode<ro_Windexed32, ro_Xindexed32, ro_Wextend32, ro_Xextend32>;
def ro64 : ROAddrMode<ro_Windexed64, ro_Xindexed64, ro_Wextend64, ro_Xextend64>;
def ro128 : ROAddrMode<ro_Windexed128, ro_Xindexed128, ro_Wextend128,
                       ro_Xextend128>;

class LoadStore8RO<bits<2> sz, bit V, bits<2> opc, string asm, dag ins,
                   dag outs, list<dag> pat>
    : I<ins, outs, asm, "\t$Rt, [$Rn, $Rm, $extend]", "", pat> {
  bits<5> Rt;
  bits<5> Rn;
  bits<5> Rm;
  bits<2> extend;
  let Inst{31-30} = sz;
  let Inst{29-27} = 0b111;
  let Inst{26}    = V;
  let Inst{25-24} = 0b00;
  let Inst{23-22} = opc;
  let Inst{21}    = 1;
  let Inst{20-16} = Rm;
  let Inst{15}    = extend{1}; // sign extend Rm?
  let Inst{14}    = 1;
  let Inst{12}    = extend{0}; // do shift?
  let Inst{11-10} = 0b10;
  let Inst{9-5}   = Rn;
  let Inst{4-0}   = Rt;
}

class ROInstAlias<string asm, DAGOperand regtype, Instruction INST>
  : InstAlias<asm # "\t$Rt, [$Rn, $Rm]",
              (INST regtype:$Rt, GPR64sp:$Rn, GPR64:$Rm, 0, 0)>;

multiclass Load8RO<bits<2> sz, bit V, bits<2> opc, DAGOperand regtype,
                   string asm, ValueType Ty, SDPatternOperator loadop> {
  let AddedComplexity = 10 in
  def roW : LoadStore8RO<sz, V, opc, asm,
                 (outs regtype:$Rt),
                 (ins GPR64sp:$Rn, GPR32:$Rm, ro_Wextend8:$extend),
                 [(set (Ty regtype:$Rt),
                       (loadop (ro_Windexed8 GPR64sp:$Rn, GPR32:$Rm,
                                             ro_Wextend8:$extend)))]>,
           Sched<[WriteLDIdx, ReadAdrBase]> {
    let Inst{13} = 0b0;
  }

  let AddedComplexity = 10 in
  def roX : LoadStore8RO<sz, V, opc, asm,
                 (outs regtype:$Rt),
                 (ins GPR64sp:$Rn, GPR64:$Rm, ro_Xextend8:$extend),
                 [(set (Ty regtype:$Rt),
                       (loadop (ro_Xindexed8 GPR64sp:$Rn, GPR64:$Rm,
                                             ro_Xextend8:$extend)))]>,
           Sched<[WriteLDIdx, ReadAdrBase]> {
    let Inst{13} = 0b1;
  }

  def : ROInstAlias<asm, regtype, !cast<Instruction>(NAME # "roX")>;
}

multiclass Store8RO<bits<2> sz, bit V, bits<2> opc, DAGOperand regtype,
                    string asm, ValueType Ty, SDPatternOperator storeop> {
  let AddedComplexity = 10 in
  def roW : LoadStore8RO<sz, V, opc, asm, (outs),
                 (ins regtype:$Rt, GPR64sp:$Rn, GPR32:$Rm, ro_Wextend8:$extend),
                 [(storeop (Ty regtype:$Rt),
                           (ro_Windexed8 GPR64sp:$Rn, GPR32:$Rm,
                                         ro_Wextend8:$extend))]>,
            Sched<[WriteSTIdx, ReadST, ReadAdrBase]> {
    let Inst{13} = 0b0;
  }

  let AddedComplexity = 10 in
  def roX : LoadStore8RO<sz, V, opc, asm, (outs),
                 (ins regtype:$Rt, GPR64sp:$Rn, GPR64:$Rm, ro_Xextend8:$extend),
                 [(storeop (Ty regtype:$Rt),
                           (ro_Xindexed8 GPR64sp:$Rn, GPR64:$Rm,
                                         ro_Xextend8:$extend))]>,
            Sched<[WriteSTIdx, ReadST, ReadAdrBase]> {
    let Inst{13} = 0b1;
  }

  def : ROInstAlias<asm, regtype, !cast<Instruction>(NAME # "roX")>;
}

class LoadStore16RO<bits<2> sz, bit V, bits<2> opc, string asm, dag ins,
                    dag outs, list<dag> pat>
    : I<ins, outs, asm, "\t$Rt, [$Rn, $Rm, $extend]", "", pat> {
  bits<5> Rt;
  bits<5> Rn;
  bits<5> Rm;
  bits<2> extend;
  let Inst{31-30} = sz;
  let Inst{29-27} = 0b111;
  let Inst{26}    = V;
  let Inst{25-24} = 0b00;
  let Inst{23-22} = opc;
  let Inst{21}    = 1;
  let Inst{20-16} = Rm;
  let Inst{15}    = extend{1}; // sign extend Rm?
  let Inst{14}    = 1;
  let Inst{12}    = extend{0}; // do shift?
  let Inst{11-10} = 0b10;
  let Inst{9-5}   = Rn;
  let Inst{4-0}   = Rt;
}

multiclass Load16RO<bits<2> sz, bit V, bits<2> opc, DAGOperand regtype,
                    string asm, ValueType Ty, SDPatternOperator loadop> {
  let AddedComplexity = 10 in
  def roW : LoadStore16RO<sz, V, opc, asm, (outs regtype:$Rt),
                 (ins GPR64sp:$Rn, GPR32:$Rm, ro_Wextend16:$extend),
                 [(set (Ty regtype:$Rt),
                       (loadop (ro_Windexed16 GPR64sp:$Rn, GPR32:$Rm,
                                              ro_Wextend16:$extend)))]>,
            Sched<[WriteLDIdx, ReadAdrBase]> {
    let Inst{13} = 0b0;
  }

  let AddedComplexity = 10 in
  def roX : LoadStore16RO<sz, V, opc, asm, (outs regtype:$Rt),
                 (ins GPR64sp:$Rn, GPR64:$Rm, ro_Xextend16:$extend),
                 [(set (Ty regtype:$Rt),
                       (loadop (ro_Xindexed16 GPR64sp:$Rn, GPR64:$Rm,
                                             ro_Xextend16:$extend)))]>,
            Sched<[WriteLDIdx, ReadAdrBase]> {
    let Inst{13} = 0b1;
  }

  def : ROInstAlias<asm, regtype, !cast<Instruction>(NAME # "roX")>;
}

multiclass Store16RO<bits<2> sz, bit V, bits<2> opc, DAGOperand regtype,
                     string asm, ValueType Ty, SDPatternOperator storeop> {
  let AddedComplexity = 10 in
  def roW : LoadStore16RO<sz, V, opc, asm, (outs),
                (ins regtype:$Rt, GPR64sp:$Rn, GPR32:$Rm, ro_Wextend16:$extend),
                [(storeop (Ty regtype:$Rt),
                          (ro_Windexed16 GPR64sp:$Rn, GPR32:$Rm,
                                         ro_Wextend16:$extend))]>,
           Sched<[WriteSTIdx, ReadST, ReadAdrBase]> {
    let Inst{13} = 0b0;
  }

  let AddedComplexity = 10 in
  def roX : LoadStore16RO<sz, V, opc, asm, (outs),
                (ins regtype:$Rt, GPR64sp:$Rn, GPR64:$Rm, ro_Xextend16:$extend),
                [(storeop (Ty regtype:$Rt),
                          (ro_Xindexed16 GPR64sp:$Rn, GPR64:$Rm,
                                         ro_Xextend16:$extend))]>,
           Sched<[WriteSTIdx, ReadST, ReadAdrBase]> {
    let Inst{13} = 0b1;
  }

  def : ROInstAlias<asm, regtype, !cast<Instruction>(NAME # "roX")>;
}

class LoadStore32RO<bits<2> sz, bit V, bits<2> opc, string asm, dag ins,
                    dag outs, list<dag> pat>
    : I<ins, outs, asm, "\t$Rt, [$Rn, $Rm, $extend]", "", pat> {
  bits<5> Rt;
  bits<5> Rn;
  bits<5> Rm;
  bits<2> extend;
  let Inst{31-30} = sz;
  let Inst{29-27} = 0b111;
  let Inst{26}    = V;
  let Inst{25-24} = 0b00;
  let Inst{23-22} = opc;
  let Inst{21}    = 1;
  let Inst{20-16} = Rm;
  let Inst{15}    = extend{1}; // sign extend Rm?
  let Inst{14}    = 1;
  let Inst{12}    = extend{0}; // do shift?
  let Inst{11-10} = 0b10;
  let Inst{9-5}   = Rn;
  let Inst{4-0}   = Rt;
}

multiclass Load32RO<bits<2> sz, bit V, bits<2> opc, DAGOperand regtype,
                    string asm, ValueType Ty, SDPatternOperator loadop> {
  let AddedComplexity = 10 in
  def roW : LoadStore32RO<sz, V, opc, asm, (outs regtype:$Rt),
                 (ins GPR64sp:$Rn, GPR32:$Rm, ro_Wextend32:$extend),
                 [(set (Ty regtype:$Rt),
                       (loadop (ro_Windexed32 GPR64sp:$Rn, GPR32:$Rm,
                                              ro_Wextend32:$extend)))]>,
           Sched<[WriteLDIdx, ReadAdrBase]> {
    let Inst{13} = 0b0;
  }

  let AddedComplexity = 10 in
  def roX : LoadStore32RO<sz, V, opc, asm, (outs regtype:$Rt),
                 (ins GPR64sp:$Rn, GPR64:$Rm, ro_Xextend32:$extend),
                 [(set (Ty regtype:$Rt),
                       (loadop (ro_Xindexed32 GPR64sp:$Rn, GPR64:$Rm,
                                              ro_Xextend32:$extend)))]>,
           Sched<[WriteLDIdx, ReadAdrBase]> {
    let Inst{13} = 0b1;
  }

  def : ROInstAlias<asm, regtype, !cast<Instruction>(NAME # "roX")>;
}

multiclass Store32RO<bits<2> sz, bit V, bits<2> opc, DAGOperand regtype,
                     string asm, ValueType Ty, SDPatternOperator storeop> {
  let AddedComplexity = 10 in
  def roW : LoadStore32RO<sz, V, opc, asm, (outs),
                (ins regtype:$Rt, GPR64sp:$Rn, GPR32:$Rm, ro_Wextend32:$extend),
                [(storeop (Ty regtype:$Rt),
                          (ro_Windexed32 GPR64sp:$Rn, GPR32:$Rm,
                                         ro_Wextend32:$extend))]>,
            Sched<[WriteSTIdx, ReadST, ReadAdrBase]> {
    let Inst{13} = 0b0;
  }

  let AddedComplexity = 10 in
  def roX : LoadStore32RO<sz, V, opc, asm, (outs),
                (ins regtype:$Rt, GPR64sp:$Rn, GPR64:$Rm, ro_Xextend32:$extend),
                [(storeop (Ty regtype:$Rt),
                          (ro_Xindexed32 GPR64sp:$Rn, GPR64:$Rm,
                                        ro_Xextend32:$extend))]>,
            Sched<[WriteSTIdx, ReadST, ReadAdrBase]> {
    let Inst{13} = 0b1;
  }

  def : ROInstAlias<asm, regtype, !cast<Instruction>(NAME # "roX")>;
}

class LoadStore64RO<bits<2> sz, bit V, bits<2> opc, string asm, dag ins,
                    dag outs, list<dag> pat>
    : I<ins, outs, asm, "\t$Rt, [$Rn, $Rm, $extend]", "", pat> {
  bits<5> Rt;
  bits<5> Rn;
  bits<5> Rm;
  bits<2> extend;
  let Inst{31-30} = sz;
  let Inst{29-27} = 0b111;
  let Inst{26}    = V;
  let Inst{25-24} = 0b00;
  let Inst{23-22} = opc;
  let Inst{21}    = 1;
  let Inst{20-16} = Rm;
  let Inst{15}    = extend{1}; // sign extend Rm?
  let Inst{14}    = 1;
  let Inst{12}    = extend{0}; // do shift?
  let Inst{11-10} = 0b10;
  let Inst{9-5}   = Rn;
  let Inst{4-0}   = Rt;
}

multiclass Load64RO<bits<2> sz, bit V, bits<2> opc, DAGOperand regtype,
                    string asm, ValueType Ty, SDPatternOperator loadop> {
  let AddedComplexity = 10, mayLoad = 1, mayStore = 0, hasSideEffects = 0 in
  def roW : LoadStore64RO<sz, V, opc, asm, (outs regtype:$Rt),
                (ins GPR64sp:$Rn, GPR32:$Rm, ro_Wextend64:$extend),
                [(set (Ty regtype:$Rt),
                      (loadop (ro_Windexed64 GPR64sp:$Rn, GPR32:$Rm,
                                             ro_Wextend64:$extend)))]>,
           Sched<[WriteLDIdx, ReadAdrBase]> {
    let Inst{13} = 0b0;
  }

  let AddedComplexity = 10, mayLoad = 1, mayStore = 0, hasSideEffects = 0 in
  def roX : LoadStore64RO<sz, V, opc, asm, (outs regtype:$Rt),
                (ins GPR64sp:$Rn, GPR64:$Rm, ro_Xextend64:$extend),
                 [(set (Ty regtype:$Rt),
                       (loadop (ro_Xindexed64 GPR64sp:$Rn, GPR64:$Rm,
                                              ro_Xextend64:$extend)))]>,
           Sched<[WriteLDIdx, ReadAdrBase]> {
    let Inst{13} = 0b1;
  }

  def : ROInstAlias<asm, regtype, !cast<Instruction>(NAME # "roX")>;
}

multiclass Store64RO<bits<2> sz, bit V, bits<2> opc, DAGOperand regtype,
                     string asm, ValueType Ty, SDPatternOperator storeop> {
  let AddedComplexity = 10, mayLoad = 0, mayStore = 1, hasSideEffects = 0 in
  def roW : LoadStore64RO<sz, V, opc, asm, (outs),
                (ins regtype:$Rt, GPR64sp:$Rn, GPR32:$Rm, ro_Wextend64:$extend),
                [(storeop (Ty regtype:$Rt),
                          (ro_Windexed64 GPR64sp:$Rn, GPR32:$Rm,
                                         ro_Wextend64:$extend))]>,
            Sched<[WriteSTIdx, ReadST, ReadAdrBase]> {
    let Inst{13} = 0b0;
  }

  let AddedComplexity = 10, mayLoad = 0, mayStore = 1, hasSideEffects = 0 in
  def roX : LoadStore64RO<sz, V, opc, asm, (outs),
                (ins regtype:$Rt, GPR64sp:$Rn, GPR64:$Rm, ro_Xextend64:$extend),
                [(storeop (Ty regtype:$Rt),
                          (ro_Xindexed64 GPR64sp:$Rn, GPR64:$Rm,
                                         ro_Xextend64:$extend))]>,
            Sched<[WriteSTIdx, ReadST, ReadAdrBase]> {
    let Inst{13} = 0b1;
  }

  def : ROInstAlias<asm, regtype, !cast<Instruction>(NAME # "roX")>;
}

class LoadStore128RO<bits<2> sz, bit V, bits<2> opc, string asm, dag ins,
                     dag outs, list<dag> pat>
    : I<ins, outs, asm, "\t$Rt, [$Rn, $Rm, $extend]", "", pat> {
  bits<5> Rt;
  bits<5> Rn;
  bits<5> Rm;
  bits<2> extend;
  let Inst{31-30} = sz;
  let Inst{29-27} = 0b111;
  let Inst{26}    = V;
  let Inst{25-24} = 0b00;
  let Inst{23-22} = opc;
  let Inst{21}    = 1;
  let Inst{20-16} = Rm;
  let Inst{15}    = extend{1}; // sign extend Rm?
  let Inst{14}    = 1;
  let Inst{12}    = extend{0}; // do shift?
  let Inst{11-10} = 0b10;
  let Inst{9-5}   = Rn;
  let Inst{4-0}   = Rt;
}

multiclass Load128RO<bits<2> sz, bit V, bits<2> opc, DAGOperand regtype,
                     string asm, ValueType Ty, SDPatternOperator loadop> {
  let AddedComplexity = 10, mayLoad = 1, mayStore = 0, hasSideEffects = 0 in
  def roW : LoadStore128RO<sz, V, opc, asm, (outs regtype:$Rt),
                (ins GPR64sp:$Rn, GPR32:$Rm, ro_Wextend128:$extend),
                 [(set (Ty regtype:$Rt),
                       (loadop (ro_Windexed128 GPR64sp:$Rn, GPR32:$Rm,
                                               ro_Wextend128:$extend)))]>,
            Sched<[WriteLDIdx, ReadAdrBase]> {
    let Inst{13} = 0b0;
  }

  let AddedComplexity = 10, mayLoad = 1, mayStore = 0, hasSideEffects = 0 in
  def roX : LoadStore128RO<sz, V, opc, asm, (outs regtype:$Rt),
                (ins GPR64sp:$Rn, GPR64:$Rm, ro_Xextend128:$extend),
                 [(set (Ty regtype:$Rt),
                       (loadop (ro_Xindexed128 GPR64sp:$Rn, GPR64:$Rm,
                                               ro_Xextend128:$extend)))]>,
            Sched<[WriteLDIdx, ReadAdrBase]> {
    let Inst{13} = 0b1;
  }

  def : ROInstAlias<asm, regtype, !cast<Instruction>(NAME # "roX")>;
}

multiclass Store128RO<bits<2> sz, bit V, bits<2> opc, DAGOperand regtype,
                      string asm> {
  let mayLoad = 0, mayStore = 1, hasSideEffects = 0 in
  def roW : LoadStore128RO<sz, V, opc, asm, (outs),
               (ins regtype:$Rt, GPR64sp:$Rn, GPR32:$Rm, ro_Wextend128:$extend),
                []>,
            Sched<[WriteSTIdx, ReadST, ReadAdrBase]> {
    let Inst{13} = 0b0;
  }

  let mayLoad = 0, mayStore = 1, hasSideEffects = 0 in
  def roX : LoadStore128RO<sz, V, opc, asm, (outs),
               (ins regtype:$Rt, GPR64sp:$Rn, GPR64:$Rm, ro_Xextend128:$extend),
                []>,
            Sched<[WriteSTIdx, ReadST, ReadAdrBase]> {
    let Inst{13} = 0b1;
  }

  def : ROInstAlias<asm, regtype, !cast<Instruction>(NAME # "roX")>;
}

let mayLoad = 0, mayStore = 0, hasSideEffects = 1 in
class BasePrefetchRO<bits<2> sz, bit V, bits<2> opc, dag outs, dag ins,
                     string asm, list<dag> pat>
    : I<outs, ins, asm, "\t$Rt, [$Rn, $Rm, $extend]", "", pat>,
      Sched<[WriteLD]> {
  bits<5> Rt;
  bits<5> Rn;
  bits<5> Rm;
  bits<2> extend;
  let Inst{31-30} = sz;
  let Inst{29-27} = 0b111;
  let Inst{26}    = V;
  let Inst{25-24} = 0b00;
  let Inst{23-22} = opc;
  let Inst{21}    = 1;
  let Inst{20-16} = Rm;
  let Inst{15}    = extend{1}; // sign extend Rm?
  let Inst{14}    = 1;
  let Inst{12}    = extend{0}; // do shift?
  let Inst{11-10} = 0b10;
  let Inst{9-5}   = Rn;
  let Inst{4-0}   = Rt;
}

multiclass PrefetchRO<bits<2> sz, bit V, bits<2> opc, string asm> {
  def roW : BasePrefetchRO<sz, V, opc, (outs),
                (ins prfop:$Rt, GPR64sp:$Rn, GPR32:$Rm, ro_Wextend64:$extend),
                asm, [(AArch64Prefetch timm:$Rt,
                                     (ro_Windexed64 GPR64sp:$Rn, GPR32:$Rm,
                                                    ro_Wextend64:$extend))]> {
    let Inst{13} = 0b0;
  }

  def roX : BasePrefetchRO<sz, V, opc, (outs),
                (ins prfop:$Rt, GPR64sp:$Rn, GPR64:$Rm, ro_Xextend64:$extend),
                asm,  [(AArch64Prefetch timm:$Rt,
                                      (ro_Xindexed64 GPR64sp:$Rn, GPR64:$Rm,
                                                     ro_Xextend64:$extend))]> {
    let Inst{13} = 0b1;
  }

  def : InstAlias<"prfm $Rt, [$Rn, $Rm]",
               (!cast<Instruction>(NAME # "roX") prfop:$Rt,
                                                 GPR64sp:$Rn, GPR64:$Rm, 0, 0)>;
}

//---
// Load/store unscaled immediate
//---

def am_unscaled8 :  ComplexPattern<iPTR, 2, "SelectAddrModeUnscaled8", []>;
def am_unscaled16 : ComplexPattern<iPTR, 2, "SelectAddrModeUnscaled16", []>;
def am_unscaled32 : ComplexPattern<iPTR, 2, "SelectAddrModeUnscaled32", []>;
def am_unscaled64 : ComplexPattern<iPTR, 2, "SelectAddrModeUnscaled64", []>;
def am_unscaled128 :ComplexPattern<iPTR, 2, "SelectAddrModeUnscaled128", []>;

def gi_am_unscaled8 :
    GIComplexOperandMatcher<s64, "selectAddrModeUnscaled8">,
    GIComplexPatternEquiv<am_unscaled8>;
def gi_am_unscaled16 :
    GIComplexOperandMatcher<s64, "selectAddrModeUnscaled16">,
    GIComplexPatternEquiv<am_unscaled16>;
def gi_am_unscaled32 :
    GIComplexOperandMatcher<s64, "selectAddrModeUnscaled32">,
    GIComplexPatternEquiv<am_unscaled32>;
def gi_am_unscaled64 :
    GIComplexOperandMatcher<s64, "selectAddrModeUnscaled64">,
    GIComplexPatternEquiv<am_unscaled64>;
def gi_am_unscaled128 :
    GIComplexOperandMatcher<s64, "selectAddrModeUnscaled128">,
    GIComplexPatternEquiv<am_unscaled128>;


class BaseLoadStoreUnscale<bits<2> sz, bit V, bits<2> opc, dag oops, dag iops,
                           string asm, list<dag> pattern>
    : I<oops, iops, asm, "\t$Rt, [$Rn, $offset]", "", pattern> {
  bits<5> Rt;
  bits<5> Rn;
  bits<9> offset;
  let Inst{31-30} = sz;
  let Inst{29-27} = 0b111;
  let Inst{26}    = V;
  let Inst{25-24} = 0b00;
  let Inst{23-22} = opc;
  let Inst{21}    = 0;
  let Inst{20-12} = offset;
  let Inst{11-10} = 0b00;
  let Inst{9-5}   = Rn;
  let Inst{4-0}   = Rt;

  let DecoderMethod = "DecodeSignedLdStInstruction";
}

// Armv8.4 LDAPR & STLR with Immediate Offset instruction
multiclass BaseLoadUnscaleV84<string asm, bits<2> sz, bits<2> opc,
                              DAGOperand regtype > {
  def i : BaseLoadStoreUnscale<sz, 0, opc, (outs regtype:$Rt),
                               (ins GPR64sp:$Rn, simm9:$offset), asm, []>,
          Sched<[WriteST]> {
    let Inst{29} = 0;
    let Inst{24} = 1;
  }
  def : InstAlias<asm # "\t$Rt, [$Rn]",
                  (!cast<Instruction>(NAME # "i") regtype:$Rt, GPR64sp:$Rn, 0)>;
}

multiclass BaseStoreUnscaleV84<string asm, bits<2> sz, bits<2> opc,
                               DAGOperand regtype > {
  def i : BaseLoadStoreUnscale<sz, 0, opc, (outs),
                               (ins regtype:$Rt, GPR64sp:$Rn, simm9:$offset),
                               asm, []>,
          Sched<[WriteST]> {
    let Inst{29} = 0;
    let Inst{24} = 1;
  }
  def : InstAlias<asm # "\t$Rt, [$Rn]",
                  (!cast<Instruction>(NAME # "i") regtype:$Rt, GPR64sp:$Rn, 0)>;
}

multiclass LoadUnscaled<bits<2> sz, bit V, bits<2> opc, DAGOperand regtype,
                   string asm, list<dag> pattern> {
  let AddedComplexity = 1 in // try this before LoadUI
  def i : BaseLoadStoreUnscale<sz, V, opc, (outs regtype:$Rt),
                               (ins GPR64sp:$Rn, simm9:$offset), asm, pattern>,
          Sched<[WriteLD]>;

  def : InstAlias<asm # "\t$Rt, [$Rn]",
                  (!cast<Instruction>(NAME # "i") regtype:$Rt, GPR64sp:$Rn, 0)>;
}

multiclass StoreUnscaled<bits<2> sz, bit V, bits<2> opc, DAGOperand regtype,
                         string asm, list<dag> pattern> {
  let AddedComplexity = 1 in // try this before StoreUI
  def i : BaseLoadStoreUnscale<sz, V, opc, (outs),
                               (ins regtype:$Rt, GPR64sp:$Rn, simm9:$offset),
                               asm, pattern>,
          Sched<[WriteST]>;

  def : InstAlias<asm # "\t$Rt, [$Rn]",
                  (!cast<Instruction>(NAME # "i") regtype:$Rt, GPR64sp:$Rn, 0)>;
}

multiclass PrefetchUnscaled<bits<2> sz, bit V, bits<2> opc, string asm,
                            list<dag> pat> {
  let mayLoad = 0, mayStore = 0, hasSideEffects = 1 in
  def i : BaseLoadStoreUnscale<sz, V, opc, (outs),
                               (ins prfop:$Rt, GPR64sp:$Rn, simm9:$offset),
                               asm, pat>,
          Sched<[WriteLD]>;

  def : InstAlias<asm # "\t$Rt, [$Rn]",
                  (!cast<Instruction>(NAME # "i") prfop:$Rt, GPR64sp:$Rn, 0)>;
}

//---
// Load/store unscaled immediate, unprivileged
//---

class BaseLoadStoreUnprivileged<bits<2> sz, bit V, bits<2> opc,
                                dag oops, dag iops, string asm>
    : I<oops, iops, asm, "\t$Rt, [$Rn, $offset]", "", []> {
  bits<5> Rt;
  bits<5> Rn;
  bits<9> offset;
  let Inst{31-30} = sz;
  let Inst{29-27} = 0b111;
  let Inst{26}    = V;
  let Inst{25-24} = 0b00;
  let Inst{23-22} = opc;
  let Inst{21}    = 0;
  let Inst{20-12} = offset;
  let Inst{11-10} = 0b10;
  let Inst{9-5}   = Rn;
  let Inst{4-0}   = Rt;

  let DecoderMethod = "DecodeSignedLdStInstruction";
}

multiclass LoadUnprivileged<bits<2> sz, bit V, bits<2> opc,
                            RegisterClass regtype, string asm> {
  let mayStore = 0, mayLoad = 1, hasSideEffects = 0 in
  def i : BaseLoadStoreUnprivileged<sz, V, opc, (outs regtype:$Rt),
                                    (ins GPR64sp:$Rn, simm9:$offset), asm>,
          Sched<[WriteLD]>;

  def : InstAlias<asm # "\t$Rt, [$Rn]",
                  (!cast<Instruction>(NAME # "i") regtype:$Rt, GPR64sp:$Rn, 0)>;
}

multiclass StoreUnprivileged<bits<2> sz, bit V, bits<2> opc,
                             RegisterClass regtype, string asm> {
  let mayStore = 1, mayLoad = 0, hasSideEffects = 0 in
  def i : BaseLoadStoreUnprivileged<sz, V, opc, (outs),
                                 (ins regtype:$Rt, GPR64sp:$Rn, simm9:$offset),
                                 asm>,
          Sched<[WriteST]>;

  def : InstAlias<asm # "\t$Rt, [$Rn]",
                  (!cast<Instruction>(NAME # "i") regtype:$Rt, GPR64sp:$Rn, 0)>;
}

//---
// Load/store pre-indexed
//---

class BaseLoadStorePreIdx<bits<2> sz, bit V, bits<2> opc, dag oops, dag iops,
                          string asm, string cstr, list<dag> pat>
    : I<oops, iops, asm, "\t$Rt, [$Rn, $offset]!", cstr, pat> {
  bits<5> Rt;
  bits<5> Rn;
  bits<9> offset;
  let Inst{31-30} = sz;
  let Inst{29-27} = 0b111;
  let Inst{26}    = V;
  let Inst{25-24} = 0;
  let Inst{23-22} = opc;
  let Inst{21}    = 0;
  let Inst{20-12} = offset;
  let Inst{11-10} = 0b11;
  let Inst{9-5}   = Rn;
  let Inst{4-0}   = Rt;

  let DecoderMethod = "DecodeSignedLdStInstruction";
}

let hasSideEffects = 0 in {
let mayStore = 0, mayLoad = 1 in
class LoadPreIdx<bits<2> sz, bit V, bits<2> opc, RegisterOperand regtype,
             string asm>
    : BaseLoadStorePreIdx<sz, V, opc,
                     (outs GPR64sp:$wback, regtype:$Rt),
                     (ins GPR64sp:$Rn, simm9:$offset), asm,
                     "$Rn = $wback,@earlyclobber $wback", []>,
      Sched<[WriteAdr, WriteLD]>;

let mayStore = 1, mayLoad = 0 in
class StorePreIdx<bits<2> sz, bit V, bits<2> opc, RegisterOperand regtype,
                  string asm, SDPatternOperator storeop, ValueType Ty>
    : BaseLoadStorePreIdx<sz, V, opc,
                      (outs GPR64sp:$wback),
                      (ins regtype:$Rt, GPR64sp:$Rn, simm9:$offset),
                      asm, "$Rn = $wback,@earlyclobber $wback",
      [(set GPR64sp:$wback,
            (storeop (Ty regtype:$Rt), GPR64sp:$Rn, simm9:$offset))]>,
      Sched<[WriteAdr, WriteST]>;
} // hasSideEffects = 0

//---
// Load/store post-indexed
//---

class BaseLoadStorePostIdx<bits<2> sz, bit V, bits<2> opc, dag oops, dag iops,
                          string asm, string cstr, list<dag> pat>
    : I<oops, iops, asm, "\t$Rt, [$Rn], $offset", cstr, pat> {
  bits<5> Rt;
  bits<5> Rn;
  bits<9> offset;
  let Inst{31-30} = sz;
  let Inst{29-27} = 0b111;
  let Inst{26}    = V;
  let Inst{25-24} = 0b00;
  let Inst{23-22} = opc;
  let Inst{21}    = 0b0;
  let Inst{20-12} = offset;
  let Inst{11-10} = 0b01;
  let Inst{9-5}   = Rn;
  let Inst{4-0}   = Rt;

  let DecoderMethod = "DecodeSignedLdStInstruction";
}

let hasSideEffects = 0 in {
let mayStore = 0, mayLoad = 1 in
class LoadPostIdx<bits<2> sz, bit V, bits<2> opc, RegisterOperand regtype,
             string asm>
    : BaseLoadStorePostIdx<sz, V, opc,
                      (outs GPR64sp:$wback, regtype:$Rt),
                      (ins GPR64sp:$Rn, simm9:$offset),
                      asm, "$Rn = $wback,@earlyclobber $wback", []>,
      Sched<[WriteAdr, WriteLD]>;

let mayStore = 1, mayLoad = 0 in
class StorePostIdx<bits<2> sz, bit V, bits<2> opc, RegisterOperand regtype,
                   string asm, SDPatternOperator storeop, ValueType Ty>
    : BaseLoadStorePostIdx<sz, V, opc,
                      (outs GPR64sp:$wback),
                      (ins regtype:$Rt, GPR64sp:$Rn, simm9:$offset),
                       asm, "$Rn = $wback,@earlyclobber $wback",
      [(set GPR64sp:$wback,
            (storeop (Ty regtype:$Rt), GPR64sp:$Rn, simm9:$offset))]>,
    Sched<[WriteAdr, WriteST]>;
} // hasSideEffects = 0


//---
// Load/store pair
//---

// (indexed, offset)

class BaseLoadStorePairOffset<bits<2> opc, bit V, bit L, dag oops, dag iops,
                              string asm>
    : I<oops, iops, asm, "\t$Rt, $Rt2, [$Rn, $offset]", "", []> {
  bits<5> Rt;
  bits<5> Rt2;
  bits<5> Rn;
  bits<7> offset;
  let Inst{31-30} = opc;
  let Inst{29-27} = 0b101;
  let Inst{26}    = V;
  let Inst{25-23} = 0b010;
  let Inst{22}    = L;
  let Inst{21-15} = offset;
  let Inst{14-10} = Rt2;
  let Inst{9-5}   = Rn;
  let Inst{4-0}   = Rt;

  let DecoderMethod = "DecodePairLdStInstruction";
}

multiclass LoadPairOffset<bits<2> opc, bit V, RegisterOperand regtype,
                          Operand indextype, string asm> {
  let hasSideEffects = 0, mayStore = 0, mayLoad = 1 in
  def i : BaseLoadStorePairOffset<opc, V, 1,
                                  (outs regtype:$Rt, regtype:$Rt2),
                                  (ins GPR64sp:$Rn, indextype:$offset), asm>,
          Sched<[WriteLD, WriteLDHi]>;

  def : InstAlias<asm # "\t$Rt, $Rt2, [$Rn]",
                  (!cast<Instruction>(NAME # "i") regtype:$Rt, regtype:$Rt2,
                                                  GPR64sp:$Rn, 0)>;
}


multiclass StorePairOffset<bits<2> opc, bit V, RegisterOperand regtype,
                           Operand indextype, string asm> {
  let hasSideEffects = 0, mayLoad = 0, mayStore = 1 in
  def i : BaseLoadStorePairOffset<opc, V, 0, (outs),
                                  (ins regtype:$Rt, regtype:$Rt2,
                                       GPR64sp:$Rn, indextype:$offset),
                                  asm>,
          Sched<[WriteSTP]>;

  def : InstAlias<asm # "\t$Rt, $Rt2, [$Rn]",
                  (!cast<Instruction>(NAME # "i") regtype:$Rt, regtype:$Rt2,
                                                  GPR64sp:$Rn, 0)>;
}

// (pre-indexed)
class BaseLoadStorePairPreIdx<bits<2> opc, bit V, bit L, dag oops, dag iops,
                              string asm>
    : I<oops, iops, asm, "\t$Rt, $Rt2, [$Rn, $offset]!", "$Rn = $wback,@earlyclobber $wback", []> {
  bits<5> Rt;
  bits<5> Rt2;
  bits<5> Rn;
  bits<7> offset;
  let Inst{31-30} = opc;
  let Inst{29-27} = 0b101;
  let Inst{26}    = V;
  let Inst{25-23} = 0b011;
  let Inst{22}    = L;
  let Inst{21-15} = offset;
  let Inst{14-10} = Rt2;
  let Inst{9-5}   = Rn;
  let Inst{4-0}   = Rt;

  let DecoderMethod = "DecodePairLdStInstruction";
}

let hasSideEffects = 0 in {
let mayStore = 0, mayLoad = 1 in
class LoadPairPreIdx<bits<2> opc, bit V, RegisterOperand regtype,
                     Operand indextype, string asm>
    : BaseLoadStorePairPreIdx<opc, V, 1,
                              (outs GPR64sp:$wback, regtype:$Rt, regtype:$Rt2),
                              (ins GPR64sp:$Rn, indextype:$offset), asm>,
      Sched<[WriteAdr, WriteLD, WriteLDHi]>;

let mayStore = 1, mayLoad = 0 in
class StorePairPreIdx<bits<2> opc, bit V, RegisterOperand regtype,
                      Operand indextype, string asm>
    : BaseLoadStorePairPreIdx<opc, V, 0, (outs GPR64sp:$wback),
                             (ins regtype:$Rt, regtype:$Rt2,
                                  GPR64sp:$Rn, indextype:$offset),
                             asm>,
      Sched<[WriteAdr, WriteSTP]>;
} // hasSideEffects = 0

// (post-indexed)

class BaseLoadStorePairPostIdx<bits<2> opc, bit V, bit L, dag oops, dag iops,
                              string asm>
    : I<oops, iops, asm, "\t$Rt, $Rt2, [$Rn], $offset", "$Rn = $wback,@earlyclobber $wback", []> {
  bits<5> Rt;
  bits<5> Rt2;
  bits<5> Rn;
  bits<7> offset;
  let Inst{31-30} = opc;
  let Inst{29-27} = 0b101;
  let Inst{26}    = V;
  let Inst{25-23} = 0b001;
  let Inst{22}    = L;
  let Inst{21-15} = offset;
  let Inst{14-10} = Rt2;
  let Inst{9-5}   = Rn;
  let Inst{4-0}   = Rt;

  let DecoderMethod = "DecodePairLdStInstruction";
}

let hasSideEffects = 0 in {
let mayStore = 0, mayLoad = 1 in
class LoadPairPostIdx<bits<2> opc, bit V, RegisterOperand regtype,
                      Operand idxtype, string asm>
    : BaseLoadStorePairPostIdx<opc, V, 1,
                              (outs GPR64sp:$wback, regtype:$Rt, regtype:$Rt2),
                              (ins GPR64sp:$Rn, idxtype:$offset), asm>,
      Sched<[WriteAdr, WriteLD, WriteLDHi]>;

let mayStore = 1, mayLoad = 0 in
class StorePairPostIdx<bits<2> opc, bit V, RegisterOperand regtype,
                       Operand idxtype, string asm>
    : BaseLoadStorePairPostIdx<opc, V, 0, (outs GPR64sp:$wback),
                             (ins regtype:$Rt, regtype:$Rt2,
                                  GPR64sp:$Rn, idxtype:$offset),
                             asm>,
      Sched<[WriteAdr, WriteSTP]>;
} // hasSideEffects = 0

//  (no-allocate)

class BaseLoadStorePairNoAlloc<bits<2> opc, bit V, bit L, dag oops, dag iops,
                              string asm>
    : I<oops, iops, asm, "\t$Rt, $Rt2, [$Rn, $offset]", "", []> {
  bits<5> Rt;
  bits<5> Rt2;
  bits<5> Rn;
  bits<7> offset;
  let Inst{31-30} = opc;
  let Inst{29-27} = 0b101;
  let Inst{26}    = V;
  let Inst{25-23} = 0b000;
  let Inst{22}    = L;
  let Inst{21-15} = offset;
  let Inst{14-10} = Rt2;
  let Inst{9-5}   = Rn;
  let Inst{4-0}   = Rt;

  let DecoderMethod = "DecodePairLdStInstruction";
}

multiclass LoadPairNoAlloc<bits<2> opc, bit V, DAGOperand regtype,
                           Operand indextype, string asm> {
  let hasSideEffects = 0, mayStore = 0, mayLoad = 1 in
  def i : BaseLoadStorePairNoAlloc<opc, V, 1,
                                   (outs regtype:$Rt, regtype:$Rt2),
                                   (ins GPR64sp:$Rn, indextype:$offset), asm>,
          Sched<[WriteLD, WriteLDHi]>;


  def : InstAlias<asm # "\t$Rt, $Rt2, [$Rn]",
                  (!cast<Instruction>(NAME # "i") regtype:$Rt, regtype:$Rt2,
                                                  GPR64sp:$Rn, 0)>;
}

multiclass StorePairNoAlloc<bits<2> opc, bit V, DAGOperand regtype,
                      Operand indextype, string asm> {
  let hasSideEffects = 0, mayStore = 1, mayLoad = 0 in
  def i : BaseLoadStorePairNoAlloc<opc, V, 0, (outs),
                                   (ins regtype:$Rt, regtype:$Rt2,
                                        GPR64sp:$Rn, indextype:$offset),
                                   asm>,
          Sched<[WriteSTP]>;

  def : InstAlias<asm # "\t$Rt, $Rt2, [$Rn]",
                  (!cast<Instruction>(NAME # "i") regtype:$Rt, regtype:$Rt2,
                                                  GPR64sp:$Rn, 0)>;
}

//---
// Load/store exclusive
//---

// True exclusive operations write to and/or read from the system's exclusive
// monitors, which as far as a compiler is concerned can be modelled as a
// random shared memory address. Hence LoadExclusive mayStore.
//
// Since these instructions have the undefined register bits set to 1 in
// their canonical form, we need a post encoder method to set those bits
// to 1 when encoding these instructions. We do this using the
// fixLoadStoreExclusive function. This function has template parameters:
//
// fixLoadStoreExclusive<int hasRs, int hasRt2>
//
// hasRs indicates that the instruction uses the Rs field, so we won't set
// it to 1 (and the same for Rt2). We don't need template parameters for
// the other register fields since Rt and Rn are always used.
//
let hasSideEffects = 1, mayLoad = 1, mayStore = 1 in
class BaseLoadStoreExclusive<bits<2> sz, bit o2, bit L, bit o1, bit o0,
                             dag oops, dag iops, string asm, string operands>
    : I<oops, iops, asm, operands, "", []> {
  let Inst{31-30} = sz;
  let Inst{29-24} = 0b001000;
  let Inst{23}    = o2;
  let Inst{22}    = L;
  let Inst{21}    = o1;
  let Inst{15}    = o0;

  let DecoderMethod = "DecodeExclusiveLdStInstruction";
}

// Neither Rs nor Rt2 operands.
class LoadStoreExclusiveSimple<bits<2> sz, bit o2, bit L, bit o1, bit o0,
                               dag oops, dag iops, string asm, string operands>
    : BaseLoadStoreExclusive<sz, o2, L, o1, o0, oops, iops, asm, operands> {
  bits<5> Rt;
  bits<5> Rn;
  let Inst{20-16} = 0b11111;
  let Unpredictable{20-16} = 0b11111;
  let Inst{14-10} = 0b11111;
  let Unpredictable{14-10} = 0b11111;
  let Inst{9-5} = Rn;
  let Inst{4-0} = Rt;

  let PostEncoderMethod = "fixLoadStoreExclusive<0,0>";
}

// Simple load acquires don't set the exclusive monitor
let mayLoad = 1, mayStore = 0 in
class LoadAcquire<bits<2> sz, bit o2, bit L, bit o1, bit o0,
                  RegisterClass regtype, string asm>
    : LoadStoreExclusiveSimple<sz, o2, L, o1, o0, (outs regtype:$Rt),
                               (ins GPR64sp0:$Rn), asm, "\t$Rt, [$Rn]">,
      Sched<[WriteLD]>;

class LoadExclusive<bits<2> sz, bit o2, bit L, bit o1, bit o0,
                    RegisterClass regtype, string asm>
    : LoadStoreExclusiveSimple<sz, o2, L, o1, o0, (outs regtype:$Rt),
                               (ins GPR64sp0:$Rn), asm, "\t$Rt, [$Rn]">,
      Sched<[WriteLD]>;

class LoadExclusivePair<bits<2> sz, bit o2, bit L, bit o1, bit o0,
                       RegisterClass regtype, string asm>
    : BaseLoadStoreExclusive<sz, o2, L, o1, o0,
                             (outs regtype:$Rt, regtype:$Rt2),
                             (ins GPR64sp0:$Rn), asm,
                             "\t$Rt, $Rt2, [$Rn]">,
      Sched<[WriteLD, WriteLDHi]> {
  bits<5> Rt;
  bits<5> Rt2;
  bits<5> Rn;
  let Inst{14-10} = Rt2;
  let Inst{9-5} = Rn;
  let Inst{4-0} = Rt;

  let PostEncoderMethod = "fixLoadStoreExclusive<0,1>";
}

// Simple store release operations do not check the exclusive monitor.
let mayLoad = 0, mayStore = 1 in
class StoreRelease<bits<2> sz, bit o2, bit L, bit o1, bit o0,
                   RegisterClass regtype, string asm>
    : LoadStoreExclusiveSimple<sz, o2, L, o1, o0, (outs),
                               (ins regtype:$Rt, GPR64sp0:$Rn),
                               asm, "\t$Rt, [$Rn]">,
      Sched<[WriteST]>;

let mayLoad = 1, mayStore = 1 in
class StoreExclusive<bits<2> sz, bit o2, bit L, bit o1, bit o0,
                     RegisterClass regtype, string asm>
    : BaseLoadStoreExclusive<sz, o2, L, o1, o0, (outs GPR32:$Ws),
                             (ins regtype:$Rt, GPR64sp0:$Rn),
                             asm, "\t$Ws, $Rt, [$Rn]">,
      Sched<[WriteSTX]> {
  bits<5> Ws;
  bits<5> Rt;
  bits<5> Rn;
  let Inst{20-16} = Ws;
  let Inst{9-5} = Rn;
  let Inst{4-0} = Rt;

  let Constraints = "@earlyclobber $Ws";
  let PostEncoderMethod = "fixLoadStoreExclusive<1,0>";
}

class StoreExclusivePair<bits<2> sz, bit o2, bit L, bit o1, bit o0,
                         RegisterClass regtype, string asm>
    : BaseLoadStoreExclusive<sz, o2, L, o1, o0,
                             (outs GPR32:$Ws),
                             (ins regtype:$Rt, regtype:$Rt2, GPR64sp0:$Rn),
                              asm, "\t$Ws, $Rt, $Rt2, [$Rn]">,
      Sched<[WriteSTX]> {
  bits<5> Ws;
  bits<5> Rt;
  bits<5> Rt2;
  bits<5> Rn;
  let Inst{20-16} = Ws;
  let Inst{14-10} = Rt2;
  let Inst{9-5} = Rn;
  let Inst{4-0} = Rt;

  let Constraints = "@earlyclobber $Ws";
}

// Armv8.5-A Memory Tagging Extension
class BaseMemTag<bits<2> opc1, bits<2> opc2, string asm_insn,
                 string asm_opnds, string cstr, dag oops, dag iops>
    : I<oops, iops, asm_insn, asm_opnds, cstr, []>,
      Sched<[]> {
  bits<5> Rn;

  let Inst{31-24} = 0b11011001;
  let Inst{23-22} = opc1;
  let Inst{21}    = 1;
  // Inst{20-12} defined by subclass
  let Inst{11-10} = opc2;
  let Inst{9-5}   = Rn;
  // Inst{4-0} defined by subclass
}

class MemTagVector<bit Load, string asm_insn, string asm_opnds,
                   dag oops, dag iops>
    : BaseMemTag<{0b1, Load}, 0b00, asm_insn, asm_opnds,
                  "", oops, iops> {
  bits<5> Rt;

  let Inst{20-12} = 0b000000000;
  let Inst{4-0}   = Rt;

  let mayLoad = Load;
}

class MemTagLoad<string asm_insn, string asm_opnds>
    : BaseMemTag<0b01, 0b00, asm_insn, asm_opnds, "$Rt = $wback",
                 (outs GPR64:$wback),
                 (ins GPR64:$Rt, GPR64sp:$Rn, simm9s16:$offset)> {
  bits<5> Rt;
  bits<9> offset;

  let Inst{20-12} = offset;
  let Inst{4-0}   = Rt;

  let mayLoad = 1;
}

class BaseMemTagStore<bits<2> opc1, bits<2> opc2, string asm_insn,
                     string asm_opnds, string cstr, dag oops, dag iops>
    : BaseMemTag<opc1, opc2, asm_insn, asm_opnds, cstr, oops, iops> {
  bits<5> Rt;
  bits<9> offset;

  let Inst{20-12} = offset;
  let Inst{4-0}   = Rt;

  let mayStore = 1;
}

multiclass MemTagStore<bits<2> opc1, string insn> {
  def Offset :
    BaseMemTagStore<opc1, 0b10, insn, "\t$Rt, [$Rn, $offset]", "",
                    (outs), (ins GPR64sp:$Rt, GPR64sp:$Rn, simm9s16:$offset)>;
  def PreIndex :
    BaseMemTagStore<opc1, 0b11, insn, "\t$Rt, [$Rn, $offset]!",
                    "$Rn = $wback",
                    (outs GPR64sp:$wback),
                    (ins GPR64sp:$Rt, GPR64sp:$Rn, simm9s16:$offset)>;
  def PostIndex :
    BaseMemTagStore<opc1, 0b01, insn, "\t$Rt, [$Rn], $offset",
                    "$Rn = $wback",
                    (outs GPR64sp:$wback),
                    (ins GPR64sp:$Rt, GPR64sp:$Rn, simm9s16:$offset)>;

  def : InstAlias<insn # "\t$Rt, [$Rn]",
                  (!cast<Instruction>(NAME # "Offset") GPR64sp:$Rt, GPR64sp:$Rn, 0)>;
}

//---
// Exception generation
//---

let mayLoad = 0, mayStore = 0, hasSideEffects = 1 in
class ExceptionGeneration<bits<3> op1, bits<2> ll, string asm,
                          list<dag> pattern = []>
    : I<(outs), (ins timm32_0_65535:$imm), asm, "\t$imm", "", pattern>,
      Sched<[WriteSys]> {
  bits<16> imm;
  let Inst{31-24} = 0b11010100;
  let Inst{23-21} = op1;
  let Inst{20-5}  = imm;
  let Inst{4-2}   = 0b000;
  let Inst{1-0}   = ll;
}

//---
// UDF : Permanently UNDEFINED instructions.  Format: Opc = 0x0000, 16 bit imm.
//--
let hasSideEffects = 1, isTrap = 1, mayLoad = 0, mayStore = 0 in {
class UDFType<bits<16> opc, string asm>
  : I<(outs), (ins uimm16:$imm),
       asm, "\t$imm", "", []>,
    Sched<[]> {
  bits<16> imm;
  let Inst{31-16} = opc;
  let Inst{15-0} = imm;
}
}
let Predicates = [HasFPARMv8] in {

//---
// Floating point to integer conversion
//---

let mayRaiseFPException = 1 in
class BaseFPToIntegerUnscaled<bits<2> type, bits<2> rmode, bits<3> opcode,
                      RegisterClass srcType, RegisterClass dstType,
                      string asm, list<dag> pattern>
    : I<(outs dstType:$Rd), (ins srcType:$Rn),
         asm, "\t$Rd, $Rn", "", pattern>,
      Sched<[WriteFCvt]> {
  bits<5> Rd;
  bits<5> Rn;
  let Inst{30-29} = 0b00;
  let Inst{28-24} = 0b11110;
  let Inst{23-22} = type;
  let Inst{21}    = 1;
  let Inst{20-19} = rmode;
  let Inst{18-16} = opcode;
  let Inst{15-10} = 0;
  let Inst{9-5}   = Rn;
  let Inst{4-0}   = Rd;
}

let mayLoad = 0, mayStore = 0, hasSideEffects = 0, mayRaiseFPException = 1 in
class BaseFPToInteger<bits<2> type, bits<2> rmode, bits<3> opcode,
                      RegisterClass srcType, RegisterClass dstType,
                      Operand immType, string asm, list<dag> pattern>
    : I<(outs dstType:$Rd), (ins srcType:$Rn, immType:$scale),
         asm, "\t$Rd, $Rn, $scale", "", pattern>,
      Sched<[WriteFCvt]> {
  bits<5> Rd;
  bits<5> Rn;
  bits<6> scale;
  let Inst{30-29} = 0b00;
  let Inst{28-24} = 0b11110;
  let Inst{23-22} = type;
  let Inst{21}    = 0;
  let Inst{20-19} = rmode;
  let Inst{18-16} = opcode;
  let Inst{15-10} = scale;
  let Inst{9-5}   = Rn;
  let Inst{4-0}   = Rd;
}

multiclass FPToIntegerUnscaled<bits<2> rmode, bits<3> opcode, string asm,
           SDPatternOperator OpN> {
  // Unscaled half-precision to 32-bit
  def UWHr : BaseFPToIntegerUnscaled<0b11, rmode, opcode, FPR16, GPR32, asm,
                                     [(set GPR32:$Rd, (OpN (f16 FPR16:$Rn)))]> {
    let Inst{31} = 0; // 32-bit GPR flag
    let Predicates = [HasFullFP16];
  }

  // Unscaled half-precision to 64-bit
  def UXHr : BaseFPToIntegerUnscaled<0b11, rmode, opcode, FPR16, GPR64, asm,
                                     [(set GPR64:$Rd, (OpN (f16 FPR16:$Rn)))]> {
    let Inst{31} = 1; // 64-bit GPR flag
    let Predicates = [HasFullFP16];
  }

  // Unscaled single-precision to 32-bit
  def UWSr : BaseFPToIntegerUnscaled<0b00, rmode, opcode, FPR32, GPR32, asm,
                                     [(set GPR32:$Rd, (OpN FPR32:$Rn))]> {
    let Inst{31} = 0; // 32-bit GPR flag
  }

  // Unscaled single-precision to 64-bit
  def UXSr : BaseFPToIntegerUnscaled<0b00, rmode, opcode, FPR32, GPR64, asm,
                                     [(set GPR64:$Rd, (OpN FPR32:$Rn))]> {
    let Inst{31} = 1; // 64-bit GPR flag
  }

  // Unscaled double-precision to 32-bit
  def UWDr : BaseFPToIntegerUnscaled<0b01, rmode, opcode, FPR64, GPR32, asm,
                                     [(set GPR32:$Rd, (OpN (f64 FPR64:$Rn)))]> {
    let Inst{31} = 0; // 32-bit GPR flag
  }

  // Unscaled double-precision to 64-bit
  def UXDr : BaseFPToIntegerUnscaled<0b01, rmode, opcode, FPR64, GPR64, asm,
                                     [(set GPR64:$Rd, (OpN (f64 FPR64:$Rn)))]> {
    let Inst{31} = 1; // 64-bit GPR flag
  }
}

multiclass FPToIntegerScaled<bits<2> rmode, bits<3> opcode, string asm,
                             SDPatternOperator OpN> {
  // Scaled half-precision to 32-bit
  def SWHri : BaseFPToInteger<0b11, rmode, opcode, FPR16, GPR32,
                              fixedpoint_f16_i32, asm,
              [(set GPR32:$Rd, (OpN (fmul (f16 FPR16:$Rn),
                                          fixedpoint_f16_i32:$scale)))]> {
    let Inst{31} = 0; // 32-bit GPR flag
    let scale{5} = 1;
    let Predicates = [HasFullFP16];
  }

  // Scaled half-precision to 64-bit
  def SXHri : BaseFPToInteger<0b11, rmode, opcode, FPR16, GPR64,
                              fixedpoint_f16_i64, asm,
              [(set GPR64:$Rd, (OpN (fmul (f16 FPR16:$Rn),
                                          fixedpoint_f16_i64:$scale)))]> {
    let Inst{31} = 1; // 64-bit GPR flag
    let Predicates = [HasFullFP16];
  }

  // Scaled single-precision to 32-bit
  def SWSri : BaseFPToInteger<0b00, rmode, opcode, FPR32, GPR32,
                              fixedpoint_f32_i32, asm,
              [(set GPR32:$Rd, (OpN (fmul FPR32:$Rn,
                                          fixedpoint_f32_i32:$scale)))]> {
    let Inst{31} = 0; // 32-bit GPR flag
    let scale{5} = 1;
  }

  // Scaled single-precision to 64-bit
  def SXSri : BaseFPToInteger<0b00, rmode, opcode, FPR32, GPR64,
                              fixedpoint_f32_i64, asm,
              [(set GPR64:$Rd, (OpN (fmul FPR32:$Rn,
                                          fixedpoint_f32_i64:$scale)))]> {
    let Inst{31} = 1; // 64-bit GPR flag
  }

  // Scaled double-precision to 32-bit
  def SWDri : BaseFPToInteger<0b01, rmode, opcode, FPR64, GPR32,
                              fixedpoint_f64_i32, asm,
              [(set GPR32:$Rd, (OpN (fmul FPR64:$Rn,
                                          fixedpoint_f64_i32:$scale)))]> {
    let Inst{31} = 0; // 32-bit GPR flag
    let scale{5} = 1;
  }

  // Scaled double-precision to 64-bit
  def SXDri : BaseFPToInteger<0b01, rmode, opcode, FPR64, GPR64,
                              fixedpoint_f64_i64, asm,
              [(set GPR64:$Rd, (OpN (fmul FPR64:$Rn,
                                          fixedpoint_f64_i64:$scale)))]> {
    let Inst{31} = 1; // 64-bit GPR flag
  }
}

//---
// Integer to floating point conversion
//---

let mayStore = 0, mayLoad = 0, hasSideEffects = 0, mayRaiseFPException = 1 in
class BaseIntegerToFP<bit isUnsigned,
                      RegisterClass srcType, RegisterClass dstType,
                      Operand immType, string asm, list<dag> pattern>
    : I<(outs dstType:$Rd), (ins srcType:$Rn, immType:$scale),
         asm, "\t$Rd, $Rn, $scale", "", pattern>,
      Sched<[WriteFCvt]> {
  bits<5> Rd;
  bits<5> Rn;
  bits<6> scale;
  let Inst{30-24} = 0b0011110;
  let Inst{21-17} = 0b00001;
  let Inst{16}    = isUnsigned;
  let Inst{15-10} = scale;
  let Inst{9-5}   = Rn;
  let Inst{4-0}   = Rd;
}

let mayRaiseFPException = 1 in
class BaseIntegerToFPUnscaled<bit isUnsigned,
                      RegisterClass srcType, RegisterClass dstType,
                      ValueType dvt, string asm, SDPatternOperator node>
    : I<(outs dstType:$Rd), (ins srcType:$Rn),
         asm, "\t$Rd, $Rn", "", [(set (dvt dstType:$Rd), (node srcType:$Rn))]>,
      Sched<[WriteFCvt]> {
  bits<5> Rd;
  bits<5> Rn;
  bits<6> scale;
  let Inst{30-24} = 0b0011110;
  let Inst{21-17} = 0b10001;
  let Inst{16}    = isUnsigned;
  let Inst{15-10} = 0b000000;
  let Inst{9-5}   = Rn;
  let Inst{4-0}   = Rd;
}

multiclass IntegerToFP<bit isUnsigned, string asm, SDPatternOperator node> {
  // Unscaled
  def UWHri: BaseIntegerToFPUnscaled<isUnsigned, GPR32, FPR16, f16, asm, node> {
    let Inst{31} = 0; // 32-bit GPR flag
    let Inst{23-22} = 0b11; // 16-bit FPR flag
    let Predicates = [HasFullFP16];
  }

  def UWSri: BaseIntegerToFPUnscaled<isUnsigned, GPR32, FPR32, f32, asm, node> {
    let Inst{31} = 0; // 32-bit GPR flag
    let Inst{23-22} = 0b00; // 32-bit FPR flag
  }

  def UWDri: BaseIntegerToFPUnscaled<isUnsigned, GPR32, FPR64, f64, asm, node> {
    let Inst{31} = 0; // 32-bit GPR flag
    let Inst{23-22} = 0b01; // 64-bit FPR flag
  }

  def UXHri: BaseIntegerToFPUnscaled<isUnsigned, GPR64, FPR16, f16, asm, node> {
    let Inst{31} = 1; // 64-bit GPR flag
    let Inst{23-22} = 0b11; // 16-bit FPR flag
    let Predicates = [HasFullFP16];
  }

  def UXSri: BaseIntegerToFPUnscaled<isUnsigned, GPR64, FPR32, f32, asm, node> {
    let Inst{31} = 1; // 64-bit GPR flag
    let Inst{23-22} = 0b00; // 32-bit FPR flag
  }

  def UXDri: BaseIntegerToFPUnscaled<isUnsigned, GPR64, FPR64, f64, asm, node> {
    let Inst{31} = 1; // 64-bit GPR flag
    let Inst{23-22} = 0b01; // 64-bit FPR flag
  }

  // Scaled
  def SWHri: BaseIntegerToFP<isUnsigned, GPR32, FPR16, fixedpoint_f16_i32, asm,
                             [(set (f16 FPR16:$Rd),
                                   (fdiv (node GPR32:$Rn),
                                         fixedpoint_f16_i32:$scale))]> {
    let Inst{31} = 0; // 32-bit GPR flag
    let Inst{23-22} = 0b11; // 16-bit FPR flag
    let scale{5} = 1;
    let Predicates = [HasFullFP16];
  }

  def SWSri: BaseIntegerToFP<isUnsigned, GPR32, FPR32, fixedpoint_f32_i32, asm,
                             [(set FPR32:$Rd,
                                   (fdiv (node GPR32:$Rn),
                                         fixedpoint_f32_i32:$scale))]> {
    let Inst{31} = 0; // 32-bit GPR flag
    let Inst{23-22} = 0b00; // 32-bit FPR flag
    let scale{5} = 1;
  }

  def SWDri: BaseIntegerToFP<isUnsigned, GPR32, FPR64, fixedpoint_f64_i32, asm,
                             [(set FPR64:$Rd,
                                   (fdiv (node GPR32:$Rn),
                                         fixedpoint_f64_i32:$scale))]> {
    let Inst{31} = 0; // 32-bit GPR flag
    let Inst{23-22} = 0b01; // 64-bit FPR flag
    let scale{5} = 1;
  }

  def SXHri: BaseIntegerToFP<isUnsigned, GPR64, FPR16, fixedpoint_f16_i64, asm,
                             [(set (f16 FPR16:$Rd),
                                   (fdiv (node GPR64:$Rn),
                                         fixedpoint_f16_i64:$scale))]> {
    let Inst{31} = 1; // 64-bit GPR flag
    let Inst{23-22} = 0b11; // 16-bit FPR flag
    let Predicates = [HasFullFP16];
  }

  def SXSri: BaseIntegerToFP<isUnsigned, GPR64, FPR32, fixedpoint_f32_i64, asm,
                             [(set FPR32:$Rd,
                                   (fdiv (node GPR64:$Rn),
                                         fixedpoint_f32_i64:$scale))]> {
    let Inst{31} = 1; // 64-bit GPR flag
    let Inst{23-22} = 0b00; // 32-bit FPR flag
  }

  def SXDri: BaseIntegerToFP<isUnsigned, GPR64, FPR64, fixedpoint_f64_i64, asm,
                             [(set FPR64:$Rd,
                                   (fdiv (node GPR64:$Rn),
                                         fixedpoint_f64_i64:$scale))]> {
    let Inst{31} = 1; // 64-bit GPR flag
    let Inst{23-22} = 0b01; // 64-bit FPR flag
  }
}

//---
// Unscaled integer <-> floating point conversion (i.e. FMOV)
//---

let mayLoad = 0, mayStore = 0, hasSideEffects = 0 in
class BaseUnscaledConversion<bits<2> rmode, bits<3> opcode,
                      RegisterClass srcType, RegisterClass dstType,
                      string asm>
    : I<(outs dstType:$Rd), (ins srcType:$Rn), asm, "\t$Rd, $Rn", "",
        // We use COPY_TO_REGCLASS for these bitconvert operations.
        // copyPhysReg() expands the resultant COPY instructions after
        // regalloc is done. This gives greater freedom for the allocator
        // and related passes (coalescing, copy propagation, et. al.) to
        // be more effective.
        [/*(set (dvt dstType:$Rd), (bitconvert (svt srcType:$Rn)))*/]>,
      Sched<[WriteFCopy]> {
  bits<5> Rd;
  bits<5> Rn;
  let Inst{30-24} = 0b0011110;
  let Inst{21}    = 1;
  let Inst{20-19} = rmode;
  let Inst{18-16} = opcode;
  let Inst{15-10} = 0b000000;
  let Inst{9-5}   = Rn;
  let Inst{4-0}   = Rd;
}

let mayLoad = 0, mayStore = 0, hasSideEffects = 0 in
class BaseUnscaledConversionToHigh<bits<2> rmode, bits<3> opcode,
                     RegisterClass srcType, RegisterOperand dstType, string asm,
                     string kind>
    : I<(outs dstType:$Rd), (ins srcType:$Rn, VectorIndex1:$idx), asm,
        "{\t$Rd"#kind#"$idx, $Rn|"#kind#"\t$Rd$idx, $Rn}", "", []>,
      Sched<[WriteFCopy]> {
  bits<5> Rd;
  bits<5> Rn;
  let Inst{30-23} = 0b00111101;
  let Inst{21}    = 1;
  let Inst{20-19} = rmode;
  let Inst{18-16} = opcode;
  let Inst{15-10} = 0b000000;
  let Inst{9-5}   = Rn;
  let Inst{4-0}   = Rd;

  let DecoderMethod =  "DecodeFMOVLaneInstruction";
}

let mayLoad = 0, mayStore = 0, hasSideEffects = 0 in
class BaseUnscaledConversionFromHigh<bits<2> rmode, bits<3> opcode,
                     RegisterOperand srcType, RegisterClass dstType, string asm,
                     string kind>
    : I<(outs dstType:$Rd), (ins srcType:$Rn, VectorIndex1:$idx), asm,
        "{\t$Rd, $Rn"#kind#"$idx|"#kind#"\t$Rd, $Rn$idx}", "", []>,
      Sched<[WriteFCopy]> {
  bits<5> Rd;
  bits<5> Rn;
  let Inst{30-23} = 0b00111101;
  let Inst{21}    = 1;
  let Inst{20-19} = rmode;
  let Inst{18-16} = opcode;
  let Inst{15-10} = 0b000000;
  let Inst{9-5}   = Rn;
  let Inst{4-0}   = Rd;

  let DecoderMethod =  "DecodeFMOVLaneInstruction";
}


multiclass UnscaledConversion<string asm> {
  def WHr : BaseUnscaledConversion<0b00, 0b111, GPR32, FPR16, asm> {
    let Inst{31} = 0; // 32-bit GPR flag
    let Inst{23-22} = 0b11; // 16-bit FPR flag
    let Predicates = [HasFullFP16];
  }

  def XHr : BaseUnscaledConversion<0b00, 0b111, GPR64, FPR16, asm> {
    let Inst{31} = 1; // 64-bit GPR flag
    let Inst{23-22} = 0b11; // 16-bit FPR flag
    let Predicates = [HasFullFP16];
  }

  def WSr : BaseUnscaledConversion<0b00, 0b111, GPR32, FPR32, asm> {
    let Inst{31} = 0; // 32-bit GPR flag
    let Inst{23-22} = 0b00; // 32-bit FPR flag
  }

  def XDr : BaseUnscaledConversion<0b00, 0b111, GPR64, FPR64, asm> {
    let Inst{31} = 1; // 64-bit GPR flag
    let Inst{23-22} = 0b01; // 64-bit FPR flag
  }

  def HWr : BaseUnscaledConversion<0b00, 0b110, FPR16, GPR32, asm> {
    let Inst{31} = 0; // 32-bit GPR flag
    let Inst{23-22} = 0b11; // 16-bit FPR flag
    let Predicates = [HasFullFP16];
  }

  def HXr : BaseUnscaledConversion<0b00, 0b110, FPR16, GPR64, asm> {
    let Inst{31} = 1; // 64-bit GPR flag
    let Inst{23-22} = 0b11; // 16-bit FPR flag
    let Predicates = [HasFullFP16];
  }

  def SWr : BaseUnscaledConversion<0b00, 0b110, FPR32, GPR32, asm> {
    let Inst{31} = 0; // 32-bit GPR flag
    let Inst{23-22} = 0b00; // 32-bit FPR flag
  }

  def DXr : BaseUnscaledConversion<0b00, 0b110, FPR64, GPR64, asm> {
    let Inst{31} = 1; // 64-bit GPR flag
    let Inst{23-22} = 0b01; // 64-bit FPR flag
  }

  def XDHighr : BaseUnscaledConversionToHigh<0b01, 0b111, GPR64, V128,
                                             asm, ".d"> {
    let Inst{31} = 1;
    let Inst{22} = 0;
  }

  def DXHighr : BaseUnscaledConversionFromHigh<0b01, 0b110, V128, GPR64,
                                               asm, ".d"> {
    let Inst{31} = 1;
    let Inst{22} = 0;
  }
}

//---
// Floating point conversion
//---

let mayRaiseFPException = 1 in
class BaseFPConversion<bits<2> type, bits<2> opcode, RegisterClass dstType,
                       RegisterClass srcType, string asm, list<dag> pattern>
    : I<(outs dstType:$Rd), (ins srcType:$Rn), asm, "\t$Rd, $Rn", "", pattern>,
      Sched<[WriteFCvt]> {
  bits<5> Rd;
  bits<5> Rn;
  let Inst{31-24} = 0b00011110;
  let Inst{23-22} = type;
  let Inst{21-17} = 0b10001;
  let Inst{16-15} = opcode;
  let Inst{14-10} = 0b10000;
  let Inst{9-5}   = Rn;
  let Inst{4-0}   = Rd;
}

multiclass FPConversion<string asm> {
  // Double-precision to Half-precision
  def HDr : BaseFPConversion<0b01, 0b11, FPR16, FPR64, asm,
                             [(set (f16 FPR16:$Rd), (any_fpround FPR64:$Rn))]>;

  // Double-precision to Single-precision
  def SDr : BaseFPConversion<0b01, 0b00, FPR32, FPR64, asm,
                             [(set FPR32:$Rd, (any_fpround FPR64:$Rn))]>;

  // Half-precision to Double-precision
  def DHr : BaseFPConversion<0b11, 0b01, FPR64, FPR16, asm,
                             [(set FPR64:$Rd, (any_fpextend (f16 FPR16:$Rn)))]>;

  // Half-precision to Single-precision
  def SHr : BaseFPConversion<0b11, 0b00, FPR32, FPR16, asm,
                             [(set FPR32:$Rd, (any_fpextend (f16 FPR16:$Rn)))]>;

  // Single-precision to Double-precision
  def DSr : BaseFPConversion<0b00, 0b01, FPR64, FPR32, asm,
                             [(set FPR64:$Rd, (any_fpextend FPR32:$Rn))]>;

  // Single-precision to Half-precision
  def HSr : BaseFPConversion<0b00, 0b11, FPR16, FPR32, asm,
                             [(set (f16 FPR16:$Rd), (any_fpround FPR32:$Rn))]>;
}

//---
// Single operand floating point data processing
//---

let mayLoad = 0, mayStore = 0, hasSideEffects = 0 in
class BaseSingleOperandFPData<bits<6> opcode, RegisterClass regtype,
                              ValueType vt, string asm, SDPatternOperator node>
    : I<(outs regtype:$Rd), (ins regtype:$Rn), asm, "\t$Rd, $Rn", "",
         [(set (vt regtype:$Rd), (node (vt regtype:$Rn)))]>,
      Sched<[WriteF]> {
  bits<5> Rd;
  bits<5> Rn;
  let Inst{31-24} = 0b00011110;
  let Inst{21}    = 0b1;
  let Inst{20-15} = opcode;
  let Inst{14-10} = 0b10000;
  let Inst{9-5}   = Rn;
  let Inst{4-0}   = Rd;
}

multiclass SingleOperandFPData<bits<4> opcode, string asm,
                               SDPatternOperator node = null_frag,
                               int fpexceptions = 1> {
  let mayRaiseFPException = fpexceptions in {
  def Hr : BaseSingleOperandFPData<{0b00,opcode}, FPR16, f16, asm, node> {
    let Inst{23-22} = 0b11; // 16-bit size flag
    let Predicates = [HasFullFP16];
  }

  def Sr : BaseSingleOperandFPData<{0b00,opcode}, FPR32, f32, asm, node> {
    let Inst{23-22} = 0b00; // 32-bit size flag
  }

  def Dr : BaseSingleOperandFPData<{0b00,opcode}, FPR64, f64, asm, node> {
    let Inst{23-22} = 0b01; // 64-bit size flag
  }
  }
}

multiclass SingleOperandFPDataNoException<bits<4> opcode, string asm,
                                       SDPatternOperator node = null_frag>
    : SingleOperandFPData<opcode, asm, node, 0>;

let mayRaiseFPException = 1 in
multiclass SingleOperandFPNo16<bits<6> opcode, string asm,
                  SDPatternOperator node = null_frag>{

  def Sr : BaseSingleOperandFPData<opcode, FPR32, f32, asm, node> {
    let Inst{23-22} = 0b00; // 32-bit registers
  }

  def Dr : BaseSingleOperandFPData<opcode, FPR64, f64, asm, node> {
    let Inst{23-22} = 0b01; // 64-bit registers
  }
}

// FRInt[32|64][Z|N] instructions
multiclass FRIntNNT<bits<2> opcode, string asm, SDPatternOperator node = null_frag> :
      SingleOperandFPNo16<{0b0100,opcode}, asm, node>;

//---
// Two operand floating point data processing
//---

let mayLoad = 0, mayStore = 0, hasSideEffects = 0, mayRaiseFPException = 1 in
class BaseTwoOperandFPData<bits<4> opcode, RegisterClass regtype,
                           string asm, list<dag> pat>
    : I<(outs regtype:$Rd), (ins regtype:$Rn, regtype:$Rm),
         asm, "\t$Rd, $Rn, $Rm", "", pat>,
      Sched<[WriteF]> {
  bits<5> Rd;
  bits<5> Rn;
  bits<5> Rm;
  let Inst{31-24} = 0b00011110;
  let Inst{21}    = 1;
  let Inst{20-16} = Rm;
  let Inst{15-12} = opcode;
  let Inst{11-10} = 0b10;
  let Inst{9-5}   = Rn;
  let Inst{4-0}   = Rd;
}

multiclass TwoOperandFPData<bits<4> opcode, string asm,
                            SDPatternOperator node = null_frag> {
  def Hrr : BaseTwoOperandFPData<opcode, FPR16, asm,
                         [(set (f16 FPR16:$Rd),
                               (node (f16 FPR16:$Rn), (f16 FPR16:$Rm)))]> {
    let Inst{23-22} = 0b11; // 16-bit size flag
    let Predicates = [HasFullFP16];
  }

  def Srr : BaseTwoOperandFPData<opcode, FPR32, asm,
                         [(set (f32 FPR32:$Rd),
                               (node (f32 FPR32:$Rn), (f32 FPR32:$Rm)))]> {
    let Inst{23-22} = 0b00; // 32-bit size flag
  }

  def Drr : BaseTwoOperandFPData<opcode, FPR64, asm,
                         [(set (f64 FPR64:$Rd),
                               (node (f64 FPR64:$Rn), (f64 FPR64:$Rm)))]> {
    let Inst{23-22} = 0b01; // 64-bit size flag
  }
}

multiclass TwoOperandFPDataNeg<bits<4> opcode, string asm,
                               SDPatternOperator node> {
  def Hrr : BaseTwoOperandFPData<opcode, FPR16, asm,
                  [(set (f16 FPR16:$Rd), (fneg (node (f16 FPR16:$Rn), (f16 FPR16:$Rm))))]> {
    let Inst{23-22} = 0b11; // 16-bit size flag
    let Predicates = [HasFullFP16];
  }

  def Srr : BaseTwoOperandFPData<opcode, FPR32, asm,
                  [(set FPR32:$Rd, (fneg (node FPR32:$Rn, (f32 FPR32:$Rm))))]> {
    let Inst{23-22} = 0b00; // 32-bit size flag
  }

  def Drr : BaseTwoOperandFPData<opcode, FPR64, asm,
                  [(set FPR64:$Rd, (fneg (node FPR64:$Rn, (f64 FPR64:$Rm))))]> {
    let Inst{23-22} = 0b01; // 64-bit size flag
  }
}


//---
// Three operand floating point data processing
//---

let mayRaiseFPException = 1 in
class BaseThreeOperandFPData<bit isNegated, bit isSub,
                             RegisterClass regtype, string asm, list<dag> pat>
    : I<(outs regtype:$Rd), (ins regtype:$Rn, regtype:$Rm, regtype: $Ra),
         asm, "\t$Rd, $Rn, $Rm, $Ra", "", pat>,
      Sched<[WriteFMul]> {
  bits<5> Rd;
  bits<5> Rn;
  bits<5> Rm;
  bits<5> Ra;
  let Inst{31-24} = 0b00011111;
  let Inst{21}    = isNegated;
  let Inst{20-16} = Rm;
  let Inst{15}    = isSub;
  let Inst{14-10} = Ra;
  let Inst{9-5}   = Rn;
  let Inst{4-0}   = Rd;
}

multiclass ThreeOperandFPData<bit isNegated, bit isSub,string asm,
                              SDPatternOperator node> {
  def Hrrr : BaseThreeOperandFPData<isNegated, isSub, FPR16, asm,
            [(set (f16 FPR16:$Rd),
                  (node (f16 FPR16:$Rn), (f16 FPR16:$Rm), (f16 FPR16:$Ra)))]> {
    let Inst{23-22} = 0b11; // 16-bit size flag
    let Predicates = [HasFullFP16];
  }

  def Srrr : BaseThreeOperandFPData<isNegated, isSub, FPR32, asm,
            [(set FPR32:$Rd,
                  (node (f32 FPR32:$Rn), (f32 FPR32:$Rm), (f32 FPR32:$Ra)))]> {
    let Inst{23-22} = 0b00; // 32-bit size flag
  }

  def Drrr : BaseThreeOperandFPData<isNegated, isSub, FPR64, asm,
            [(set FPR64:$Rd,
                  (node (f64 FPR64:$Rn), (f64 FPR64:$Rm), (f64 FPR64:$Ra)))]> {
    let Inst{23-22} = 0b01; // 64-bit size flag
  }
}

//---
// Floating point data comparisons
//---

let mayLoad = 0, mayStore = 0, hasSideEffects = 0, mayRaiseFPException = 1 in
class BaseOneOperandFPComparison<bit signalAllNans,
                                 RegisterClass regtype, string asm,
                                 list<dag> pat>
    : I<(outs), (ins regtype:$Rn), asm, "\t$Rn, #0.0", "", pat>,
      Sched<[WriteFCmp]> {
  bits<5> Rn;
  let Inst{31-24} = 0b00011110;
  let Inst{21}    = 1;

  let Inst{15-10} = 0b001000;
  let Inst{9-5}   = Rn;
  let Inst{4}     = signalAllNans;
  let Inst{3-0}   = 0b1000;

  // Rm should be 0b00000 canonically, but we need to accept any value.
  let PostEncoderMethod = "fixOneOperandFPComparison";
}

let mayLoad = 0, mayStore = 0, hasSideEffects = 0, mayRaiseFPException = 1 in
class BaseTwoOperandFPComparison<bit signalAllNans, RegisterClass regtype,
                                string asm, list<dag> pat>
    : I<(outs), (ins regtype:$Rn, regtype:$Rm), asm, "\t$Rn, $Rm", "", pat>,
      Sched<[WriteFCmp]> {
  bits<5> Rm;
  bits<5> Rn;
  let Inst{31-24} = 0b00011110;
  let Inst{21}    = 1;
  let Inst{20-16} = Rm;
  let Inst{15-10} = 0b001000;
  let Inst{9-5}   = Rn;
  let Inst{4}     = signalAllNans;
  let Inst{3-0}   = 0b0000;
}

multiclass FPComparison<bit signalAllNans, string asm,
                        SDPatternOperator OpNode = null_frag> {
  let Defs = [NZCV] in {
  def Hrr : BaseTwoOperandFPComparison<signalAllNans, FPR16, asm,
      [(OpNode (f16 FPR16:$Rn), (f16 FPR16:$Rm)), (implicit NZCV)]> {
    let Inst{23-22} = 0b11;
    let Predicates = [HasFullFP16];
  }

  def Hri : BaseOneOperandFPComparison<signalAllNans, FPR16, asm,
      [(OpNode (f16 FPR16:$Rn), fpimm0), (implicit NZCV)]> {
    let Inst{23-22} = 0b11;
    let Predicates = [HasFullFP16];
  }

  def Srr : BaseTwoOperandFPComparison<signalAllNans, FPR32, asm,
      [(OpNode FPR32:$Rn, (f32 FPR32:$Rm)), (implicit NZCV)]> {
    let Inst{23-22} = 0b00;
  }

  def Sri : BaseOneOperandFPComparison<signalAllNans, FPR32, asm,
      [(OpNode (f32 FPR32:$Rn), fpimm0), (implicit NZCV)]> {
    let Inst{23-22} = 0b00;
  }

  def Drr : BaseTwoOperandFPComparison<signalAllNans, FPR64, asm,
      [(OpNode FPR64:$Rn, (f64 FPR64:$Rm)), (implicit NZCV)]> {
    let Inst{23-22} = 0b01;
  }

  def Dri : BaseOneOperandFPComparison<signalAllNans, FPR64, asm,
      [(OpNode (f64 FPR64:$Rn), fpimm0), (implicit NZCV)]> {
    let Inst{23-22} = 0b01;
  }
  } // Defs = [NZCV]
}

//---
// Floating point conditional comparisons
//---

let mayLoad = 0, mayStore = 0, hasSideEffects = 0, mayRaiseFPException = 1 in
class BaseFPCondComparison<bit signalAllNans, RegisterClass regtype,
                           string mnemonic, list<dag> pat>
    : I<(outs), (ins regtype:$Rn, regtype:$Rm, imm32_0_15:$nzcv, ccode:$cond),
         mnemonic, "\t$Rn, $Rm, $nzcv, $cond", "", pat>,
      Sched<[WriteFCmp]> {
  let Uses = [NZCV];
  let Defs = [NZCV];

  bits<5> Rn;
  bits<5> Rm;
  bits<4> nzcv;
  bits<4> cond;

  let Inst{31-24} = 0b00011110;
  let Inst{21}    = 1;
  let Inst{20-16} = Rm;
  let Inst{15-12} = cond;
  let Inst{11-10} = 0b01;
  let Inst{9-5}   = Rn;
  let Inst{4}     = signalAllNans;
  let Inst{3-0}   = nzcv;
}

multiclass FPCondComparison<bit signalAllNans, string mnemonic,
                            SDPatternOperator OpNode = null_frag> {
  def Hrr : BaseFPCondComparison<signalAllNans, FPR16, mnemonic,
      [(set NZCV, (OpNode (f16 FPR16:$Rn), (f16 FPR16:$Rm), (i32 imm:$nzcv),
                          (i32 imm:$cond), NZCV))]> {
    let Inst{23-22} = 0b11;
    let Predicates = [HasFullFP16];
  }

  def Srr : BaseFPCondComparison<signalAllNans, FPR32, mnemonic,
      [(set NZCV, (OpNode (f32 FPR32:$Rn), (f32 FPR32:$Rm), (i32 imm:$nzcv),
                          (i32 imm:$cond), NZCV))]> {
    let Inst{23-22} = 0b00;
  }

  def Drr : BaseFPCondComparison<signalAllNans, FPR64, mnemonic,
      [(set NZCV, (OpNode (f64 FPR64:$Rn), (f64 FPR64:$Rm), (i32 imm:$nzcv),
                          (i32 imm:$cond), NZCV))]> {
    let Inst{23-22} = 0b01;
  }
}

//---
// Floating point conditional select
//---

class BaseFPCondSelect<RegisterClass regtype, ValueType vt, string asm>
    : I<(outs regtype:$Rd), (ins regtype:$Rn, regtype:$Rm, ccode:$cond),
         asm, "\t$Rd, $Rn, $Rm, $cond", "",
         [(set regtype:$Rd,
               (AArch64csel (vt regtype:$Rn), regtype:$Rm,
                          (i32 imm:$cond), NZCV))]>,
      Sched<[WriteF]> {
  bits<5> Rd;
  bits<5> Rn;
  bits<5> Rm;
  bits<4> cond;

  let Inst{31-24} = 0b00011110;
  let Inst{21}    = 1;
  let Inst{20-16} = Rm;
  let Inst{15-12} = cond;
  let Inst{11-10} = 0b11;
  let Inst{9-5}   = Rn;
  let Inst{4-0}   = Rd;
}

multiclass FPCondSelect<string asm> {
  let Uses = [NZCV] in {
  def Hrrr : BaseFPCondSelect<FPR16, f16, asm> {
    let Inst{23-22} = 0b11;
    let Predicates = [HasFullFP16];
  }

  def Srrr : BaseFPCondSelect<FPR32, f32, asm> {
    let Inst{23-22} = 0b00;
  }

  def Drrr : BaseFPCondSelect<FPR64, f64, asm> {
    let Inst{23-22} = 0b01;
  }
  } // Uses = [NZCV]
}

//---
// Floating move immediate
//---

class BaseFPMoveImmediate<RegisterClass regtype, Operand fpimmtype, string asm>
  : I<(outs regtype:$Rd), (ins fpimmtype:$imm), asm, "\t$Rd, $imm", "",
      [(set regtype:$Rd, fpimmtype:$imm)]>,
    Sched<[WriteFImm]> {
  bits<5> Rd;
  bits<8> imm;
  let Inst{31-24} = 0b00011110;
  let Inst{21}    = 1;
  let Inst{20-13} = imm;
  let Inst{12-5}  = 0b10000000;
  let Inst{4-0}   = Rd;
}

multiclass FPMoveImmediate<string asm> {
  def Hi : BaseFPMoveImmediate<FPR16, fpimm16, asm> {
    let Inst{23-22} = 0b11;
    let Predicates = [HasFullFP16];
  }

  def Si : BaseFPMoveImmediate<FPR32, fpimm32, asm> {
    let Inst{23-22} = 0b00;
  }

  def Di : BaseFPMoveImmediate<FPR64, fpimm64, asm> {
    let Inst{23-22} = 0b01;
  }
}
} // end of 'let Predicates = [HasFPARMv8]'

//----------------------------------------------------------------------------
// AdvSIMD
//----------------------------------------------------------------------------

let Predicates = [HasNEON] in {

//----------------------------------------------------------------------------
// AdvSIMD three register vector instructions
//----------------------------------------------------------------------------

let mayLoad = 0, mayStore = 0, hasSideEffects = 0 in
class BaseSIMDThreeSameVector<bit Q, bit U, bits<3> size, bits<5> opcode,
                        RegisterOperand regtype, string asm, string kind,
                        list<dag> pattern>
  : I<(outs regtype:$Rd), (ins regtype:$Rn, regtype:$Rm), asm,
      "{\t$Rd" # kind # ", $Rn" # kind # ", $Rm" # kind #
      "|" # kind # "\t$Rd, $Rn, $Rm|}", "", pattern>,
    Sched<[!if(Q, WriteVq, WriteVd)]> {
  bits<5> Rd;
  bits<5> Rn;
  bits<5> Rm;
  let Inst{31}    = 0;
  let Inst{30}    = Q;
  let Inst{29}    = U;
  let Inst{28-24} = 0b01110;
  let Inst{23-21} = size;
  let Inst{20-16} = Rm;
  let Inst{15-11} = opcode;
  let Inst{10}    = 1;
  let Inst{9-5}   = Rn;
  let Inst{4-0}   = Rd;
}

let mayLoad = 0, mayStore = 0, hasSideEffects = 0 in
class BaseSIMDThreeSameVectorTied<bit Q, bit U, bits<3> size, bits<5> opcode,
                        RegisterOperand regtype, string asm, string kind,
                        list<dag> pattern>
  : I<(outs regtype:$dst), (ins regtype:$Rd, regtype:$Rn, regtype:$Rm), asm,
      "{\t$Rd" # kind # ", $Rn" # kind # ", $Rm" # kind #
      "|" # kind # "\t$Rd, $Rn, $Rm}", "$Rd = $dst", pattern>,
    Sched<[!if(Q, WriteVq, WriteVd)]> {
  bits<5> Rd;
  bits<5> Rn;
  bits<5> Rm;
  let Inst{31}    = 0;
  let Inst{30}    = Q;
  let Inst{29}    = U;
  let Inst{28-24} = 0b01110;
  let Inst{23-21} = size;
  let Inst{20-16} = Rm;
  let Inst{15-11} = opcode;
  let Inst{10}    = 1;
  let Inst{9-5}   = Rn;
  let Inst{4-0}   = Rd;
}

let mayLoad = 0, mayStore = 0, hasSideEffects = 0 in
class BaseSIMDThreeSameVectorPseudo<RegisterOperand regtype, list<dag> pattern>
  : Pseudo<(outs regtype:$dst), (ins regtype:$Rd, regtype:$Rn, regtype:$Rm), pattern>,
    Sched<[!if(!eq(regtype, V128), WriteVq, WriteVd)]>;

multiclass SIMDLogicalThreeVectorPseudo<SDPatternOperator OpNode> {
  def v8i8  : BaseSIMDThreeSameVectorPseudo<V64,
             [(set (v8i8 V64:$dst),
                   (OpNode (v8i8 V64:$Rd), (v8i8 V64:$Rn), (v8i8 V64:$Rm)))]>;
  def v16i8  : BaseSIMDThreeSameVectorPseudo<V128,
             [(set (v16i8 V128:$dst),
                   (OpNode (v16i8 V128:$Rd), (v16i8 V128:$Rn),
                           (v16i8 V128:$Rm)))]>;

  def : Pat<(v4i16 (OpNode (v4i16 V64:$LHS), (v4i16 V64:$MHS),
                           (v4i16 V64:$RHS))),
          (!cast<Instruction>(NAME#"v8i8")
            V64:$LHS, V64:$MHS, V64:$RHS)>;
  def : Pat<(v2i32 (OpNode (v2i32 V64:$LHS), (v2i32 V64:$MHS),
                           (v2i32 V64:$RHS))),
          (!cast<Instruction>(NAME#"v8i8")
            V64:$LHS, V64:$MHS, V64:$RHS)>;
  def : Pat<(v1i64 (OpNode (v1i64 V64:$LHS), (v1i64 V64:$MHS),
                           (v1i64 V64:$RHS))),
          (!cast<Instruction>(NAME#"v8i8")
            V64:$LHS, V64:$MHS, V64:$RHS)>;

  def : Pat<(v8i16 (OpNode (v8i16 V128:$LHS), (v8i16 V128:$MHS),
                           (v8i16 V128:$RHS))),
      (!cast<Instruction>(NAME#"v16i8")
        V128:$LHS, V128:$MHS, V128:$RHS)>;
  def : Pat<(v4i32 (OpNode (v4i32 V128:$LHS), (v4i32 V128:$MHS),
                           (v4i32 V128:$RHS))),
      (!cast<Instruction>(NAME#"v16i8")
        V128:$LHS, V128:$MHS, V128:$RHS)>;
  def : Pat<(v2i64 (OpNode (v2i64 V128:$LHS), (v2i64 V128:$MHS),
                           (v2i64 V128:$RHS))),
      (!cast<Instruction>(NAME#"v16i8")
        V128:$LHS, V128:$MHS, V128:$RHS)>;
}

// All operand sizes distinguished in the encoding.
multiclass SIMDThreeSameVector<bit U, bits<5> opc, string asm,
                               SDPatternOperator OpNode> {
  def v8i8  : BaseSIMDThreeSameVector<0, U, 0b001, opc, V64,
                                      asm, ".8b",
         [(set (v8i8 V64:$Rd), (OpNode (v8i8 V64:$Rn), (v8i8 V64:$Rm)))]>;
  def v16i8 : BaseSIMDThreeSameVector<1, U, 0b001, opc, V128,
                                      asm, ".16b",
         [(set (v16i8 V128:$Rd), (OpNode (v16i8 V128:$Rn), (v16i8 V128:$Rm)))]>;
  def v4i16 : BaseSIMDThreeSameVector<0, U, 0b011, opc, V64,
                                      asm, ".4h",
         [(set (v4i16 V64:$Rd), (OpNode (v4i16 V64:$Rn), (v4i16 V64:$Rm)))]>;
  def v8i16 : BaseSIMDThreeSameVector<1, U, 0b011, opc, V128,
                                      asm, ".8h",
         [(set (v8i16 V128:$Rd), (OpNode (v8i16 V128:$Rn), (v8i16 V128:$Rm)))]>;
  def v2i32 : BaseSIMDThreeSameVector<0, U, 0b101, opc, V64,
                                      asm, ".2s",
         [(set (v2i32 V64:$Rd), (OpNode (v2i32 V64:$Rn), (v2i32 V64:$Rm)))]>;
  def v4i32 : BaseSIMDThreeSameVector<1, U, 0b101, opc, V128,
                                      asm, ".4s",
         [(set (v4i32 V128:$Rd), (OpNode (v4i32 V128:$Rn), (v4i32 V128:$Rm)))]>;
  def v2i64 : BaseSIMDThreeSameVector<1, U, 0b111, opc, V128,
                                      asm, ".2d",
         [(set (v2i64 V128:$Rd), (OpNode (v2i64 V128:$Rn), (v2i64 V128:$Rm)))]>;
}

multiclass SIMDThreeSameVectorExtraPatterns<string inst, SDPatternOperator OpNode> {
  def : Pat<(v8i8 (OpNode V64:$LHS, V64:$RHS)),
          (!cast<Instruction>(inst#"v8i8") V64:$LHS, V64:$RHS)>;
  def : Pat<(v4i16 (OpNode V64:$LHS, V64:$RHS)),
          (!cast<Instruction>(inst#"v4i16") V64:$LHS, V64:$RHS)>;
  def : Pat<(v2i32 (OpNode V64:$LHS, V64:$RHS)),
          (!cast<Instruction>(inst#"v2i32") V64:$LHS, V64:$RHS)>;

  def : Pat<(v16i8 (OpNode V128:$LHS, V128:$RHS)),
          (!cast<Instruction>(inst#"v16i8") V128:$LHS, V128:$RHS)>;
  def : Pat<(v8i16 (OpNode V128:$LHS, V128:$RHS)),
          (!cast<Instruction>(inst#"v8i16") V128:$LHS, V128:$RHS)>;
  def : Pat<(v4i32 (OpNode V128:$LHS, V128:$RHS)),
          (!cast<Instruction>(inst#"v4i32") V128:$LHS, V128:$RHS)>;
  def : Pat<(v2i64 (OpNode V128:$LHS, V128:$RHS)),
          (!cast<Instruction>(inst#"v2i64") V128:$LHS, V128:$RHS)>;
}

// As above, but D sized elements unsupported.
multiclass SIMDThreeSameVectorBHS<bit U, bits<5> opc, string asm,
                                  SDPatternOperator OpNode> {
  def v8i8  : BaseSIMDThreeSameVector<0, U, 0b001, opc, V64,
                                      asm, ".8b",
        [(set V64:$Rd, (v8i8 (OpNode (v8i8 V64:$Rn), (v8i8 V64:$Rm))))]>;
  def v16i8 : BaseSIMDThreeSameVector<1, U, 0b001, opc, V128,
                                      asm, ".16b",
        [(set V128:$Rd, (v16i8 (OpNode (v16i8 V128:$Rn), (v16i8 V128:$Rm))))]>;
  def v4i16 : BaseSIMDThreeSameVector<0, U, 0b011, opc, V64,
                                      asm, ".4h",
        [(set V64:$Rd, (v4i16 (OpNode (v4i16 V64:$Rn), (v4i16 V64:$Rm))))]>;
  def v8i16 : BaseSIMDThreeSameVector<1, U, 0b011, opc, V128,
                                      asm, ".8h",
        [(set V128:$Rd, (v8i16 (OpNode (v8i16 V128:$Rn), (v8i16 V128:$Rm))))]>;
  def v2i32 : BaseSIMDThreeSameVector<0, U, 0b101, opc, V64,
                                      asm, ".2s",
        [(set V64:$Rd, (v2i32 (OpNode (v2i32 V64:$Rn), (v2i32 V64:$Rm))))]>;
  def v4i32 : BaseSIMDThreeSameVector<1, U, 0b101, opc, V128,
                                      asm, ".4s",
        [(set V128:$Rd, (v4i32 (OpNode (v4i32 V128:$Rn), (v4i32 V128:$Rm))))]>;
}

multiclass SIMDThreeSameVectorBHSTied<bit U, bits<5> opc, string asm,
                                  SDPatternOperator OpNode> {
  def v8i8  : BaseSIMDThreeSameVectorTied<0, U, 0b001, opc, V64,
                                      asm, ".8b",
      [(set (v8i8 V64:$dst),
            (OpNode (v8i8 V64:$Rd), (v8i8 V64:$Rn), (v8i8 V64:$Rm)))]>;
  def v16i8 : BaseSIMDThreeSameVectorTied<1, U, 0b001, opc, V128,
                                      asm, ".16b",
      [(set (v16i8 V128:$dst),
            (OpNode (v16i8 V128:$Rd), (v16i8 V128:$Rn), (v16i8 V128:$Rm)))]>;
  def v4i16 : BaseSIMDThreeSameVectorTied<0, U, 0b011, opc, V64,
                                      asm, ".4h",
      [(set (v4i16 V64:$dst),
            (OpNode (v4i16 V64:$Rd), (v4i16 V64:$Rn), (v4i16 V64:$Rm)))]>;
  def v8i16 : BaseSIMDThreeSameVectorTied<1, U, 0b011, opc, V128,
                                      asm, ".8h",
      [(set (v8i16 V128:$dst),
            (OpNode (v8i16 V128:$Rd), (v8i16 V128:$Rn), (v8i16 V128:$Rm)))]>;
  def v2i32 : BaseSIMDThreeSameVectorTied<0, U, 0b101, opc, V64,
                                      asm, ".2s",
      [(set (v2i32 V64:$dst),
            (OpNode (v2i32 V64:$Rd), (v2i32 V64:$Rn), (v2i32 V64:$Rm)))]>;
  def v4i32 : BaseSIMDThreeSameVectorTied<1, U, 0b101, opc, V128,
                                      asm, ".4s",
      [(set (v4i32 V128:$dst),
            (OpNode (v4i32 V128:$Rd), (v4i32 V128:$Rn), (v4i32 V128:$Rm)))]>;
}

// As above, but only B sized elements supported.
multiclass SIMDThreeSameVectorB<bit U, bits<5> opc, string asm,
                                SDPatternOperator OpNode> {
  def v8i8  : BaseSIMDThreeSameVector<0, U, 0b001, opc, V64,
                                      asm, ".8b",
    [(set (v8i8 V64:$Rd), (OpNode (v8i8 V64:$Rn), (v8i8 V64:$Rm)))]>;
  def v16i8 : BaseSIMDThreeSameVector<1, U, 0b001, opc, V128,
                                      asm, ".16b",
    [(set (v16i8 V128:$Rd),
          (OpNode (v16i8 V128:$Rn), (v16i8 V128:$Rm)))]>;
}

// As above, but only floating point elements supported.
let mayRaiseFPException = 1 in
multiclass SIMDThreeSameVectorFP<bit U, bit S, bits<3> opc,
                                 string asm, SDPatternOperator OpNode> {
  let Predicates = [HasNEON, HasFullFP16] in {
  def v4f16 : BaseSIMDThreeSameVector<0, U, {S,0b10}, {0b00,opc}, V64,
                                      asm, ".4h",
        [(set (v4f16 V64:$Rd), (OpNode (v4f16 V64:$Rn), (v4f16 V64:$Rm)))]>;
  def v8f16 : BaseSIMDThreeSameVector<1, U, {S,0b10}, {0b00,opc}, V128,
                                      asm, ".8h",
        [(set (v8f16 V128:$Rd), (OpNode (v8f16 V128:$Rn), (v8f16 V128:$Rm)))]>;
  } // Predicates = [HasNEON, HasFullFP16]
  def v2f32 : BaseSIMDThreeSameVector<0, U, {S,0b01}, {0b11,opc}, V64,
                                      asm, ".2s",
        [(set (v2f32 V64:$Rd), (OpNode (v2f32 V64:$Rn), (v2f32 V64:$Rm)))]>;
  def v4f32 : BaseSIMDThreeSameVector<1, U, {S,0b01}, {0b11,opc}, V128,
                                      asm, ".4s",
        [(set (v4f32 V128:$Rd), (OpNode (v4f32 V128:$Rn), (v4f32 V128:$Rm)))]>;
  def v2f64 : BaseSIMDThreeSameVector<1, U, {S,0b11}, {0b11,opc}, V128,
                                      asm, ".2d",
        [(set (v2f64 V128:$Rd), (OpNode (v2f64 V128:$Rn), (v2f64 V128:$Rm)))]>;
}

let mayRaiseFPException = 1 in
multiclass SIMDThreeSameVectorFPCmp<bit U, bit S, bits<3> opc,
                                    string asm,
                                    SDPatternOperator OpNode> {
  let Predicates = [HasNEON, HasFullFP16] in {
  def v4f16 : BaseSIMDThreeSameVector<0, U, {S,0b10}, {0b00,opc}, V64,
                                      asm, ".4h",
        [(set (v4i16 V64:$Rd), (OpNode (v4f16 V64:$Rn), (v4f16 V64:$Rm)))]>;
  def v8f16 : BaseSIMDThreeSameVector<1, U, {S,0b10}, {0b00,opc}, V128,
                                      asm, ".8h",
        [(set (v8i16 V128:$Rd), (OpNode (v8f16 V128:$Rn), (v8f16 V128:$Rm)))]>;
  } // Predicates = [HasNEON, HasFullFP16]
  def v2f32 : BaseSIMDThreeSameVector<0, U, {S,0b01}, {0b11,opc}, V64,
                                      asm, ".2s",
        [(set (v2i32 V64:$Rd), (OpNode (v2f32 V64:$Rn), (v2f32 V64:$Rm)))]>;
  def v4f32 : BaseSIMDThreeSameVector<1, U, {S,0b01}, {0b11,opc}, V128,
                                      asm, ".4s",
        [(set (v4i32 V128:$Rd), (OpNode (v4f32 V128:$Rn), (v4f32 V128:$Rm)))]>;
  def v2f64 : BaseSIMDThreeSameVector<1, U, {S,0b11}, {0b11,opc}, V128,
                                      asm, ".2d",
        [(set (v2i64 V128:$Rd), (OpNode (v2f64 V128:$Rn), (v2f64 V128:$Rm)))]>;
}

let mayRaiseFPException = 1 in
multiclass SIMDThreeSameVectorFPTied<bit U, bit S, bits<3> opc,
                                 string asm, SDPatternOperator OpNode> {
  let Predicates = [HasNEON, HasFullFP16] in {
  def v4f16 : BaseSIMDThreeSameVectorTied<0, U, {S,0b10}, {0b00,opc}, V64,
                                      asm, ".4h",
     [(set (v4f16 V64:$dst),
           (OpNode (v4f16 V64:$Rd), (v4f16 V64:$Rn), (v4f16 V64:$Rm)))]>;
  def v8f16 : BaseSIMDThreeSameVectorTied<1, U, {S,0b10}, {0b00,opc}, V128,
                                      asm, ".8h",
     [(set (v8f16 V128:$dst),
           (OpNode (v8f16 V128:$Rd), (v8f16 V128:$Rn), (v8f16 V128:$Rm)))]>;
  } // Predicates = [HasNEON, HasFullFP16]
  def v2f32 : BaseSIMDThreeSameVectorTied<0, U, {S,0b01}, {0b11,opc}, V64,
                                      asm, ".2s",
     [(set (v2f32 V64:$dst),
           (OpNode (v2f32 V64:$Rd), (v2f32 V64:$Rn), (v2f32 V64:$Rm)))]>;
  def v4f32 : BaseSIMDThreeSameVectorTied<1, U, {S,0b01}, {0b11,opc}, V128,
                                      asm, ".4s",
     [(set (v4f32 V128:$dst),
           (OpNode (v4f32 V128:$Rd), (v4f32 V128:$Rn), (v4f32 V128:$Rm)))]>;
  def v2f64 : BaseSIMDThreeSameVectorTied<1, U, {S,0b11}, {0b11,opc}, V128,
                                      asm, ".2d",
     [(set (v2f64 V128:$dst),
           (OpNode (v2f64 V128:$Rd), (v2f64 V128:$Rn), (v2f64 V128:$Rm)))]>;
}

// As above, but D and B sized elements unsupported.
let mayRaiseFPException = 1 in
multiclass SIMDThreeSameVectorHS<bit U, bits<5> opc, string asm,
                                SDPatternOperator OpNode> {
  def v4i16 : BaseSIMDThreeSameVector<0, U, 0b011, opc, V64,
                                      asm, ".4h",
        [(set (v4i16 V64:$Rd), (OpNode (v4i16 V64:$Rn), (v4i16 V64:$Rm)))]>;
  def v8i16 : BaseSIMDThreeSameVector<1, U, 0b011, opc, V128,
                                      asm, ".8h",
        [(set (v8i16 V128:$Rd), (OpNode (v8i16 V128:$Rn), (v8i16 V128:$Rm)))]>;
  def v2i32 : BaseSIMDThreeSameVector<0, U, 0b101, opc, V64,
                                      asm, ".2s",
        [(set (v2i32 V64:$Rd), (OpNode (v2i32 V64:$Rn), (v2i32 V64:$Rm)))]>;
  def v4i32 : BaseSIMDThreeSameVector<1, U, 0b101, opc, V128,
                                      asm, ".4s",
        [(set (v4i32 V128:$Rd), (OpNode (v4i32 V128:$Rn), (v4i32 V128:$Rm)))]>;
}

// Logical three vector ops share opcode bits, and only use B sized elements.
multiclass SIMDLogicalThreeVector<bit U, bits<2> size, string asm,
                                  SDPatternOperator OpNode = null_frag> {
  def v8i8  : BaseSIMDThreeSameVector<0, U, {size,1}, 0b00011, V64,
                                     asm, ".8b",
                         [(set (v8i8 V64:$Rd), (OpNode V64:$Rn, V64:$Rm))]>;
  def v16i8  : BaseSIMDThreeSameVector<1, U, {size,1}, 0b00011, V128,
                                     asm, ".16b",
                         [(set (v16i8 V128:$Rd), (OpNode V128:$Rn, V128:$Rm))]>;

  def : Pat<(v4i16 (OpNode V64:$LHS, V64:$RHS)),
          (!cast<Instruction>(NAME#"v8i8") V64:$LHS, V64:$RHS)>;
  def : Pat<(v2i32 (OpNode V64:$LHS, V64:$RHS)),
          (!cast<Instruction>(NAME#"v8i8") V64:$LHS, V64:$RHS)>;
  def : Pat<(v1i64 (OpNode V64:$LHS, V64:$RHS)),
          (!cast<Instruction>(NAME#"v8i8") V64:$LHS, V64:$RHS)>;

  def : Pat<(v8i16 (OpNode V128:$LHS, V128:$RHS)),
      (!cast<Instruction>(NAME#"v16i8") V128:$LHS, V128:$RHS)>;
  def : Pat<(v4i32 (OpNode V128:$LHS, V128:$RHS)),
      (!cast<Instruction>(NAME#"v16i8") V128:$LHS, V128:$RHS)>;
  def : Pat<(v2i64 (OpNode V128:$LHS, V128:$RHS)),
      (!cast<Instruction>(NAME#"v16i8") V128:$LHS, V128:$RHS)>;
}

multiclass SIMDLogicalThreeVectorTied<bit U, bits<2> size,
                                  string asm, SDPatternOperator OpNode = null_frag> {
  def v8i8  : BaseSIMDThreeSameVectorTied<0, U, {size,1}, 0b00011, V64,
                                     asm, ".8b",
             [(set (v8i8 V64:$dst),
                   (OpNode (v8i8 V64:$Rd), (v8i8 V64:$Rn), (v8i8 V64:$Rm)))]>;
  def v16i8  : BaseSIMDThreeSameVectorTied<1, U, {size,1}, 0b00011, V128,
                                     asm, ".16b",
             [(set (v16i8 V128:$dst),
                   (OpNode (v16i8 V128:$Rd), (v16i8 V128:$Rn),
                           (v16i8 V128:$Rm)))]>;

  def : Pat<(v4i16 (OpNode (v4i16 V64:$LHS), (v4i16 V64:$MHS),
                           (v4i16 V64:$RHS))),
          (!cast<Instruction>(NAME#"v8i8")
            V64:$LHS, V64:$MHS, V64:$RHS)>;
  def : Pat<(v2i32 (OpNode (v2i32 V64:$LHS), (v2i32 V64:$MHS),
                           (v2i32 V64:$RHS))),
          (!cast<Instruction>(NAME#"v8i8")
            V64:$LHS, V64:$MHS, V64:$RHS)>;
  def : Pat<(v1i64 (OpNode (v1i64 V64:$LHS), (v1i64 V64:$MHS),
                           (v1i64 V64:$RHS))),
          (!cast<Instruction>(NAME#"v8i8")
            V64:$LHS, V64:$MHS, V64:$RHS)>;

  def : Pat<(v8i16 (OpNode (v8i16 V128:$LHS), (v8i16 V128:$MHS),
                           (v8i16 V128:$RHS))),
      (!cast<Instruction>(NAME#"v16i8")
        V128:$LHS, V128:$MHS, V128:$RHS)>;
  def : Pat<(v4i32 (OpNode (v4i32 V128:$LHS), (v4i32 V128:$MHS),
                           (v4i32 V128:$RHS))),
      (!cast<Instruction>(NAME#"v16i8")
        V128:$LHS, V128:$MHS, V128:$RHS)>;
  def : Pat<(v2i64 (OpNode (v2i64 V128:$LHS), (v2i64 V128:$MHS),
                           (v2i64 V128:$RHS))),
      (!cast<Instruction>(NAME#"v16i8")
        V128:$LHS, V128:$MHS, V128:$RHS)>;
}

// ARMv8.2-A Dot Product Instructions (Vector): These instructions extract
// bytes from S-sized elements.
class BaseSIMDThreeSameVectorDot<bit Q, bit U, bit Mixed, string asm, string kind1,
                                 string kind2, RegisterOperand RegType,
                                 ValueType AccumType, ValueType InputType,
                                 SDPatternOperator OpNode> :
        BaseSIMDThreeSameVectorTied<Q, U, 0b100, {0b1001, Mixed}, RegType, asm, kind1,
        [(set (AccumType RegType:$dst),
              (OpNode (AccumType RegType:$Rd),
                      (InputType RegType:$Rn),
                      (InputType RegType:$Rm)))]> {
  let AsmString = !strconcat(asm, "{\t$Rd" # kind1 # ", $Rn" # kind2 # ", $Rm" # kind2 # "}");
}

multiclass SIMDThreeSameVectorDot<bit U, bit Mixed, string asm, SDPatternOperator OpNode> {
  def v8i8  : BaseSIMDThreeSameVectorDot<0, U, Mixed, asm, ".2s", ".8b", V64,
                                         v2i32, v8i8, OpNode>;
  def v16i8 : BaseSIMDThreeSameVectorDot<1, U, Mixed, asm, ".4s", ".16b", V128,
                                         v4i32, v16i8, OpNode>;
}

// ARMv8.2-A Fused Multiply Add-Long Instructions (Vector): These instructions
// select inputs from 4H vectors and accumulate outputs to a 2S vector (or from
// 8H to 4S, when Q=1).
let mayRaiseFPException = 1 in
class BaseSIMDThreeSameVectorFML<bit Q, bit U, bit b13, bits<3> size, string asm, string kind1,
                                 string kind2, RegisterOperand RegType,
                                 ValueType AccumType, ValueType InputType,
                                 SDPatternOperator OpNode> :
        BaseSIMDThreeSameVectorTied<Q, U, size, 0b11101, RegType, asm, kind1,
		[(set (AccumType RegType:$dst),
              (OpNode (AccumType RegType:$Rd),
                      (InputType RegType:$Rn),
                      (InputType RegType:$Rm)))]> {
  let AsmString = !strconcat(asm, "{\t$Rd" # kind1 # ", $Rn" # kind2 # ", $Rm" # kind2 # "}");
  let Inst{13} = b13;
}

multiclass SIMDThreeSameVectorFML<bit U, bit b13, bits<3> size, string asm,
                                  SDPatternOperator OpNode> {
  def v4f16 : BaseSIMDThreeSameVectorFML<0, U, b13, size, asm, ".2s", ".2h", V64,
                                         v2f32, v4f16, OpNode>;
  def v8f16 : BaseSIMDThreeSameVectorFML<1, U, b13, size, asm, ".4s", ".4h", V128,
                                         v4f32, v8f16, OpNode>;
}


//----------------------------------------------------------------------------
// AdvSIMD two register vector instructions.
//----------------------------------------------------------------------------

let mayLoad = 0, mayStore = 0, hasSideEffects = 0 in
class BaseSIMDTwoSameVector<bit Q, bit U, bits<2> size, bits<5> opcode,
                            bits<2> size2, RegisterOperand regtype, string asm,
                            string dstkind, string srckind, list<dag> pattern>
  : I<(outs regtype:$Rd), (ins regtype:$Rn), asm,
      "{\t$Rd" # dstkind # ", $Rn" # srckind #
      "|" # dstkind # "\t$Rd, $Rn}", "", pattern>,
    Sched<[!if(Q, WriteVq, WriteVd)]> {
  bits<5> Rd;
  bits<5> Rn;
  let Inst{31}    = 0;
  let Inst{30}    = Q;
  let Inst{29}    = U;
  let Inst{28-24} = 0b01110;
  let Inst{23-22} = size;
  let Inst{21} = 0b1;
  let Inst{20-19} = size2;
  let Inst{18-17} = 0b00;
  let Inst{16-12} = opcode;
  let Inst{11-10} = 0b10;
  let Inst{9-5}   = Rn;
  let Inst{4-0}   = Rd;
}

let mayLoad = 0, mayStore = 0, hasSideEffects = 0 in
class BaseSIMDTwoSameVectorTied<bit Q, bit U, bits<2> size, bits<5> opcode,
                                bits<2> size2, RegisterOperand regtype,
                                string asm, string dstkind, string srckind,
                                list<dag> pattern>
  : I<(outs regtype:$dst), (ins regtype:$Rd, regtype:$Rn), asm,
      "{\t$Rd" # dstkind # ", $Rn" # srckind #
      "|" # dstkind # "\t$Rd, $Rn}", "$Rd = $dst", pattern>,
    Sched<[!if(Q, WriteVq, WriteVd)]> {
  bits<5> Rd;
  bits<5> Rn;
  let Inst{31}    = 0;
  let Inst{30}    = Q;
  let Inst{29}    = U;
  let Inst{28-24} = 0b01110;
  let Inst{23-22} = size;
  let Inst{21} = 0b1;
  let Inst{20-19} = size2;
  let Inst{18-17} = 0b00;
  let Inst{16-12} = opcode;
  let Inst{11-10} = 0b10;
  let Inst{9-5}   = Rn;
  let Inst{4-0}   = Rd;
}

// Supports B, H, and S element sizes.
multiclass SIMDTwoVectorBHS<bit U, bits<5> opc, string asm,
                            SDPatternOperator OpNode> {
  def v8i8  : BaseSIMDTwoSameVector<0, U, 0b00, opc, 0b00, V64,
                                      asm, ".8b", ".8b",
                          [(set (v8i8 V64:$Rd), (OpNode (v8i8 V64:$Rn)))]>;
  def v16i8 : BaseSIMDTwoSameVector<1, U, 0b00, opc, 0b00, V128,
                                      asm, ".16b", ".16b",
                          [(set (v16i8 V128:$Rd), (OpNode (v16i8 V128:$Rn)))]>;
  def v4i16 : BaseSIMDTwoSameVector<0, U, 0b01, opc, 0b00, V64,
                                      asm, ".4h", ".4h",
                          [(set (v4i16 V64:$Rd), (OpNode (v4i16 V64:$Rn)))]>;
  def v8i16 : BaseSIMDTwoSameVector<1, U, 0b01, opc, 0b00, V128,
                                      asm, ".8h", ".8h",
                          [(set (v8i16 V128:$Rd), (OpNode (v8i16 V128:$Rn)))]>;
  def v2i32 : BaseSIMDTwoSameVector<0, U, 0b10, opc, 0b00, V64,
                                      asm, ".2s", ".2s",
                          [(set (v2i32 V64:$Rd), (OpNode (v2i32 V64:$Rn)))]>;
  def v4i32 : BaseSIMDTwoSameVector<1, U, 0b10, opc, 0b00, V128,
                                      asm, ".4s", ".4s",
                          [(set (v4i32 V128:$Rd), (OpNode (v4i32 V128:$Rn)))]>;
}

class BaseSIMDVectorLShiftLongBySize<bit Q, bits<2> size,
                            RegisterOperand regtype, string asm, string dstkind,
                            string srckind, string amount>
  : I<(outs V128:$Rd), (ins regtype:$Rn), asm,
      "{\t$Rd" # dstkind # ", $Rn" # srckind # ", #" # amount #
      "|" # dstkind # "\t$Rd, $Rn, #" #  amount # "}", "", []>,
    Sched<[WriteVq]> {
  bits<5> Rd;
  bits<5> Rn;
  let Inst{31}    = 0;
  let Inst{30}    = Q;
  let Inst{29-24} = 0b101110;
  let Inst{23-22} = size;
  let Inst{21-10} = 0b100001001110;
  let Inst{9-5}   = Rn;
  let Inst{4-0}   = Rd;
}

multiclass SIMDVectorLShiftLongBySizeBHS {
  let hasSideEffects = 0 in {
  def v8i8  : BaseSIMDVectorLShiftLongBySize<0, 0b00, V64,
                                             "shll", ".8h",  ".8b", "8">;
  def v16i8 : BaseSIMDVectorLShiftLongBySize<1, 0b00, V128,
                                             "shll2", ".8h", ".16b", "8">;
  def v4i16 : BaseSIMDVectorLShiftLongBySize<0, 0b01, V64,
                                             "shll", ".4s",  ".4h", "16">;
  def v8i16 : BaseSIMDVectorLShiftLongBySize<1, 0b01, V128,
                                             "shll2", ".4s", ".8h", "16">;
  def v2i32 : BaseSIMDVectorLShiftLongBySize<0, 0b10, V64,
                                             "shll", ".2d",  ".2s", "32">;
  def v4i32 : BaseSIMDVectorLShiftLongBySize<1, 0b10, V128,
                                             "shll2", ".2d", ".4s", "32">;
  }
}

// Supports all element sizes.
multiclass SIMDLongTwoVector<bit U, bits<5> opc, string asm,
                             SDPatternOperator OpNode> {
  def v8i8_v4i16  : BaseSIMDTwoSameVector<0, U, 0b00, opc, 0b00, V64,
                                      asm, ".4h", ".8b",
               [(set (v4i16 V64:$Rd), (OpNode (v8i8 V64:$Rn)))]>;
  def v16i8_v8i16 : BaseSIMDTwoSameVector<1, U, 0b00, opc, 0b00, V128,
                                      asm, ".8h", ".16b",
               [(set (v8i16 V128:$Rd), (OpNode (v16i8 V128:$Rn)))]>;
  def v4i16_v2i32 : BaseSIMDTwoSameVector<0, U, 0b01, opc, 0b00, V64,
                                      asm, ".2s", ".4h",
               [(set (v2i32 V64:$Rd), (OpNode (v4i16 V64:$Rn)))]>;
  def v8i16_v4i32 : BaseSIMDTwoSameVector<1, U, 0b01, opc, 0b00, V128,
                                      asm, ".4s", ".8h",
               [(set (v4i32 V128:$Rd), (OpNode (v8i16 V128:$Rn)))]>;
  def v2i32_v1i64 : BaseSIMDTwoSameVector<0, U, 0b10, opc, 0b00, V64,
                                      asm, ".1d", ".2s",
               [(set (v1i64 V64:$Rd), (OpNode (v2i32 V64:$Rn)))]>;
  def v4i32_v2i64 : BaseSIMDTwoSameVector<1, U, 0b10, opc, 0b00, V128,
                                      asm, ".2d", ".4s",
               [(set (v2i64 V128:$Rd), (OpNode (v4i32 V128:$Rn)))]>;
}

multiclass SIMDLongTwoVectorTied<bit U, bits<5> opc, string asm,
                                 SDPatternOperator OpNode> {
  def v8i8_v4i16  : BaseSIMDTwoSameVectorTied<0, U, 0b00, opc, 0b00, V64,
                                          asm, ".4h", ".8b",
      [(set (v4i16 V64:$dst), (OpNode (v4i16 V64:$Rd),
                                      (v8i8 V64:$Rn)))]>;
  def v16i8_v8i16 : BaseSIMDTwoSameVectorTied<1, U, 0b00, opc, 0b00, V128,
                                          asm, ".8h", ".16b",
      [(set (v8i16 V128:$dst), (OpNode (v8i16 V128:$Rd),
                                      (v16i8 V128:$Rn)))]>;
  def v4i16_v2i32 : BaseSIMDTwoSameVectorTied<0, U, 0b01, opc, 0b00, V64,
                                          asm, ".2s", ".4h",
      [(set (v2i32 V64:$dst), (OpNode (v2i32 V64:$Rd),
                                      (v4i16 V64:$Rn)))]>;
  def v8i16_v4i32 : BaseSIMDTwoSameVectorTied<1, U, 0b01, opc, 0b00, V128,
                                          asm, ".4s", ".8h",
      [(set (v4i32 V128:$dst), (OpNode (v4i32 V128:$Rd),
                                      (v8i16 V128:$Rn)))]>;
  def v2i32_v1i64 : BaseSIMDTwoSameVectorTied<0, U, 0b10, opc, 0b00, V64,
                                          asm, ".1d", ".2s",
      [(set (v1i64 V64:$dst), (OpNode (v1i64 V64:$Rd),
                                      (v2i32 V64:$Rn)))]>;
  def v4i32_v2i64 : BaseSIMDTwoSameVectorTied<1, U, 0b10, opc, 0b00, V128,
                                          asm, ".2d", ".4s",
      [(set (v2i64 V128:$dst), (OpNode (v2i64 V128:$Rd),
                                      (v4i32 V128:$Rn)))]>;
}

// Supports all element sizes, except 1xD.
multiclass SIMDTwoVectorBHSDTied<bit U, bits<5> opc, string asm,
                                  SDPatternOperator OpNode> {
  def v8i8  : BaseSIMDTwoSameVectorTied<0, U, 0b00, opc, 0b00, V64,
                                    asm, ".8b", ".8b",
    [(set (v8i8 V64:$dst), (OpNode (v8i8 V64:$Rd), (v8i8 V64:$Rn)))]>;
  def v16i8 : BaseSIMDTwoSameVectorTied<1, U, 0b00, opc, 0b00, V128,
                                    asm, ".16b", ".16b",
    [(set (v16i8 V128:$dst), (OpNode (v16i8 V128:$Rd), (v16i8 V128:$Rn)))]>;
  def v4i16 : BaseSIMDTwoSameVectorTied<0, U, 0b01, opc, 0b00, V64,
                                    asm, ".4h", ".4h",
    [(set (v4i16 V64:$dst), (OpNode (v4i16 V64:$Rd), (v4i16 V64:$Rn)))]>;
  def v8i16 : BaseSIMDTwoSameVectorTied<1, U, 0b01, opc, 0b00, V128,
                                    asm, ".8h", ".8h",
    [(set (v8i16 V128:$dst), (OpNode (v8i16 V128:$Rd), (v8i16 V128:$Rn)))]>;
  def v2i32 : BaseSIMDTwoSameVectorTied<0, U, 0b10, opc, 0b00, V64,
                                    asm, ".2s", ".2s",
    [(set (v2i32 V64:$dst), (OpNode (v2i32 V64:$Rd), (v2i32 V64:$Rn)))]>;
  def v4i32 : BaseSIMDTwoSameVectorTied<1, U, 0b10, opc, 0b00, V128,
                                    asm, ".4s", ".4s",
    [(set (v4i32 V128:$dst), (OpNode (v4i32 V128:$Rd), (v4i32 V128:$Rn)))]>;
  def v2i64 : BaseSIMDTwoSameVectorTied<1, U, 0b11, opc, 0b00, V128,
                                    asm, ".2d", ".2d",
    [(set (v2i64 V128:$dst), (OpNode (v2i64 V128:$Rd), (v2i64 V128:$Rn)))]>;
}

multiclass SIMDTwoVectorBHSD<bit U, bits<5> opc, string asm,
                             SDPatternOperator OpNode = null_frag> {
  def v8i8  : BaseSIMDTwoSameVector<0, U, 0b00, opc, 0b00, V64,
                                asm, ".8b", ".8b",
    [(set (v8i8 V64:$Rd), (OpNode (v8i8 V64:$Rn)))]>;
  def v16i8 : BaseSIMDTwoSameVector<1, U, 0b00, opc, 0b00, V128,
                                asm, ".16b", ".16b",
    [(set (v16i8 V128:$Rd), (OpNode (v16i8 V128:$Rn)))]>;
  def v4i16 : BaseSIMDTwoSameVector<0, U, 0b01, opc, 0b00, V64,
                                asm, ".4h", ".4h",
    [(set (v4i16 V64:$Rd), (OpNode (v4i16 V64:$Rn)))]>;
  def v8i16 : BaseSIMDTwoSameVector<1, U, 0b01, opc, 0b00, V128,
                                asm, ".8h", ".8h",
    [(set (v8i16 V128:$Rd), (OpNode (v8i16 V128:$Rn)))]>;
  def v2i32 : BaseSIMDTwoSameVector<0, U, 0b10, opc, 0b00, V64,
                                asm, ".2s", ".2s",
    [(set (v2i32 V64:$Rd), (OpNode (v2i32 V64:$Rn)))]>;
  def v4i32 : BaseSIMDTwoSameVector<1, U, 0b10, opc, 0b00, V128,
                                asm, ".4s", ".4s",
    [(set (v4i32 V128:$Rd), (OpNode (v4i32 V128:$Rn)))]>;
  def v2i64 : BaseSIMDTwoSameVector<1, U, 0b11, opc, 0b00, V128,
                                asm, ".2d", ".2d",
    [(set (v2i64 V128:$Rd), (OpNode (v2i64 V128:$Rn)))]>;
}


// Supports only B element sizes.
multiclass SIMDTwoVectorB<bit U, bits<2> size, bits<5> opc, string asm,
                          SDPatternOperator OpNode> {
  def v8i8  : BaseSIMDTwoSameVector<0, U, size, opc, 0b00, V64,
                                asm, ".8b", ".8b",
                    [(set (v8i8 V64:$Rd), (OpNode (v8i8 V64:$Rn)))]>;
  def v16i8 : BaseSIMDTwoSameVector<1, U, size, opc, 0b00, V128,
                                asm, ".16b", ".16b",
                    [(set (v16i8 V128:$Rd), (OpNode (v16i8 V128:$Rn)))]>;

}

// Supports only B and H element sizes.
multiclass SIMDTwoVectorBH<bit U, bits<5> opc, string asm,
                                SDPatternOperator OpNode> {
  def v8i8  : BaseSIMDTwoSameVector<0, U, 0b00, opc, 0b00, V64,
                                asm, ".8b", ".8b",
                    [(set (v8i8 V64:$Rd), (OpNode V64:$Rn))]>;
  def v16i8 : BaseSIMDTwoSameVector<1, U, 0b00, opc, 0b00, V128,
                                asm, ".16b", ".16b",
                    [(set (v16i8 V128:$Rd), (OpNode V128:$Rn))]>;
  def v4i16 : BaseSIMDTwoSameVector<0, U, 0b01, opc, 0b00, V64,
                                asm, ".4h", ".4h",
                    [(set (v4i16 V64:$Rd), (OpNode V64:$Rn))]>;
  def v8i16 : BaseSIMDTwoSameVector<1, U, 0b01, opc, 0b00, V128,
                                asm, ".8h", ".8h",
                    [(set (v8i16 V128:$Rd), (OpNode V128:$Rn))]>;
}

// Supports H, S and D element sizes, uses high bit of the size field
// as an extra opcode bit.
multiclass SIMDTwoVectorFP<bit U, bit S, bits<5> opc, string asm,
                           SDPatternOperator OpNode,
                           int fpexceptions = 1> {
  let mayRaiseFPException = fpexceptions in {
  let Predicates = [HasNEON, HasFullFP16] in {
  def v4f16 : BaseSIMDTwoSameVector<0, U, {S,1}, opc, 0b11, V64,
                                asm, ".4h", ".4h",
                          [(set (v4f16 V64:$Rd), (OpNode (v4f16 V64:$Rn)))]>;
  def v8f16 : BaseSIMDTwoSameVector<1, U, {S,1}, opc, 0b11, V128,
                                asm, ".8h", ".8h",
                          [(set (v8f16 V128:$Rd), (OpNode (v8f16 V128:$Rn)))]>;
  } // Predicates = [HasNEON, HasFullFP16]
  def v2f32 : BaseSIMDTwoSameVector<0, U, {S,0}, opc, 0b00, V64,
                                asm, ".2s", ".2s",
                          [(set (v2f32 V64:$Rd), (OpNode (v2f32 V64:$Rn)))]>;
  def v4f32 : BaseSIMDTwoSameVector<1, U, {S,0}, opc, 0b00, V128,
                                asm, ".4s", ".4s",
                          [(set (v4f32 V128:$Rd), (OpNode (v4f32 V128:$Rn)))]>;
  def v2f64 : BaseSIMDTwoSameVector<1, U, {S,1}, opc, 0b00, V128,
                                asm, ".2d", ".2d",
                          [(set (v2f64 V128:$Rd), (OpNode (v2f64 V128:$Rn)))]>;
  }
}

multiclass SIMDTwoVectorFPNoException<bit U, bit S, bits<5> opc, string asm,
                                      SDPatternOperator OpNode>
    : SIMDTwoVectorFP<U, S, opc, asm, OpNode, 0>;

// Supports only S and D element sizes
let mayRaiseFPException = 1 in
multiclass SIMDTwoVectorSD<bit U, bits<5> opc, string asm,
                           SDPatternOperator OpNode = null_frag> {

  def v2f32 : BaseSIMDTwoSameVector<0, U, 00, opc, 0b00, V64,
                                asm, ".2s", ".2s",
                          [(set (v2f32 V64:$Rd), (OpNode (v2f32 V64:$Rn)))]>;
  def v4f32 : BaseSIMDTwoSameVector<1, U, 00, opc, 0b00, V128,
                                asm, ".4s", ".4s",
                          [(set (v4f32 V128:$Rd), (OpNode (v4f32 V128:$Rn)))]>;
  def v2f64 : BaseSIMDTwoSameVector<1, U, 01, opc, 0b00, V128,
                                asm, ".2d", ".2d",
                          [(set (v2f64 V128:$Rd), (OpNode (v2f64 V128:$Rn)))]>;
}

multiclass FRIntNNTVector<bit U, bit op, string asm,
                          SDPatternOperator OpNode = null_frag> :
           SIMDTwoVectorSD<U, {0b1111,op}, asm, OpNode>;

// Supports only S element size.
multiclass SIMDTwoVectorS<bit U, bit S, bits<5> opc, string asm,
                           SDPatternOperator OpNode> {
  def v2i32 : BaseSIMDTwoSameVector<0, U, {S,0}, opc, 0b00, V64,
                                asm, ".2s", ".2s",
                          [(set (v2i32 V64:$Rd), (OpNode (v2i32 V64:$Rn)))]>;
  def v4i32 : BaseSIMDTwoSameVector<1, U, {S,0}, opc, 0b00, V128,
                                asm, ".4s", ".4s",
                          [(set (v4i32 V128:$Rd), (OpNode (v4i32 V128:$Rn)))]>;
}

let mayRaiseFPException = 1 in
multiclass SIMDTwoVectorFPToInt<bit U, bit S, bits<5> opc, string asm,
                           SDPatternOperator OpNode> {
  let Predicates = [HasNEON, HasFullFP16] in {
  def v4f16 : BaseSIMDTwoSameVector<0, U, {S,1}, opc, 0b11, V64,
                                asm, ".4h", ".4h",
                          [(set (v4i16 V64:$Rd), (OpNode (v4f16 V64:$Rn)))]>;
  def v8f16 : BaseSIMDTwoSameVector<1, U, {S,1}, opc, 0b11, V128,
                                asm, ".8h", ".8h",
                          [(set (v8i16 V128:$Rd), (OpNode (v8f16 V128:$Rn)))]>;
  } // Predicates = [HasNEON, HasFullFP16]
  def v2f32 : BaseSIMDTwoSameVector<0, U, {S,0}, opc, 0b00, V64,
                                asm, ".2s", ".2s",
                          [(set (v2i32 V64:$Rd), (OpNode (v2f32 V64:$Rn)))]>;
  def v4f32 : BaseSIMDTwoSameVector<1, U, {S,0}, opc, 0b00, V128,
                                asm, ".4s", ".4s",
                          [(set (v4i32 V128:$Rd), (OpNode (v4f32 V128:$Rn)))]>;
  def v2f64 : BaseSIMDTwoSameVector<1, U, {S,1}, opc, 0b00, V128,
                                asm, ".2d", ".2d",
                          [(set (v2i64 V128:$Rd), (OpNode (v2f64 V128:$Rn)))]>;
}

let mayRaiseFPException = 1 in
multiclass SIMDTwoVectorIntToFP<bit U, bit S, bits<5> opc, string asm,
                           SDPatternOperator OpNode> {
  let Predicates = [HasNEON, HasFullFP16] in {
  def v4f16 : BaseSIMDTwoSameVector<0, U, {S,1}, opc, 0b11, V64,
                                asm, ".4h", ".4h",
                          [(set (v4f16 V64:$Rd), (OpNode (v4i16 V64:$Rn)))]>;
  def v8f16 : BaseSIMDTwoSameVector<1, U, {S,1}, opc, 0b11, V128,
                                asm, ".8h", ".8h",
                          [(set (v8f16 V128:$Rd), (OpNode (v8i16 V128:$Rn)))]>;
  } // Predicates = [HasNEON, HasFullFP16]
  def v2f32 : BaseSIMDTwoSameVector<0, U, {S,0}, opc, 0b00, V64,
                                asm, ".2s", ".2s",
                          [(set (v2f32 V64:$Rd), (OpNode (v2i32 V64:$Rn)))]>;
  def v4f32 : BaseSIMDTwoSameVector<1, U, {S,0}, opc, 0b00, V128,
                                asm, ".4s", ".4s",
                          [(set (v4f32 V128:$Rd), (OpNode (v4i32 V128:$Rn)))]>;
  def v2f64 : BaseSIMDTwoSameVector<1, U, {S,1}, opc, 0b00, V128,
                                asm, ".2d", ".2d",
                          [(set (v2f64 V128:$Rd), (OpNode (v2i64 V128:$Rn)))]>;
}

let mayLoad = 0, mayStore = 0, hasSideEffects = 0 in
class BaseSIMDMixedTwoVector<bit Q, bit U, bits<2> size, bits<5> opcode,
                           RegisterOperand inreg, RegisterOperand outreg,
                           string asm, string outkind, string inkind,
                           list<dag> pattern>
  : I<(outs outreg:$Rd), (ins inreg:$Rn), asm,
      "{\t$Rd" # outkind # ", $Rn" # inkind #
      "|" # outkind # "\t$Rd, $Rn}", "", pattern>,
    Sched<[WriteVq]> {
  bits<5> Rd;
  bits<5> Rn;
  let Inst{31}    = 0;
  let Inst{30}    = Q;
  let Inst{29}    = U;
  let Inst{28-24} = 0b01110;
  let Inst{23-22} = size;
  let Inst{21-17} = 0b10000;
  let Inst{16-12} = opcode;
  let Inst{11-10} = 0b10;
  let Inst{9-5}   = Rn;
  let Inst{4-0}   = Rd;
}

let mayLoad = 0, mayStore = 0, hasSideEffects = 0 in
class BaseSIMDMixedTwoVectorTied<bit Q, bit U, bits<2> size, bits<5> opcode,
                           RegisterOperand inreg, RegisterOperand outreg,
                           string asm, string outkind, string inkind,
                           list<dag> pattern>
  : I<(outs outreg:$dst), (ins outreg:$Rd, inreg:$Rn), asm,
      "{\t$Rd" # outkind # ", $Rn" # inkind #
      "|" # outkind # "\t$Rd, $Rn}", "$Rd = $dst", pattern>,
    Sched<[WriteVq]> {
  bits<5> Rd;
  bits<5> Rn;
  let Inst{31}    = 0;
  let Inst{30}    = Q;
  let Inst{29}    = U;
  let Inst{28-24} = 0b01110;
  let Inst{23-22} = size;
  let Inst{21-17} = 0b10000;
  let Inst{16-12} = opcode;
  let Inst{11-10} = 0b10;
  let Inst{9-5}   = Rn;
  let Inst{4-0}   = Rd;
}

multiclass SIMDMixedTwoVector<bit U, bits<5> opc, string asm,
                              SDPatternOperator OpNode> {
  def v8i8  : BaseSIMDMixedTwoVector<0, U, 0b00, opc, V128, V64,
                                      asm, ".8b", ".8h",
        [(set (v8i8 V64:$Rd), (OpNode (v8i16 V128:$Rn)))]>;
  def v16i8 : BaseSIMDMixedTwoVectorTied<1, U, 0b00, opc, V128, V128,
                                      asm#"2", ".16b", ".8h", []>;
  def v4i16 : BaseSIMDMixedTwoVector<0, U, 0b01, opc, V128, V64,
                                      asm, ".4h", ".4s",
        [(set (v4i16 V64:$Rd), (OpNode (v4i32 V128:$Rn)))]>;
  def v8i16 : BaseSIMDMixedTwoVectorTied<1, U, 0b01, opc, V128, V128,
                                      asm#"2", ".8h", ".4s", []>;
  def v2i32 : BaseSIMDMixedTwoVector<0, U, 0b10, opc, V128, V64,
                                      asm, ".2s", ".2d",
        [(set (v2i32 V64:$Rd), (OpNode (v2i64 V128:$Rn)))]>;
  def v4i32 : BaseSIMDMixedTwoVectorTied<1, U, 0b10, opc, V128, V128,
                                      asm#"2", ".4s", ".2d", []>;

  def : Pat<(concat_vectors (v8i8 V64:$Rd), (OpNode (v8i16 V128:$Rn))),
            (!cast<Instruction>(NAME # "v16i8")
                (INSERT_SUBREG (IMPLICIT_DEF), V64:$Rd, dsub), V128:$Rn)>;
  def : Pat<(concat_vectors (v4i16 V64:$Rd), (OpNode (v4i32 V128:$Rn))),
            (!cast<Instruction>(NAME # "v8i16")
                (INSERT_SUBREG (IMPLICIT_DEF), V64:$Rd, dsub), V128:$Rn)>;
  def : Pat<(concat_vectors (v2i32 V64:$Rd), (OpNode (v2i64 V128:$Rn))),
            (!cast<Instruction>(NAME # "v4i32")
                (INSERT_SUBREG (IMPLICIT_DEF), V64:$Rd, dsub), V128:$Rn)>;
}

class BaseSIMDCmpTwoVector<bit Q, bit U, bits<2> size, bits<2> size2,
                           bits<5> opcode, RegisterOperand regtype, string asm,
                           string kind, string zero, ValueType dty,
                           ValueType sty, SDNode OpNode>
  : I<(outs regtype:$Rd), (ins regtype:$Rn), asm,
      "{\t$Rd" # kind # ", $Rn" # kind # ", #" # zero #
      "|" # kind # "\t$Rd, $Rn, #" # zero # "}", "",
      [(set (dty regtype:$Rd), (OpNode (sty regtype:$Rn)))]>,
    Sched<[!if(Q, WriteVq, WriteVd)]> {
  bits<5> Rd;
  bits<5> Rn;
  let Inst{31}    = 0;
  let Inst{30}    = Q;
  let Inst{29}    = U;
  let Inst{28-24} = 0b01110;
  let Inst{23-22} = size;
  let Inst{21} = 0b1;
  let Inst{20-19} = size2;
  let Inst{18-17} = 0b00;
  let Inst{16-12} = opcode;
  let Inst{11-10} = 0b10;
  let Inst{9-5}   = Rn;
  let Inst{4-0}   = Rd;
}

// Comparisons support all element sizes, except 1xD.
multiclass SIMDCmpTwoVector<bit U, bits<5> opc, string asm,
                            SDNode OpNode> {
  def v8i8rz  : BaseSIMDCmpTwoVector<0, U, 0b00, 0b00, opc, V64,
                                     asm, ".8b", "0",
                                     v8i8, v8i8, OpNode>;
  def v16i8rz : BaseSIMDCmpTwoVector<1, U, 0b00, 0b00, opc, V128,
                                     asm, ".16b", "0",
                                     v16i8, v16i8, OpNode>;
  def v4i16rz : BaseSIMDCmpTwoVector<0, U, 0b01, 0b00, opc, V64,
                                     asm, ".4h", "0",
                                     v4i16, v4i16, OpNode>;
  def v8i16rz : BaseSIMDCmpTwoVector<1, U, 0b01, 0b00, opc, V128,
                                     asm, ".8h", "0",
                                     v8i16, v8i16, OpNode>;
  def v2i32rz : BaseSIMDCmpTwoVector<0, U, 0b10, 0b00, opc, V64,
                                     asm, ".2s", "0",
                                     v2i32, v2i32, OpNode>;
  def v4i32rz : BaseSIMDCmpTwoVector<1, U, 0b10, 0b00, opc, V128,
                                     asm, ".4s", "0",
                                     v4i32, v4i32, OpNode>;
  def v2i64rz : BaseSIMDCmpTwoVector<1, U, 0b11, 0b00, opc, V128,
                                     asm, ".2d", "0",
                                     v2i64, v2i64, OpNode>;
}

// FP Comparisons support only S and D element sizes (and H for v8.2a).
multiclass SIMDFPCmpTwoVector<bit U, bit S, bits<5> opc,
                              string asm, SDNode OpNode> {

  let mayRaiseFPException = 1 in {
  let Predicates = [HasNEON, HasFullFP16] in {
  def v4i16rz : BaseSIMDCmpTwoVector<0, U, {S,1}, 0b11, opc, V64,
                                     asm, ".4h", "0.0",
                                     v4i16, v4f16, OpNode>;
  def v8i16rz : BaseSIMDCmpTwoVector<1, U, {S,1}, 0b11, opc, V128,
                                     asm, ".8h", "0.0",
                                     v8i16, v8f16, OpNode>;
  } // Predicates = [HasNEON, HasFullFP16]
  def v2i32rz : BaseSIMDCmpTwoVector<0, U, {S,0}, 0b00, opc, V64,
                                     asm, ".2s", "0.0",
                                     v2i32, v2f32, OpNode>;
  def v4i32rz : BaseSIMDCmpTwoVector<1, U, {S,0}, 0b00, opc, V128,
                                     asm, ".4s", "0.0",
                                     v4i32, v4f32, OpNode>;
  def v2i64rz : BaseSIMDCmpTwoVector<1, U, {S,1}, 0b00, opc, V128,
                                     asm, ".2d", "0.0",
                                     v2i64, v2f64, OpNode>;
  }

  let Predicates = [HasNEON, HasFullFP16] in {
  def : InstAlias<asm # "\t$Vd.4h, $Vn.4h, #0",
                  (!cast<Instruction>(NAME # v4i16rz) V64:$Vd, V64:$Vn), 0>;
  def : InstAlias<asm # "\t$Vd.8h, $Vn.8h, #0",
                  (!cast<Instruction>(NAME # v8i16rz) V128:$Vd, V128:$Vn), 0>;
  }
  def : InstAlias<asm # "\t$Vd.2s, $Vn.2s, #0",
                  (!cast<Instruction>(NAME # v2i32rz) V64:$Vd, V64:$Vn), 0>;
  def : InstAlias<asm # "\t$Vd.4s, $Vn.4s, #0",
                  (!cast<Instruction>(NAME # v4i32rz) V128:$Vd, V128:$Vn), 0>;
  def : InstAlias<asm # "\t$Vd.2d, $Vn.2d, #0",
                  (!cast<Instruction>(NAME # v2i64rz) V128:$Vd, V128:$Vn), 0>;
  let Predicates = [HasNEON, HasFullFP16] in {
  def : InstAlias<asm # ".4h\t$Vd, $Vn, #0",
                  (!cast<Instruction>(NAME # v4i16rz) V64:$Vd, V64:$Vn), 0>;
  def : InstAlias<asm # ".8h\t$Vd, $Vn, #0",
                  (!cast<Instruction>(NAME # v8i16rz) V128:$Vd, V128:$Vn), 0>;
  }
  def : InstAlias<asm # ".2s\t$Vd, $Vn, #0",
                  (!cast<Instruction>(NAME # v2i32rz) V64:$Vd, V64:$Vn), 0>;
  def : InstAlias<asm # ".4s\t$Vd, $Vn, #0",
                  (!cast<Instruction>(NAME # v4i32rz) V128:$Vd, V128:$Vn), 0>;
  def : InstAlias<asm # ".2d\t$Vd, $Vn, #0",
                  (!cast<Instruction>(NAME # v2i64rz) V128:$Vd, V128:$Vn), 0>;
}

let mayLoad = 0, mayStore = 0, hasSideEffects = 0, mayRaiseFPException = 1 in
class BaseSIMDFPCvtTwoVector<bit Q, bit U, bits<2> size, bits<5> opcode,
                             RegisterOperand outtype, RegisterOperand intype,
                             string asm, string VdTy, string VnTy,
                             list<dag> pattern>
  : I<(outs outtype:$Rd), (ins intype:$Rn), asm,
      !strconcat("\t$Rd", VdTy, ", $Rn", VnTy), "", pattern>,
    Sched<[WriteVq]> {
  bits<5> Rd;
  bits<5> Rn;
  let Inst{31}    = 0;
  let Inst{30}    = Q;
  let Inst{29}    = U;
  let Inst{28-24} = 0b01110;
  let Inst{23-22} = size;
  let Inst{21-17} = 0b10000;
  let Inst{16-12} = opcode;
  let Inst{11-10} = 0b10;
  let Inst{9-5}   = Rn;
  let Inst{4-0}   = Rd;
}

let mayLoad = 0, mayStore = 0, hasSideEffects = 0, mayRaiseFPException = 1 in
class BaseSIMDFPCvtTwoVectorTied<bit Q, bit U, bits<2> size, bits<5> opcode,
                             RegisterOperand outtype, RegisterOperand intype,
                             string asm, string VdTy, string VnTy,
                             list<dag> pattern>
  : I<(outs outtype:$dst), (ins outtype:$Rd, intype:$Rn), asm,
      !strconcat("\t$Rd", VdTy, ", $Rn", VnTy), "$Rd = $dst", pattern>,
    Sched<[WriteVq]> {
  bits<5> Rd;
  bits<5> Rn;
  let Inst{31}    = 0;
  let Inst{30}    = Q;
  let Inst{29}    = U;
  let Inst{28-24} = 0b01110;
  let Inst{23-22} = size;
  let Inst{21-17} = 0b10000;
  let Inst{16-12} = opcode;
  let Inst{11-10} = 0b10;
  let Inst{9-5}   = Rn;
  let Inst{4-0}   = Rd;
}

multiclass SIMDFPWidenTwoVector<bit U, bit S, bits<5> opc, string asm> {
  def v4i16 : BaseSIMDFPCvtTwoVector<0, U, {S,0}, opc, V128, V64,
                                    asm, ".4s", ".4h", []>;
  def v8i16 : BaseSIMDFPCvtTwoVector<1, U, {S,0}, opc, V128, V128,
                                    asm#"2", ".4s", ".8h", []>;
  def v2i32 : BaseSIMDFPCvtTwoVector<0, U, {S,1}, opc, V128, V64,
                                    asm, ".2d", ".2s", []>;
  def v4i32 : BaseSIMDFPCvtTwoVector<1, U, {S,1}, opc, V128, V128,
                                    asm#"2", ".2d", ".4s", []>;
}

multiclass SIMDFPNarrowTwoVector<bit U, bit S, bits<5> opc, string asm> {
  def v4i16 : BaseSIMDFPCvtTwoVector<0, U, {S,0}, opc, V64, V128,
                                    asm, ".4h", ".4s", []>;
  def v8i16 : BaseSIMDFPCvtTwoVectorTied<1, U, {S,0}, opc, V128, V128,
                                    asm#"2", ".8h", ".4s", []>;
  def v2i32 : BaseSIMDFPCvtTwoVector<0, U, {S,1}, opc, V64, V128,
                                    asm, ".2s", ".2d", []>;
  def v4i32 : BaseSIMDFPCvtTwoVectorTied<1, U, {S,1}, opc, V128, V128,
                                    asm#"2", ".4s", ".2d", []>;
}

multiclass SIMDFPInexactCvtTwoVector<bit U, bit S, bits<5> opc, string asm,
                                     Intrinsic OpNode> {
  def v2f32 : BaseSIMDFPCvtTwoVector<0, U, {S,1}, opc, V64, V128,
                                     asm, ".2s", ".2d",
                          [(set (v2f32 V64:$Rd), (OpNode (v2f64 V128:$Rn)))]>;
  def v4f32 : BaseSIMDFPCvtTwoVectorTied<1, U, {S,1}, opc, V128, V128,
                                    asm#"2", ".4s", ".2d", []>;

  def : Pat<(concat_vectors (v2f32 V64:$Rd), (OpNode (v2f64 V128:$Rn))),
            (!cast<Instruction>(NAME # "v4f32")
                (INSERT_SUBREG (IMPLICIT_DEF), V64:$Rd, dsub), V128:$Rn)>;
}

//----------------------------------------------------------------------------
// AdvSIMD three register different-size vector instructions.
//----------------------------------------------------------------------------

let mayLoad = 0, mayStore = 0, hasSideEffects = 0 in
class BaseSIMDDifferentThreeVector<bit U, bits<3> size, bits<4> opcode,
                      RegisterOperand outtype, RegisterOperand intype1,
                      RegisterOperand intype2, string asm,
                      string outkind, string inkind1, string inkind2,
                      list<dag> pattern>
  : I<(outs outtype:$Rd), (ins intype1:$Rn, intype2:$Rm), asm,
      "{\t$Rd" # outkind # ", $Rn" # inkind1 # ", $Rm" # inkind2 #
      "|" # outkind # "\t$Rd, $Rn, $Rm}", "", pattern>,
    Sched<[WriteVq]> {
  bits<5> Rd;
  bits<5> Rn;
  bits<5> Rm;
  let Inst{31}    = 0;
  let Inst{30}    = size{0};
  let Inst{29}    = U;
  let Inst{28-24} = 0b01110;
  let Inst{23-22} = size{2-1};
  let Inst{21}    = 1;
  let Inst{20-16} = Rm;
  let Inst{15-12} = opcode;
  let Inst{11-10} = 0b00;
  let Inst{9-5}   = Rn;
  let Inst{4-0}   = Rd;
}

let mayLoad = 0, mayStore = 0, hasSideEffects = 0 in
class BaseSIMDDifferentThreeVectorTied<bit U, bits<3> size, bits<4> opcode,
                      RegisterOperand outtype, RegisterOperand intype1,
                      RegisterOperand intype2, string asm,
                      string outkind, string inkind1, string inkind2,
                      list<dag> pattern>
  : I<(outs outtype:$dst), (ins outtype:$Rd, intype1:$Rn, intype2:$Rm), asm,
      "{\t$Rd" # outkind # ", $Rn" # inkind1 # ", $Rm" # inkind2 #
      "|" # outkind # "\t$Rd, $Rn, $Rm}", "$Rd = $dst", pattern>,
    Sched<[WriteVq]> {
  bits<5> Rd;
  bits<5> Rn;
  bits<5> Rm;
  let Inst{31}    = 0;
  let Inst{30}    = size{0};
  let Inst{29}    = U;
  let Inst{28-24} = 0b01110;
  let Inst{23-22} = size{2-1};
  let Inst{21}    = 1;
  let Inst{20-16} = Rm;
  let Inst{15-12} = opcode;
  let Inst{11-10} = 0b00;
  let Inst{9-5}   = Rn;
  let Inst{4-0}   = Rd;
}

// FIXME: TableGen doesn't know how to deal with expanded types that also
//        change the element count (in this case, placing the results in
//        the high elements of the result register rather than the low
//        elements). Until that's fixed, we can't code-gen those.
multiclass SIMDNarrowThreeVectorBHS<bit U, bits<4> opc, string asm,
                                    Intrinsic IntOp> {
  def v8i16_v8i8   : BaseSIMDDifferentThreeVector<U, 0b000, opc,
                                                  V64, V128, V128,
                                                  asm, ".8b", ".8h", ".8h",
     [(set (v8i8 V64:$Rd), (IntOp (v8i16 V128:$Rn), (v8i16 V128:$Rm)))]>;
  def v8i16_v16i8  : BaseSIMDDifferentThreeVectorTied<U, 0b001, opc,
                                                  V128, V128, V128,
                                                  asm#"2", ".16b", ".8h", ".8h",
     []>;
  def v4i32_v4i16  : BaseSIMDDifferentThreeVector<U, 0b010, opc,
                                                  V64, V128, V128,
                                                  asm, ".4h", ".4s", ".4s",
     [(set (v4i16 V64:$Rd), (IntOp (v4i32 V128:$Rn), (v4i32 V128:$Rm)))]>;
  def v4i32_v8i16  : BaseSIMDDifferentThreeVectorTied<U, 0b011, opc,
                                                  V128, V128, V128,
                                                  asm#"2", ".8h", ".4s", ".4s",
     []>;
  def v2i64_v2i32  : BaseSIMDDifferentThreeVector<U, 0b100, opc,
                                                  V64, V128, V128,
                                                  asm, ".2s", ".2d", ".2d",
     [(set (v2i32 V64:$Rd), (IntOp (v2i64 V128:$Rn), (v2i64 V128:$Rm)))]>;
  def v2i64_v4i32  : BaseSIMDDifferentThreeVectorTied<U, 0b101, opc,
                                                  V128, V128, V128,
                                                  asm#"2", ".4s", ".2d", ".2d",
     []>;


  // Patterns for the '2' variants involve INSERT_SUBREG, which you can't put in
  // a version attached to an instruction.
  def : Pat<(concat_vectors (v8i8 V64:$Rd), (IntOp (v8i16 V128:$Rn),
                                                   (v8i16 V128:$Rm))),
            (!cast<Instruction>(NAME # "v8i16_v16i8")
                (INSERT_SUBREG (IMPLICIT_DEF), V64:$Rd, dsub),
                V128:$Rn, V128:$Rm)>;
  def : Pat<(concat_vectors (v4i16 V64:$Rd), (IntOp (v4i32 V128:$Rn),
                                                    (v4i32 V128:$Rm))),
            (!cast<Instruction>(NAME # "v4i32_v8i16")
                (INSERT_SUBREG (IMPLICIT_DEF), V64:$Rd, dsub),
                V128:$Rn, V128:$Rm)>;
  def : Pat<(concat_vectors (v2i32 V64:$Rd), (IntOp (v2i64 V128:$Rn),
                                                    (v2i64 V128:$Rm))),
            (!cast<Instruction>(NAME # "v2i64_v4i32")
                (INSERT_SUBREG (IMPLICIT_DEF), V64:$Rd, dsub),
                V128:$Rn, V128:$Rm)>;
}

multiclass SIMDDifferentThreeVectorBD<bit U, bits<4> opc, string asm,
                                      SDPatternOperator OpNode> {
  def v8i8   : BaseSIMDDifferentThreeVector<U, 0b000, opc,
                                            V128, V64, V64,
                                            asm, ".8h", ".8b", ".8b",
      [(set (v8i16 V128:$Rd), (OpNode (v8i8 V64:$Rn), (v8i8 V64:$Rm)))]>;
  def v16i8  : BaseSIMDDifferentThreeVector<U, 0b001, opc,
                                            V128, V128, V128,
                                            asm#"2", ".8h", ".16b", ".16b", []>;
  let Predicates = [HasAES] in {
    def v1i64  : BaseSIMDDifferentThreeVector<U, 0b110, opc,
                                              V128, V64, V64,
                                              asm, ".1q", ".1d", ".1d",
        [(set (v16i8 V128:$Rd), (OpNode (v1i64 V64:$Rn), (v1i64 V64:$Rm)))]>;
    def v2i64  : BaseSIMDDifferentThreeVector<U, 0b111, opc,
                                              V128, V128, V128,
                                              asm#"2", ".1q", ".2d", ".2d",
        [(set (v16i8 V128:$Rd), (OpNode (extract_high_v2i64 (v2i64 V128:$Rn)),
                                        (extract_high_v2i64 (v2i64 V128:$Rm))))]>;
  }

  def : Pat<(v8i16 (OpNode (v8i8 (extract_high_v16i8 (v16i8 V128:$Rn))),
                          (v8i8 (extract_high_v16i8 (v16i8 V128:$Rm))))),
      (!cast<Instruction>(NAME#"v16i8") V128:$Rn, V128:$Rm)>;
}

multiclass SIMDLongThreeVectorHS<bit U, bits<4> opc, string asm,
                                 SDPatternOperator OpNode> {
  def v4i16_v4i32  : BaseSIMDDifferentThreeVector<U, 0b010, opc,
                                                  V128, V64, V64,
                                                  asm, ".4s", ".4h", ".4h",
      [(set (v4i32 V128:$Rd), (OpNode (v4i16 V64:$Rn), (v4i16 V64:$Rm)))]>;
  def v8i16_v4i32  : BaseSIMDDifferentThreeVector<U, 0b011, opc,
                                                  V128, V128, V128,
                                                  asm#"2", ".4s", ".8h", ".8h",
      [(set (v4i32 V128:$Rd), (OpNode (extract_high_v8i16 (v8i16 V128:$Rn)),
                                      (extract_high_v8i16 (v8i16 V128:$Rm))))]>;
  def v2i32_v2i64  : BaseSIMDDifferentThreeVector<U, 0b100, opc,
                                                  V128, V64, V64,
                                                  asm, ".2d", ".2s", ".2s",
      [(set (v2i64 V128:$Rd), (OpNode (v2i32 V64:$Rn), (v2i32 V64:$Rm)))]>;
  def v4i32_v2i64  : BaseSIMDDifferentThreeVector<U, 0b101, opc,
                                                  V128, V128, V128,
                                                  asm#"2", ".2d", ".4s", ".4s",
      [(set (v2i64 V128:$Rd), (OpNode (extract_high_v4i32 (v4i32 V128:$Rn)),
                                      (extract_high_v4i32 (v4i32 V128:$Rm))))]>;
}

multiclass SIMDLongThreeVectorBHSabdl<bit U, bits<4> opc, string asm,
                                  SDPatternOperator OpNode = null_frag> {
  def v8i8_v8i16   : BaseSIMDDifferentThreeVector<U, 0b000, opc,
                                                  V128, V64, V64,
                                                  asm, ".8h", ".8b", ".8b",
      [(set (v8i16 V128:$Rd),
            (zext (v8i8 (OpNode (v8i8 V64:$Rn), (v8i8 V64:$Rm)))))]>;
  def v16i8_v8i16  : BaseSIMDDifferentThreeVector<U, 0b001, opc,
                                                 V128, V128, V128,
                                                 asm#"2", ".8h", ".16b", ".16b",
      [(set (v8i16 V128:$Rd),
            (zext (v8i8 (OpNode (extract_high_v16i8 (v16i8 V128:$Rn)),
                                (extract_high_v16i8 (v16i8 V128:$Rm))))))]>;
  def v4i16_v4i32  : BaseSIMDDifferentThreeVector<U, 0b010, opc,
                                                  V128, V64, V64,
                                                  asm, ".4s", ".4h", ".4h",
      [(set (v4i32 V128:$Rd),
            (zext (v4i16 (OpNode (v4i16 V64:$Rn), (v4i16 V64:$Rm)))))]>;
  def v8i16_v4i32  : BaseSIMDDifferentThreeVector<U, 0b011, opc,
                                                  V128, V128, V128,
                                                  asm#"2", ".4s", ".8h", ".8h",
      [(set (v4i32 V128:$Rd),
            (zext (v4i16 (OpNode (extract_high_v8i16 (v8i16 V128:$Rn)),
                                  (extract_high_v8i16 (v8i16 V128:$Rm))))))]>;
  def v2i32_v2i64  : BaseSIMDDifferentThreeVector<U, 0b100, opc,
                                                  V128, V64, V64,
                                                  asm, ".2d", ".2s", ".2s",
      [(set (v2i64 V128:$Rd),
            (zext (v2i32 (OpNode (v2i32 V64:$Rn), (v2i32 V64:$Rm)))))]>;
  def v4i32_v2i64  : BaseSIMDDifferentThreeVector<U, 0b101, opc,
                                                  V128, V128, V128,
                                                  asm#"2", ".2d", ".4s", ".4s",
      [(set (v2i64 V128:$Rd),
            (zext (v2i32 (OpNode (extract_high_v4i32 (v4i32 V128:$Rn)),
                                 (extract_high_v4i32 (v4i32 V128:$Rm))))))]>;
}

multiclass SIMDLongThreeVectorTiedBHSabal<bit U, bits<4> opc,
                                          string asm,
                                          SDPatternOperator OpNode> {
  def v8i8_v8i16   : BaseSIMDDifferentThreeVectorTied<U, 0b000, opc,
                                                  V128, V64, V64,
                                                  asm, ".8h", ".8b", ".8b",
    [(set (v8i16 V128:$dst),
          (add (v8i16 V128:$Rd),
               (zext (v8i8 (OpNode (v8i8 V64:$Rn), (v8i8 V64:$Rm))))))]>;
  def v16i8_v8i16  : BaseSIMDDifferentThreeVectorTied<U, 0b001, opc,
                                                 V128, V128, V128,
                                                 asm#"2", ".8h", ".16b", ".16b",
    [(set (v8i16 V128:$dst),
          (add (v8i16 V128:$Rd),
               (zext (v8i8 (OpNode (extract_high_v16i8 (v16i8 V128:$Rn)),
                                   (extract_high_v16i8 (v16i8 V128:$Rm)))))))]>;
  def v4i16_v4i32  : BaseSIMDDifferentThreeVectorTied<U, 0b010, opc,
                                                  V128, V64, V64,
                                                  asm, ".4s", ".4h", ".4h",
    [(set (v4i32 V128:$dst),
          (add (v4i32 V128:$Rd),
               (zext (v4i16 (OpNode (v4i16 V64:$Rn), (v4i16 V64:$Rm))))))]>;
  def v8i16_v4i32  : BaseSIMDDifferentThreeVectorTied<U, 0b011, opc,
                                                  V128, V128, V128,
                                                  asm#"2", ".4s", ".8h", ".8h",
    [(set (v4i32 V128:$dst),
          (add (v4i32 V128:$Rd),
               (zext (v4i16 (OpNode (extract_high_v8i16 (v8i16 V128:$Rn)),
                                    (extract_high_v8i16 (v8i16 V128:$Rm)))))))]>;
  def v2i32_v2i64  : BaseSIMDDifferentThreeVectorTied<U, 0b100, opc,
                                                  V128, V64, V64,
                                                  asm, ".2d", ".2s", ".2s",
    [(set (v2i64 V128:$dst),
          (add (v2i64 V128:$Rd),
               (zext (v2i32 (OpNode (v2i32 V64:$Rn), (v2i32 V64:$Rm))))))]>;
  def v4i32_v2i64  : BaseSIMDDifferentThreeVectorTied<U, 0b101, opc,
                                                  V128, V128, V128,
                                                  asm#"2", ".2d", ".4s", ".4s",
    [(set (v2i64 V128:$dst),
          (add (v2i64 V128:$Rd),
               (zext (v2i32 (OpNode (extract_high_v4i32 (v4i32 V128:$Rn)),
                                    (extract_high_v4i32 (v4i32 V128:$Rm)))))))]>;
}

multiclass SIMDLongThreeVectorBHS<bit U, bits<4> opc, string asm,
                                  SDPatternOperator OpNode = null_frag> {
  def v8i8_v8i16   : BaseSIMDDifferentThreeVector<U, 0b000, opc,
                                                  V128, V64, V64,
                                                  asm, ".8h", ".8b", ".8b",
      [(set (v8i16 V128:$Rd), (OpNode (v8i8 V64:$Rn), (v8i8 V64:$Rm)))]>;
  def v16i8_v8i16  : BaseSIMDDifferentThreeVector<U, 0b001, opc,
                                                 V128, V128, V128,
                                                 asm#"2", ".8h", ".16b", ".16b",
      [(set (v8i16 V128:$Rd), (OpNode (extract_high_v16i8 (v16i8 V128:$Rn)),
                                      (extract_high_v16i8 (v16i8 V128:$Rm))))]>;
  def v4i16_v4i32  : BaseSIMDDifferentThreeVector<U, 0b010, opc,
                                                  V128, V64, V64,
                                                  asm, ".4s", ".4h", ".4h",
      [(set (v4i32 V128:$Rd), (OpNode (v4i16 V64:$Rn), (v4i16 V64:$Rm)))]>;
  def v8i16_v4i32  : BaseSIMDDifferentThreeVector<U, 0b011, opc,
                                                  V128, V128, V128,
                                                  asm#"2", ".4s", ".8h", ".8h",
      [(set (v4i32 V128:$Rd), (OpNode (extract_high_v8i16 (v8i16 V128:$Rn)),
                                      (extract_high_v8i16 (v8i16 V128:$Rm))))]>;
  def v2i32_v2i64  : BaseSIMDDifferentThreeVector<U, 0b100, opc,
                                                  V128, V64, V64,
                                                  asm, ".2d", ".2s", ".2s",
      [(set (v2i64 V128:$Rd), (OpNode (v2i32 V64:$Rn), (v2i32 V64:$Rm)))]>;
  def v4i32_v2i64  : BaseSIMDDifferentThreeVector<U, 0b101, opc,
                                                  V128, V128, V128,
                                                  asm#"2", ".2d", ".4s", ".4s",
      [(set (v2i64 V128:$Rd), (OpNode (extract_high_v4i32 (v4i32 V128:$Rn)),
                                      (extract_high_v4i32 (v4i32 V128:$Rm))))]>;
}

multiclass SIMDLongThreeVectorTiedBHS<bit U, bits<4> opc,
                                      string asm,
                                      SDPatternOperator OpNode> {
  def v8i8_v8i16   : BaseSIMDDifferentThreeVectorTied<U, 0b000, opc,
                                                  V128, V64, V64,
                                                  asm, ".8h", ".8b", ".8b",
    [(set (v8i16 V128:$dst),
          (OpNode (v8i16 V128:$Rd), (v8i8 V64:$Rn), (v8i8 V64:$Rm)))]>;
  def v16i8_v8i16  : BaseSIMDDifferentThreeVectorTied<U, 0b001, opc,
                                                 V128, V128, V128,
                                                 asm#"2", ".8h", ".16b", ".16b",
    [(set (v8i16 V128:$dst),
          (OpNode (v8i16 V128:$Rd),
                  (extract_high_v16i8 (v16i8 V128:$Rn)),
                  (extract_high_v16i8 (v16i8 V128:$Rm))))]>;
  def v4i16_v4i32  : BaseSIMDDifferentThreeVectorTied<U, 0b010, opc,
                                                  V128, V64, V64,
                                                  asm, ".4s", ".4h", ".4h",
    [(set (v4i32 V128:$dst),
          (OpNode (v4i32 V128:$Rd), (v4i16 V64:$Rn), (v4i16 V64:$Rm)))]>;
  def v8i16_v4i32  : BaseSIMDDifferentThreeVectorTied<U, 0b011, opc,
                                                  V128, V128, V128,
                                                  asm#"2", ".4s", ".8h", ".8h",
    [(set (v4i32 V128:$dst),
          (OpNode (v4i32 V128:$Rd),
                  (extract_high_v8i16 (v8i16 V128:$Rn)),
                  (extract_high_v8i16 (v8i16 V128:$Rm))))]>;
  def v2i32_v2i64  : BaseSIMDDifferentThreeVectorTied<U, 0b100, opc,
                                                  V128, V64, V64,
                                                  asm, ".2d", ".2s", ".2s",
    [(set (v2i64 V128:$dst),
          (OpNode (v2i64 V128:$Rd), (v2i32 V64:$Rn), (v2i32 V64:$Rm)))]>;
  def v4i32_v2i64  : BaseSIMDDifferentThreeVectorTied<U, 0b101, opc,
                                                  V128, V128, V128,
                                                  asm#"2", ".2d", ".4s", ".4s",
    [(set (v2i64 V128:$dst),
          (OpNode (v2i64 V128:$Rd),
                  (extract_high_v4i32 (v4i32 V128:$Rn)),
                  (extract_high_v4i32 (v4i32 V128:$Rm))))]>;
}

multiclass SIMDLongThreeVectorSQDMLXTiedHS<bit U, bits<4> opc, string asm,
                                           SDPatternOperator Accum> {
  def v4i16_v4i32  : BaseSIMDDifferentThreeVectorTied<U, 0b010, opc,
                                                  V128, V64, V64,
                                                  asm, ".4s", ".4h", ".4h",
    [(set (v4i32 V128:$dst),
          (Accum (v4i32 V128:$Rd),
                 (v4i32 (int_aarch64_neon_sqdmull (v4i16 V64:$Rn),
                                                (v4i16 V64:$Rm)))))]>;
  def v8i16_v4i32  : BaseSIMDDifferentThreeVectorTied<U, 0b011, opc,
                                                  V128, V128, V128,
                                                  asm#"2", ".4s", ".8h", ".8h",
    [(set (v4i32 V128:$dst),
          (Accum (v4i32 V128:$Rd),
                 (v4i32 (int_aarch64_neon_sqdmull (extract_high_v8i16 (v8i16 V128:$Rn)),
                                            (extract_high_v8i16 (v8i16 V128:$Rm))))))]>;
  def v2i32_v2i64  : BaseSIMDDifferentThreeVectorTied<U, 0b100, opc,
                                                  V128, V64, V64,
                                                  asm, ".2d", ".2s", ".2s",
    [(set (v2i64 V128:$dst),
          (Accum (v2i64 V128:$Rd),
                 (v2i64 (int_aarch64_neon_sqdmull (v2i32 V64:$Rn),
                                                (v2i32 V64:$Rm)))))]>;
  def v4i32_v2i64  : BaseSIMDDifferentThreeVectorTied<U, 0b101, opc,
                                                  V128, V128, V128,
                                                  asm#"2", ".2d", ".4s", ".4s",
    [(set (v2i64 V128:$dst),
          (Accum (v2i64 V128:$Rd),
                 (v2i64 (int_aarch64_neon_sqdmull (extract_high_v4i32 (v4i32 V128:$Rn)),
                                            (extract_high_v4i32 (v4i32 V128:$Rm))))))]>;
}

multiclass SIMDWideThreeVectorBHS<bit U, bits<4> opc, string asm,
                                  SDPatternOperator OpNode> {
  def v8i8_v8i16   : BaseSIMDDifferentThreeVector<U, 0b000, opc,
                                                  V128, V128, V64,
                                                  asm, ".8h", ".8h", ".8b",
       [(set (v8i16 V128:$Rd), (OpNode (v8i16 V128:$Rn), (v8i8 V64:$Rm)))]>;
  def v16i8_v8i16  : BaseSIMDDifferentThreeVector<U, 0b001, opc,
                                                  V128, V128, V128,
                                                  asm#"2", ".8h", ".8h", ".16b",
       [(set (v8i16 V128:$Rd), (OpNode (v8i16 V128:$Rn),
                                       (extract_high_v16i8 (v16i8 V128:$Rm))))]>;
  def v4i16_v4i32  : BaseSIMDDifferentThreeVector<U, 0b010, opc,
                                                  V128, V128, V64,
                                                  asm, ".4s", ".4s", ".4h",
       [(set (v4i32 V128:$Rd), (OpNode (v4i32 V128:$Rn), (v4i16 V64:$Rm)))]>;
  def v8i16_v4i32  : BaseSIMDDifferentThreeVector<U, 0b011, opc,
                                                  V128, V128, V128,
                                                  asm#"2", ".4s", ".4s", ".8h",
       [(set (v4i32 V128:$Rd), (OpNode (v4i32 V128:$Rn),
                                       (extract_high_v8i16 (v8i16 V128:$Rm))))]>;
  def v2i32_v2i64  : BaseSIMDDifferentThreeVector<U, 0b100, opc,
                                                  V128, V128, V64,
                                                  asm, ".2d", ".2d", ".2s",
       [(set (v2i64 V128:$Rd), (OpNode (v2i64 V128:$Rn), (v2i32 V64:$Rm)))]>;
  def v4i32_v2i64  : BaseSIMDDifferentThreeVector<U, 0b101, opc,
                                                  V128, V128, V128,
                                                  asm#"2", ".2d", ".2d", ".4s",
       [(set (v2i64 V128:$Rd), (OpNode (v2i64 V128:$Rn),
                                       (extract_high_v4i32 (v4i32 V128:$Rm))))]>;
}

//----------------------------------------------------------------------------
// AdvSIMD bitwise extract from vector
//----------------------------------------------------------------------------

class BaseSIMDBitwiseExtract<bit size, RegisterOperand regtype, ValueType vty,
                             string asm, string kind>
  : I<(outs regtype:$Rd), (ins regtype:$Rn, regtype:$Rm, i32imm:$imm), asm,
      "{\t$Rd" # kind # ", $Rn" # kind # ", $Rm" # kind # ", $imm" #
      "|" # kind # "\t$Rd, $Rn, $Rm, $imm}", "",
      [(set (vty regtype:$Rd),
            (AArch64ext regtype:$Rn, regtype:$Rm, (i32 imm:$imm)))]>,
    Sched<[!if(size, WriteVq, WriteVd)]> {
  bits<5> Rd;
  bits<5> Rn;
  bits<5> Rm;
  bits<4> imm;
  let Inst{31}    = 0;
  let Inst{30}    = size;
  let Inst{29-21} = 0b101110000;
  let Inst{20-16} = Rm;
  let Inst{15}    = 0;
  let Inst{14-11} = imm;
  let Inst{10}    = 0;
  let Inst{9-5}   = Rn;
  let Inst{4-0}   = Rd;
}


multiclass SIMDBitwiseExtract<string asm> {
  def v8i8  : BaseSIMDBitwiseExtract<0, V64, v8i8, asm, ".8b"> {
    let imm{3} = 0;
  }
  def v16i8 : BaseSIMDBitwiseExtract<1, V128, v16i8, asm, ".16b">;
}

//----------------------------------------------------------------------------
// AdvSIMD zip vector
//----------------------------------------------------------------------------

class BaseSIMDZipVector<bits<3> size, bits<3> opc, RegisterOperand regtype,
                        string asm, string kind, SDNode OpNode, ValueType valty>
  : I<(outs regtype:$Rd), (ins regtype:$Rn, regtype:$Rm), asm,
      "{\t$Rd" # kind # ", $Rn" # kind # ", $Rm" # kind #
      "|" # kind # "\t$Rd, $Rn, $Rm}", "",
      [(set (valty regtype:$Rd), (OpNode regtype:$Rn, regtype:$Rm))]>,
    Sched<[!if(!eq(regtype, V128), WriteVq, WriteVd)]> {
  bits<5> Rd;
  bits<5> Rn;
  bits<5> Rm;
  let Inst{31}    = 0;
  let Inst{30}    = size{0};
  let Inst{29-24} = 0b001110;
  let Inst{23-22} = size{2-1};
  let Inst{21}    = 0;
  let Inst{20-16} = Rm;
  let Inst{15}    = 0;
  let Inst{14-12} = opc;
  let Inst{11-10} = 0b10;
  let Inst{9-5}   = Rn;
  let Inst{4-0}   = Rd;
}

multiclass SIMDZipVector<bits<3>opc, string asm,
                         SDNode OpNode> {
  def v8i8   : BaseSIMDZipVector<0b000, opc, V64,
      asm, ".8b", OpNode, v8i8>;
  def v16i8  : BaseSIMDZipVector<0b001, opc, V128,
      asm, ".16b", OpNode, v16i8>;
  def v4i16  : BaseSIMDZipVector<0b010, opc, V64,
      asm, ".4h", OpNode, v4i16>;
  def v8i16  : BaseSIMDZipVector<0b011, opc, V128,
      asm, ".8h", OpNode, v8i16>;
  def v2i32  : BaseSIMDZipVector<0b100, opc, V64,
      asm, ".2s", OpNode, v2i32>;
  def v4i32  : BaseSIMDZipVector<0b101, opc, V128,
      asm, ".4s", OpNode, v4i32>;
  def v2i64  : BaseSIMDZipVector<0b111, opc, V128,
      asm, ".2d", OpNode, v2i64>;

  def : Pat<(v4f16 (OpNode V64:$Rn, V64:$Rm)),
        (!cast<Instruction>(NAME#"v4i16") V64:$Rn, V64:$Rm)>;
  def : Pat<(v4bf16 (OpNode V64:$Rn, V64:$Rm)),
        (!cast<Instruction>(NAME#"v4i16") V64:$Rn, V64:$Rm)>;
  def : Pat<(v8f16 (OpNode V128:$Rn, V128:$Rm)),
        (!cast<Instruction>(NAME#"v8i16") V128:$Rn, V128:$Rm)>;
  def : Pat<(v8bf16 (OpNode V128:$Rn, V128:$Rm)),
        (!cast<Instruction>(NAME#"v8i16") V128:$Rn, V128:$Rm)>;
  def : Pat<(v2f32 (OpNode V64:$Rn, V64:$Rm)),
        (!cast<Instruction>(NAME#"v2i32") V64:$Rn, V64:$Rm)>;
  def : Pat<(v4f32 (OpNode V128:$Rn, V128:$Rm)),
        (!cast<Instruction>(NAME#"v4i32") V128:$Rn, V128:$Rm)>;
  def : Pat<(v2f64 (OpNode V128:$Rn, V128:$Rm)),
        (!cast<Instruction>(NAME#"v2i64") V128:$Rn, V128:$Rm)>;
}

//----------------------------------------------------------------------------
// AdvSIMD three register scalar instructions
//----------------------------------------------------------------------------

let mayStore = 0, mayLoad = 0, hasSideEffects = 0 in
class BaseSIMDThreeScalar<bit U, bits<3> size, bits<5> opcode,
                        RegisterClass regtype, string asm,
                        list<dag> pattern>
  : I<(outs regtype:$Rd), (ins regtype:$Rn, regtype:$Rm), asm,
      "\t$Rd, $Rn, $Rm", "", pattern>,
    Sched<[WriteVd]> {
  bits<5> Rd;
  bits<5> Rn;
  bits<5> Rm;
  let Inst{31-30} = 0b01;
  let Inst{29}    = U;
  let Inst{28-24} = 0b11110;
  let Inst{23-21} = size;
  let Inst{20-16} = Rm;
  let Inst{15-11} = opcode;
  let Inst{10}    = 1;
  let Inst{9-5}   = Rn;
  let Inst{4-0}   = Rd;
}

let mayStore = 0, mayLoad = 0, hasSideEffects = 0 in
class BaseSIMDThreeScalarTied<bit U, bits<2> size, bit R, bits<5> opcode,
                        dag oops, dag iops, string asm,
            list<dag> pattern>
  : I<oops, iops, asm, "\t$Rd, $Rn, $Rm", "$Rd = $dst", pattern>,
    Sched<[WriteVd]> {
  bits<5> Rd;
  bits<5> Rn;
  bits<5> Rm;
  let Inst{31-30} = 0b01;
  let Inst{29}    = U;
  let Inst{28-24} = 0b11110;
  let Inst{23-22} = size;
  let Inst{21}    = R;
  let Inst{20-16} = Rm;
  let Inst{15-11} = opcode;
  let Inst{10}    = 1;
  let Inst{9-5}   = Rn;
  let Inst{4-0}   = Rd;
}

multiclass SIMDThreeScalarD<bit U, bits<5> opc, string asm,
                            SDPatternOperator OpNode> {
  def v1i64  : BaseSIMDThreeScalar<U, 0b111, opc, FPR64, asm,
    [(set (v1i64 FPR64:$Rd), (OpNode (v1i64 FPR64:$Rn), (v1i64 FPR64:$Rm)))]>;
}

multiclass SIMDThreeScalarBHSD<bit U, bits<5> opc, string asm,
                               SDPatternOperator OpNode> {
  def v1i64  : BaseSIMDThreeScalar<U, 0b111, opc, FPR64, asm,
    [(set (v1i64 FPR64:$Rd), (OpNode (v1i64 FPR64:$Rn), (v1i64 FPR64:$Rm)))]>;
  def v1i32  : BaseSIMDThreeScalar<U, 0b101, opc, FPR32, asm, []>;
  def v1i16  : BaseSIMDThreeScalar<U, 0b011, opc, FPR16, asm, []>;
  def v1i8   : BaseSIMDThreeScalar<U, 0b001, opc, FPR8 , asm, []>;

  def : Pat<(i64 (OpNode (i64 FPR64:$Rn), (i64 FPR64:$Rm))),
            (!cast<Instruction>(NAME#"v1i64") FPR64:$Rn, FPR64:$Rm)>;
  def : Pat<(i32 (OpNode (i32 FPR32:$Rn), (i32 FPR32:$Rm))),
            (!cast<Instruction>(NAME#"v1i32") FPR32:$Rn, FPR32:$Rm)>;
}

multiclass SIMDThreeScalarHS<bit U, bits<5> opc, string asm,
                             SDPatternOperator OpNode> {
  def v1i32  : BaseSIMDThreeScalar<U, 0b101, opc, FPR32, asm,
                             [(set FPR32:$Rd, (OpNode FPR32:$Rn, FPR32:$Rm))]>;
  def v1i16  : BaseSIMDThreeScalar<U, 0b011, opc, FPR16, asm, []>;
}

multiclass SIMDThreeScalarHSTied<bit U, bit R, bits<5> opc, string asm> {
  def v1i32: BaseSIMDThreeScalarTied<U, 0b10, R, opc, (outs FPR32:$dst),
                                     (ins FPR32:$Rd, FPR32:$Rn, FPR32:$Rm),
                                     asm, []>;
  def v1i16: BaseSIMDThreeScalarTied<U, 0b01, R, opc, (outs FPR16:$dst),
                                     (ins FPR16:$Rd, FPR16:$Rn, FPR16:$Rm),
                                     asm, []>;
}

multiclass SIMDFPThreeScalar<bit U, bit S, bits<3> opc, string asm,
                             SDPatternOperator OpNode = null_frag,
                             Predicate pred = HasNEON> {
  let mayLoad = 0, mayStore = 0, hasSideEffects = 0, mayRaiseFPException = 1 in {
    let Predicates = [pred] in {
    def NAME#64 : BaseSIMDThreeScalar<U, {S,0b11}, {0b11,opc}, FPR64, asm,
      [(set (f64 FPR64:$Rd), (OpNode (f64 FPR64:$Rn), (f64 FPR64:$Rm)))]>;
    def NAME#32 : BaseSIMDThreeScalar<U, {S,0b01}, {0b11,opc}, FPR32, asm,
      [(set FPR32:$Rd, (OpNode FPR32:$Rn, FPR32:$Rm))]>;
    }
    let Predicates = [pred, HasFullFP16] in {
    def NAME#16 : BaseSIMDThreeScalar<U, {S,0b10}, {0b00,opc}, FPR16, asm,
      [(set (f16 FPR16:$Rd), (OpNode (f16 FPR16:$Rn), (f16 FPR16:$Rm)))]>;
    }
  }

  def : Pat<(v1f64 (OpNode (v1f64 FPR64:$Rn), (v1f64 FPR64:$Rm))),
            (!cast<Instruction>(NAME # "64") FPR64:$Rn, FPR64:$Rm)>;
}

multiclass SIMDThreeScalarFPCmp<bit U, bit S, bits<3> opc, string asm,
                                SDPatternOperator OpNode = null_frag> {
  let mayLoad = 0, mayStore = 0, hasSideEffects = 0, mayRaiseFPException = 1 in {
    def NAME#64 : BaseSIMDThreeScalar<U, {S,0b11}, {0b11,opc}, FPR64, asm,
      [(set (i64 FPR64:$Rd), (OpNode (f64 FPR64:$Rn), (f64 FPR64:$Rm)))]>;
    def NAME#32 : BaseSIMDThreeScalar<U, {S,0b01}, {0b11,opc}, FPR32, asm,
      [(set (i32 FPR32:$Rd), (OpNode (f32 FPR32:$Rn), (f32 FPR32:$Rm)))]>;
    let Predicates = [HasNEON, HasFullFP16] in {
    def NAME#16 : BaseSIMDThreeScalar<U, {S,0b10}, {0b00,opc}, FPR16, asm,
      []>;
    } // Predicates = [HasNEON, HasFullFP16]
  }

  def : Pat<(v1i64 (OpNode (v1f64 FPR64:$Rn), (v1f64 FPR64:$Rm))),
            (!cast<Instruction>(NAME # "64") FPR64:$Rn, FPR64:$Rm)>;
}

class BaseSIMDThreeScalarMixed<bit U, bits<2> size, bits<5> opcode,
              dag oops, dag iops, string asm, string cstr, list<dag> pat>
  : I<oops, iops, asm,
      "\t$Rd, $Rn, $Rm", cstr, pat>,
    Sched<[WriteVd]> {
  bits<5> Rd;
  bits<5> Rn;
  bits<5> Rm;
  let Inst{31-30} = 0b01;
  let Inst{29}    = U;
  let Inst{28-24} = 0b11110;
  let Inst{23-22} = size;
  let Inst{21}    = 1;
  let Inst{20-16} = Rm;
  let Inst{15-11} = opcode;
  let Inst{10}    = 0;
  let Inst{9-5}   = Rn;
  let Inst{4-0}   = Rd;
}

let mayLoad = 0, mayStore = 0, hasSideEffects = 0 in
multiclass SIMDThreeScalarMixedHS<bit U, bits<5> opc, string asm,
                                  SDPatternOperator OpNode = null_frag> {
  def i16  : BaseSIMDThreeScalarMixed<U, 0b01, opc,
                                      (outs FPR32:$Rd),
                                      (ins FPR16:$Rn, FPR16:$Rm), asm, "", []>;
  def i32  : BaseSIMDThreeScalarMixed<U, 0b10, opc,
                                      (outs FPR64:$Rd),
                                      (ins FPR32:$Rn, FPR32:$Rm), asm, "",
            [(set (i64 FPR64:$Rd), (OpNode (i32 FPR32:$Rn), (i32 FPR32:$Rm)))]>;
}

let mayLoad = 0, mayStore = 0, hasSideEffects = 0 in
multiclass SIMDThreeScalarMixedTiedHS<bit U, bits<5> opc, string asm,
                                  SDPatternOperator OpNode = null_frag> {
  def i16  : BaseSIMDThreeScalarMixed<U, 0b01, opc,
                                      (outs FPR32:$dst),
                                      (ins FPR32:$Rd, FPR16:$Rn, FPR16:$Rm),
                                      asm, "$Rd = $dst", []>;
  def i32  : BaseSIMDThreeScalarMixed<U, 0b10, opc,
                                      (outs FPR64:$dst),
                                      (ins FPR64:$Rd, FPR32:$Rn, FPR32:$Rm),
                                      asm, "$Rd = $dst",
            [(set (i64 FPR64:$dst),
                  (OpNode (i64 FPR64:$Rd), (i32 FPR32:$Rn), (i32 FPR32:$Rm)))]>;
}

//----------------------------------------------------------------------------
// AdvSIMD two register scalar instructions
//----------------------------------------------------------------------------

let mayLoad = 0, mayStore = 0, hasSideEffects = 0 in
class BaseSIMDTwoScalar<bit U, bits<2> size, bits<2> size2, bits<5> opcode,
                        RegisterClass regtype, RegisterClass regtype2,
                        string asm, list<dag> pat>
  : I<(outs regtype:$Rd), (ins regtype2:$Rn), asm,
      "\t$Rd, $Rn", "", pat>,
    Sched<[WriteVd]> {
  bits<5> Rd;
  bits<5> Rn;
  let Inst{31-30} = 0b01;
  let Inst{29}    = U;
  let Inst{28-24} = 0b11110;
  let Inst{23-22} = size;
  let Inst{21} = 0b1;
  let Inst{20-19} = size2;
  let Inst{18-17} = 0b00;
  let Inst{16-12} = opcode;
  let Inst{11-10} = 0b10;
  let Inst{9-5}   = Rn;
  let Inst{4-0}   = Rd;
}

let mayLoad = 0, mayStore = 0, hasSideEffects = 0 in
class BaseSIMDTwoScalarTied<bit U, bits<2> size, bits<5> opcode,
                        RegisterClass regtype, RegisterClass regtype2,
                        string asm, list<dag> pat>
  : I<(outs regtype:$dst), (ins regtype:$Rd, regtype2:$Rn), asm,
      "\t$Rd, $Rn", "$Rd = $dst", pat>,
    Sched<[WriteVd]> {
  bits<5> Rd;
  bits<5> Rn;
  let Inst{31-30} = 0b01;
  let Inst{29}    = U;
  let Inst{28-24} = 0b11110;
  let Inst{23-22} = size;
  let Inst{21-17} = 0b10000;
  let Inst{16-12} = opcode;
  let Inst{11-10} = 0b10;
  let Inst{9-5}   = Rn;
  let Inst{4-0}   = Rd;
}


let mayLoad = 0, mayStore = 0, hasSideEffects = 0 in
class BaseSIMDCmpTwoScalar<bit U, bits<2> size, bits<2> size2, bits<5> opcode,
                        RegisterClass regtype, string asm, string zero>
  : I<(outs regtype:$Rd), (ins regtype:$Rn), asm,
      "\t$Rd, $Rn, #" # zero, "", []>,
    Sched<[WriteVd]> {
  bits<5> Rd;
  bits<5> Rn;
  let Inst{31-30} = 0b01;
  let Inst{29}    = U;
  let Inst{28-24} = 0b11110;
  let Inst{23-22} = size;
  let Inst{21} = 0b1;
  let Inst{20-19} = size2;
  let Inst{18-17} = 0b00;
  let Inst{16-12} = opcode;
  let Inst{11-10} = 0b10;
  let Inst{9-5}   = Rn;
  let Inst{4-0}   = Rd;
}

let mayRaiseFPException = 1 in
class SIMDInexactCvtTwoScalar<bits<5> opcode, string asm>
  : I<(outs FPR32:$Rd), (ins FPR64:$Rn), asm, "\t$Rd, $Rn", "",
     [(set (f32 FPR32:$Rd), (int_aarch64_sisd_fcvtxn (f64 FPR64:$Rn)))]>,
    Sched<[WriteVd]> {
  bits<5> Rd;
  bits<5> Rn;
  let Inst{31-17} = 0b011111100110000;
  let Inst{16-12} = opcode;
  let Inst{11-10} = 0b10;
  let Inst{9-5}   = Rn;
  let Inst{4-0}   = Rd;
}

multiclass SIMDCmpTwoScalarD<bit U, bits<5> opc, string asm,
                             SDPatternOperator OpNode> {
  def v1i64rz  : BaseSIMDCmpTwoScalar<U, 0b11, 0b00, opc, FPR64, asm, "0">;

  def : Pat<(v1i64 (OpNode FPR64:$Rn)),
            (!cast<Instruction>(NAME # v1i64rz) FPR64:$Rn)>;
}

multiclass SIMDFPCmpTwoScalar<bit U, bit S, bits<5> opc, string asm,
                              SDPatternOperator OpNode> {
  let mayRaiseFPException = 1 in {
  def v1i64rz  : BaseSIMDCmpTwoScalar<U, {S,1}, 0b00, opc, FPR64, asm, "0.0">;
  def v1i32rz  : BaseSIMDCmpTwoScalar<U, {S,0}, 0b00, opc, FPR32, asm, "0.0">;
  let Predicates = [HasNEON, HasFullFP16] in {
  def v1i16rz  : BaseSIMDCmpTwoScalar<U, {S,1}, 0b11, opc, FPR16, asm, "0.0">;
  }
  }

  def : InstAlias<asm # "\t$Rd, $Rn, #0",
                  (!cast<Instruction>(NAME # v1i64rz) FPR64:$Rd, FPR64:$Rn), 0>;
  def : InstAlias<asm # "\t$Rd, $Rn, #0",
                  (!cast<Instruction>(NAME # v1i32rz) FPR32:$Rd, FPR32:$Rn), 0>;
  let Predicates = [HasNEON, HasFullFP16] in {
  def : InstAlias<asm # "\t$Rd, $Rn, #0",
                  (!cast<Instruction>(NAME # v1i16rz) FPR16:$Rd, FPR16:$Rn), 0>;
  }

  def : Pat<(v1i64 (OpNode (v1f64 FPR64:$Rn))),
            (!cast<Instruction>(NAME # v1i64rz) FPR64:$Rn)>;
}

multiclass SIMDTwoScalarD<bit U, bits<5> opc, string asm,
                          SDPatternOperator OpNode = null_frag> {
  def v1i64       : BaseSIMDTwoScalar<U, 0b11, 0b00, opc, FPR64, FPR64, asm,
    [(set (v1i64 FPR64:$Rd), (OpNode (v1i64 FPR64:$Rn)))]>;

  def : Pat<(i64 (OpNode (i64 FPR64:$Rn))),
            (!cast<Instruction>(NAME # "v1i64") FPR64:$Rn)>;
}

let mayRaiseFPException = 1 in
multiclass SIMDFPTwoScalar<bit U, bit S, bits<5> opc, string asm,
                           Predicate pred = HasNEON> {
  let Predicates = [pred] in {
  def v1i64       : BaseSIMDTwoScalar<U, {S,1}, 0b00, opc, FPR64, FPR64, asm,[]>;
  def v1i32       : BaseSIMDTwoScalar<U, {S,0}, 0b00, opc, FPR32, FPR32, asm,[]>;
  }
  let Predicates = [pred, HasFullFP16] in {
  def v1f16       : BaseSIMDTwoScalar<U, {S,1}, 0b11, opc, FPR16, FPR16, asm,[]>;
  }
}

let mayRaiseFPException = 1 in
multiclass SIMDFPTwoScalarCVT<bit U, bit S, bits<5> opc, string asm,
                              SDPatternOperator OpNode> {
  def v1i64 : BaseSIMDTwoScalar<U, {S,1}, 0b00, opc, FPR64, FPR64, asm,
                                [(set FPR64:$Rd, (OpNode (f64 FPR64:$Rn)))]>;
  def v1i32 : BaseSIMDTwoScalar<U, {S,0}, 0b00, opc, FPR32, FPR32, asm,
                                [(set FPR32:$Rd, (OpNode (f32 FPR32:$Rn)))]>;
  let Predicates = [HasNEON, HasFullFP16] in {
  def v1i16 : BaseSIMDTwoScalar<U, {S,1}, 0b11, opc, FPR16, FPR16, asm,
                                [(set (f16 FPR16:$Rd), (OpNode (f16 FPR16:$Rn)))]>;
  }
}

multiclass SIMDTwoScalarBHSD<bit U, bits<5> opc, string asm,
                             SDPatternOperator OpNode = null_frag> {
  let mayLoad = 0, mayStore = 0, hasSideEffects = 0 in {
    def v1i64  : BaseSIMDTwoScalar<U, 0b11, 0b00, opc, FPR64, FPR64, asm,
           [(set (i64 FPR64:$Rd), (OpNode (i64 FPR64:$Rn)))]>;
    def v1i32  : BaseSIMDTwoScalar<U, 0b10, 0b00, opc, FPR32, FPR32, asm,
           [(set (i32 FPR32:$Rd), (OpNode (i32 FPR32:$Rn)))]>;
    def v1i16  : BaseSIMDTwoScalar<U, 0b01, 0b00, opc, FPR16, FPR16, asm, []>;
    def v1i8   : BaseSIMDTwoScalar<U, 0b00, 0b00, opc, FPR8 , FPR8 , asm, []>;
  }

  def : Pat<(v1i64 (OpNode (v1i64 FPR64:$Rn))),
            (!cast<Instruction>(NAME # v1i64) FPR64:$Rn)>;
}

multiclass SIMDTwoScalarBHSDTied<bit U, bits<5> opc, string asm,
                                 Intrinsic OpNode> {
  let mayLoad = 0, mayStore = 0, hasSideEffects = 0 in {
    def v1i64  : BaseSIMDTwoScalarTied<U, 0b11, opc, FPR64, FPR64, asm,
        [(set (i64 FPR64:$dst), (OpNode (i64 FPR64:$Rd), (i64 FPR64:$Rn)))]>;
    def v1i32  : BaseSIMDTwoScalarTied<U, 0b10, opc, FPR32, FPR32, asm,
        [(set (i32 FPR32:$dst), (OpNode (i32 FPR32:$Rd), (i32 FPR32:$Rn)))]>;
    def v1i16  : BaseSIMDTwoScalarTied<U, 0b01, opc, FPR16, FPR16, asm, []>;
    def v1i8   : BaseSIMDTwoScalarTied<U, 0b00, opc, FPR8 , FPR8 , asm, []>;
  }

  def : Pat<(v1i64 (OpNode (v1i64 FPR64:$Rd), (v1i64 FPR64:$Rn))),
            (!cast<Instruction>(NAME # v1i64) FPR64:$Rd, FPR64:$Rn)>;
}



let mayLoad = 0, mayStore = 0, hasSideEffects = 0 in
multiclass SIMDTwoScalarMixedBHS<bit U, bits<5> opc, string asm,
                                 SDPatternOperator OpNode = null_frag> {
  def v1i32  : BaseSIMDTwoScalar<U, 0b10, 0b00, opc, FPR32, FPR64, asm,
        [(set (f32 FPR32:$Rd), (OpNode (f64 FPR64:$Rn)))]>;
  def v1i16  : BaseSIMDTwoScalar<U, 0b01, 0b00, opc, FPR16, FPR32, asm, []>;
  def v1i8   : BaseSIMDTwoScalar<U, 0b00, 0b00, opc, FPR8 , FPR16, asm, []>;
}

//----------------------------------------------------------------------------
// AdvSIMD scalar pairwise instructions
//----------------------------------------------------------------------------

let mayLoad = 0, mayStore = 0, hasSideEffects = 0 in
class BaseSIMDPairwiseScalar<bit U, bits<2> size, bits<5> opcode,
                        RegisterOperand regtype, RegisterOperand vectype,
                        string asm, string kind>
  : I<(outs regtype:$Rd), (ins vectype:$Rn), asm,
      "{\t$Rd, $Rn" # kind # "|" # kind # "\t$Rd, $Rn}", "", []>,
    Sched<[WriteVd]> {
  bits<5> Rd;
  bits<5> Rn;
  let Inst{31-30} = 0b01;
  let Inst{29}    = U;
  let Inst{28-24} = 0b11110;
  let Inst{23-22} = size;
  let Inst{21-17} = 0b11000;
  let Inst{16-12} = opcode;
  let Inst{11-10} = 0b10;
  let Inst{9-5}   = Rn;
  let Inst{4-0}   = Rd;
}

multiclass SIMDPairwiseScalarD<bit U, bits<5> opc, string asm> {
  def v2i64p : BaseSIMDPairwiseScalar<U, 0b11, opc, FPR64Op, V128,
                                      asm, ".2d">;
}

let mayRaiseFPException = 1 in
multiclass SIMDFPPairwiseScalar<bit S, bits<5> opc, string asm> {
  let Predicates = [HasNEON, HasFullFP16] in {
  def v2i16p : BaseSIMDPairwiseScalar<0, {S,0}, opc, FPR16Op, V64,
                                      asm, ".2h">;
  }
  def v2i32p : BaseSIMDPairwiseScalar<1, {S,0}, opc, FPR32Op, V64,
                                      asm, ".2s">;
  def v2i64p : BaseSIMDPairwiseScalar<1, {S,1}, opc, FPR64Op, V128,
                                      asm, ".2d">;
}

//----------------------------------------------------------------------------
// AdvSIMD across lanes instructions
//----------------------------------------------------------------------------

let mayLoad = 0, mayStore = 0, hasSideEffects = 0 in
class BaseSIMDAcrossLanes<bit Q, bit U, bits<2> size, bits<5> opcode,
                          RegisterClass regtype, RegisterOperand vectype,
                          string asm, string kind, list<dag> pattern>
  : I<(outs regtype:$Rd), (ins vectype:$Rn), asm,
      "{\t$Rd, $Rn" # kind # "|" # kind # "\t$Rd, $Rn}", "", pattern>,
    Sched<[!if(Q, WriteVq, WriteVd)]> {
  bits<5> Rd;
  bits<5> Rn;
  let Inst{31}    = 0;
  let Inst{30}    = Q;
  let Inst{29}    = U;
  let Inst{28-24} = 0b01110;
  let Inst{23-22} = size;
  let Inst{21-17} = 0b11000;
  let Inst{16-12} = opcode;
  let Inst{11-10} = 0b10;
  let Inst{9-5}   = Rn;
  let Inst{4-0}   = Rd;
}

multiclass SIMDAcrossLanesBHS<bit U, bits<5> opcode,
                              string asm> {
  def v8i8v  : BaseSIMDAcrossLanes<0, U, 0b00, opcode, FPR8,  V64,
                                   asm, ".8b", []>;
  def v16i8v : BaseSIMDAcrossLanes<1, U, 0b00, opcode, FPR8,  V128,
                                   asm, ".16b", []>;
  def v4i16v : BaseSIMDAcrossLanes<0, U, 0b01, opcode, FPR16, V64,
                                   asm, ".4h", []>;
  def v8i16v : BaseSIMDAcrossLanes<1, U, 0b01, opcode, FPR16, V128,
                                   asm, ".8h", []>;
  def v4i32v : BaseSIMDAcrossLanes<1, U, 0b10, opcode, FPR32, V128,
                                   asm, ".4s", []>;
}

multiclass SIMDAcrossLanesHSD<bit U, bits<5> opcode, string asm> {
  def v8i8v  : BaseSIMDAcrossLanes<0, U, 0b00, opcode, FPR16, V64,
                                   asm, ".8b", []>;
  def v16i8v : BaseSIMDAcrossLanes<1, U, 0b00, opcode, FPR16, V128,
                                   asm, ".16b", []>;
  def v4i16v : BaseSIMDAcrossLanes<0, U, 0b01, opcode, FPR32, V64,
                                   asm, ".4h", []>;
  def v8i16v : BaseSIMDAcrossLanes<1, U, 0b01, opcode, FPR32, V128,
                                   asm, ".8h", []>;
  def v4i32v : BaseSIMDAcrossLanes<1, U, 0b10, opcode, FPR64, V128,
                                   asm, ".4s", []>;
}

let mayRaiseFPException = 1 in
multiclass SIMDFPAcrossLanes<bits<5> opcode, bit sz1, string asm,
                            Intrinsic intOp> {
  let Predicates = [HasNEON, HasFullFP16] in {
  def v4i16v : BaseSIMDAcrossLanes<0, 0, {sz1, 0}, opcode, FPR16, V64,
                                   asm, ".4h",
        [(set (f16 FPR16:$Rd), (intOp (v4f16 V64:$Rn)))]>;
  def v8i16v : BaseSIMDAcrossLanes<1, 0, {sz1, 0}, opcode, FPR16, V128,
                                   asm, ".8h",
        [(set (f16 FPR16:$Rd), (intOp (v8f16 V128:$Rn)))]>;
  } // Predicates = [HasNEON, HasFullFP16]
  def v4i32v : BaseSIMDAcrossLanes<1, 1, {sz1, 0}, opcode, FPR32, V128,
                                   asm, ".4s",
        [(set FPR32:$Rd, (intOp (v4f32 V128:$Rn)))]>;
}

//----------------------------------------------------------------------------
// AdvSIMD INS/DUP instructions
//----------------------------------------------------------------------------

// FIXME: There has got to be a better way to factor these. ugh.

class BaseSIMDInsDup<bit Q, bit op, dag outs, dag ins, string asm,
                     string operands, string constraints, list<dag> pattern>
  : I<outs, ins, asm, operands, constraints, pattern>,
    Sched<[!if(Q, WriteVq, WriteVd)]> {
  bits<5> Rd;
  bits<5> Rn;
  let Inst{31} = 0;
  let Inst{30} = Q;
  let Inst{29} = op;
  let Inst{28-21} = 0b01110000;
  let Inst{15} = 0;
  let Inst{10} = 1;
  let Inst{9-5} = Rn;
  let Inst{4-0} = Rd;
}

class SIMDDupFromMain<bit Q, bits<5> imm5, string size, ValueType vectype,
                      RegisterOperand vecreg, RegisterClass regtype>
  : BaseSIMDInsDup<Q, 0, (outs vecreg:$Rd), (ins regtype:$Rn), "dup",
                   "{\t$Rd" # size # ", $Rn" #
                   "|" # size # "\t$Rd, $Rn}", "",
                   [(set (vectype vecreg:$Rd), (AArch64dup regtype:$Rn))]> {
  let Inst{20-16} = imm5;
  let Inst{14-11} = 0b0001;
}

class SIMDDupFromElement<bit Q, string dstkind, string srckind,
                         ValueType vectype, ValueType insreg,
                         RegisterOperand vecreg, Operand idxtype,
                         SDNode OpNode>
  : BaseSIMDInsDup<Q, 0, (outs vecreg:$Rd), (ins V128:$Rn, idxtype:$idx), "dup",
                   "{\t$Rd" # dstkind # ", $Rn" # srckind # "$idx" #
                   "|" # dstkind # "\t$Rd, $Rn$idx}", "",
                 [(set (vectype vecreg:$Rd),
                       (OpNode (insreg V128:$Rn), idxtype:$idx))]> {
  let Inst{14-11} = 0b0000;
}

class SIMDDup64FromElement
  : SIMDDupFromElement<1, ".2d", ".d", v2i64, v2i64, V128,
                       VectorIndexD, AArch64duplane64> {
  bits<1> idx;
  let Inst{20} = idx;
  let Inst{19-16} = 0b1000;
}

class SIMDDup32FromElement<bit Q, string size, ValueType vectype,
                           RegisterOperand vecreg>
  : SIMDDupFromElement<Q, size, ".s", vectype, v4i32, vecreg,
                       VectorIndexS, AArch64duplane32> {
  bits<2> idx;
  let Inst{20-19} = idx;
  let Inst{18-16} = 0b100;
}

class SIMDDup16FromElement<bit Q, string size, ValueType vectype,
                           RegisterOperand vecreg>
  : SIMDDupFromElement<Q, size, ".h", vectype, v8i16, vecreg,
                       VectorIndexH, AArch64duplane16> {
  bits<3> idx;
  let Inst{20-18} = idx;
  let Inst{17-16} = 0b10;
}

class SIMDDup8FromElement<bit Q, string size, ValueType vectype,
                          RegisterOperand vecreg>
  : SIMDDupFromElement<Q, size, ".b", vectype, v16i8, vecreg,
                       VectorIndexB, AArch64duplane8> {
  bits<4> idx;
  let Inst{20-17} = idx;
  let Inst{16} = 1;
}

class BaseSIMDMov<bit Q, string size, bits<4> imm4, RegisterClass regtype,
                  Operand idxtype, string asm, list<dag> pattern>
  : BaseSIMDInsDup<Q, 0, (outs regtype:$Rd), (ins V128:$Rn, idxtype:$idx), asm,
                   "{\t$Rd, $Rn" # size # "$idx" #
                   "|" # size # "\t$Rd, $Rn$idx}", "", pattern> {
  let Inst{14-11} = imm4;
}

class SIMDSMov<bit Q, string size, RegisterClass regtype,
               Operand idxtype>
  : BaseSIMDMov<Q, size, 0b0101, regtype, idxtype, "smov", []>;
class SIMDUMov<bit Q, string size, ValueType vectype, RegisterClass regtype,
               Operand idxtype>
  : BaseSIMDMov<Q, size, 0b0111, regtype, idxtype, "umov",
      [(set regtype:$Rd, (vector_extract (vectype V128:$Rn), idxtype:$idx))]>;

class SIMDMovAlias<string asm, string size, Instruction inst,
                   RegisterClass regtype, Operand idxtype>
    : InstAlias<asm#"{\t$dst, $src"#size#"$idx" #
                    "|" # size # "\t$dst, $src$idx}",
                (inst regtype:$dst, V128:$src, idxtype:$idx)>;

multiclass SMov {
  // SMOV with vector index of 0 are legal in Scalable Matrix Extension (SME)
  // streaming mode.
  let Predicates = [HasNEONorSME] in {
    def vi8to32_idx0 : SIMDSMov<0, ".b", GPR32, VectorIndex0> {
      let Inst{20-16} = 0b00001;
    }
    def vi8to64_idx0 : SIMDSMov<1, ".b", GPR64, VectorIndex0> {
      let Inst{20-16} = 0b00001;
    }
    def vi16to32_idx0 : SIMDSMov<0, ".h", GPR32, VectorIndex0> {
      let Inst{20-16} = 0b00010;
    }
    def vi16to64_idx0 : SIMDSMov<1, ".h", GPR64, VectorIndex0> {
      let Inst{20-16} = 0b00010;
    }
    def vi32to64_idx0 : SIMDSMov<1, ".s", GPR64, VectorIndex0> {
      let Inst{20-16} = 0b00100;
    }
  }
  def vi8to32 : SIMDSMov<0, ".b", GPR32, VectorIndexB> {
    bits<4> idx;
    let Inst{20-17} = idx;
    let Inst{16} = 1;
  }
  def vi8to64 : SIMDSMov<1, ".b", GPR64, VectorIndexB> {
    bits<4> idx;
    let Inst{20-17} = idx;
    let Inst{16} = 1;
  }
  def vi16to32 : SIMDSMov<0, ".h", GPR32, VectorIndexH> {
    bits<3> idx;
    let Inst{20-18} = idx;
    let Inst{17-16} = 0b10;
  }
  def vi16to64 : SIMDSMov<1, ".h", GPR64, VectorIndexH> {
    bits<3> idx;
    let Inst{20-18} = idx;
    let Inst{17-16} = 0b10;
  }
  def vi32to64 : SIMDSMov<1, ".s", GPR64, VectorIndexS> {
    bits<2> idx;
    let Inst{20-19} = idx;
    let Inst{18-16} = 0b100;
  }
}

multiclass UMov {
  // UMOV with vector index of 0 are legal in Scalable Matrix Extension (SME)
  // streaming mode.
  let Predicates = [HasNEONorSME] in {
    def vi8_idx0 : SIMDUMov<0, ".b", v16i8, GPR32, VectorIndex0> {
      let Inst{20-16} = 0b00001;
    }
    def vi16_idx0 : SIMDUMov<0, ".h", v8i16, GPR32, VectorIndex0> {
      let Inst{20-16} = 0b00010;
    }
    def vi32_idx0 : SIMDUMov<0, ".s", v4i32, GPR32, VectorIndex0> {
      let Inst{20-16} = 0b00100;
    }
    def vi64_idx0 : SIMDUMov<1, ".d", v2i64, GPR64, VectorIndex0> {
      let Inst{20-16} = 0b01000;
    }
    def : SIMDMovAlias<"mov", ".s",
                       !cast<Instruction>(NAME # vi32_idx0),
                       GPR32, VectorIndex0>;
    def : SIMDMovAlias<"mov", ".d",
                       !cast<Instruction>(NAME # vi64_idx0),
                       GPR64, VectorIndex0>;
  }
  def vi8 : SIMDUMov<0, ".b", v16i8, GPR32, VectorIndexB> {
    bits<4> idx;
    let Inst{20-17} = idx;
    let Inst{16} = 1;
  }
  def vi16 : SIMDUMov<0, ".h", v8i16, GPR32, VectorIndexH> {
    bits<3> idx;
    let Inst{20-18} = idx;
    let Inst{17-16} = 0b10;
  }
  def vi32 : SIMDUMov<0, ".s", v4i32, GPR32, VectorIndexS> {
    bits<2> idx;
    let Inst{20-19} = idx;
    let Inst{18-16} = 0b100;
  }
  def vi64 : SIMDUMov<1, ".d", v2i64, GPR64, VectorIndexD> {
    bits<1> idx;
    let Inst{20} = idx;
    let Inst{19-16} = 0b1000;
  }
  def : SIMDMovAlias<"mov", ".s",
                     !cast<Instruction>(NAME#"vi32"),
                     GPR32, VectorIndexS>;
  def : SIMDMovAlias<"mov", ".d",
                     !cast<Instruction>(NAME#"vi64"),
                     GPR64, VectorIndexD>;
}

class SIMDInsFromMain<string size, ValueType vectype,
                      RegisterClass regtype, Operand idxtype>
  : BaseSIMDInsDup<1, 0, (outs V128:$dst),
                   (ins V128:$Rd, idxtype:$idx, regtype:$Rn), "ins",
                   "{\t$Rd" # size # "$idx, $Rn" #
                   "|" # size # "\t$Rd$idx, $Rn}",
                   "$Rd = $dst",
            [(set V128:$dst,
              (vector_insert (vectype V128:$Rd), regtype:$Rn, idxtype:$idx))]> {
  let Inst{14-11} = 0b0011;
}

class SIMDInsFromElement<string size, ValueType vectype,
                         ValueType elttype, Operand idxtype>
  : BaseSIMDInsDup<1, 1, (outs V128:$dst),
                   (ins V128:$Rd, idxtype:$idx, V128:$Rn, idxtype:$idx2), "ins",
                   "{\t$Rd" # size # "$idx, $Rn" # size # "$idx2" #
                   "|" # size # "\t$Rd$idx, $Rn$idx2}",
                   "$Rd = $dst",
         [(set V128:$dst,
               (vector_insert
                 (vectype V128:$Rd),
                 (elttype (vector_extract (vectype V128:$Rn), idxtype:$idx2)),
                 idxtype:$idx))]>;

class SIMDInsMainMovAlias<string size, Instruction inst,
                          RegisterClass regtype, Operand idxtype>
    : InstAlias<"mov" # "{\t$dst" # size # "$idx, $src" #
                        "|" # size #"\t$dst$idx, $src}",
                (inst V128:$dst, idxtype:$idx, regtype:$src)>;
class SIMDInsElementMovAlias<string size, Instruction inst,
                             Operand idxtype>
    : InstAlias<"mov" # "{\t$dst" # size # "$idx, $src" # size # "$idx2"
                      # "|" # size #"\t$dst$idx, $src$idx2}",
                (inst V128:$dst, idxtype:$idx, V128:$src, idxtype:$idx2)>;


multiclass SIMDIns {
  def vi8gpr : SIMDInsFromMain<".b", v16i8, GPR32, VectorIndexB> {
    bits<4> idx;
    let Inst{20-17} = idx;
    let Inst{16} = 1;
  }
  def vi16gpr : SIMDInsFromMain<".h", v8i16, GPR32, VectorIndexH> {
    bits<3> idx;
    let Inst{20-18} = idx;
    let Inst{17-16} = 0b10;
  }
  def vi32gpr : SIMDInsFromMain<".s", v4i32, GPR32, VectorIndexS> {
    bits<2> idx;
    let Inst{20-19} = idx;
    let Inst{18-16} = 0b100;
  }
  def vi64gpr : SIMDInsFromMain<".d", v2i64, GPR64, VectorIndexD> {
    bits<1> idx;
    let Inst{20} = idx;
    let Inst{19-16} = 0b1000;
  }

  def vi8lane : SIMDInsFromElement<".b", v16i8, i32, VectorIndexB> {
    bits<4> idx;
    bits<4> idx2;
    let Inst{20-17} = idx;
    let Inst{16} = 1;
    let Inst{14-11} = idx2;
  }
  def vi16lane : SIMDInsFromElement<".h", v8i16, i32, VectorIndexH> {
    bits<3> idx;
    bits<3> idx2;
    let Inst{20-18} = idx;
    let Inst{17-16} = 0b10;
    let Inst{14-12} = idx2;
    let Inst{11} = {?};
  }
  def vi32lane : SIMDInsFromElement<".s", v4i32, i32, VectorIndexS> {
    bits<2> idx;
    bits<2> idx2;
    let Inst{20-19} = idx;
    let Inst{18-16} = 0b100;
    let Inst{14-13} = idx2;
    let Inst{12-11} = {?,?};
  }
  def vi64lane : SIMDInsFromElement<".d", v2i64, i64, VectorIndexD> {
    bits<1> idx;
    bits<1> idx2;
    let Inst{20} = idx;
    let Inst{19-16} = 0b1000;
    let Inst{14} = idx2;
    let Inst{13-11} = {?,?,?};
  }

  // For all forms of the INS instruction, the "mov" mnemonic is the
  // preferred alias. Why they didn't just call the instruction "mov" in
  // the first place is a very good question indeed...
  def : SIMDInsMainMovAlias<".b", !cast<Instruction>(NAME#"vi8gpr"),
                         GPR32, VectorIndexB>;
  def : SIMDInsMainMovAlias<".h", !cast<Instruction>(NAME#"vi16gpr"),
                         GPR32, VectorIndexH>;
  def : SIMDInsMainMovAlias<".s", !cast<Instruction>(NAME#"vi32gpr"),
                         GPR32, VectorIndexS>;
  def : SIMDInsMainMovAlias<".d", !cast<Instruction>(NAME#"vi64gpr"),
                         GPR64, VectorIndexD>;

  def : SIMDInsElementMovAlias<".b", !cast<Instruction>(NAME#"vi8lane"),
                         VectorIndexB>;
  def : SIMDInsElementMovAlias<".h", !cast<Instruction>(NAME#"vi16lane"),
                         VectorIndexH>;
  def : SIMDInsElementMovAlias<".s", !cast<Instruction>(NAME#"vi32lane"),
                         VectorIndexS>;
  def : SIMDInsElementMovAlias<".d", !cast<Instruction>(NAME#"vi64lane"),
                         VectorIndexD>;
}

//----------------------------------------------------------------------------
// AdvSIMD TBL/TBX
//----------------------------------------------------------------------------

let mayStore = 0, mayLoad = 0, hasSideEffects = 0 in
class BaseSIMDTableLookup<bit Q, bits<2> len, bit op, RegisterOperand vectype,
                          RegisterOperand listtype, string asm, string kind>
  : I<(outs vectype:$Vd), (ins listtype:$Vn, vectype:$Vm), asm,
       "\t$Vd" # kind # ", $Vn, $Vm" # kind, "", []>,
    Sched<[!if(Q, WriteVq, WriteVd)]> {
  bits<5> Vd;
  bits<5> Vn;
  bits<5> Vm;
  let Inst{31}    = 0;
  let Inst{30}    = Q;
  let Inst{29-21} = 0b001110000;
  let Inst{20-16} = Vm;
  let Inst{15}    = 0;
  let Inst{14-13} = len;
  let Inst{12}    = op;
  let Inst{11-10} = 0b00;
  let Inst{9-5}   = Vn;
  let Inst{4-0}   = Vd;
}

let mayStore = 0, mayLoad = 0, hasSideEffects = 0 in
class BaseSIMDTableLookupTied<bit Q, bits<2> len, bit op, RegisterOperand vectype,
                          RegisterOperand listtype, string asm, string kind>
  : I<(outs vectype:$dst), (ins vectype:$Vd, listtype:$Vn, vectype:$Vm), asm,
       "\t$Vd" # kind # ", $Vn, $Vm" # kind, "$Vd = $dst", []>,
    Sched<[!if(Q, WriteVq, WriteVd)]> {
  bits<5> Vd;
  bits<5> Vn;
  bits<5> Vm;
  let Inst{31}    = 0;
  let Inst{30}    = Q;
  let Inst{29-21} = 0b001110000;
  let Inst{20-16} = Vm;
  let Inst{15}    = 0;
  let Inst{14-13} = len;
  let Inst{12}    = op;
  let Inst{11-10} = 0b00;
  let Inst{9-5}   = Vn;
  let Inst{4-0}   = Vd;
}

class SIMDTableLookupAlias<string asm, Instruction inst,
                          RegisterOperand vectype, RegisterOperand listtype>
    : InstAlias<!strconcat(asm, "\t$dst, $lst, $index"),
                (inst vectype:$dst, listtype:$lst, vectype:$index), 0>;

multiclass SIMDTableLookup<bit op, string asm> {
  def v8i8One   : BaseSIMDTableLookup<0, 0b00, op, V64, VecListOne16b,
                                      asm, ".8b">;
  def v8i8Two   : BaseSIMDTableLookup<0, 0b01, op, V64, VecListTwo16b,
                                      asm, ".8b">;
  def v8i8Three : BaseSIMDTableLookup<0, 0b10, op, V64, VecListThree16b,
                                      asm, ".8b">;
  def v8i8Four  : BaseSIMDTableLookup<0, 0b11, op, V64, VecListFour16b,
                                      asm, ".8b">;
  def v16i8One  : BaseSIMDTableLookup<1, 0b00, op, V128, VecListOne16b,
                                      asm, ".16b">;
  def v16i8Two  : BaseSIMDTableLookup<1, 0b01, op, V128, VecListTwo16b,
                                      asm, ".16b">;
  def v16i8Three: BaseSIMDTableLookup<1, 0b10, op, V128, VecListThree16b,
                                      asm, ".16b">;
  def v16i8Four : BaseSIMDTableLookup<1, 0b11, op, V128, VecListFour16b,
                                      asm, ".16b">;

  def : SIMDTableLookupAlias<asm # ".8b",
                         !cast<Instruction>(NAME#"v8i8One"),
                         V64, VecListOne128>;
  def : SIMDTableLookupAlias<asm # ".8b",
                         !cast<Instruction>(NAME#"v8i8Two"),
                         V64, VecListTwo128>;
  def : SIMDTableLookupAlias<asm # ".8b",
                         !cast<Instruction>(NAME#"v8i8Three"),
                         V64, VecListThree128>;
  def : SIMDTableLookupAlias<asm # ".8b",
                         !cast<Instruction>(NAME#"v8i8Four"),
                         V64, VecListFour128>;
  def : SIMDTableLookupAlias<asm # ".16b",
                         !cast<Instruction>(NAME#"v16i8One"),
                         V128, VecListOne128>;
  def : SIMDTableLookupAlias<asm # ".16b",
                         !cast<Instruction>(NAME#"v16i8Two"),
                         V128, VecListTwo128>;
  def : SIMDTableLookupAlias<asm # ".16b",
                         !cast<Instruction>(NAME#"v16i8Three"),
                         V128, VecListThree128>;
  def : SIMDTableLookupAlias<asm # ".16b",
                         !cast<Instruction>(NAME#"v16i8Four"),
                         V128, VecListFour128>;
}

multiclass SIMDTableLookupTied<bit op, string asm> {
  def v8i8One   : BaseSIMDTableLookupTied<0, 0b00, op, V64, VecListOne16b,
                                      asm, ".8b">;
  def v8i8Two   : BaseSIMDTableLookupTied<0, 0b01, op, V64, VecListTwo16b,
                                      asm, ".8b">;
  def v8i8Three : BaseSIMDTableLookupTied<0, 0b10, op, V64, VecListThree16b,
                                      asm, ".8b">;
  def v8i8Four  : BaseSIMDTableLookupTied<0, 0b11, op, V64, VecListFour16b,
                                      asm, ".8b">;
  def v16i8One  : BaseSIMDTableLookupTied<1, 0b00, op, V128, VecListOne16b,
                                      asm, ".16b">;
  def v16i8Two  : BaseSIMDTableLookupTied<1, 0b01, op, V128, VecListTwo16b,
                                      asm, ".16b">;
  def v16i8Three: BaseSIMDTableLookupTied<1, 0b10, op, V128, VecListThree16b,
                                      asm, ".16b">;
  def v16i8Four : BaseSIMDTableLookupTied<1, 0b11, op, V128, VecListFour16b,
                                      asm, ".16b">;

  def : SIMDTableLookupAlias<asm # ".8b",
                         !cast<Instruction>(NAME#"v8i8One"),
                         V64, VecListOne128>;
  def : SIMDTableLookupAlias<asm # ".8b",
                         !cast<Instruction>(NAME#"v8i8Two"),
                         V64, VecListTwo128>;
  def : SIMDTableLookupAlias<asm # ".8b",
                         !cast<Instruction>(NAME#"v8i8Three"),
                         V64, VecListThree128>;
  def : SIMDTableLookupAlias<asm # ".8b",
                         !cast<Instruction>(NAME#"v8i8Four"),
                         V64, VecListFour128>;
  def : SIMDTableLookupAlias<asm # ".16b",
                         !cast<Instruction>(NAME#"v16i8One"),
                         V128, VecListOne128>;
  def : SIMDTableLookupAlias<asm # ".16b",
                         !cast<Instruction>(NAME#"v16i8Two"),
                         V128, VecListTwo128>;
  def : SIMDTableLookupAlias<asm # ".16b",
                         !cast<Instruction>(NAME#"v16i8Three"),
                         V128, VecListThree128>;
  def : SIMDTableLookupAlias<asm # ".16b",
                         !cast<Instruction>(NAME#"v16i8Four"),
                         V128, VecListFour128>;
}


//----------------------------------------------------------------------------
// AdvSIMD scalar DUP
//----------------------------------------------------------------------------
let mayLoad = 0, mayStore = 0, hasSideEffects = 0 in
class BaseSIMDScalarDUP<RegisterClass regtype, RegisterOperand vectype,
                        string asm, string kind, Operand idxtype>
  : I<(outs regtype:$dst), (ins vectype:$src, idxtype:$idx), asm,
       "{\t$dst, $src" # kind # "$idx" #
       "|\t$dst, $src$idx}", "", []>,
    Sched<[WriteVd]> {
  bits<5> dst;
  bits<5> src;
  let Inst{31-21} = 0b01011110000;
  let Inst{15-10} = 0b000001;
  let Inst{9-5}   = src;
  let Inst{4-0}   = dst;
}

class SIMDScalarDUPAlias<string asm, string size, Instruction inst,
      RegisterClass regtype, RegisterOperand vectype, Operand idxtype>
    : InstAlias<asm # "{\t$dst, $src" # size # "$index"
                    # "|\t$dst, $src$index}",
                (inst regtype:$dst, vectype:$src, idxtype:$index), 0>;


multiclass SIMDScalarDUP<string asm> {
  def i8  : BaseSIMDScalarDUP<FPR8,  V128, asm, ".b", VectorIndexB> {
    bits<4> idx;
    let Inst{20-17} = idx;
    let Inst{16} = 1;
  }
  def i16 : BaseSIMDScalarDUP<FPR16, V128, asm, ".h", VectorIndexH> {
    bits<3> idx;
    let Inst{20-18} = idx;
    let Inst{17-16} = 0b10;
  }
  def i32 : BaseSIMDScalarDUP<FPR32, V128, asm, ".s", VectorIndexS> {
    bits<2> idx;
    let Inst{20-19} = idx;
    let Inst{18-16} = 0b100;
  }
  def i64 : BaseSIMDScalarDUP<FPR64, V128, asm, ".d", VectorIndexD> {
    bits<1> idx;
    let Inst{20} = idx;
    let Inst{19-16} = 0b1000;
  }

  def : Pat<(v1i64 (scalar_to_vector (i64 (vector_extract (v2i64 V128:$src),
                                                          VectorIndexD:$idx)))),
            (!cast<Instruction>(NAME # i64) V128:$src, VectorIndexD:$idx)>;

  // 'DUP' mnemonic aliases.
  def : SIMDScalarDUPAlias<"dup", ".b",
                           !cast<Instruction>(NAME#"i8"),
                           FPR8, V128, VectorIndexB>;
  def : SIMDScalarDUPAlias<"dup", ".h",
                           !cast<Instruction>(NAME#"i16"),
                           FPR16, V128, VectorIndexH>;
  def : SIMDScalarDUPAlias<"dup", ".s",
                           !cast<Instruction>(NAME#"i32"),
                           FPR32, V128, VectorIndexS>;
  def : SIMDScalarDUPAlias<"dup", ".d",
                           !cast<Instruction>(NAME#"i64"),
                           FPR64, V128, VectorIndexD>;
}

//----------------------------------------------------------------------------
// AdvSIMD modified immediate instructions
//----------------------------------------------------------------------------

class BaseSIMDModifiedImm<bit Q, bit op, bit op2, dag oops, dag iops,
                          string asm, string op_string,
                          string cstr, list<dag> pattern>
  : I<oops, iops, asm, op_string, cstr, pattern>,
    Sched<[!if(Q, WriteVq, WriteVd)]> {
  bits<5> Rd;
  bits<8> imm8;
  let Inst{31}    = 0;
  let Inst{30}    = Q;
  let Inst{29}    = op;
  let Inst{28-19} = 0b0111100000;
  let Inst{18-16} = imm8{7-5};
  let Inst{11} = op2;
  let Inst{10} = 1;
  let Inst{9-5}   = imm8{4-0};
  let Inst{4-0}   = Rd;
}

class BaseSIMDModifiedImmVector<bit Q, bit op, bit op2, RegisterOperand vectype,
                                Operand immtype, dag opt_shift_iop,
                                string opt_shift, string asm, string kind,
                                list<dag> pattern>
  : BaseSIMDModifiedImm<Q, op, op2, (outs vectype:$Rd),
                        !con((ins immtype:$imm8), opt_shift_iop), asm,
                        "{\t$Rd" # kind # ", $imm8" # opt_shift #
                        "|" # kind # "\t$Rd, $imm8" # opt_shift # "}",
                        "", pattern> {
  let DecoderMethod = "DecodeModImmInstruction";
}

class BaseSIMDModifiedImmVectorTied<bit Q, bit op, RegisterOperand vectype,
                                Operand immtype, dag opt_shift_iop,
                                string opt_shift, string asm, string kind,
                                list<dag> pattern>
  : BaseSIMDModifiedImm<Q, op, 0, (outs vectype:$dst),
                        !con((ins vectype:$Rd, immtype:$imm8), opt_shift_iop),
                        asm, "{\t$Rd" # kind # ", $imm8" # opt_shift #
                             "|" # kind # "\t$Rd, $imm8" # opt_shift # "}",
                        "$Rd = $dst", pattern> {
  let DecoderMethod = "DecodeModImmTiedInstruction";
}

class BaseSIMDModifiedImmVectorShift<bit Q, bit op, bits<2> b15_b12,
                                     RegisterOperand vectype, string asm,
                                     string kind, list<dag> pattern>
  : BaseSIMDModifiedImmVector<Q, op, 0, vectype, imm0_255,
                              (ins logical_vec_shift:$shift),
                              "$shift", asm, kind, pattern> {
  bits<2> shift;
  let Inst{15}    = b15_b12{1};
  let Inst{14-13} = shift;
  let Inst{12}    = b15_b12{0};
}

class BaseSIMDModifiedImmVectorShiftTied<bit Q, bit op, bits<2> b15_b12,
                                     RegisterOperand vectype, string asm,
                                     string kind, list<dag> pattern>
  : BaseSIMDModifiedImmVectorTied<Q, op, vectype, imm0_255,
                              (ins logical_vec_shift:$shift),
                              "$shift", asm, kind, pattern> {
  bits<2> shift;
  let Inst{15}    = b15_b12{1};
  let Inst{14-13} = shift;
  let Inst{12}    = b15_b12{0};
}


class BaseSIMDModifiedImmVectorShiftHalf<bit Q, bit op, bits<2> b15_b12,
                                         RegisterOperand vectype, string asm,
                                         string kind, list<dag> pattern>
  : BaseSIMDModifiedImmVector<Q, op, 0, vectype, imm0_255,
                              (ins logical_vec_hw_shift:$shift),
                              "$shift", asm, kind, pattern> {
  bits<2> shift;
  let Inst{15} = b15_b12{1};
  let Inst{14} = 0;
  let Inst{13} = shift{0};
  let Inst{12} = b15_b12{0};
}

class BaseSIMDModifiedImmVectorShiftHalfTied<bit Q, bit op, bits<2> b15_b12,
                                         RegisterOperand vectype, string asm,
                                         string kind, list<dag> pattern>
  : BaseSIMDModifiedImmVectorTied<Q, op, vectype, imm0_255,
                              (ins logical_vec_hw_shift:$shift),
                              "$shift", asm, kind, pattern> {
  bits<2> shift;
  let Inst{15} = b15_b12{1};
  let Inst{14} = 0;
  let Inst{13} = shift{0};
  let Inst{12} = b15_b12{0};
}

multiclass SIMDModifiedImmVectorShift<bit op, bits<2> hw_cmode, bits<2> w_cmode,
                                      string asm> {
  def v4i16 : BaseSIMDModifiedImmVectorShiftHalf<0, op, hw_cmode, V64,
                                                 asm, ".4h", []>;
  def v8i16 : BaseSIMDModifiedImmVectorShiftHalf<1, op, hw_cmode, V128,
                                                 asm, ".8h", []>;

  def v2i32 : BaseSIMDModifiedImmVectorShift<0, op, w_cmode, V64,
                                             asm, ".2s", []>;
  def v4i32 : BaseSIMDModifiedImmVectorShift<1, op, w_cmode, V128,
                                             asm, ".4s", []>;
}

multiclass SIMDModifiedImmVectorShiftTied<bit op, bits<2> hw_cmode,
                                      bits<2> w_cmode, string asm,
                                      SDNode OpNode> {
  def v4i16 : BaseSIMDModifiedImmVectorShiftHalfTied<0, op, hw_cmode, V64,
                                                 asm, ".4h",
             [(set (v4i16 V64:$dst), (OpNode V64:$Rd,
                                             imm0_255:$imm8,
                                             (i32 imm:$shift)))]>;
  def v8i16 : BaseSIMDModifiedImmVectorShiftHalfTied<1, op, hw_cmode, V128,
                                                 asm, ".8h",
             [(set (v8i16 V128:$dst), (OpNode V128:$Rd,
                                              imm0_255:$imm8,
                                              (i32 imm:$shift)))]>;

  def v2i32 : BaseSIMDModifiedImmVectorShiftTied<0, op, w_cmode, V64,
                                             asm, ".2s",
             [(set (v2i32 V64:$dst), (OpNode V64:$Rd,
                                             imm0_255:$imm8,
                                             (i32 imm:$shift)))]>;
  def v4i32 : BaseSIMDModifiedImmVectorShiftTied<1, op, w_cmode, V128,
                                             asm, ".4s",
             [(set (v4i32 V128:$dst), (OpNode V128:$Rd,
                                              imm0_255:$imm8,
                                              (i32 imm:$shift)))]>;
}

class SIMDModifiedImmMoveMSL<bit Q, bit op, bits<4> cmode,
                             RegisterOperand vectype, string asm,
                             string kind, list<dag> pattern>
  : BaseSIMDModifiedImmVector<Q, op, 0, vectype, imm0_255,
                              (ins move_vec_shift:$shift),
                              "$shift", asm, kind, pattern> {
  bits<1> shift;
  let Inst{15-13} = cmode{3-1};
  let Inst{12}    = shift;
}

class SIMDModifiedImmVectorNoShift<bit Q, bit op, bit op2, bits<4> cmode,
                                   RegisterOperand vectype,
                                   Operand imm_type, string asm,
                                   string kind, list<dag> pattern>
  : BaseSIMDModifiedImmVector<Q, op, op2, vectype, imm_type, (ins), "",
                              asm, kind, pattern> {
  let Inst{15-12} = cmode;
}

class SIMDModifiedImmScalarNoShift<bit Q, bit op, bits<4> cmode, string asm,
                                   list<dag> pattern>
  : BaseSIMDModifiedImm<Q, op, 0, (outs FPR64:$Rd), (ins simdimmtype10:$imm8), asm,
                        "\t$Rd, $imm8", "", pattern> {
  let Inst{15-12} = cmode;
  let DecoderMethod = "DecodeModImmInstruction";
}

//----------------------------------------------------------------------------
// AdvSIMD indexed element
//----------------------------------------------------------------------------

let mayLoad = 0, mayStore = 0, hasSideEffects = 0 in
class BaseSIMDIndexed<bit Q, bit U, bit Scalar, bits<2> size, bits<4> opc,
                      RegisterOperand dst_reg, RegisterOperand lhs_reg,
                      RegisterOperand rhs_reg, Operand vec_idx, string asm,
                      string apple_kind, string dst_kind, string lhs_kind,
                      string rhs_kind, list<dag> pattern>
  : I<(outs dst_reg:$Rd), (ins lhs_reg:$Rn, rhs_reg:$Rm, vec_idx:$idx),
      asm,
      "{\t$Rd" # dst_kind # ", $Rn" # lhs_kind # ", $Rm" # rhs_kind # "$idx" #
      "|" # apple_kind # "\t$Rd, $Rn, $Rm$idx}", "", pattern>,
    Sched<[WriteVd]> {
  bits<5> Rd;
  bits<5> Rn;
  bits<5> Rm;

  let Inst{31}    = 0;
  let Inst{30}    = Q;
  let Inst{29}    = U;
  let Inst{28}    = Scalar;
  let Inst{27-24} = 0b1111;
  let Inst{23-22} = size;
  // Bit 21 must be set by the derived class.
  let Inst{20-16} = Rm;
  let Inst{15-12} = opc;
  // Bit 11 must be set by the derived class.
  let Inst{10}    = 0;
  let Inst{9-5}   = Rn;
  let Inst{4-0}   = Rd;
}

let mayLoad = 0, mayStore = 0, hasSideEffects = 0 in
class BaseSIMDIndexedTied<bit Q, bit U, bit Scalar, bits<2> size, bits<4> opc,
                      RegisterOperand dst_reg, RegisterOperand lhs_reg,
                      RegisterOperand rhs_reg, Operand vec_idx, string asm,
                      string apple_kind, string dst_kind, string lhs_kind,
                      string rhs_kind, list<dag> pattern>
  : I<(outs dst_reg:$dst),
      (ins dst_reg:$Rd, lhs_reg:$Rn, rhs_reg:$Rm, vec_idx:$idx), asm,
      "{\t$Rd" # dst_kind # ", $Rn" # lhs_kind # ", $Rm" # rhs_kind # "$idx" #
      "|" # apple_kind # "\t$Rd, $Rn, $Rm$idx}", "$Rd = $dst", pattern>,
    Sched<[WriteVd]> {
  bits<5> Rd;
  bits<5> Rn;
  bits<5> Rm;

  let Inst{31}    = 0;
  let Inst{30}    = Q;
  let Inst{29}    = U;
  let Inst{28}    = Scalar;
  let Inst{27-24} = 0b1111;
  let Inst{23-22} = size;
  // Bit 21 must be set by the derived class.
  let Inst{20-16} = Rm;
  let Inst{15-12} = opc;
  // Bit 11 must be set by the derived class.
  let Inst{10}    = 0;
  let Inst{9-5}   = Rn;
  let Inst{4-0}   = Rd;
}


//----------------------------------------------------------------------------
// Armv8.6 BFloat16 Extension
//----------------------------------------------------------------------------
let mayStore = 0, mayLoad = 0, hasSideEffects = 0 in {

class BaseSIMDThreeSameVectorBFDot<bit Q, bit U, string asm, string kind1,
                                   string kind2, RegisterOperand RegType,
                                   ValueType AccumType, ValueType InputType>
  : BaseSIMDThreeSameVectorTied<Q, U, 0b010, 0b11111, RegType, asm, kind1, [(set (AccumType RegType:$dst),
                    (int_aarch64_neon_bfdot (AccumType RegType:$Rd),
                                            (InputType RegType:$Rn),
                                            (InputType RegType:$Rm)))]> {
  let AsmString = !strconcat(asm,
                             "{\t$Rd" # kind1 # ", $Rn" # kind2 #
                               ", $Rm" # kind2 # "}");
}

multiclass SIMDThreeSameVectorBFDot<bit U, string asm> {
  def v4bf16 : BaseSIMDThreeSameVectorBFDot<0, U, asm, ".2s", ".4h", V64,
                                           v2f32, v4bf16>;
  def v8bf16 : BaseSIMDThreeSameVectorBFDot<1, U, asm, ".4s", ".8h", V128,
                                           v4f32, v8bf16>;
}

class BaseSIMDThreeSameVectorBF16DotI<bit Q, bit U, string asm,
                                      string dst_kind, string lhs_kind,
                                      string rhs_kind,
                                      RegisterOperand RegType,
                                      ValueType AccumType,
                                      ValueType InputType>
  : BaseSIMDIndexedTied<Q, U, 0b0, 0b01, 0b1111,
                        RegType, RegType, V128, VectorIndexS,
                        asm, "", dst_kind, lhs_kind, rhs_kind,
        [(set (AccumType RegType:$dst),
              (AccumType (int_aarch64_neon_bfdot
                                 (AccumType RegType:$Rd),
                                 (InputType RegType:$Rn),
                                 (InputType (bitconvert (AccumType
                                    (AArch64duplane32 (v4f32 V128:$Rm),
                                        VectorIndexS:$idx)))))))]> {

  bits<2> idx;
  let Inst{21}    = idx{0};  // L
  let Inst{11}    = idx{1};  // H
}

multiclass SIMDThreeSameVectorBF16DotI<bit U, string asm> {

  def v4bf16  : BaseSIMDThreeSameVectorBF16DotI<0, U, asm, ".2s", ".4h",
                                               ".2h", V64, v2f32, v4bf16>;
  def v8bf16 : BaseSIMDThreeSameVectorBF16DotI<1, U, asm, ".4s", ".8h",
                                              ".2h", V128, v4f32, v8bf16>;
}

let mayRaiseFPException = 1 in
class SIMDBF16MLAL<bit Q, string asm, SDPatternOperator OpNode>
  : BaseSIMDThreeSameVectorTied<Q, 0b1, 0b110, 0b11111, V128, asm, ".4s",
              [(set (v4f32 V128:$dst), (OpNode (v4f32 V128:$Rd),
                                               (v8bf16 V128:$Rn),
                                               (v8bf16 V128:$Rm)))]> {
  let AsmString = !strconcat(asm, "{\t$Rd.4s, $Rn.8h, $Rm.8h}");
}

let mayRaiseFPException = 1 in
class SIMDBF16MLALIndex<bit Q, string asm, SDPatternOperator OpNode>
  : I<(outs V128:$dst),
      (ins V128:$Rd, V128:$Rn, V128_lo:$Rm, VectorIndexH:$idx), asm,
      "{\t$Rd.4s, $Rn.8h, $Rm.h$idx}", "$Rd = $dst",
          [(set (v4f32 V128:$dst),
                (v4f32 (OpNode (v4f32 V128:$Rd),
                               (v8bf16 V128:$Rn),
                               (v8bf16
                                  (AArch64duplane16 (v8bf16 V128_lo:$Rm),
                                      VectorIndexH:$idx)))))]>,
    Sched<[WriteVq]> {
  bits<5> Rd;
  bits<5> Rn;
  bits<4> Rm;
  bits<3> idx;

  let Inst{31}    = 0;
  let Inst{30}    = Q;
  let Inst{29-22} = 0b00111111;
  let Inst{21-20} = idx{1-0};
  let Inst{19-16} = Rm;
  let Inst{15-12} = 0b1111;
  let Inst{11}    = idx{2};   // H
  let Inst{10}    = 0;
  let Inst{9-5}   = Rn;
  let Inst{4-0}   = Rd;
}

class SIMDThreeSameVectorBF16MatrixMul<string asm>
  : BaseSIMDThreeSameVectorTied<1, 1, 0b010, 0b11101,
                                V128, asm, ".4s",
                          [(set (v4f32 V128:$dst),
                                (int_aarch64_neon_bfmmla (v4f32 V128:$Rd),
                                                         (v8bf16 V128:$Rn),
                                                         (v8bf16 V128:$Rm)))]> {
  let AsmString = !strconcat(asm, "{\t$Rd", ".4s", ", $Rn", ".8h",
                                    ", $Rm", ".8h", "}");
}

let mayRaiseFPException = 1 in
class SIMD_BFCVTN
  : BaseSIMDMixedTwoVector<0, 0, 0b10, 0b10110, V128, V128,
                           "bfcvtn", ".4h", ".4s",
    [(set (v8bf16 V128:$Rd),
          (int_aarch64_neon_bfcvtn (v4f32 V128:$Rn)))]>;

let mayRaiseFPException = 1 in
class SIMD_BFCVTN2
  : BaseSIMDMixedTwoVectorTied<1, 0, 0b10, 0b10110, V128, V128,
                           "bfcvtn2", ".8h", ".4s",
    [(set (v8bf16 V128:$dst),
          (int_aarch64_neon_bfcvtn2 (v8bf16 V128:$Rd), (v4f32 V128:$Rn)))]>;

let mayRaiseFPException = 1 in
class BF16ToSinglePrecision<string asm>
  : I<(outs FPR16:$Rd), (ins FPR32:$Rn), asm, "\t$Rd, $Rn", "",
    [(set (bf16 FPR16:$Rd), (int_aarch64_neon_bfcvt (f32 FPR32:$Rn)))]>,
    Sched<[WriteFCvt]> {
  bits<5> Rd;
  bits<5> Rn;
  let Inst{31-10} = 0b0001111001100011010000;
  let Inst{9-5}   = Rn;
  let Inst{4-0}   = Rd;
}
} // End of let mayStore = 0, mayLoad = 0, hasSideEffects = 0

//----------------------------------------------------------------------------
// Armv8.6 Matrix Multiply Extension
//----------------------------------------------------------------------------

class SIMDThreeSameVectorMatMul<bit B, bit U, string asm, SDPatternOperator OpNode>
  : BaseSIMDThreeSameVectorTied<1, U, 0b100, {0b1010, B}, V128, asm, ".4s",
              [(set (v4i32 V128:$dst), (OpNode (v4i32 V128:$Rd),
                                               (v16i8 V128:$Rn),
                                               (v16i8 V128:$Rm)))]> {
  let AsmString = asm # "{\t$Rd.4s, $Rn.16b, $Rm.16b}";
}

//----------------------------------------------------------------------------
// ARMv8.2-A Dot Product Instructions (Indexed)
class BaseSIMDThreeSameVectorDotIndex<bit Q, bit U, bit Mixed, bits<2> size, string asm,
                                      string dst_kind, string lhs_kind, string rhs_kind,
                                      RegisterOperand RegType,
                                      ValueType AccumType, ValueType InputType,
                                      SDPatternOperator OpNode> :
        BaseSIMDIndexedTied<Q, U, 0b0, size, {0b111, Mixed}, RegType, RegType, V128,
                            VectorIndexS, asm, "", dst_kind, lhs_kind, rhs_kind,
        [(set (AccumType RegType:$dst),
              (AccumType (OpNode (AccumType RegType:$Rd),
                                 (InputType RegType:$Rn),
                                 (InputType (bitconvert (AccumType
                                    (AArch64duplane32 (v4i32 V128:$Rm),
                                        VectorIndexS:$idx)))))))]> {
  bits<2> idx;
  let Inst{21}    = idx{0};  // L
  let Inst{11}    = idx{1};  // H
}

multiclass SIMDThreeSameVectorDotIndex<bit U, bit Mixed, bits<2> size, string asm,
                                       SDPatternOperator OpNode> {
  def v8i8  : BaseSIMDThreeSameVectorDotIndex<0, U, Mixed, size, asm, ".2s", ".8b", ".4b",
                                              V64, v2i32, v8i8, OpNode>;
  def v16i8 : BaseSIMDThreeSameVectorDotIndex<1, U, Mixed, size, asm, ".4s", ".16b", ".4b",
                                              V128, v4i32, v16i8, OpNode>;
}

// ARMv8.2-A Fused Multiply Add-Long Instructions (Indexed)
let mayRaiseFPException = 1 in
class BaseSIMDThreeSameVectorFMLIndex<bit Q, bit U, bits<4> opc, string asm,
                                      string dst_kind, string lhs_kind,
                                      string rhs_kind, RegisterOperand RegType,
                                      ValueType AccumType, ValueType InputType,
                                      SDPatternOperator OpNode> :
        BaseSIMDIndexedTied<Q, U, 0, 0b10, opc, RegType, RegType, V128,
                            VectorIndexH, asm, "", dst_kind, lhs_kind, rhs_kind,
          [(set (AccumType RegType:$dst),
                (AccumType (OpNode (AccumType RegType:$Rd),
                                   (InputType RegType:$Rn),
                                   (InputType (AArch64duplane16 (v8f16 V128:$Rm),
                                                VectorIndexH:$idx)))))]> {
  // idx = H:L:M
  bits<3> idx;
  let Inst{11} = idx{2}; // H
  let Inst{21} = idx{1}; // L
  let Inst{20} = idx{0}; // M
}

multiclass SIMDThreeSameVectorFMLIndex<bit U, bits<4> opc, string asm,
                                       SDPatternOperator OpNode> {
  def v4f16 : BaseSIMDThreeSameVectorFMLIndex<0, U, opc, asm, ".2s", ".2h", ".h",
                                              V64, v2f32, v4f16, OpNode>;
  def v8f16 : BaseSIMDThreeSameVectorFMLIndex<1, U, opc, asm, ".4s", ".4h", ".h",
                                              V128, v4f32, v8f16, OpNode>;
}

let mayRaiseFPException = 1 in
multiclass SIMDFPIndexed<bit U, bits<4> opc, string asm,
                         SDPatternOperator OpNode> {
  let Predicates = [HasNEON, HasFullFP16] in {
  def v4i16_indexed : BaseSIMDIndexed<0, U, 0, 0b00, opc,
                                      V64, V64,
                                      V128_lo, VectorIndexH,
                                      asm, ".4h", ".4h", ".4h", ".h",
    [(set (v4f16 V64:$Rd),
        (OpNode (v4f16 V64:$Rn),
         (v4f16 (AArch64duplane16 (v8f16 V128_lo:$Rm), VectorIndexH:$idx))))]> {
    bits<3> idx;
    let Inst{11} = idx{2};
    let Inst{21} = idx{1};
    let Inst{20} = idx{0};
  }

  def v8i16_indexed : BaseSIMDIndexed<1, U, 0, 0b00, opc,
                                      V128, V128,
                                      V128_lo, VectorIndexH,
                                      asm, ".8h", ".8h", ".8h", ".h",
    [(set (v8f16 V128:$Rd),
        (OpNode (v8f16 V128:$Rn),
         (v8f16 (AArch64duplane16 (v8f16 V128_lo:$Rm), VectorIndexH:$idx))))]> {
    bits<3> idx;
    let Inst{11} = idx{2};
    let Inst{21} = idx{1};
    let Inst{20} = idx{0};
  }
  } // Predicates = [HasNEON, HasFullFP16]

  def v2i32_indexed : BaseSIMDIndexed<0, U, 0, 0b10, opc,
                                      V64, V64,
                                      V128, VectorIndexS,
                                      asm, ".2s", ".2s", ".2s", ".s",
    [(set (v2f32 V64:$Rd),
        (OpNode (v2f32 V64:$Rn),
         (v2f32 (AArch64duplane32 (v4f32 V128:$Rm), VectorIndexS:$idx))))]> {
    bits<2> idx;
    let Inst{11} = idx{1};
    let Inst{21} = idx{0};
  }

  def v4i32_indexed : BaseSIMDIndexed<1, U, 0, 0b10, opc,
                                      V128, V128,
                                      V128, VectorIndexS,
                                      asm, ".4s", ".4s", ".4s", ".s",
    [(set (v4f32 V128:$Rd),
        (OpNode (v4f32 V128:$Rn),
         (v4f32 (AArch64duplane32 (v4f32 V128:$Rm), VectorIndexS:$idx))))]> {
    bits<2> idx;
    let Inst{11} = idx{1};
    let Inst{21} = idx{0};
  }

  def v2i64_indexed : BaseSIMDIndexed<1, U, 0, 0b11, opc,
                                      V128, V128,
                                      V128, VectorIndexD,
                                      asm, ".2d", ".2d", ".2d", ".d",
    [(set (v2f64 V128:$Rd),
        (OpNode (v2f64 V128:$Rn),
         (v2f64 (AArch64duplane64 (v2f64 V128:$Rm), VectorIndexD:$idx))))]> {
    bits<1> idx;
    let Inst{11} = idx{0};
    let Inst{21} = 0;
  }

  let Predicates = [HasNEON, HasFullFP16] in {
  def v1i16_indexed : BaseSIMDIndexed<1, U, 1, 0b00, opc,
                                      FPR16Op, FPR16Op, V128_lo, VectorIndexH,
                                      asm, ".h", "", "", ".h",
    [(set (f16 FPR16Op:$Rd),
          (OpNode (f16 FPR16Op:$Rn),
                  (f16 (vector_extract (v8f16 V128_lo:$Rm),
                                       VectorIndexH:$idx))))]> {
    bits<3> idx;
    let Inst{11} = idx{2};
    let Inst{21} = idx{1};
    let Inst{20} = idx{0};
  }
  } // Predicates = [HasNEON, HasFullFP16]

  def v1i32_indexed : BaseSIMDIndexed<1, U, 1, 0b10, opc,
                                      FPR32Op, FPR32Op, V128, VectorIndexS,
                                      asm, ".s", "", "", ".s",
    [(set (f32 FPR32Op:$Rd),
          (OpNode (f32 FPR32Op:$Rn),
                  (f32 (vector_extract (v4f32 V128:$Rm),
                                       VectorIndexS:$idx))))]> {
    bits<2> idx;
    let Inst{11} = idx{1};
    let Inst{21} = idx{0};
  }

  def v1i64_indexed : BaseSIMDIndexed<1, U, 1, 0b11, opc,
                                      FPR64Op, FPR64Op, V128, VectorIndexD,
                                      asm, ".d", "", "", ".d",
    [(set (f64 FPR64Op:$Rd),
          (OpNode (f64 FPR64Op:$Rn),
                  (f64 (vector_extract (v2f64 V128:$Rm),
                                       VectorIndexD:$idx))))]> {
    bits<1> idx;
    let Inst{11} = idx{0};
    let Inst{21} = 0;
  }
}

multiclass SIMDFPIndexedTiedPatterns<string INST, SDPatternOperator OpNode> {
  let Predicates = [HasNEON, HasFullFP16] in {
  // Patterns for f16: DUPLANE, DUP scalar and vector_extract.
  def : Pat<(v8f16 (OpNode (v8f16 V128:$Rd), (v8f16 V128:$Rn),
                           (AArch64duplane16 (v8f16 V128_lo:$Rm),
                                           VectorIndexH:$idx))),
            (!cast<Instruction>(INST # "v8i16_indexed")
                V128:$Rd, V128:$Rn, V128_lo:$Rm, VectorIndexH:$idx)>;
  def : Pat<(v8f16 (OpNode (v8f16 V128:$Rd), (v8f16 V128:$Rn),
                           (AArch64dup (f16 FPR16Op_lo:$Rm)))),
            (!cast<Instruction>(INST # "v8i16_indexed") V128:$Rd, V128:$Rn,
                (SUBREG_TO_REG (i32 0), (f16 FPR16Op_lo:$Rm), hsub), (i64 0))>;

  def : Pat<(v4f16 (OpNode (v4f16 V64:$Rd), (v4f16 V64:$Rn),
                           (AArch64duplane16 (v8f16 V128_lo:$Rm),
                                           VectorIndexH:$idx))),
            (!cast<Instruction>(INST # "v4i16_indexed")
                V64:$Rd, V64:$Rn, V128_lo:$Rm, VectorIndexH:$idx)>;
  def : Pat<(v4f16 (OpNode (v4f16 V64:$Rd), (v4f16 V64:$Rn),
                           (AArch64dup (f16 FPR16Op_lo:$Rm)))),
            (!cast<Instruction>(INST # "v4i16_indexed") V64:$Rd, V64:$Rn,
                (SUBREG_TO_REG (i32 0), (f16 FPR16Op_lo:$Rm), hsub), (i64 0))>;

  def : Pat<(f16 (OpNode (f16 FPR16:$Rd), (f16 FPR16:$Rn),
                         (vector_extract (v8f16 V128_lo:$Rm), VectorIndexH:$idx))),
            (!cast<Instruction>(INST # "v1i16_indexed") FPR16:$Rd, FPR16:$Rn,
                V128_lo:$Rm, VectorIndexH:$idx)>;
  } // Predicates = [HasNEON, HasFullFP16]

  // 2 variants for the .2s version: DUPLANE from 128-bit and DUP scalar.
  def : Pat<(v2f32 (OpNode (v2f32 V64:$Rd), (v2f32 V64:$Rn),
                           (AArch64duplane32 (v4f32 V128:$Rm),
                                           VectorIndexS:$idx))),
            (!cast<Instruction>(INST # v2i32_indexed)
                V64:$Rd, V64:$Rn, V128:$Rm, VectorIndexS:$idx)>;
  def : Pat<(v2f32 (OpNode (v2f32 V64:$Rd), (v2f32 V64:$Rn),
                           (AArch64dup (f32 FPR32Op:$Rm)))),
            (!cast<Instruction>(INST # "v2i32_indexed") V64:$Rd, V64:$Rn,
                (SUBREG_TO_REG (i32 0), FPR32Op:$Rm, ssub), (i64 0))>;


  // 2 variants for the .4s version: DUPLANE from 128-bit and DUP scalar.
  def : Pat<(v4f32 (OpNode (v4f32 V128:$Rd), (v4f32 V128:$Rn),
                           (AArch64duplane32 (v4f32 V128:$Rm),
                                           VectorIndexS:$idx))),
            (!cast<Instruction>(INST # "v4i32_indexed")
                V128:$Rd, V128:$Rn, V128:$Rm, VectorIndexS:$idx)>;
  def : Pat<(v4f32 (OpNode (v4f32 V128:$Rd), (v4f32 V128:$Rn),
                           (AArch64dup (f32 FPR32Op:$Rm)))),
            (!cast<Instruction>(INST # "v4i32_indexed") V128:$Rd, V128:$Rn,
                (SUBREG_TO_REG (i32 0), FPR32Op:$Rm, ssub), (i64 0))>;

  // 2 variants for the .2d version: DUPLANE from 128-bit and DUP scalar.
  def : Pat<(v2f64 (OpNode (v2f64 V128:$Rd), (v2f64 V128:$Rn),
                           (AArch64duplane64 (v2f64 V128:$Rm),
                                           VectorIndexD:$idx))),
            (!cast<Instruction>(INST # "v2i64_indexed")
                V128:$Rd, V128:$Rn, V128:$Rm, VectorIndexS:$idx)>;
  def : Pat<(v2f64 (OpNode (v2f64 V128:$Rd), (v2f64 V128:$Rn),
                           (AArch64dup (f64 FPR64Op:$Rm)))),
            (!cast<Instruction>(INST # "v2i64_indexed") V128:$Rd, V128:$Rn,
                (SUBREG_TO_REG (i32 0), FPR64Op:$Rm, dsub), (i64 0))>;

  // Covers 2 variants for 32-bit scalar version: extract from .2s or from .4s
  def : Pat<(f32 (OpNode (f32 FPR32:$Rd), (f32 FPR32:$Rn),
                         (vector_extract (v4f32 V128:$Rm), VectorIndexS:$idx))),
            (!cast<Instruction>(INST # "v1i32_indexed") FPR32:$Rd, FPR32:$Rn,
                V128:$Rm, VectorIndexS:$idx)>;

  // 1 variant for 64-bit scalar version: extract from .1d or from .2d
  def : Pat<(f64 (OpNode (f64 FPR64:$Rd), (f64 FPR64:$Rn),
                         (vector_extract (v2f64 V128:$Rm), VectorIndexD:$idx))),
            (!cast<Instruction>(INST # "v1i64_indexed") FPR64:$Rd, FPR64:$Rn,
                V128:$Rm, VectorIndexD:$idx)>;
}

let mayRaiseFPException = 1 in
multiclass SIMDFPIndexedTied<bit U, bits<4> opc, string asm> {
  let Predicates = [HasNEON, HasFullFP16] in {
  def v4i16_indexed : BaseSIMDIndexedTied<0, U, 0, 0b00, opc, V64, V64,
                                          V128_lo, VectorIndexH,
                                          asm, ".4h", ".4h", ".4h", ".h", []> {
    bits<3> idx;
    let Inst{11} = idx{2};
    let Inst{21} = idx{1};
    let Inst{20} = idx{0};
  }

  def v8i16_indexed : BaseSIMDIndexedTied<1, U, 0, 0b00, opc,
                                          V128, V128,
                                          V128_lo, VectorIndexH,
                                          asm, ".8h", ".8h", ".8h", ".h", []> {
    bits<3> idx;
    let Inst{11} = idx{2};
    let Inst{21} = idx{1};
    let Inst{20} = idx{0};
  }
  } // Predicates = [HasNEON, HasFullFP16]

  def v2i32_indexed : BaseSIMDIndexedTied<0, U, 0, 0b10, opc, V64, V64,
                                          V128, VectorIndexS,
                                          asm, ".2s", ".2s", ".2s", ".s", []> {
    bits<2> idx;
    let Inst{11} = idx{1};
    let Inst{21} = idx{0};
  }

  def v4i32_indexed : BaseSIMDIndexedTied<1, U, 0, 0b10, opc,
                                      V128, V128,
                                      V128, VectorIndexS,
                                      asm, ".4s", ".4s", ".4s", ".s", []> {
    bits<2> idx;
    let Inst{11} = idx{1};
    let Inst{21} = idx{0};
  }

  def v2i64_indexed : BaseSIMDIndexedTied<1, U, 0, 0b11, opc,
                                      V128, V128,
                                      V128, VectorIndexD,
                                      asm, ".2d", ".2d", ".2d", ".d", []> {
    bits<1> idx;
    let Inst{11} = idx{0};
    let Inst{21} = 0;
  }

  let Predicates = [HasNEON, HasFullFP16] in {
  def v1i16_indexed : BaseSIMDIndexedTied<1, U, 1, 0b00, opc,
                                      FPR16Op, FPR16Op, V128_lo, VectorIndexH,
                                      asm, ".h", "", "", ".h", []> {
    bits<3> idx;
    let Inst{11} = idx{2};
    let Inst{21} = idx{1};
    let Inst{20} = idx{0};
  }
  } // Predicates = [HasNEON, HasFullFP16]

  def v1i32_indexed : BaseSIMDIndexedTied<1, U, 1, 0b10, opc,
                                      FPR32Op, FPR32Op, V128, VectorIndexS,
                                      asm, ".s", "", "", ".s", []> {
    bits<2> idx;
    let Inst{11} = idx{1};
    let Inst{21} = idx{0};
  }

  def v1i64_indexed : BaseSIMDIndexedTied<1, U, 1, 0b11, opc,
                                      FPR64Op, FPR64Op, V128, VectorIndexD,
                                      asm, ".d", "", "", ".d", []> {
    bits<1> idx;
    let Inst{11} = idx{0};
    let Inst{21} = 0;
  }
}

multiclass SIMDIndexedHSPatterns<SDPatternOperator OpNodeLane,
                                 SDPatternOperator OpNodeLaneQ> {

  def : Pat<(v4i16 (OpNodeLane
                     (v4i16 V64:$Rn), (v4i16 V64_lo:$Rm),
                     VectorIndexS32b:$idx)),
            (!cast<Instruction>(NAME # v4i16_indexed) $Rn,
              (SUBREG_TO_REG (i32 0), (v4i16 V64_lo:$Rm), dsub),
              (UImmS1XForm $idx))>;

  def : Pat<(v4i16 (OpNodeLaneQ
                     (v4i16 V64:$Rn), (v8i16 V128_lo:$Rm),
                     VectorIndexH32b:$idx)),
            (!cast<Instruction>(NAME # v4i16_indexed) $Rn, $Rm,
              (UImmS1XForm $idx))>;

  def : Pat<(v8i16 (OpNodeLane
                     (v8i16 V128:$Rn), (v4i16 V64_lo:$Rm),
                     VectorIndexS32b:$idx)),
            (!cast<Instruction>(NAME # v8i16_indexed) $Rn,
              (SUBREG_TO_REG (i32 0), $Rm, dsub),
              (UImmS1XForm $idx))>;

  def : Pat<(v8i16 (OpNodeLaneQ
                     (v8i16 V128:$Rn), (v8i16 V128_lo:$Rm),
                     VectorIndexH32b:$idx)),
            (!cast<Instruction>(NAME # v8i16_indexed) $Rn, $Rm,
              (UImmS1XForm $idx))>;

  def : Pat<(v2i32 (OpNodeLane
                     (v2i32 V64:$Rn), (v2i32 V64:$Rm),
                     VectorIndexD32b:$idx)),
            (!cast<Instruction>(NAME # v2i32_indexed) $Rn,
              (SUBREG_TO_REG (i32 0), (v2i32 V64_lo:$Rm), dsub),
              (UImmS1XForm $idx))>;

  def : Pat<(v2i32 (OpNodeLaneQ
                     (v2i32 V64:$Rn), (v4i32 V128:$Rm),
                     VectorIndexS32b:$idx)),
            (!cast<Instruction>(NAME # v2i32_indexed) $Rn, $Rm,
              (UImmS1XForm $idx))>;

  def : Pat<(v4i32 (OpNodeLane
                     (v4i32 V128:$Rn), (v2i32 V64:$Rm),
                     VectorIndexD32b:$idx)),
            (!cast<Instruction>(NAME # v4i32_indexed) $Rn,
              (SUBREG_TO_REG (i32 0), $Rm, dsub),
              (UImmS1XForm $idx))>;

  def : Pat<(v4i32 (OpNodeLaneQ
                     (v4i32 V128:$Rn),
                     (v4i32 V128:$Rm),
                     VectorIndexS32b:$idx)),
            (!cast<Instruction>(NAME # v4i32_indexed) $Rn, $Rm,
              (UImmS1XForm $idx))>;

}

multiclass SIMDIndexedHS<bit U, bits<4> opc, string asm,
                         SDPatternOperator OpNode> {
  def v4i16_indexed : BaseSIMDIndexed<0, U, 0, 0b01, opc, V64, V64,
                                      V128_lo, VectorIndexH,
                                      asm, ".4h", ".4h", ".4h", ".h",
    [(set (v4i16 V64:$Rd),
        (OpNode (v4i16 V64:$Rn),
         (v4i16 (AArch64duplane16 (v8i16 V128_lo:$Rm), VectorIndexH:$idx))))]> {
    bits<3> idx;
    let Inst{11} = idx{2};
    let Inst{21} = idx{1};
    let Inst{20} = idx{0};
  }

  def v8i16_indexed : BaseSIMDIndexed<1, U, 0, 0b01, opc,
                                      V128, V128,
                                      V128_lo, VectorIndexH,
                                      asm, ".8h", ".8h", ".8h", ".h",
    [(set (v8i16 V128:$Rd),
       (OpNode (v8i16 V128:$Rn),
         (v8i16 (AArch64duplane16 (v8i16 V128_lo:$Rm), VectorIndexH:$idx))))]> {
    bits<3> idx;
    let Inst{11} = idx{2};
    let Inst{21} = idx{1};
    let Inst{20} = idx{0};
  }

  def v2i32_indexed : BaseSIMDIndexed<0, U, 0, 0b10, opc,
                                      V64, V64,
                                      V128, VectorIndexS,
                                      asm, ".2s", ".2s", ".2s",  ".s",
    [(set (v2i32 V64:$Rd),
       (OpNode (v2i32 V64:$Rn),
          (v2i32 (AArch64duplane32 (v4i32 V128:$Rm), VectorIndexS:$idx))))]> {
    bits<2> idx;
    let Inst{11} = idx{1};
    let Inst{21} = idx{0};
  }

  def v4i32_indexed : BaseSIMDIndexed<1, U, 0, 0b10, opc,
                                      V128, V128,
                                      V128, VectorIndexS,
                                      asm, ".4s", ".4s", ".4s", ".s",
    [(set (v4i32 V128:$Rd),
       (OpNode (v4i32 V128:$Rn),
          (v4i32 (AArch64duplane32 (v4i32 V128:$Rm), VectorIndexS:$idx))))]> {
    bits<2> idx;
    let Inst{11} = idx{1};
    let Inst{21} = idx{0};
  }

  def v1i16_indexed : BaseSIMDIndexed<1, U, 1, 0b01, opc,
                                      FPR16Op, FPR16Op, V128_lo, VectorIndexH,
                                      asm, ".h", "", "", ".h", []> {
    bits<3> idx;
    let Inst{11} = idx{2};
    let Inst{21} = idx{1};
    let Inst{20} = idx{0};
  }

  def v1i32_indexed : BaseSIMDIndexed<1, U, 1, 0b10, opc,
                                      FPR32Op, FPR32Op, V128, VectorIndexS,
                                      asm, ".s", "", "", ".s",
      [(set (i32 FPR32Op:$Rd),
            (OpNode FPR32Op:$Rn,
                    (i32 (vector_extract (v4i32 V128:$Rm),
                                         VectorIndexS:$idx))))]> {
    bits<2> idx;
    let Inst{11} = idx{1};
    let Inst{21} = idx{0};
  }
}

multiclass SIMDVectorIndexedHS<bit U, bits<4> opc, string asm,
                               SDPatternOperator OpNode> {
  def v4i16_indexed : BaseSIMDIndexed<0, U, 0, 0b01, opc,
                                      V64, V64,
                                      V128_lo, VectorIndexH,
                                      asm, ".4h", ".4h", ".4h", ".h",
    [(set (v4i16 V64:$Rd),
        (OpNode (v4i16 V64:$Rn),
         (v4i16 (AArch64duplane16 (v8i16 V128_lo:$Rm), VectorIndexH:$idx))))]> {
    bits<3> idx;
    let Inst{11} = idx{2};
    let Inst{21} = idx{1};
    let Inst{20} = idx{0};
  }

  def v8i16_indexed : BaseSIMDIndexed<1, U, 0, 0b01, opc,
                                      V128, V128,
                                      V128_lo, VectorIndexH,
                                      asm, ".8h", ".8h", ".8h", ".h",
    [(set (v8i16 V128:$Rd),
       (OpNode (v8i16 V128:$Rn),
         (v8i16 (AArch64duplane16 (v8i16 V128_lo:$Rm), VectorIndexH:$idx))))]> {
    bits<3> idx;
    let Inst{11} = idx{2};
    let Inst{21} = idx{1};
    let Inst{20} = idx{0};
  }

  def v2i32_indexed : BaseSIMDIndexed<0, U, 0, 0b10, opc,
                                      V64, V64,
                                      V128, VectorIndexS,
                                      asm, ".2s", ".2s", ".2s", ".s",
    [(set (v2i32 V64:$Rd),
       (OpNode (v2i32 V64:$Rn),
          (v2i32 (AArch64duplane32 (v4i32 V128:$Rm), VectorIndexS:$idx))))]> {
    bits<2> idx;
    let Inst{11} = idx{1};
    let Inst{21} = idx{0};
  }

  def v4i32_indexed : BaseSIMDIndexed<1, U, 0, 0b10, opc,
                                      V128, V128,
                                      V128, VectorIndexS,
                                      asm, ".4s", ".4s", ".4s", ".s",
    [(set (v4i32 V128:$Rd),
       (OpNode (v4i32 V128:$Rn),
          (v4i32 (AArch64duplane32 (v4i32 V128:$Rm), VectorIndexS:$idx))))]> {
    bits<2> idx;
    let Inst{11} = idx{1};
    let Inst{21} = idx{0};
  }
}

multiclass SIMDVectorIndexedHSTied<bit U, bits<4> opc, string asm,
                                   SDPatternOperator OpNode> {
  def v4i16_indexed : BaseSIMDIndexedTied<0, U, 0, 0b01, opc, V64, V64,
                                          V128_lo, VectorIndexH,
                                          asm, ".4h", ".4h", ".4h", ".h",
    [(set (v4i16 V64:$dst),
        (OpNode (v4i16 V64:$Rd),(v4i16 V64:$Rn),
         (v4i16 (AArch64duplane16 (v8i16 V128_lo:$Rm), VectorIndexH:$idx))))]> {
    bits<3> idx;
    let Inst{11} = idx{2};
    let Inst{21} = idx{1};
    let Inst{20} = idx{0};
  }

  def v8i16_indexed : BaseSIMDIndexedTied<1, U, 0, 0b01, opc,
                                      V128, V128,
                                      V128_lo, VectorIndexH,
                                      asm, ".8h", ".8h", ".8h", ".h",
    [(set (v8i16 V128:$dst),
       (OpNode (v8i16 V128:$Rd), (v8i16 V128:$Rn),
         (v8i16 (AArch64duplane16 (v8i16 V128_lo:$Rm), VectorIndexH:$idx))))]> {
    bits<3> idx;
    let Inst{11} = idx{2};
    let Inst{21} = idx{1};
    let Inst{20} = idx{0};
  }

  def v2i32_indexed : BaseSIMDIndexedTied<0, U, 0, 0b10, opc,
                                      V64, V64,
                                      V128, VectorIndexS,
                                      asm, ".2s", ".2s", ".2s", ".s",
    [(set (v2i32 V64:$dst),
       (OpNode (v2i32 V64:$Rd), (v2i32 V64:$Rn),
          (v2i32 (AArch64duplane32 (v4i32 V128:$Rm), VectorIndexS:$idx))))]> {
    bits<2> idx;
    let Inst{11} = idx{1};
    let Inst{21} = idx{0};
  }

  def v4i32_indexed : BaseSIMDIndexedTied<1, U, 0, 0b10, opc,
                                      V128, V128,
                                      V128, VectorIndexS,
                                      asm, ".4s", ".4s", ".4s", ".s",
    [(set (v4i32 V128:$dst),
       (OpNode (v4i32 V128:$Rd), (v4i32 V128:$Rn),
          (v4i32 (AArch64duplane32 (v4i32 V128:$Rm), VectorIndexS:$idx))))]> {
    bits<2> idx;
    let Inst{11} = idx{1};
    let Inst{21} = idx{0};
  }
}

multiclass SIMDIndexedLongSD<bit U, bits<4> opc, string asm,
                             SDPatternOperator OpNode> {
  def v4i16_indexed : BaseSIMDIndexed<0, U, 0, 0b01, opc,
                                      V128, V64,
                                      V128_lo, VectorIndexH,
                                      asm, ".4s", ".4s", ".4h", ".h",
    [(set (v4i32 V128:$Rd),
        (OpNode (v4i16 V64:$Rn),
         (v4i16 (AArch64duplane16 (v8i16 V128_lo:$Rm), VectorIndexH:$idx))))]> {
    bits<3> idx;
    let Inst{11} = idx{2};
    let Inst{21} = idx{1};
    let Inst{20} = idx{0};
  }

  def v8i16_indexed : BaseSIMDIndexed<1, U, 0, 0b01, opc,
                                      V128, V128,
                                      V128_lo, VectorIndexH,
                                      asm#"2", ".4s", ".4s", ".8h", ".h",
    [(set (v4i32 V128:$Rd),
          (OpNode (extract_high_v8i16 (v8i16 V128:$Rn)),
                  (extract_high_dup_v8i16 (v8i16 V128_lo:$Rm), VectorIndexH:$idx)))]> {

    bits<3> idx;
    let Inst{11} = idx{2};
    let Inst{21} = idx{1};
    let Inst{20} = idx{0};
  }

  def v2i32_indexed : BaseSIMDIndexed<0, U, 0, 0b10, opc,
                                      V128, V64,
                                      V128, VectorIndexS,
                                      asm, ".2d", ".2d", ".2s", ".s",
    [(set (v2i64 V128:$Rd),
        (OpNode (v2i32 V64:$Rn),
         (v2i32 (AArch64duplane32 (v4i32 V128:$Rm), VectorIndexS:$idx))))]> {
    bits<2> idx;
    let Inst{11} = idx{1};
    let Inst{21} = idx{0};
  }

  def v4i32_indexed : BaseSIMDIndexed<1, U, 0, 0b10, opc,
                                      V128, V128,
                                      V128, VectorIndexS,
                                      asm#"2", ".2d", ".2d", ".4s", ".s",
    [(set (v2i64 V128:$Rd),
          (OpNode (extract_high_v4i32 (v4i32 V128:$Rn)),
                  (extract_high_dup_v4i32 (v4i32 V128:$Rm), VectorIndexS:$idx)))]> {
    bits<2> idx;
    let Inst{11} = idx{1};
    let Inst{21} = idx{0};
  }

  def v1i32_indexed : BaseSIMDIndexed<1, U, 1, 0b01, opc,
                                      FPR32Op, FPR16Op, V128_lo, VectorIndexH,
                                      asm, ".h", "", "", ".h", []> {
    bits<3> idx;
    let Inst{11} = idx{2};
    let Inst{21} = idx{1};
    let Inst{20} = idx{0};
  }

  def v1i64_indexed : BaseSIMDIndexed<1, U, 1, 0b10, opc,
                                      FPR64Op, FPR32Op, V128, VectorIndexS,
                                      asm, ".s", "", "", ".s", []> {
    bits<2> idx;
    let Inst{11} = idx{1};
    let Inst{21} = idx{0};
  }
}

multiclass SIMDIndexedLongSQDMLXSDTied<bit U, bits<4> opc, string asm,
                                       SDPatternOperator Accum> {
  def v4i16_indexed : BaseSIMDIndexedTied<0, U, 0, 0b01, opc,
                                      V128, V64,
                                      V128_lo, VectorIndexH,
                                      asm, ".4s", ".4s", ".4h", ".h",
    [(set (v4i32 V128:$dst),
          (Accum (v4i32 V128:$Rd),
                 (v4i32 (int_aarch64_neon_sqdmull
                             (v4i16 V64:$Rn),
                             (v4i16 (AArch64duplane16 (v8i16 V128_lo:$Rm),
                                                    VectorIndexH:$idx))))))]> {
    bits<3> idx;
    let Inst{11} = idx{2};
    let Inst{21} = idx{1};
    let Inst{20} = idx{0};
  }

  def v8i16_indexed : BaseSIMDIndexedTied<1, U, 0, 0b01, opc,
                                      V128, V128,
                                      V128_lo, VectorIndexH,
                                      asm#"2", ".4s", ".4s", ".8h", ".h",
    [(set (v4i32 V128:$dst),
          (Accum (v4i32 V128:$Rd),
                 (v4i32 (int_aarch64_neon_sqdmull
                            (extract_high_v8i16 (v8i16 V128:$Rn)),
                            (extract_high_dup_v8i16 (v8i16 V128_lo:$Rm), VectorIndexH:$idx)))))]> {
    bits<3> idx;
    let Inst{11} = idx{2};
    let Inst{21} = idx{1};
    let Inst{20} = idx{0};
  }

  def v2i32_indexed : BaseSIMDIndexedTied<0, U, 0, 0b10, opc,
                                      V128, V64,
                                      V128, VectorIndexS,
                                      asm, ".2d", ".2d", ".2s", ".s",
    [(set (v2i64 V128:$dst),
        (Accum (v2i64 V128:$Rd),
               (v2i64 (int_aarch64_neon_sqdmull
                          (v2i32 V64:$Rn),
                          (v2i32 (AArch64duplane32 (v4i32 V128:$Rm),
                                                 VectorIndexS:$idx))))))]> {
    bits<2> idx;
    let Inst{11} = idx{1};
    let Inst{21} = idx{0};
  }

  def v4i32_indexed : BaseSIMDIndexedTied<1, U, 0, 0b10, opc,
                                      V128, V128,
                                      V128, VectorIndexS,
                                      asm#"2", ".2d", ".2d", ".4s", ".s",
    [(set (v2i64 V128:$dst),
          (Accum (v2i64 V128:$Rd),
                 (v2i64 (int_aarch64_neon_sqdmull
                            (extract_high_v4i32 (v4i32 V128:$Rn)),
                            (extract_high_dup_v4i32 (v4i32 V128:$Rm), VectorIndexS:$idx)))))]> {
    bits<2> idx;
    let Inst{11} = idx{1};
    let Inst{21} = idx{0};
  }

  def v1i32_indexed : BaseSIMDIndexedTied<1, U, 1, 0b01, opc,
                                      FPR32Op, FPR16Op, V128_lo, VectorIndexH,
                                      asm, ".h", "", "", ".h", []> {
    bits<3> idx;
    let Inst{11} = idx{2};
    let Inst{21} = idx{1};
    let Inst{20} = idx{0};
  }

  def : Pat<(i32 (Accum (i32 FPR32Op:$Rd),
                        (i32 (vector_extract
                                    (v4i32 (int_aarch64_neon_sqdmull
                                                (v4i16 V64:$Rn),
                                                (v4i16 V64:$Rm))),
                                    (i64 0))))),
            (!cast<Instruction>(NAME # v1i32_indexed)
                        FPR32Op:$Rd,
                        (EXTRACT_SUBREG V64:$Rn, hsub),
                        (INSERT_SUBREG (IMPLICIT_DEF), V64:$Rm, dsub),
                        (i64 0))>;

  def : Pat<(i32 (Accum (i32 FPR32Op:$Rd),
                        (i32 (vector_extract
                                    (v4i32 (int_aarch64_neon_sqdmull
                                                (v4i16 V64:$Rn),
                                                (v4i16 (AArch64duplane16
                                                            (v8i16 V128_lo:$Rm),
                                                            VectorIndexH:$idx)))),
                                    (i64 0))))),
            (!cast<Instruction>(NAME # v1i32_indexed)
                        FPR32Op:$Rd,
                        (EXTRACT_SUBREG V64:$Rn, hsub),
                        V128_lo:$Rm,
                        VectorIndexH:$idx)>;

  def v1i64_indexed : BaseSIMDIndexedTied<1, U, 1, 0b10, opc,
                                      FPR64Op, FPR32Op, V128, VectorIndexS,
                                      asm, ".s", "", "", ".s",
    [(set (i64 FPR64Op:$dst),
          (Accum (i64 FPR64Op:$Rd),
                 (i64 (int_aarch64_neon_sqdmulls_scalar
                            (i32 FPR32Op:$Rn),
                            (i32 (vector_extract (v4i32 V128:$Rm),
                                                 VectorIndexS:$idx))))))]> {

    bits<2> idx;
    let Inst{11} = idx{1};
    let Inst{21} = idx{0};
  }
}

multiclass SIMDVectorIndexedLongSD<bit U, bits<4> opc, string asm,
                                   SDPatternOperator OpNode> {
  let mayLoad = 0, mayStore = 0, hasSideEffects = 0 in {
  def v4i16_indexed : BaseSIMDIndexed<0, U, 0, 0b01, opc,
                                      V128, V64,
                                      V128_lo, VectorIndexH,
                                      asm, ".4s", ".4s", ".4h", ".h",
    [(set (v4i32 V128:$Rd),
        (OpNode (v4i16 V64:$Rn),
         (v4i16 (AArch64duplane16 (v8i16 V128_lo:$Rm), VectorIndexH:$idx))))]> {
    bits<3> idx;
    let Inst{11} = idx{2};
    let Inst{21} = idx{1};
    let Inst{20} = idx{0};
  }

  def v8i16_indexed : BaseSIMDIndexed<1, U, 0, 0b01, opc,
                                      V128, V128,
                                      V128_lo, VectorIndexH,
                                      asm#"2", ".4s", ".4s", ".8h", ".h",
    [(set (v4i32 V128:$Rd),
          (OpNode (extract_high_v8i16 (v8i16 V128:$Rn)),
                  (extract_high_dup_v8i16 (v8i16 V128_lo:$Rm), VectorIndexH:$idx)))]> {

    bits<3> idx;
    let Inst{11} = idx{2};
    let Inst{21} = idx{1};
    let Inst{20} = idx{0};
  }

  def v2i32_indexed : BaseSIMDIndexed<0, U, 0, 0b10, opc,
                                      V128, V64,
                                      V128, VectorIndexS,
                                      asm, ".2d", ".2d", ".2s", ".s",
    [(set (v2i64 V128:$Rd),
        (OpNode (v2i32 V64:$Rn),
         (v2i32 (AArch64duplane32 (v4i32 V128:$Rm), VectorIndexS:$idx))))]> {
    bits<2> idx;
    let Inst{11} = idx{1};
    let Inst{21} = idx{0};
  }

  def v4i32_indexed : BaseSIMDIndexed<1, U, 0, 0b10, opc,
                                      V128, V128,
                                      V128, VectorIndexS,
                                      asm#"2", ".2d", ".2d", ".4s", ".s",
    [(set (v2i64 V128:$Rd),
          (OpNode (extract_high_v4i32 (v4i32 V128:$Rn)),
                  (extract_high_dup_v4i32 (v4i32 V128:$Rm), VectorIndexS:$idx)))]> {
    bits<2> idx;
    let Inst{11} = idx{1};
    let Inst{21} = idx{0};
  }
  }
}

multiclass SIMDVectorIndexedLongSDTied<bit U, bits<4> opc, string asm,
                                       SDPatternOperator OpNode> {
  let mayLoad = 0, mayStore = 0, hasSideEffects = 0 in {
  def v4i16_indexed : BaseSIMDIndexedTied<0, U, 0, 0b01, opc,
                                      V128, V64,
                                      V128_lo, VectorIndexH,
                                      asm, ".4s", ".4s", ".4h", ".h",
    [(set (v4i32 V128:$dst),
        (OpNode (v4i32 V128:$Rd), (v4i16 V64:$Rn),
         (v4i16 (AArch64duplane16 (v8i16 V128_lo:$Rm), VectorIndexH:$idx))))]> {
    bits<3> idx;
    let Inst{11} = idx{2};
    let Inst{21} = idx{1};
    let Inst{20} = idx{0};
  }

  def v8i16_indexed : BaseSIMDIndexedTied<1, U, 0, 0b01, opc,
                                      V128, V128,
                                      V128_lo, VectorIndexH,
                                      asm#"2", ".4s", ".4s", ".8h", ".h",
    [(set (v4i32 V128:$dst),
          (OpNode (v4i32 V128:$Rd),
                  (extract_high_v8i16 (v8i16 V128:$Rn)),
                  (extract_high_dup_v8i16 (v8i16 V128_lo:$Rm), VectorIndexH:$idx)))]> {
    bits<3> idx;
    let Inst{11} = idx{2};
    let Inst{21} = idx{1};
    let Inst{20} = idx{0};
  }

  def v2i32_indexed : BaseSIMDIndexedTied<0, U, 0, 0b10, opc,
                                      V128, V64,
                                      V128, VectorIndexS,
                                      asm, ".2d", ".2d", ".2s", ".s",
    [(set (v2i64 V128:$dst),
        (OpNode (v2i64 V128:$Rd), (v2i32 V64:$Rn),
         (v2i32 (AArch64duplane32 (v4i32 V128:$Rm), VectorIndexS:$idx))))]> {
    bits<2> idx;
    let Inst{11} = idx{1};
    let Inst{21} = idx{0};
  }

  def v4i32_indexed : BaseSIMDIndexedTied<1, U, 0, 0b10, opc,
                                      V128, V128,
                                      V128, VectorIndexS,
                                      asm#"2", ".2d", ".2d", ".4s", ".s",
    [(set (v2i64 V128:$dst),
          (OpNode (v2i64 V128:$Rd),
                  (extract_high_v4i32 (v4i32 V128:$Rn)),
                  (extract_high_dup_v4i32 (v4i32 V128:$Rm), VectorIndexS:$idx)))]> {
    bits<2> idx;
    let Inst{11} = idx{1};
    let Inst{21} = idx{0};
  }
  }
}

//----------------------------------------------------------------------------
// AdvSIMD scalar shift by immediate
//----------------------------------------------------------------------------

let mayStore = 0, mayLoad = 0, hasSideEffects = 0 in
class BaseSIMDScalarShift<bit U, bits<5> opc, bits<7> fixed_imm,
                     RegisterClass regtype1, RegisterClass regtype2,
                     Operand immtype, string asm, list<dag> pattern>
  : I<(outs regtype1:$Rd), (ins regtype2:$Rn, immtype:$imm),
      asm, "\t$Rd, $Rn, $imm", "", pattern>,
    Sched<[WriteVd]> {
  bits<5> Rd;
  bits<5> Rn;
  bits<7> imm;
  let Inst{31-30} = 0b01;
  let Inst{29}    = U;
  let Inst{28-23} = 0b111110;
  let Inst{22-16} = fixed_imm;
  let Inst{15-11} = opc;
  let Inst{10}    = 1;
  let Inst{9-5} = Rn;
  let Inst{4-0} = Rd;
}

let mayStore = 0, mayLoad = 0, hasSideEffects = 0 in
class BaseSIMDScalarShiftTied<bit U, bits<5> opc, bits<7> fixed_imm,
                     RegisterClass regtype1, RegisterClass regtype2,
                     Operand immtype, string asm, list<dag> pattern>
  : I<(outs regtype1:$dst), (ins regtype1:$Rd, regtype2:$Rn, immtype:$imm),
      asm, "\t$Rd, $Rn, $imm", "$Rd = $dst", pattern>,
    Sched<[WriteVd]> {
  bits<5> Rd;
  bits<5> Rn;
  bits<7> imm;
  let Inst{31-30} = 0b01;
  let Inst{29}    = U;
  let Inst{28-23} = 0b111110;
  let Inst{22-16} = fixed_imm;
  let Inst{15-11} = opc;
  let Inst{10}    = 1;
  let Inst{9-5} = Rn;
  let Inst{4-0} = Rd;
}


multiclass SIMDFPScalarRShift<bit U, bits<5> opc, string asm> {
  let Predicates = [HasNEON, HasFullFP16] in {
  def h : BaseSIMDScalarShift<U, opc, {0,0,1,?,?,?,?},
                              FPR16, FPR16, vecshiftR16, asm, []> {
    let Inst{19-16} = imm{3-0};
  }
  } // Predicates = [HasNEON, HasFullFP16]
  def s : BaseSIMDScalarShift<U, opc, {0,1,?,?,?,?,?},
                              FPR32, FPR32, vecshiftR32, asm, []> {
    let Inst{20-16} = imm{4-0};
  }
  def d : BaseSIMDScalarShift<U, opc, {1,?,?,?,?,?,?},
                              FPR64, FPR64, vecshiftR64, asm, []> {
    let Inst{21-16} = imm{5-0};
  }
}

multiclass SIMDScalarRShiftD<bit U, bits<5> opc, string asm,
                             SDPatternOperator OpNode> {
  def d : BaseSIMDScalarShift<U, opc, {1,?,?,?,?,?,?},
                              FPR64, FPR64, vecshiftR64, asm,
  [(set (i64 FPR64:$Rd),
     (OpNode (i64 FPR64:$Rn), (i32 vecshiftR64:$imm)))]> {
    let Inst{21-16} = imm{5-0};
  }

  def : Pat<(v1i64 (OpNode (v1i64 FPR64:$Rn), (i32 vecshiftR64:$imm))),
            (!cast<Instruction>(NAME # "d") FPR64:$Rn, vecshiftR64:$imm)>;
}

multiclass SIMDScalarRShiftDTied<bit U, bits<5> opc, string asm,
                                 SDPatternOperator OpNode = null_frag> {
  def d : BaseSIMDScalarShiftTied<U, opc, {1,?,?,?,?,?,?},
                              FPR64, FPR64, vecshiftR64, asm,
  [(set (i64 FPR64:$dst), (OpNode (i64 FPR64:$Rd), (i64 FPR64:$Rn),
                                                   (i32 vecshiftR64:$imm)))]> {
    let Inst{21-16} = imm{5-0};
  }

  def : Pat<(v1i64 (OpNode (v1i64 FPR64:$Rd), (v1i64 FPR64:$Rn),
                           (i32 vecshiftR64:$imm))),
            (!cast<Instruction>(NAME # "d") FPR64:$Rd, FPR64:$Rn,
                                            vecshiftR64:$imm)>;
}

multiclass SIMDScalarLShiftD<bit U, bits<5> opc, string asm,
                             SDPatternOperator OpNode> {
  def d : BaseSIMDScalarShift<U, opc, {1,?,?,?,?,?,?},
                              FPR64, FPR64, vecshiftL64, asm,
    [(set (i64 FPR64:$Rd),
       (OpNode (i64 FPR64:$Rn), (i32 vecshiftL64:$imm)))]> {
    let Inst{21-16} = imm{5-0};
  }

  def : Pat<(v1i64 (OpNode (v1i64 FPR64:$Rn), (i32 vecshiftL64:$imm))),
            (!cast<Instruction>(NAME # "d") FPR64:$Rn, vecshiftL64:$imm)>;
}

let mayStore = 0, mayLoad = 0, hasSideEffects = 0 in
multiclass SIMDScalarLShiftDTied<bit U, bits<5> opc, string asm> {
  def d : BaseSIMDScalarShiftTied<U, opc, {1,?,?,?,?,?,?},
                              FPR64, FPR64, vecshiftL64, asm, []> {
    let Inst{21-16} = imm{5-0};
  }
}

let mayStore = 0, mayLoad = 0, hasSideEffects = 0 in
multiclass SIMDScalarRShiftBHS<bit U, bits<5> opc, string asm,
                               SDPatternOperator OpNode = null_frag> {
  def b : BaseSIMDScalarShift<U, opc, {0,0,0,1,?,?,?},
                              FPR8, FPR16, vecshiftR8, asm, []> {
    let Inst{18-16} = imm{2-0};
  }

  def h : BaseSIMDScalarShift<U, opc, {0,0,1,?,?,?,?},
                              FPR16, FPR32, vecshiftR16, asm, []> {
    let Inst{19-16} = imm{3-0};
  }

  def s : BaseSIMDScalarShift<U, opc, {0,1,?,?,?,?,?},
                              FPR32, FPR64, vecshiftR32, asm,
    [(set (i32 FPR32:$Rd), (OpNode (i64 FPR64:$Rn), vecshiftR32:$imm))]> {
    let Inst{20-16} = imm{4-0};
  }
}

multiclass SIMDScalarLShiftBHSD<bit U, bits<5> opc, string asm,
                                SDPatternOperator OpNode> {
  def b : BaseSIMDScalarShift<U, opc, {0,0,0,1,?,?,?},
                              FPR8, FPR8, vecshiftL8, asm, []> {
    let Inst{18-16} = imm{2-0};
  }

  def h : BaseSIMDScalarShift<U, opc, {0,0,1,?,?,?,?},
                              FPR16, FPR16, vecshiftL16, asm, []> {
    let Inst{19-16} = imm{3-0};
  }

  def s : BaseSIMDScalarShift<U, opc, {0,1,?,?,?,?,?},
                              FPR32, FPR32, vecshiftL32, asm,
    [(set (i32 FPR32:$Rd), (OpNode (i32 FPR32:$Rn), (i32 vecshiftL32:$imm)))]> {
    let Inst{20-16} = imm{4-0};
  }

  def d : BaseSIMDScalarShift<U, opc, {1,?,?,?,?,?,?},
                              FPR64, FPR64, vecshiftL64, asm,
    [(set (i64 FPR64:$Rd), (OpNode (i64 FPR64:$Rn), (i32 vecshiftL64:$imm)))]> {
    let Inst{21-16} = imm{5-0};
  }

  def : Pat<(v1i64 (OpNode (v1i64 FPR64:$Rn), (i32 vecshiftL64:$imm))),
            (!cast<Instruction>(NAME # "d") FPR64:$Rn, vecshiftL64:$imm)>;
}

multiclass SIMDScalarRShiftBHSD<bit U, bits<5> opc, string asm> {
  def b : BaseSIMDScalarShift<U, opc, {0,0,0,1,?,?,?},
                              FPR8, FPR8, vecshiftR8, asm, []> {
    let Inst{18-16} = imm{2-0};
  }

  def h : BaseSIMDScalarShift<U, opc, {0,0,1,?,?,?,?},
                              FPR16, FPR16, vecshiftR16, asm, []> {
    let Inst{19-16} = imm{3-0};
  }

  def s : BaseSIMDScalarShift<U, opc, {0,1,?,?,?,?,?},
                              FPR32, FPR32, vecshiftR32, asm, []> {
    let Inst{20-16} = imm{4-0};
  }

  def d : BaseSIMDScalarShift<U, opc, {1,?,?,?,?,?,?},
                              FPR64, FPR64, vecshiftR64, asm, []> {
    let Inst{21-16} = imm{5-0};
  }
}

//----------------------------------------------------------------------------
// AdvSIMD vector x indexed element
//----------------------------------------------------------------------------

let mayStore = 0, mayLoad = 0, hasSideEffects = 0 in
class BaseSIMDVectorShift<bit Q, bit U, bits<5> opc, bits<7> fixed_imm,
                     RegisterOperand dst_reg, RegisterOperand src_reg,
                     Operand immtype,
                     string asm, string dst_kind, string src_kind,
                     list<dag> pattern>
  : I<(outs dst_reg:$Rd), (ins src_reg:$Rn, immtype:$imm),
      asm, "{\t$Rd" # dst_kind # ", $Rn" # src_kind # ", $imm" #
           "|" # dst_kind # "\t$Rd, $Rn, $imm}", "", pattern>,
    Sched<[!if(Q, WriteVq, WriteVd)]> {
  bits<5> Rd;
  bits<5> Rn;
  let Inst{31}    = 0;
  let Inst{30}    = Q;
  let Inst{29}    = U;
  let Inst{28-23} = 0b011110;
  let Inst{22-16} = fixed_imm;
  let Inst{15-11} = opc;
  let Inst{10}    = 1;
  let Inst{9-5}   = Rn;
  let Inst{4-0}   = Rd;
}

let mayStore = 0, mayLoad = 0, hasSideEffects = 0 in
class BaseSIMDVectorShiftTied<bit Q, bit U, bits<5> opc, bits<7> fixed_imm,
                     RegisterOperand vectype1, RegisterOperand vectype2,
                     Operand immtype,
                     string asm, string dst_kind, string src_kind,
                     list<dag> pattern>
  : I<(outs vectype1:$dst), (ins vectype1:$Rd, vectype2:$Rn, immtype:$imm),
      asm, "{\t$Rd" # dst_kind # ", $Rn" # src_kind # ", $imm" #
           "|" # dst_kind # "\t$Rd, $Rn, $imm}", "$Rd = $dst", pattern>,
    Sched<[!if(Q, WriteVq, WriteVd)]> {
  bits<5> Rd;
  bits<5> Rn;
  let Inst{31}    = 0;
  let Inst{30}    = Q;
  let Inst{29}    = U;
  let Inst{28-23} = 0b011110;
  let Inst{22-16} = fixed_imm;
  let Inst{15-11} = opc;
  let Inst{10}    = 1;
  let Inst{9-5}   = Rn;
  let Inst{4-0}   = Rd;
}

multiclass SIMDVectorRShiftSD<bit U, bits<5> opc, string asm,
                              Intrinsic OpNode> {
  let Predicates = [HasNEON, HasFullFP16] in {
  def v4i16_shift : BaseSIMDVectorShift<0, U, opc, {0,0,1,?,?,?,?},
                                  V64, V64, vecshiftR16,
                                  asm, ".4h", ".4h",
      [(set (v4i16 V64:$Rd), (OpNode (v4f16 V64:$Rn), (i32 imm:$imm)))]> {
    bits<4> imm;
    let Inst{19-16} = imm;
  }

  def v8i16_shift : BaseSIMDVectorShift<1, U, opc, {0,0,1,?,?,?,?},
                                  V128, V128, vecshiftR16,
                                  asm, ".8h", ".8h",
      [(set (v8i16 V128:$Rd), (OpNode (v8f16 V128:$Rn), (i32 imm:$imm)))]> {
    bits<4> imm;
    let Inst{19-16} = imm;
  }
  } // Predicates = [HasNEON, HasFullFP16]
  def v2i32_shift : BaseSIMDVectorShift<0, U, opc, {0,1,?,?,?,?,?},
                                  V64, V64, vecshiftR32,
                                  asm, ".2s", ".2s",
      [(set (v2i32 V64:$Rd), (OpNode (v2f32 V64:$Rn), (i32 imm:$imm)))]> {
    bits<5> imm;
    let Inst{20-16} = imm;
  }

  def v4i32_shift : BaseSIMDVectorShift<1, U, opc, {0,1,?,?,?,?,?},
                                  V128, V128, vecshiftR32,
                                  asm, ".4s", ".4s",
      [(set (v4i32 V128:$Rd), (OpNode (v4f32 V128:$Rn), (i32 imm:$imm)))]> {
    bits<5> imm;
    let Inst{20-16} = imm;
  }

  def v2i64_shift : BaseSIMDVectorShift<1, U, opc, {1,?,?,?,?,?,?},
                                  V128, V128, vecshiftR64,
                                  asm, ".2d", ".2d",
      [(set (v2i64 V128:$Rd), (OpNode (v2f64 V128:$Rn), (i32 imm:$imm)))]> {
    bits<6> imm;
    let Inst{21-16} = imm;
  }
}

multiclass SIMDVectorRShiftToFP<bit U, bits<5> opc, string asm,
                                  Intrinsic OpNode> {
  let Predicates = [HasNEON, HasFullFP16] in {
  def v4i16_shift : BaseSIMDVectorShift<0, U, opc, {0,0,1,?,?,?,?},
                                  V64, V64, vecshiftR16,
                                  asm, ".4h", ".4h",
      [(set (v4f16 V64:$Rd), (OpNode (v4i16 V64:$Rn), (i32 imm:$imm)))]> {
    bits<4> imm;
    let Inst{19-16} = imm;
  }

  def v8i16_shift : BaseSIMDVectorShift<1, U, opc, {0,0,1,?,?,?,?},
                                  V128, V128, vecshiftR16,
                                  asm, ".8h", ".8h",
      [(set (v8f16 V128:$Rd), (OpNode (v8i16 V128:$Rn), (i32 imm:$imm)))]> {
    bits<4> imm;
    let Inst{19-16} = imm;
  }
  } // Predicates = [HasNEON, HasFullFP16]

  def v2i32_shift : BaseSIMDVectorShift<0, U, opc, {0,1,?,?,?,?,?},
                                  V64, V64, vecshiftR32,
                                  asm, ".2s", ".2s",
      [(set (v2f32 V64:$Rd), (OpNode (v2i32 V64:$Rn), (i32 imm:$imm)))]> {
    bits<5> imm;
    let Inst{20-16} = imm;
  }

  def v4i32_shift : BaseSIMDVectorShift<1, U, opc, {0,1,?,?,?,?,?},
                                  V128, V128, vecshiftR32,
                                  asm, ".4s", ".4s",
      [(set (v4f32 V128:$Rd), (OpNode (v4i32 V128:$Rn), (i32 imm:$imm)))]> {
    bits<5> imm;
    let Inst{20-16} = imm;
  }

  def v2i64_shift : BaseSIMDVectorShift<1, U, opc, {1,?,?,?,?,?,?},
                                  V128, V128, vecshiftR64,
                                  asm, ".2d", ".2d",
      [(set (v2f64 V128:$Rd), (OpNode (v2i64 V128:$Rn), (i32 imm:$imm)))]> {
    bits<6> imm;
    let Inst{21-16} = imm;
  }
}

multiclass SIMDVectorRShiftNarrowBHS<bit U, bits<5> opc, string asm,
                                     SDPatternOperator OpNode> {
  def v8i8_shift : BaseSIMDVectorShift<0, U, opc, {0,0,0,1,?,?,?},
                                  V64, V128, vecshiftR16Narrow,
                                  asm, ".8b", ".8h",
      [(set (v8i8 V64:$Rd), (OpNode (v8i16 V128:$Rn), vecshiftR16Narrow:$imm))]> {
    bits<3> imm;
    let Inst{18-16} = imm;
  }

  def v16i8_shift : BaseSIMDVectorShiftTied<1, U, opc, {0,0,0,1,?,?,?},
                                  V128, V128, vecshiftR16Narrow,
                                  asm#"2", ".16b", ".8h", []> {
    bits<3> imm;
    let Inst{18-16} = imm;
    let hasSideEffects = 0;
  }

  def v4i16_shift : BaseSIMDVectorShift<0, U, opc, {0,0,1,?,?,?,?},
                                  V64, V128, vecshiftR32Narrow,
                                  asm, ".4h", ".4s",
      [(set (v4i16 V64:$Rd), (OpNode (v4i32 V128:$Rn), vecshiftR32Narrow:$imm))]> {
    bits<4> imm;
    let Inst{19-16} = imm;
  }

  def v8i16_shift : BaseSIMDVectorShiftTied<1, U, opc, {0,0,1,?,?,?,?},
                                  V128, V128, vecshiftR32Narrow,
                                  asm#"2", ".8h", ".4s", []> {
    bits<4> imm;
    let Inst{19-16} = imm;
    let hasSideEffects = 0;
  }

  def v2i32_shift : BaseSIMDVectorShift<0, U, opc, {0,1,?,?,?,?,?},
                                  V64, V128, vecshiftR64Narrow,
                                  asm, ".2s", ".2d",
      [(set (v2i32 V64:$Rd), (OpNode (v2i64 V128:$Rn), vecshiftR64Narrow:$imm))]> {
    bits<5> imm;
    let Inst{20-16} = imm;
  }

  def v4i32_shift : BaseSIMDVectorShiftTied<1, U, opc, {0,1,?,?,?,?,?},
                                  V128, V128, vecshiftR64Narrow,
                                  asm#"2", ".4s", ".2d", []> {
    bits<5> imm;
    let Inst{20-16} = imm;
    let hasSideEffects = 0;
  }

  // TableGen doesn't like patters w/ INSERT_SUBREG on the instructions
  // themselves, so put them here instead.

  // Patterns involving what's effectively an insert high and a normal
  // intrinsic, represented by CONCAT_VECTORS.
  def : Pat<(concat_vectors (v8i8 V64:$Rd),(OpNode (v8i16 V128:$Rn),
                                                   vecshiftR16Narrow:$imm)),
            (!cast<Instruction>(NAME # "v16i8_shift")
                (INSERT_SUBREG (IMPLICIT_DEF), V64:$Rd, dsub),
                V128:$Rn, vecshiftR16Narrow:$imm)>;
  def : Pat<(concat_vectors (v4i16 V64:$Rd), (OpNode (v4i32 V128:$Rn),
                                                     vecshiftR32Narrow:$imm)),
            (!cast<Instruction>(NAME # "v8i16_shift")
                (INSERT_SUBREG (IMPLICIT_DEF), V64:$Rd, dsub),
                V128:$Rn, vecshiftR32Narrow:$imm)>;
  def : Pat<(concat_vectors (v2i32 V64:$Rd), (OpNode (v2i64 V128:$Rn),
                                                     vecshiftR64Narrow:$imm)),
            (!cast<Instruction>(NAME # "v4i32_shift")
                (INSERT_SUBREG (IMPLICIT_DEF), V64:$Rd, dsub),
                V128:$Rn, vecshiftR64Narrow:$imm)>;
}

multiclass SIMDVectorLShiftBHSD<bit U, bits<5> opc, string asm,
                                SDPatternOperator OpNode> {
  def v8i8_shift : BaseSIMDVectorShift<0, U, opc, {0,0,0,1,?,?,?},
                                  V64, V64, vecshiftL8,
                                  asm, ".8b", ".8b",
                 [(set (v8i8 V64:$Rd), (OpNode (v8i8 V64:$Rn),
                       (i32 vecshiftL8:$imm)))]> {
    bits<3> imm;
    let Inst{18-16} = imm;
  }

  def v16i8_shift : BaseSIMDVectorShift<1, U, opc, {0,0,0,1,?,?,?},
                                  V128, V128, vecshiftL8,
                                  asm, ".16b", ".16b",
             [(set (v16i8 V128:$Rd), (OpNode (v16i8 V128:$Rn),
                   (i32 vecshiftL8:$imm)))]> {
    bits<3> imm;
    let Inst{18-16} = imm;
  }

  def v4i16_shift : BaseSIMDVectorShift<0, U, opc, {0,0,1,?,?,?,?},
                                  V64, V64, vecshiftL16,
                                  asm, ".4h", ".4h",
              [(set (v4i16 V64:$Rd), (OpNode (v4i16 V64:$Rn),
                    (i32 vecshiftL16:$imm)))]> {
    bits<4> imm;
    let Inst{19-16} = imm;
  }

  def v8i16_shift : BaseSIMDVectorShift<1, U, opc, {0,0,1,?,?,?,?},
                                  V128, V128, vecshiftL16,
                                  asm, ".8h", ".8h",
            [(set (v8i16 V128:$Rd), (OpNode (v8i16 V128:$Rn),
                  (i32 vecshiftL16:$imm)))]> {
    bits<4> imm;
    let Inst{19-16} = imm;
  }

  def v2i32_shift : BaseSIMDVectorShift<0, U, opc, {0,1,?,?,?,?,?},
                                  V64, V64, vecshiftL32,
                                  asm, ".2s", ".2s",
              [(set (v2i32 V64:$Rd), (OpNode (v2i32 V64:$Rn),
                    (i32 vecshiftL32:$imm)))]> {
    bits<5> imm;
    let Inst{20-16} = imm;
  }

  def v4i32_shift : BaseSIMDVectorShift<1, U, opc, {0,1,?,?,?,?,?},
                                  V128, V128, vecshiftL32,
                                  asm, ".4s", ".4s",
            [(set (v4i32 V128:$Rd), (OpNode (v4i32 V128:$Rn),
                  (i32 vecshiftL32:$imm)))]> {
    bits<5> imm;
    let Inst{20-16} = imm;
  }

  def v2i64_shift : BaseSIMDVectorShift<1, U, opc, {1,?,?,?,?,?,?},
                                  V128, V128, vecshiftL64,
                                  asm, ".2d", ".2d",
            [(set (v2i64 V128:$Rd), (OpNode (v2i64 V128:$Rn),
                  (i32 vecshiftL64:$imm)))]> {
    bits<6> imm;
    let Inst{21-16} = imm;
  }
}

multiclass SIMDVectorRShiftBHSD<bit U, bits<5> opc, string asm,
                                SDPatternOperator OpNode> {
  def v8i8_shift : BaseSIMDVectorShift<0, U, opc, {0,0,0,1,?,?,?},
                                  V64, V64, vecshiftR8,
                                  asm, ".8b", ".8b",
                 [(set (v8i8 V64:$Rd), (OpNode (v8i8 V64:$Rn),
                       (i32 vecshiftR8:$imm)))]> {
    bits<3> imm;
    let Inst{18-16} = imm;
  }

  def v16i8_shift : BaseSIMDVectorShift<1, U, opc, {0,0,0,1,?,?,?},
                                  V128, V128, vecshiftR8,
                                  asm, ".16b", ".16b",
             [(set (v16i8 V128:$Rd), (OpNode (v16i8 V128:$Rn),
                   (i32 vecshiftR8:$imm)))]> {
    bits<3> imm;
    let Inst{18-16} = imm;
  }

  def v4i16_shift : BaseSIMDVectorShift<0, U, opc, {0,0,1,?,?,?,?},
                                  V64, V64, vecshiftR16,
                                  asm, ".4h", ".4h",
              [(set (v4i16 V64:$Rd), (OpNode (v4i16 V64:$Rn),
                    (i32 vecshiftR16:$imm)))]> {
    bits<4> imm;
    let Inst{19-16} = imm;
  }

  def v8i16_shift : BaseSIMDVectorShift<1, U, opc, {0,0,1,?,?,?,?},
                                  V128, V128, vecshiftR16,
                                  asm, ".8h", ".8h",
            [(set (v8i16 V128:$Rd), (OpNode (v8i16 V128:$Rn),
                  (i32 vecshiftR16:$imm)))]> {
    bits<4> imm;
    let Inst{19-16} = imm;
  }

  def v2i32_shift : BaseSIMDVectorShift<0, U, opc, {0,1,?,?,?,?,?},
                                  V64, V64, vecshiftR32,
                                  asm, ".2s", ".2s",
              [(set (v2i32 V64:$Rd), (OpNode (v2i32 V64:$Rn),
                    (i32 vecshiftR32:$imm)))]> {
    bits<5> imm;
    let Inst{20-16} = imm;
  }

  def v4i32_shift : BaseSIMDVectorShift<1, U, opc, {0,1,?,?,?,?,?},
                                  V128, V128, vecshiftR32,
                                  asm, ".4s", ".4s",
            [(set (v4i32 V128:$Rd), (OpNode (v4i32 V128:$Rn),
                  (i32 vecshiftR32:$imm)))]> {
    bits<5> imm;
    let Inst{20-16} = imm;
  }

  def v2i64_shift : BaseSIMDVectorShift<1, U, opc, {1,?,?,?,?,?,?},
                                  V128, V128, vecshiftR64,
                                  asm, ".2d", ".2d",
            [(set (v2i64 V128:$Rd), (OpNode (v2i64 V128:$Rn),
                  (i32 vecshiftR64:$imm)))]> {
    bits<6> imm;
    let Inst{21-16} = imm;
  }
}

let mayLoad = 0, mayStore = 0, hasSideEffects = 0 in
multiclass SIMDVectorRShiftBHSDTied<bit U, bits<5> opc, string asm,
                                    SDPatternOperator OpNode = null_frag> {
  def v8i8_shift : BaseSIMDVectorShiftTied<0, U, opc, {0,0,0,1,?,?,?},
                                  V64, V64, vecshiftR8, asm, ".8b", ".8b",
                 [(set (v8i8 V64:$dst),
                   (OpNode (v8i8 V64:$Rd), (v8i8 V64:$Rn),
                           (i32 vecshiftR8:$imm)))]> {
    bits<3> imm;
    let Inst{18-16} = imm;
  }

  def v16i8_shift : BaseSIMDVectorShiftTied<1, U, opc, {0,0,0,1,?,?,?},
                                  V128, V128, vecshiftR8, asm, ".16b", ".16b",
             [(set (v16i8 V128:$dst),
               (OpNode (v16i8 V128:$Rd), (v16i8 V128:$Rn),
                       (i32 vecshiftR8:$imm)))]> {
    bits<3> imm;
    let Inst{18-16} = imm;
  }

  def v4i16_shift : BaseSIMDVectorShiftTied<0, U, opc, {0,0,1,?,?,?,?},
                                  V64, V64, vecshiftR16, asm, ".4h", ".4h",
              [(set (v4i16 V64:$dst),
                (OpNode (v4i16 V64:$Rd), (v4i16 V64:$Rn),
                        (i32 vecshiftR16:$imm)))]> {
    bits<4> imm;
    let Inst{19-16} = imm;
  }

  def v8i16_shift : BaseSIMDVectorShiftTied<1, U, opc, {0,0,1,?,?,?,?},
                                  V128, V128, vecshiftR16, asm, ".8h", ".8h",
            [(set (v8i16 V128:$dst),
              (OpNode (v8i16 V128:$Rd), (v8i16 V128:$Rn),
                      (i32 vecshiftR16:$imm)))]> {
    bits<4> imm;
    let Inst{19-16} = imm;
  }

  def v2i32_shift : BaseSIMDVectorShiftTied<0, U, opc, {0,1,?,?,?,?,?},
                                  V64, V64, vecshiftR32, asm, ".2s", ".2s",
              [(set (v2i32 V64:$dst),
                (OpNode (v2i32 V64:$Rd), (v2i32 V64:$Rn),
                        (i32 vecshiftR32:$imm)))]> {
    bits<5> imm;
    let Inst{20-16} = imm;
  }

  def v4i32_shift : BaseSIMDVectorShiftTied<1, U, opc, {0,1,?,?,?,?,?},
                                  V128, V128, vecshiftR32, asm, ".4s", ".4s",
            [(set (v4i32 V128:$dst),
              (OpNode (v4i32 V128:$Rd), (v4i32 V128:$Rn),
                      (i32 vecshiftR32:$imm)))]> {
    bits<5> imm;
    let Inst{20-16} = imm;
  }

  def v2i64_shift : BaseSIMDVectorShiftTied<1, U, opc, {1,?,?,?,?,?,?},
                                  V128, V128, vecshiftR64,
                                  asm, ".2d", ".2d", [(set (v2i64 V128:$dst),
              (OpNode (v2i64 V128:$Rd), (v2i64 V128:$Rn),
                      (i32 vecshiftR64:$imm)))]> {
    bits<6> imm;
    let Inst{21-16} = imm;
  }
}

multiclass SIMDVectorLShiftBHSDTied<bit U, bits<5> opc, string asm,
                                    SDPatternOperator OpNode = null_frag> {
  def v8i8_shift : BaseSIMDVectorShiftTied<0, U, opc, {0,0,0,1,?,?,?},
                                  V64, V64, vecshiftL8,
                                  asm, ".8b", ".8b",
                    [(set (v8i8 V64:$dst),
                          (OpNode (v8i8 V64:$Rd), (v8i8 V64:$Rn),
                                  (i32 vecshiftL8:$imm)))]> {
    bits<3> imm;
    let Inst{18-16} = imm;
  }

  def v16i8_shift : BaseSIMDVectorShiftTied<1, U, opc, {0,0,0,1,?,?,?},
                                  V128, V128, vecshiftL8,
                                  asm, ".16b", ".16b",
                    [(set (v16i8 V128:$dst),
                          (OpNode (v16i8 V128:$Rd), (v16i8 V128:$Rn),
                                  (i32 vecshiftL8:$imm)))]> {
    bits<3> imm;
    let Inst{18-16} = imm;
  }

  def v4i16_shift : BaseSIMDVectorShiftTied<0, U, opc, {0,0,1,?,?,?,?},
                                  V64, V64, vecshiftL16,
                                  asm, ".4h", ".4h",
                    [(set (v4i16 V64:$dst),
                           (OpNode (v4i16 V64:$Rd), (v4i16 V64:$Rn),
                                   (i32 vecshiftL16:$imm)))]> {
    bits<4> imm;
    let Inst{19-16} = imm;
  }

  def v8i16_shift : BaseSIMDVectorShiftTied<1, U, opc, {0,0,1,?,?,?,?},
                                  V128, V128, vecshiftL16,
                                  asm, ".8h", ".8h",
                    [(set (v8i16 V128:$dst),
                          (OpNode (v8i16 V128:$Rd), (v8i16 V128:$Rn),
                                  (i32 vecshiftL16:$imm)))]> {
    bits<4> imm;
    let Inst{19-16} = imm;
  }

  def v2i32_shift : BaseSIMDVectorShiftTied<0, U, opc, {0,1,?,?,?,?,?},
                                  V64, V64, vecshiftL32,
                                  asm, ".2s", ".2s",
                    [(set (v2i32 V64:$dst),
                          (OpNode (v2i32 V64:$Rd), (v2i32 V64:$Rn),
                                  (i32 vecshiftL32:$imm)))]> {
    bits<5> imm;
    let Inst{20-16} = imm;
  }

  def v4i32_shift : BaseSIMDVectorShiftTied<1, U, opc, {0,1,?,?,?,?,?},
                                  V128, V128, vecshiftL32,
                                  asm, ".4s", ".4s",
                    [(set (v4i32 V128:$dst),
                          (OpNode (v4i32 V128:$Rd), (v4i32 V128:$Rn),
                                  (i32 vecshiftL32:$imm)))]> {
    bits<5> imm;
    let Inst{20-16} = imm;
  }

  def v2i64_shift : BaseSIMDVectorShiftTied<1, U, opc, {1,?,?,?,?,?,?},
                                  V128, V128, vecshiftL64,
                                  asm, ".2d", ".2d",
                    [(set (v2i64 V128:$dst),
                          (OpNode (v2i64 V128:$Rd), (v2i64 V128:$Rn),
                                  (i32 vecshiftL64:$imm)))]> {
    bits<6> imm;
    let Inst{21-16} = imm;
  }
}

multiclass SIMDVectorLShiftLongBHSD<bit U, bits<5> opc, string asm,
                                   SDPatternOperator OpNode> {
  def v8i8_shift : BaseSIMDVectorShift<0, U, opc, {0,0,0,1,?,?,?},
                                  V128, V64, vecshiftL8, asm, ".8h", ".8b",
      [(set (v8i16 V128:$Rd), (OpNode (v8i8 V64:$Rn), vecshiftL8:$imm))]> {
    bits<3> imm;
    let Inst{18-16} = imm;
  }

  def v16i8_shift : BaseSIMDVectorShift<1, U, opc, {0,0,0,1,?,?,?},
                                  V128, V128, vecshiftL8,
                                  asm#"2", ".8h", ".16b",
      [(set (v8i16 V128:$Rd),
            (OpNode (extract_high_v16i8 (v16i8 V128:$Rn)), vecshiftL8:$imm))]> {
    bits<3> imm;
    let Inst{18-16} = imm;
  }

  def v4i16_shift : BaseSIMDVectorShift<0, U, opc, {0,0,1,?,?,?,?},
                                  V128, V64, vecshiftL16, asm, ".4s", ".4h",
      [(set (v4i32 V128:$Rd), (OpNode (v4i16 V64:$Rn), vecshiftL16:$imm))]> {
    bits<4> imm;
    let Inst{19-16} = imm;
  }

  def v8i16_shift : BaseSIMDVectorShift<1, U, opc, {0,0,1,?,?,?,?},
                                  V128, V128, vecshiftL16,
                                  asm#"2", ".4s", ".8h",
      [(set (v4i32 V128:$Rd),
            (OpNode (extract_high_v8i16 (v8i16 V128:$Rn)), vecshiftL16:$imm))]> {

    bits<4> imm;
    let Inst{19-16} = imm;
  }

  def v2i32_shift : BaseSIMDVectorShift<0, U, opc, {0,1,?,?,?,?,?},
                                  V128, V64, vecshiftL32, asm, ".2d", ".2s",
      [(set (v2i64 V128:$Rd), (OpNode (v2i32 V64:$Rn), vecshiftL32:$imm))]> {
    bits<5> imm;
    let Inst{20-16} = imm;
  }

  def v4i32_shift : BaseSIMDVectorShift<1, U, opc, {0,1,?,?,?,?,?},
                                  V128, V128, vecshiftL32,
                                  asm#"2", ".2d", ".4s",
      [(set (v2i64 V128:$Rd),
            (OpNode (extract_high_v4i32 (v4i32 V128:$Rn)), vecshiftL32:$imm))]> {
    bits<5> imm;
    let Inst{20-16} = imm;
  }
}


//---
// Vector load/store
//---
// SIMD ldX/stX no-index memory references don't allow the optional
// ", #0" constant and handle post-indexing explicitly, so we use
// a more specialized parse method for them. Otherwise, it's the same as
// the general GPR64sp handling.

class BaseSIMDLdSt<bit Q, bit L, bits<4> opcode, bits<2> size,
                   string asm, dag oops, dag iops, list<dag> pattern>
  : I<oops, iops, asm, "\t$Vt, [$Rn]", "", pattern> {
  bits<5> Vt;
  bits<5> Rn;
  let Inst{31} = 0;
  let Inst{30} = Q;
  let Inst{29-23} = 0b0011000;
  let Inst{22} = L;
  let Inst{21-16} = 0b000000;
  let Inst{15-12} = opcode;
  let Inst{11-10} = size;
  let Inst{9-5} = Rn;
  let Inst{4-0} = Vt;
}

class BaseSIMDLdStPost<bit Q, bit L, bits<4> opcode, bits<2> size,
                       string asm, dag oops, dag iops>
  : I<oops, iops, asm, "\t$Vt, [$Rn], $Xm", "$Rn = $wback", []> {
  bits<5> Vt;
  bits<5> Rn;
  bits<5> Xm;
  let Inst{31} = 0;
  let Inst{30} = Q;
  let Inst{29-23} = 0b0011001;
  let Inst{22} = L;
  let Inst{21} = 0;
  let Inst{20-16} = Xm;
  let Inst{15-12} = opcode;
  let Inst{11-10} = size;
  let Inst{9-5} = Rn;
  let Inst{4-0} = Vt;
}

// The immediate form of AdvSIMD post-indexed addressing is encoded with
// register post-index addressing from the zero register.
multiclass SIMDLdStAliases<string BaseName, string asm, string layout, string Count,
                           int Offset, int Size> {
  // E.g. "ld1 { v0.8b, v1.8b }, [x1], #16"
  //      "ld1\t$Vt, [$Rn], #16"
  // may get mapped to
  //      (LD1Twov8b_POST VecListTwo8b:$Vt, GPR64sp:$Rn, XZR)
  def : InstAlias<asm # "\t$Vt, [$Rn], #" # Offset,
                  (!cast<Instruction>(BaseName # Count # "v" # layout # "_POST")
                      GPR64sp:$Rn,
                      !cast<RegisterOperand>("VecList" # Count # layout):$Vt,
                      XZR), 1>;

  // E.g. "ld1.8b { v0, v1 }, [x1], #16"
  //      "ld1.8b\t$Vt, [$Rn], #16"
  // may get mapped to
  //      (LD1Twov8b_POST VecListTwo64:$Vt, GPR64sp:$Rn, XZR)
  def : InstAlias<asm # "." # layout # "\t$Vt, [$Rn], #" # Offset,
                  (!cast<Instruction>(BaseName # Count # "v" # layout # "_POST")
                      GPR64sp:$Rn,
                      !cast<RegisterOperand>("VecList" # Count # Size):$Vt,
                      XZR), 0>;

  // E.g. "ld1.8b { v0, v1 }, [x1]"
  //      "ld1\t$Vt, [$Rn]"
  // may get mapped to
  //      (LD1Twov8b VecListTwo64:$Vt, GPR64sp:$Rn)
  def : InstAlias<asm # "." # layout # "\t$Vt, [$Rn]",
                  (!cast<Instruction>(BaseName # Count # "v" # layout)
                      !cast<RegisterOperand>("VecList" # Count # Size):$Vt,
                      GPR64sp:$Rn), 0>;

  // E.g. "ld1.8b { v0, v1 }, [x1], x2"
  //      "ld1\t$Vt, [$Rn], $Xm"
  // may get mapped to
  //      (LD1Twov8b_POST VecListTwo64:$Vt, GPR64sp:$Rn, GPR64pi8:$Xm)
  def : InstAlias<asm # "." # layout # "\t$Vt, [$Rn], $Xm",
                  (!cast<Instruction>(BaseName # Count # "v" # layout # "_POST")
                      GPR64sp:$Rn,
                      !cast<RegisterOperand>("VecList" # Count # Size):$Vt,
                      !cast<RegisterOperand>("GPR64pi" # Offset):$Xm), 0>;
}

multiclass BaseSIMDLdN<string BaseName, string Count, string asm, string veclist,
                       int Offset128, int Offset64, bits<4> opcode> {
  let hasSideEffects = 0, mayLoad = 1, mayStore = 0 in {
    def v16b: BaseSIMDLdSt<1, 1, opcode, 0b00, asm,
                           (outs !cast<RegisterOperand>(veclist # "16b"):$Vt),
                           (ins GPR64sp:$Rn), []>;
    def v8h : BaseSIMDLdSt<1, 1, opcode, 0b01, asm,
                           (outs !cast<RegisterOperand>(veclist # "8h"):$Vt),
                           (ins GPR64sp:$Rn), []>;
    def v4s : BaseSIMDLdSt<1, 1, opcode, 0b10, asm,
                           (outs !cast<RegisterOperand>(veclist # "4s"):$Vt),
                           (ins GPR64sp:$Rn), []>;
    def v2d : BaseSIMDLdSt<1, 1, opcode, 0b11, asm,
                           (outs !cast<RegisterOperand>(veclist # "2d"):$Vt),
                           (ins GPR64sp:$Rn), []>;
    def v8b : BaseSIMDLdSt<0, 1, opcode, 0b00, asm,
                           (outs !cast<RegisterOperand>(veclist # "8b"):$Vt),
                           (ins GPR64sp:$Rn), []>;
    def v4h : BaseSIMDLdSt<0, 1, opcode, 0b01, asm,
                           (outs !cast<RegisterOperand>(veclist # "4h"):$Vt),
                           (ins GPR64sp:$Rn), []>;
    def v2s : BaseSIMDLdSt<0, 1, opcode, 0b10, asm,
                           (outs !cast<RegisterOperand>(veclist # "2s"):$Vt),
                           (ins GPR64sp:$Rn), []>;


    def v16b_POST: BaseSIMDLdStPost<1, 1, opcode, 0b00, asm,
                       (outs GPR64sp:$wback,
                             !cast<RegisterOperand>(veclist # "16b"):$Vt),
                       (ins GPR64sp:$Rn,
                            !cast<RegisterOperand>("GPR64pi" # Offset128):$Xm)>;
    def v8h_POST : BaseSIMDLdStPost<1, 1, opcode, 0b01, asm,
                       (outs GPR64sp:$wback,
                             !cast<RegisterOperand>(veclist # "8h"):$Vt),
                       (ins GPR64sp:$Rn,
                            !cast<RegisterOperand>("GPR64pi" # Offset128):$Xm)>;
    def v4s_POST : BaseSIMDLdStPost<1, 1, opcode, 0b10, asm,
                       (outs GPR64sp:$wback,
                             !cast<RegisterOperand>(veclist # "4s"):$Vt),
                       (ins GPR64sp:$Rn,
                            !cast<RegisterOperand>("GPR64pi" # Offset128):$Xm)>;
    def v2d_POST : BaseSIMDLdStPost<1, 1, opcode, 0b11, asm,
                       (outs GPR64sp:$wback,
                             !cast<RegisterOperand>(veclist # "2d"):$Vt),
                       (ins GPR64sp:$Rn,
                            !cast<RegisterOperand>("GPR64pi" # Offset128):$Xm)>;
    def v8b_POST : BaseSIMDLdStPost<0, 1, opcode, 0b00, asm,
                       (outs GPR64sp:$wback,
                             !cast<RegisterOperand>(veclist # "8b"):$Vt),
                       (ins GPR64sp:$Rn,
                            !cast<RegisterOperand>("GPR64pi" # Offset64):$Xm)>;
    def v4h_POST : BaseSIMDLdStPost<0, 1, opcode, 0b01, asm,
                       (outs GPR64sp:$wback,
                             !cast<RegisterOperand>(veclist # "4h"):$Vt),
                       (ins GPR64sp:$Rn,
                            !cast<RegisterOperand>("GPR64pi" # Offset64):$Xm)>;
    def v2s_POST : BaseSIMDLdStPost<0, 1, opcode, 0b10, asm,
                       (outs GPR64sp:$wback,
                             !cast<RegisterOperand>(veclist # "2s"):$Vt),
                       (ins GPR64sp:$Rn,
                            !cast<RegisterOperand>("GPR64pi" # Offset64):$Xm)>;
  }

  defm : SIMDLdStAliases<BaseName, asm, "16b", Count, Offset128, 128>;
  defm : SIMDLdStAliases<BaseName, asm, "8h", Count, Offset128, 128>;
  defm : SIMDLdStAliases<BaseName, asm, "4s", Count, Offset128, 128>;
  defm : SIMDLdStAliases<BaseName, asm, "2d", Count, Offset128, 128>;
  defm : SIMDLdStAliases<BaseName, asm, "8b", Count, Offset64, 64>;
  defm : SIMDLdStAliases<BaseName, asm, "4h", Count, Offset64, 64>;
  defm : SIMDLdStAliases<BaseName, asm, "2s", Count, Offset64, 64>;
}

// Only ld1/st1 has a v1d version.
multiclass BaseSIMDStN<string BaseName, string Count, string asm, string veclist,
                       int Offset128, int Offset64, bits<4> opcode> {
  let hasSideEffects = 0, mayStore = 1, mayLoad = 0 in {
    def v16b : BaseSIMDLdSt<1, 0, opcode, 0b00, asm, (outs),
                            (ins !cast<RegisterOperand>(veclist # "16b"):$Vt,
                                 GPR64sp:$Rn), []>;
    def v8h : BaseSIMDLdSt<1, 0, opcode, 0b01, asm, (outs),
                           (ins !cast<RegisterOperand>(veclist # "8h"):$Vt,
                                GPR64sp:$Rn), []>;
    def v4s : BaseSIMDLdSt<1, 0, opcode, 0b10, asm, (outs),
                           (ins !cast<RegisterOperand>(veclist # "4s"):$Vt,
                                GPR64sp:$Rn), []>;
    def v2d : BaseSIMDLdSt<1, 0, opcode, 0b11, asm, (outs),
                           (ins !cast<RegisterOperand>(veclist # "2d"):$Vt,
                                GPR64sp:$Rn), []>;
    def v8b : BaseSIMDLdSt<0, 0, opcode, 0b00, asm, (outs),
                           (ins !cast<RegisterOperand>(veclist # "8b"):$Vt,
                                GPR64sp:$Rn), []>;
    def v4h : BaseSIMDLdSt<0, 0, opcode, 0b01, asm, (outs),
                           (ins !cast<RegisterOperand>(veclist # "4h"):$Vt,
                                GPR64sp:$Rn), []>;
    def v2s : BaseSIMDLdSt<0, 0, opcode, 0b10, asm, (outs),
                           (ins !cast<RegisterOperand>(veclist # "2s"):$Vt,
                                GPR64sp:$Rn), []>;

    def v16b_POST : BaseSIMDLdStPost<1, 0, opcode, 0b00, asm,
                       (outs GPR64sp:$wback),
                       (ins !cast<RegisterOperand>(veclist # "16b"):$Vt,
                            GPR64sp:$Rn,
                            !cast<RegisterOperand>("GPR64pi" # Offset128):$Xm)>;
    def v8h_POST : BaseSIMDLdStPost<1, 0, opcode, 0b01, asm,
                       (outs GPR64sp:$wback),
                       (ins !cast<RegisterOperand>(veclist # "8h"):$Vt,
                            GPR64sp:$Rn,
                            !cast<RegisterOperand>("GPR64pi" # Offset128):$Xm)>;
    def v4s_POST : BaseSIMDLdStPost<1, 0, opcode, 0b10, asm,
                       (outs GPR64sp:$wback),
                       (ins !cast<RegisterOperand>(veclist # "4s"):$Vt,
                            GPR64sp:$Rn,
                            !cast<RegisterOperand>("GPR64pi" # Offset128):$Xm)>;
    def v2d_POST : BaseSIMDLdStPost<1, 0, opcode, 0b11, asm,
                       (outs GPR64sp:$wback),
                       (ins !cast<RegisterOperand>(veclist # "2d"):$Vt,
                            GPR64sp:$Rn,
                            !cast<RegisterOperand>("GPR64pi" # Offset128):$Xm)>;
    def v8b_POST : BaseSIMDLdStPost<0, 0, opcode, 0b00, asm,
                       (outs GPR64sp:$wback),
                       (ins !cast<RegisterOperand>(veclist # "8b"):$Vt,
                            GPR64sp:$Rn,
                            !cast<RegisterOperand>("GPR64pi" # Offset64):$Xm)>;
    def v4h_POST : BaseSIMDLdStPost<0, 0, opcode, 0b01, asm,
                       (outs GPR64sp:$wback),
                       (ins !cast<RegisterOperand>(veclist # "4h"):$Vt,
                            GPR64sp:$Rn,
                            !cast<RegisterOperand>("GPR64pi" # Offset64):$Xm)>;
    def v2s_POST : BaseSIMDLdStPost<0, 0, opcode, 0b10, asm,
                       (outs GPR64sp:$wback),
                       (ins !cast<RegisterOperand>(veclist # "2s"):$Vt,
                            GPR64sp:$Rn,
                            !cast<RegisterOperand>("GPR64pi" # Offset64):$Xm)>;
  }

  defm : SIMDLdStAliases<BaseName, asm, "16b", Count, Offset128, 128>;
  defm : SIMDLdStAliases<BaseName, asm, "8h", Count, Offset128, 128>;
  defm : SIMDLdStAliases<BaseName, asm, "4s", Count, Offset128, 128>;
  defm : SIMDLdStAliases<BaseName, asm, "2d", Count, Offset128, 128>;
  defm : SIMDLdStAliases<BaseName, asm, "8b", Count, Offset64, 64>;
  defm : SIMDLdStAliases<BaseName, asm, "4h", Count, Offset64, 64>;
  defm : SIMDLdStAliases<BaseName, asm, "2s", Count, Offset64, 64>;
}

multiclass BaseSIMDLd1<string BaseName, string Count, string asm, string veclist,
                       int Offset128, int Offset64, bits<4> opcode>
  : BaseSIMDLdN<BaseName, Count, asm, veclist, Offset128, Offset64, opcode> {

  // LD1 instructions have extra "1d" variants.
  let hasSideEffects = 0, mayLoad = 1, mayStore = 0 in {
    def v1d : BaseSIMDLdSt<0, 1, opcode, 0b11, asm,
                           (outs !cast<RegisterOperand>(veclist # "1d"):$Vt),
                           (ins GPR64sp:$Rn), []>;

    def v1d_POST : BaseSIMDLdStPost<0, 1, opcode, 0b11, asm,
                       (outs GPR64sp:$wback,
                             !cast<RegisterOperand>(veclist # "1d"):$Vt),
                       (ins GPR64sp:$Rn,
                            !cast<RegisterOperand>("GPR64pi" # Offset64):$Xm)>;
  }

  defm : SIMDLdStAliases<BaseName, asm, "1d", Count, Offset64, 64>;
}

multiclass BaseSIMDSt1<string BaseName, string Count, string asm, string veclist,
                       int Offset128, int Offset64, bits<4> opcode>
  : BaseSIMDStN<BaseName, Count, asm, veclist, Offset128, Offset64, opcode> {

  // ST1 instructions have extra "1d" variants.
  let hasSideEffects = 0, mayLoad = 0, mayStore = 1 in {
    def v1d : BaseSIMDLdSt<0, 0, opcode, 0b11, asm, (outs),
                           (ins !cast<RegisterOperand>(veclist # "1d"):$Vt,
                                GPR64sp:$Rn), []>;

    def v1d_POST : BaseSIMDLdStPost<0, 0, opcode, 0b11, asm,
                       (outs GPR64sp:$wback),
                       (ins !cast<RegisterOperand>(veclist # "1d"):$Vt,
                            GPR64sp:$Rn,
                            !cast<RegisterOperand>("GPR64pi" # Offset64):$Xm)>;
  }

  defm : SIMDLdStAliases<BaseName, asm, "1d", Count, Offset64, 64>;
}

multiclass SIMDLd1Multiple<string asm> {
  defm One   : BaseSIMDLd1<NAME, "One", asm, "VecListOne", 16, 8,  0b0111>;
  defm Two   : BaseSIMDLd1<NAME, "Two", asm, "VecListTwo", 32, 16, 0b1010>;
  defm Three : BaseSIMDLd1<NAME, "Three", asm, "VecListThree", 48, 24, 0b0110>;
  defm Four  : BaseSIMDLd1<NAME, "Four", asm, "VecListFour", 64, 32, 0b0010>;
}

multiclass SIMDSt1Multiple<string asm> {
  defm One   : BaseSIMDSt1<NAME, "One", asm, "VecListOne", 16, 8,  0b0111>;
  defm Two   : BaseSIMDSt1<NAME, "Two", asm, "VecListTwo", 32, 16, 0b1010>;
  defm Three : BaseSIMDSt1<NAME, "Three", asm, "VecListThree", 48, 24, 0b0110>;
  defm Four  : BaseSIMDSt1<NAME, "Four", asm, "VecListFour", 64, 32, 0b0010>;
}

multiclass SIMDLd2Multiple<string asm> {
  defm Two : BaseSIMDLdN<NAME, "Two", asm, "VecListTwo", 32, 16, 0b1000>;
}

multiclass SIMDSt2Multiple<string asm> {
  defm Two : BaseSIMDStN<NAME, "Two", asm, "VecListTwo", 32, 16, 0b1000>;
}

multiclass SIMDLd3Multiple<string asm> {
  defm Three : BaseSIMDLdN<NAME, "Three", asm, "VecListThree", 48, 24, 0b0100>;
}

multiclass SIMDSt3Multiple<string asm> {
  defm Three : BaseSIMDStN<NAME, "Three", asm, "VecListThree", 48, 24, 0b0100>;
}

multiclass SIMDLd4Multiple<string asm> {
  defm Four : BaseSIMDLdN<NAME, "Four", asm, "VecListFour", 64, 32, 0b0000>;
}

multiclass SIMDSt4Multiple<string asm> {
  defm Four : BaseSIMDStN<NAME, "Four", asm, "VecListFour", 64, 32, 0b0000>;
}

//---
// AdvSIMD Load/store single-element
//---

class BaseSIMDLdStSingle<bit L, bit R, bits<3> opcode,
                         string asm, string operands, string cst,
                         dag oops, dag iops, list<dag> pattern>
  : I<oops, iops, asm, operands, cst, pattern> {
  bits<5> Vt;
  bits<5> Rn;
  let Inst{31} = 0;
  let Inst{29-24} = 0b001101;
  let Inst{22} = L;
  let Inst{21} = R;
  let Inst{15-13} = opcode;
  let Inst{9-5} = Rn;
  let Inst{4-0} = Vt;
}

class BaseSIMDLdStSingleTied<bit L, bit R, bits<3> opcode,
                         string asm, string operands, string cst,
                         dag oops, dag iops, list<dag> pattern>
  : I<oops, iops, asm, operands, "$Vt = $dst," # cst, pattern> {
  bits<5> Vt;
  bits<5> Rn;
  let Inst{31} = 0;
  let Inst{29-24} = 0b001101;
  let Inst{22} = L;
  let Inst{21} = R;
  let Inst{15-13} = opcode;
  let Inst{9-5} = Rn;
  let Inst{4-0} = Vt;
}


let mayLoad = 1, mayStore = 0, hasSideEffects = 0 in
class BaseSIMDLdR<bit Q, bit R, bits<3> opcode, bit S, bits<2> size, string asm,
                  DAGOperand listtype>
  : BaseSIMDLdStSingle<1, R, opcode, asm, "\t$Vt, [$Rn]", "",
                       (outs listtype:$Vt), (ins GPR64sp:$Rn),
                       []> {
  let Inst{30} = Q;
  let Inst{23} = 0;
  let Inst{20-16} = 0b00000;
  let Inst{12} = S;
  let Inst{11-10} = size;
}
let mayLoad = 1, mayStore = 0, hasSideEffects = 0 in
class BaseSIMDLdRPost<bit Q, bit R, bits<3> opcode, bit S, bits<2> size,
                      string asm, DAGOperand listtype, DAGOperand GPR64pi>
  : BaseSIMDLdStSingle<1, R, opcode, asm, "\t$Vt, [$Rn], $Xm",
                       "$Rn = $wback",
                       (outs GPR64sp:$wback, listtype:$Vt),
                       (ins GPR64sp:$Rn, GPR64pi:$Xm), []> {
  bits<5> Xm;
  let Inst{30} = Q;
  let Inst{23} = 1;
  let Inst{20-16} = Xm;
  let Inst{12} = S;
  let Inst{11-10} = size;
}

multiclass SIMDLdrAliases<string BaseName, string asm, string layout, string Count,
                          int Offset, int Size> {
  // E.g. "ld1r { v0.8b }, [x1], #1"
  //      "ld1r.8b\t$Vt, [$Rn], #1"
  // may get mapped to
  //      (LD1Rv8b_POST VecListOne8b:$Vt, GPR64sp:$Rn, XZR)
  def : InstAlias<asm # "\t$Vt, [$Rn], #" # Offset,
                  (!cast<Instruction>(BaseName # "v" # layout # "_POST")
                      GPR64sp:$Rn,
                      !cast<RegisterOperand>("VecList" # Count # layout):$Vt,
                      XZR), 1>;

  // E.g. "ld1r.8b { v0 }, [x1], #1"
  //      "ld1r.8b\t$Vt, [$Rn], #1"
  // may get mapped to
  //      (LD1Rv8b_POST VecListOne64:$Vt, GPR64sp:$Rn, XZR)
  def : InstAlias<asm # "." # layout # "\t$Vt, [$Rn], #" # Offset,
                  (!cast<Instruction>(BaseName # "v" # layout # "_POST")
                      GPR64sp:$Rn,
                      !cast<RegisterOperand>("VecList" # Count # Size):$Vt,
                      XZR), 0>;

  // E.g. "ld1r.8b { v0 }, [x1]"
  //      "ld1r.8b\t$Vt, [$Rn]"
  // may get mapped to
  //      (LD1Rv8b VecListOne64:$Vt, GPR64sp:$Rn)
  def : InstAlias<asm # "." # layout # "\t$Vt, [$Rn]",
                  (!cast<Instruction>(BaseName # "v" # layout)
                      !cast<RegisterOperand>("VecList" # Count # Size):$Vt,
                      GPR64sp:$Rn), 0>;

  // E.g. "ld1r.8b { v0 }, [x1], x2"
  //      "ld1r.8b\t$Vt, [$Rn], $Xm"
  // may get mapped to
  //      (LD1Rv8b_POST VecListOne64:$Vt, GPR64sp:$Rn, GPR64pi1:$Xm)
  def : InstAlias<asm # "." # layout # "\t$Vt, [$Rn], $Xm",
                  (!cast<Instruction>(BaseName # "v" # layout # "_POST")
                      GPR64sp:$Rn,
                      !cast<RegisterOperand>("VecList" # Count # Size):$Vt,
                      !cast<RegisterOperand>("GPR64pi" # Offset):$Xm), 0>;
}

multiclass SIMDLdR<bit R, bits<3> opcode, bit S, string asm, string Count,
  int Offset1, int Offset2, int Offset4, int Offset8> {
  def v8b : BaseSIMDLdR<0, R, opcode, S, 0b00, asm,
                        !cast<DAGOperand>("VecList" # Count # "8b")>;
  def v16b: BaseSIMDLdR<1, R, opcode, S, 0b00, asm,
                        !cast<DAGOperand>("VecList" # Count #"16b")>;
  def v4h : BaseSIMDLdR<0, R, opcode, S, 0b01, asm,
                        !cast<DAGOperand>("VecList" # Count #"4h")>;
  def v8h : BaseSIMDLdR<1, R, opcode, S, 0b01, asm,
                        !cast<DAGOperand>("VecList" # Count #"8h")>;
  def v2s : BaseSIMDLdR<0, R, opcode, S, 0b10, asm,
                        !cast<DAGOperand>("VecList" # Count #"2s")>;
  def v4s : BaseSIMDLdR<1, R, opcode, S, 0b10, asm,
                        !cast<DAGOperand>("VecList" # Count #"4s")>;
  def v1d : BaseSIMDLdR<0, R, opcode, S, 0b11, asm,
                        !cast<DAGOperand>("VecList" # Count #"1d")>;
  def v2d : BaseSIMDLdR<1, R, opcode, S, 0b11, asm,
                        !cast<DAGOperand>("VecList" # Count #"2d")>;

  def v8b_POST : BaseSIMDLdRPost<0, R, opcode, S, 0b00, asm,
                                 !cast<DAGOperand>("VecList" # Count # "8b"),
                                 !cast<DAGOperand>("GPR64pi" # Offset1)>;
  def v16b_POST: BaseSIMDLdRPost<1, R, opcode, S, 0b00, asm,
                                 !cast<DAGOperand>("VecList" # Count # "16b"),
                                 !cast<DAGOperand>("GPR64pi" # Offset1)>;
  def v4h_POST : BaseSIMDLdRPost<0, R, opcode, S, 0b01, asm,
                                 !cast<DAGOperand>("VecList" # Count # "4h"),
                                 !cast<DAGOperand>("GPR64pi" # Offset2)>;
  def v8h_POST : BaseSIMDLdRPost<1, R, opcode, S, 0b01, asm,
                                 !cast<DAGOperand>("VecList" # Count # "8h"),
                                 !cast<DAGOperand>("GPR64pi" # Offset2)>;
  def v2s_POST : BaseSIMDLdRPost<0, R, opcode, S, 0b10, asm,
                                 !cast<DAGOperand>("VecList" # Count # "2s"),
                                 !cast<DAGOperand>("GPR64pi" # Offset4)>;
  def v4s_POST : BaseSIMDLdRPost<1, R, opcode, S, 0b10, asm,
                                 !cast<DAGOperand>("VecList" # Count # "4s"),
                                 !cast<DAGOperand>("GPR64pi" # Offset4)>;
  def v1d_POST : BaseSIMDLdRPost<0, R, opcode, S, 0b11, asm,
                                 !cast<DAGOperand>("VecList" # Count # "1d"),
                                 !cast<DAGOperand>("GPR64pi" # Offset8)>;
  def v2d_POST : BaseSIMDLdRPost<1, R, opcode, S, 0b11, asm,
                                 !cast<DAGOperand>("VecList" # Count # "2d"),
                                 !cast<DAGOperand>("GPR64pi" # Offset8)>;

  defm : SIMDLdrAliases<NAME, asm, "8b",  Count, Offset1,  64>;
  defm : SIMDLdrAliases<NAME, asm, "16b", Count, Offset1, 128>;
  defm : SIMDLdrAliases<NAME, asm, "4h",  Count, Offset2,  64>;
  defm : SIMDLdrAliases<NAME, asm, "8h",  Count, Offset2, 128>;
  defm : SIMDLdrAliases<NAME, asm, "2s",  Count, Offset4,  64>;
  defm : SIMDLdrAliases<NAME, asm, "4s",  Count, Offset4, 128>;
  defm : SIMDLdrAliases<NAME, asm, "1d",  Count, Offset8,  64>;
  defm : SIMDLdrAliases<NAME, asm, "2d",  Count, Offset8, 128>;
}

class SIMDLdStSingleB<bit L, bit R, bits<3> opcode, string asm,
                      dag oops, dag iops, list<dag> pattern>
  : BaseSIMDLdStSingle<L, R, opcode, asm, "\t$Vt$idx, [$Rn]", "", oops, iops,
                       pattern> {
  // idx encoded in Q:S:size fields.
  bits<4> idx;
  let Inst{30} = idx{3};
  let Inst{23} = 0;
  let Inst{20-16} = 0b00000;
  let Inst{12} = idx{2};
  let Inst{11-10} = idx{1-0};
}
class SIMDLdStSingleBTied<bit L, bit R, bits<3> opcode, string asm,
                      dag oops, dag iops, list<dag> pattern>
  : BaseSIMDLdStSingleTied<L, R, opcode, asm, "\t$Vt$idx, [$Rn]", "",
                           oops, iops, pattern> {
  // idx encoded in Q:S:size fields.
  bits<4> idx;
  let Inst{30} = idx{3};
  let Inst{23} = 0;
  let Inst{20-16} = 0b00000;
  let Inst{12} = idx{2};
  let Inst{11-10} = idx{1-0};
}
class SIMDLdStSingleBPost<bit L, bit R, bits<3> opcode, string asm,
                          dag oops, dag iops>
  : BaseSIMDLdStSingle<L, R, opcode, asm, "\t$Vt$idx, [$Rn], $Xm",
                       "$Rn = $wback", oops, iops, []> {
  // idx encoded in Q:S:size fields.
  bits<4> idx;
  bits<5> Xm;
  let Inst{30} = idx{3};
  let Inst{23} = 1;
  let Inst{20-16} = Xm;
  let Inst{12} = idx{2};
  let Inst{11-10} = idx{1-0};
}
class SIMDLdStSingleBTiedPost<bit L, bit R, bits<3> opcode, string asm,
                          dag oops, dag iops>
  : BaseSIMDLdStSingleTied<L, R, opcode, asm, "\t$Vt$idx, [$Rn], $Xm",
                           "$Rn = $wback", oops, iops, []> {
  // idx encoded in Q:S:size fields.
  bits<4> idx;
  bits<5> Xm;
  let Inst{30} = idx{3};
  let Inst{23} = 1;
  let Inst{20-16} = Xm;
  let Inst{12} = idx{2};
  let Inst{11-10} = idx{1-0};
}

class SIMDLdStSingleH<bit L, bit R, bits<3> opcode, bit size, string asm,
                      dag oops, dag iops, list<dag> pattern>
  : BaseSIMDLdStSingle<L, R, opcode, asm, "\t$Vt$idx, [$Rn]", "", oops, iops,
                       pattern> {
  // idx encoded in Q:S:size<1> fields.
  bits<3> idx;
  let Inst{30} = idx{2};
  let Inst{23} = 0;
  let Inst{20-16} = 0b00000;
  let Inst{12} = idx{1};
  let Inst{11} = idx{0};
  let Inst{10} = size;
}
class SIMDLdStSingleHTied<bit L, bit R, bits<3> opcode, bit size, string asm,
                      dag oops, dag iops, list<dag> pattern>
  : BaseSIMDLdStSingleTied<L, R, opcode, asm, "\t$Vt$idx, [$Rn]", "",
                           oops, iops, pattern> {
  // idx encoded in Q:S:size<1> fields.
  bits<3> idx;
  let Inst{30} = idx{2};
  let Inst{23} = 0;
  let Inst{20-16} = 0b00000;
  let Inst{12} = idx{1};
  let Inst{11} = idx{0};
  let Inst{10} = size;
}

class SIMDLdStSingleHPost<bit L, bit R, bits<3> opcode, bit size, string asm,
                          dag oops, dag iops>
  : BaseSIMDLdStSingle<L, R, opcode, asm, "\t$Vt$idx, [$Rn], $Xm",
                       "$Rn = $wback", oops, iops, []> {
  // idx encoded in Q:S:size<1> fields.
  bits<3> idx;
  bits<5> Xm;
  let Inst{30} = idx{2};
  let Inst{23} = 1;
  let Inst{20-16} = Xm;
  let Inst{12} = idx{1};
  let Inst{11} = idx{0};
  let Inst{10} = size;
}
class SIMDLdStSingleHTiedPost<bit L, bit R, bits<3> opcode, bit size, string asm,
                          dag oops, dag iops>
  : BaseSIMDLdStSingleTied<L, R, opcode, asm, "\t$Vt$idx, [$Rn], $Xm",
                           "$Rn = $wback", oops, iops, []> {
  // idx encoded in Q:S:size<1> fields.
  bits<3> idx;
  bits<5> Xm;
  let Inst{30} = idx{2};
  let Inst{23} = 1;
  let Inst{20-16} = Xm;
  let Inst{12} = idx{1};
  let Inst{11} = idx{0};
  let Inst{10} = size;
}
class SIMDLdStSingleS<bit L, bit R, bits<3> opcode, bits<2> size, string asm,
                      dag oops, dag iops, list<dag> pattern>
  : BaseSIMDLdStSingle<L, R, opcode, asm, "\t$Vt$idx, [$Rn]", "", oops, iops,
                       pattern> {
  // idx encoded in Q:S fields.
  bits<2> idx;
  let Inst{30} = idx{1};
  let Inst{23} = 0;
  let Inst{20-16} = 0b00000;
  let Inst{12} = idx{0};
  let Inst{11-10} = size;
}
class SIMDLdStSingleSTied<bit L, bit R, bits<3> opcode, bits<2> size, string asm,
                      dag oops, dag iops, list<dag> pattern>
  : BaseSIMDLdStSingleTied<L, R, opcode, asm, "\t$Vt$idx, [$Rn]", "",
                           oops, iops, pattern> {
  // idx encoded in Q:S fields.
  bits<2> idx;
  let Inst{30} = idx{1};
  let Inst{23} = 0;
  let Inst{20-16} = 0b00000;
  let Inst{12} = idx{0};
  let Inst{11-10} = size;
}
class SIMDLdStSingleSPost<bit L, bit R, bits<3> opcode, bits<2> size,
                          string asm, dag oops, dag iops>
  : BaseSIMDLdStSingle<L, R, opcode, asm, "\t$Vt$idx, [$Rn], $Xm",
                       "$Rn = $wback", oops, iops, []> {
  // idx encoded in Q:S fields.
  bits<2> idx;
  bits<5> Xm;
  let Inst{30} = idx{1};
  let Inst{23} = 1;
  let Inst{20-16} = Xm;
  let Inst{12} = idx{0};
  let Inst{11-10} = size;
}
class SIMDLdStSingleSTiedPost<bit L, bit R, bits<3> opcode, bits<2> size,
                          string asm, dag oops, dag iops>
  : BaseSIMDLdStSingleTied<L, R, opcode, asm, "\t$Vt$idx, [$Rn], $Xm",
                           "$Rn = $wback", oops, iops, []> {
  // idx encoded in Q:S fields.
  bits<2> idx;
  bits<5> Xm;
  let Inst{30} = idx{1};
  let Inst{23} = 1;
  let Inst{20-16} = Xm;
  let Inst{12} = idx{0};
  let Inst{11-10} = size;
}
class SIMDLdStSingleD<bit L, bit R, bits<3> opcode, bits<2> size, string asm,
                      dag oops, dag iops, list<dag> pattern>
  : BaseSIMDLdStSingle<L, R, opcode, asm, "\t$Vt$idx, [$Rn]", "", oops, iops,
                       pattern> {
  // idx encoded in Q field.
  bits<1> idx;
  let Inst{30} = idx;
  let Inst{23} = 0;
  let Inst{20-16} = 0b00000;
  let Inst{12} = 0;
  let Inst{11-10} = size;
}
class SIMDLdStSingleDTied<bit L, bit R, bits<3> opcode, bits<2> size, string asm,
                      dag oops, dag iops, list<dag> pattern>
  : BaseSIMDLdStSingleTied<L, R, opcode, asm, "\t$Vt$idx, [$Rn]", "",
                           oops, iops, pattern> {
  // idx encoded in Q field.
  bits<1> idx;
  let Inst{30} = idx;
  let Inst{23} = 0;
  let Inst{20-16} = 0b00000;
  let Inst{12} = 0;
  let Inst{11-10} = size;
}
class SIMDLdStSingleDPost<bit L, bit R, bits<3> opcode, bits<2> size,
                          string asm, dag oops, dag iops>
  : BaseSIMDLdStSingle<L, R, opcode, asm, "\t$Vt$idx, [$Rn], $Xm",
                       "$Rn = $wback", oops, iops, []> {
  // idx encoded in Q field.
  bits<1> idx;
  bits<5> Xm;
  let Inst{30} = idx;
  let Inst{23} = 1;
  let Inst{20-16} = Xm;
  let Inst{12} = 0;
  let Inst{11-10} = size;
}
class SIMDLdStSingleDTiedPost<bit L, bit R, bits<3> opcode, bits<2> size,
                          string asm, dag oops, dag iops>
  : BaseSIMDLdStSingleTied<L, R, opcode, asm, "\t$Vt$idx, [$Rn], $Xm",
                           "$Rn = $wback", oops, iops, []> {
  // idx encoded in Q field.
  bits<1> idx;
  bits<5> Xm;
  let Inst{30} = idx;
  let Inst{23} = 1;
  let Inst{20-16} = Xm;
  let Inst{12} = 0;
  let Inst{11-10} = size;
}

let mayLoad = 1, mayStore = 0, hasSideEffects = 0 in
multiclass SIMDLdSingleBTied<bit R, bits<3> opcode, string asm,
                         RegisterOperand listtype,
                         RegisterOperand GPR64pi> {
  def i8 : SIMDLdStSingleBTied<1, R, opcode, asm,
                           (outs listtype:$dst),
                           (ins listtype:$Vt, VectorIndexB:$idx,
                                GPR64sp:$Rn), []>;

  def i8_POST : SIMDLdStSingleBTiedPost<1, R, opcode, asm,
                            (outs GPR64sp:$wback, listtype:$dst),
                            (ins listtype:$Vt, VectorIndexB:$idx,
                                 GPR64sp:$Rn, GPR64pi:$Xm)>;
}
let mayLoad = 1, mayStore = 0, hasSideEffects = 0 in
multiclass SIMDLdSingleHTied<bit R, bits<3> opcode, bit size, string asm,
                         RegisterOperand listtype,
                         RegisterOperand GPR64pi> {
  def i16 : SIMDLdStSingleHTied<1, R, opcode, size, asm,
                            (outs listtype:$dst),
                            (ins listtype:$Vt, VectorIndexH:$idx,
                                 GPR64sp:$Rn), []>;

  def i16_POST : SIMDLdStSingleHTiedPost<1, R, opcode, size, asm,
                            (outs GPR64sp:$wback, listtype:$dst),
                            (ins listtype:$Vt, VectorIndexH:$idx,
                                 GPR64sp:$Rn, GPR64pi:$Xm)>;
}
let mayLoad = 1, mayStore = 0, hasSideEffects = 0 in
multiclass SIMDLdSingleSTied<bit R, bits<3> opcode, bits<2> size,string asm,
                         RegisterOperand listtype,
                         RegisterOperand GPR64pi> {
  def i32 : SIMDLdStSingleSTied<1, R, opcode, size, asm,
                            (outs listtype:$dst),
                            (ins listtype:$Vt, VectorIndexS:$idx,
                                 GPR64sp:$Rn), []>;

  def i32_POST : SIMDLdStSingleSTiedPost<1, R, opcode, size, asm,
                            (outs GPR64sp:$wback, listtype:$dst),
                            (ins listtype:$Vt, VectorIndexS:$idx,
                                 GPR64sp:$Rn, GPR64pi:$Xm)>;
}
let mayLoad = 1, mayStore = 0, hasSideEffects = 0 in
multiclass SIMDLdSingleDTied<bit R, bits<3> opcode, bits<2> size, string asm,
                         RegisterOperand listtype, RegisterOperand GPR64pi> {
  def i64 : SIMDLdStSingleDTied<1, R, opcode, size, asm,
                            (outs listtype:$dst),
                            (ins listtype:$Vt, VectorIndexD:$idx,
                                 GPR64sp:$Rn), []>;

  def i64_POST : SIMDLdStSingleDTiedPost<1, R, opcode, size, asm,
                            (outs GPR64sp:$wback, listtype:$dst),
                            (ins listtype:$Vt, VectorIndexD:$idx,
                                 GPR64sp:$Rn, GPR64pi:$Xm)>;
}
let mayLoad = 0, mayStore = 1, hasSideEffects = 0 in
multiclass SIMDStSingleB<bit R, bits<3> opcode, string asm,
                         RegisterOperand listtype, RegisterOperand GPR64pi> {
  def i8 : SIMDLdStSingleB<0, R, opcode, asm,
                           (outs), (ins listtype:$Vt, VectorIndexB:$idx,
                                        GPR64sp:$Rn), []>;

  def i8_POST : SIMDLdStSingleBPost<0, R, opcode, asm,
                                    (outs GPR64sp:$wback),
                                    (ins listtype:$Vt, VectorIndexB:$idx,
                                         GPR64sp:$Rn, GPR64pi:$Xm)>;
}
let mayLoad = 0, mayStore = 1, hasSideEffects = 0 in
multiclass SIMDStSingleH<bit R, bits<3> opcode, bit size, string asm,
                         RegisterOperand listtype, RegisterOperand GPR64pi> {
  def i16 : SIMDLdStSingleH<0, R, opcode, size, asm,
                            (outs), (ins listtype:$Vt, VectorIndexH:$idx,
                                         GPR64sp:$Rn), []>;

  def i16_POST : SIMDLdStSingleHPost<0, R, opcode, size, asm,
                            (outs GPR64sp:$wback),
                            (ins listtype:$Vt, VectorIndexH:$idx,
                                 GPR64sp:$Rn, GPR64pi:$Xm)>;
}
let mayLoad = 0, mayStore = 1, hasSideEffects = 0 in
multiclass SIMDStSingleS<bit R, bits<3> opcode, bits<2> size,string asm,
                         RegisterOperand listtype, RegisterOperand GPR64pi> {
  def i32 : SIMDLdStSingleS<0, R, opcode, size, asm,
                            (outs), (ins listtype:$Vt, VectorIndexS:$idx,
                                         GPR64sp:$Rn), []>;

  def i32_POST : SIMDLdStSingleSPost<0, R, opcode, size, asm,
                            (outs GPR64sp:$wback),
                            (ins listtype:$Vt, VectorIndexS:$idx,
                                 GPR64sp:$Rn, GPR64pi:$Xm)>;
}
let mayLoad = 0, mayStore = 1, hasSideEffects = 0 in
multiclass SIMDStSingleD<bit R, bits<3> opcode, bits<2> size, string asm,
                         RegisterOperand listtype, RegisterOperand GPR64pi> {
  def i64 : SIMDLdStSingleD<0, R, opcode, size, asm,
                            (outs), (ins listtype:$Vt, VectorIndexD:$idx,
                                         GPR64sp:$Rn), []>;

  def i64_POST : SIMDLdStSingleDPost<0, R, opcode, size, asm,
                            (outs GPR64sp:$wback),
                            (ins listtype:$Vt, VectorIndexD:$idx,
                                 GPR64sp:$Rn, GPR64pi:$Xm)>;
}

multiclass SIMDLdStSingleAliases<string asm, string layout, string Type,
                                 string Count, int Offset, Operand idxtype> {
  // E.g. "ld1 { v0.8b }[0], [x1], #1"
  //      "ld1\t$Vt, [$Rn], #1"
  // may get mapped to
  //      (LD1Rv8b_POST VecListOne8b:$Vt, GPR64sp:$Rn, XZR)
  def : InstAlias<asm # "\t$Vt$idx, [$Rn], #" # Offset,
                  (!cast<Instruction>(NAME # Type  # "_POST")
                      GPR64sp:$Rn,
                      !cast<RegisterOperand>("VecList" # Count # layout):$Vt,
                      idxtype:$idx, XZR), 1>;

  // E.g. "ld1.8b { v0 }[0], [x1], #1"
  //      "ld1.8b\t$Vt, [$Rn], #1"
  // may get mapped to
  //      (LD1Rv8b_POST VecListOne64:$Vt, GPR64sp:$Rn, XZR)
  def : InstAlias<asm # "." # layout # "\t$Vt$idx, [$Rn], #" # Offset,
                  (!cast<Instruction>(NAME # Type # "_POST")
                      GPR64sp:$Rn,
                      !cast<RegisterOperand>("VecList" # Count # "128"):$Vt,
                      idxtype:$idx, XZR), 0>;

  // E.g. "ld1.8b { v0 }[0], [x1]"
  //      "ld1.8b\t$Vt, [$Rn]"
  // may get mapped to
  //      (LD1Rv8b VecListOne64:$Vt, GPR64sp:$Rn)
  def : InstAlias<asm # "." # layout # "\t$Vt$idx, [$Rn]",
                      (!cast<Instruction>(NAME # Type)
                         !cast<RegisterOperand>("VecList" # Count # "128"):$Vt,
                         idxtype:$idx, GPR64sp:$Rn), 0>;

  // E.g. "ld1.8b { v0 }[0], [x1], x2"
  //      "ld1.8b\t$Vt, [$Rn], $Xm"
  // may get mapped to
  //      (LD1Rv8b_POST VecListOne64:$Vt, GPR64sp:$Rn, GPR64pi1:$Xm)
  def : InstAlias<asm # "." # layout # "\t$Vt$idx, [$Rn], $Xm",
                      (!cast<Instruction>(NAME # Type # "_POST")
                         GPR64sp:$Rn,
                         !cast<RegisterOperand>("VecList" # Count # "128"):$Vt,
                         idxtype:$idx,
                         !cast<RegisterOperand>("GPR64pi" # Offset):$Xm), 0>;
}

multiclass SIMDLdSt1SingleAliases<string asm> {
  defm "" : SIMDLdStSingleAliases<asm, "b", "i8",  "One", 1, VectorIndexB>;
  defm "" : SIMDLdStSingleAliases<asm, "h", "i16", "One", 2, VectorIndexH>;
  defm "" : SIMDLdStSingleAliases<asm, "s", "i32", "One", 4, VectorIndexS>;
  defm "" : SIMDLdStSingleAliases<asm, "d", "i64", "One", 8, VectorIndexD>;
}

multiclass SIMDLdSt2SingleAliases<string asm> {
  defm "" : SIMDLdStSingleAliases<asm, "b", "i8",  "Two", 2,  VectorIndexB>;
  defm "" : SIMDLdStSingleAliases<asm, "h", "i16", "Two", 4,  VectorIndexH>;
  defm "" : SIMDLdStSingleAliases<asm, "s", "i32", "Two", 8,  VectorIndexS>;
  defm "" : SIMDLdStSingleAliases<asm, "d", "i64", "Two", 16, VectorIndexD>;
}

multiclass SIMDLdSt3SingleAliases<string asm> {
  defm "" : SIMDLdStSingleAliases<asm, "b", "i8",  "Three", 3,  VectorIndexB>;
  defm "" : SIMDLdStSingleAliases<asm, "h", "i16", "Three", 6,  VectorIndexH>;
  defm "" : SIMDLdStSingleAliases<asm, "s", "i32", "Three", 12, VectorIndexS>;
  defm "" : SIMDLdStSingleAliases<asm, "d", "i64", "Three", 24, VectorIndexD>;
}

multiclass SIMDLdSt4SingleAliases<string asm> {
  defm "" : SIMDLdStSingleAliases<asm, "b", "i8",  "Four", 4,  VectorIndexB>;
  defm "" : SIMDLdStSingleAliases<asm, "h", "i16", "Four", 8,  VectorIndexH>;
  defm "" : SIMDLdStSingleAliases<asm, "s", "i32", "Four", 16, VectorIndexS>;
  defm "" : SIMDLdStSingleAliases<asm, "d", "i64", "Four", 32, VectorIndexD>;
}
} // end of 'let Predicates = [HasNEON]'

//----------------------------------------------------------------------------
// AdvSIMD v8.1 Rounding Double Multiply Add/Subtract
//----------------------------------------------------------------------------

let Predicates = [HasNEON, HasRDM] in {

class BaseSIMDThreeSameVectorTiedR0<bit Q, bit U, bits<2> size, bits<5> opcode,
                                    RegisterOperand regtype, string asm,
                                    string kind, list<dag> pattern>
  : BaseSIMDThreeSameVectorTied<Q, U, {size,0}, opcode, regtype, asm, kind,
                                pattern> {
}
multiclass SIMDThreeSameVectorSQRDMLxHTiedHS<bit U, bits<5> opc, string asm,
                                             SDPatternOperator op> {
  def v4i16 : BaseSIMDThreeSameVectorTiedR0<0, U, 0b01, opc, V64, asm, ".4h",
    [(set (v4i16 V64:$dst),
          (v4i16 (op (v4i16 V64:$Rd), (v4i16 V64:$Rn), (v4i16 V64:$Rm))))]>;
  def v8i16 : BaseSIMDThreeSameVectorTiedR0<1, U, 0b01, opc, V128, asm, ".8h",
    [(set (v8i16 V128:$dst),
          (v8i16 (op (v8i16 V128:$Rd), (v8i16 V128:$Rn), (v8i16 V128:$Rm))))]>;
  def v2i32 : BaseSIMDThreeSameVectorTiedR0<0, U, 0b10, opc, V64, asm, ".2s",
    [(set (v2i32 V64:$dst),
          (v2i32 (op (v2i32 V64:$Rd), (v2i32 V64:$Rn), (v2i32 V64:$Rm))))]>;
  def v4i32 : BaseSIMDThreeSameVectorTiedR0<1, U, 0b10, opc, V128, asm, ".4s",
    [(set (v4i32 V128:$dst),
          (v4i32 (op (v4i32 V128:$Rd), (v4i32 V128:$Rn), (v4i32 V128:$Rm))))]>;
}

multiclass SIMDIndexedSQRDMLxHSDTied<bit U, bits<4> opc, string asm,
                                     SDPatternOperator op> {
  def v4i16_indexed : BaseSIMDIndexedTied<0, U, 0, 0b01, opc,
                                          V64, V64, V128_lo, VectorIndexH,
                                          asm, ".4h", ".4h", ".4h", ".h",
    [(set (v4i16 V64:$dst),
          (v4i16 (op (v4i16 V64:$Rd), (v4i16 V64:$Rn),
                     (v4i16 (AArch64duplane16 (v8i16 V128_lo:$Rm),
                                              VectorIndexH:$idx)))))]> {
    bits<3> idx;
    let Inst{11} = idx{2};
    let Inst{21} = idx{1};
    let Inst{20} = idx{0};
  }

  def v8i16_indexed : BaseSIMDIndexedTied<1, U, 0, 0b01, opc,
                                          V128, V128, V128_lo, VectorIndexH,
                                          asm, ".8h", ".8h", ".8h", ".h",
    [(set (v8i16 V128:$dst),
          (v8i16 (op (v8i16 V128:$Rd), (v8i16 V128:$Rn),
                     (v8i16 (AArch64duplane16 (v8i16 V128_lo:$Rm),
                                              VectorIndexH:$idx)))))]> {
    bits<3> idx;
    let Inst{11} = idx{2};
    let Inst{21} = idx{1};
    let Inst{20} = idx{0};
  }

  def v2i32_indexed : BaseSIMDIndexedTied<0, U, 0, 0b10, opc,
                                          V64, V64, V128, VectorIndexS,
                                          asm, ".2s", ".2s", ".2s", ".s",
    [(set (v2i32 V64:$dst),
          (v2i32 (op (v2i32 V64:$Rd), (v2i32 V64:$Rn),
                     (v2i32 (AArch64duplane32 (v4i32 V128:$Rm),
                                              VectorIndexS:$idx)))))]> {
    bits<2> idx;
    let Inst{11} = idx{1};
    let Inst{21} = idx{0};
  }

  def v4i32_indexed : BaseSIMDIndexedTied<1, U, 0, 0b10, opc,
                                          V128, V128, V128, VectorIndexS,
                                          asm, ".4s", ".4s", ".4s", ".s",
    [(set (v4i32 V128:$dst),
          (v4i32 (op (v4i32 V128:$Rd), (v4i32 V128:$Rn),
                     (v4i32 (AArch64duplane32 (v4i32 V128:$Rm),
                                              VectorIndexS:$idx)))))]> {
    bits<2> idx;
    let Inst{11} = idx{1};
    let Inst{21} = idx{0};
  }

  def i16_indexed : BaseSIMDIndexedTied<1, U, 1, 0b01, opc,
                                        FPR16Op, FPR16Op, V128_lo,
                                        VectorIndexH, asm, ".h", "", "", ".h",
                                        []> {
    bits<3> idx;
    let Inst{11} = idx{2};
    let Inst{21} = idx{1};
    let Inst{20} = idx{0};
  }

  def i32_indexed : BaseSIMDIndexedTied<1, U, 1, 0b10, opc,
                                        FPR32Op, FPR32Op, V128, VectorIndexS,
                                        asm, ".s", "", "", ".s",
    [(set (i32 FPR32Op:$dst),
          (i32 (op (i32 FPR32Op:$Rd), (i32 FPR32Op:$Rn),
                   (i32 (vector_extract (v4i32 V128:$Rm),
                                        VectorIndexS:$idx)))))]> {
    bits<2> idx;
    let Inst{11} = idx{1};
    let Inst{21} = idx{0};
  }
}
} // let Predicates = [HasNeon, HasRDM]

//----------------------------------------------------------------------------
// ARMv8.3 Complex ADD/MLA instructions
//----------------------------------------------------------------------------

class ComplexRotationOperand<int Angle, int Remainder, string Type>
  : AsmOperandClass {
  let PredicateMethod = "isComplexRotation<" # Angle # ", " # Remainder # ">";
  let DiagnosticType = "InvalidComplexRotation" # Type;
  let Name = "ComplexRotation" # Type;
}
def complexrotateop : Operand<i32>, TImmLeaf<i32, [{ return Imm >= 0 && Imm <= 270;  }],
                                                  SDNodeXForm<imm, [{
  return CurDAG->getTargetConstant((N->getSExtValue() / 90), SDLoc(N), MVT::i32);
}]>> {
  let ParserMatchClass = ComplexRotationOperand<90, 0, "Even">;
  let PrintMethod = "printComplexRotationOp<90, 0>";
}
def complexrotateopodd : Operand<i32>, TImmLeaf<i32, [{ return Imm >= 0 && Imm <= 270;  }],
                                                  SDNodeXForm<imm, [{
  return CurDAG->getTargetConstant(((N->getSExtValue() - 90) / 180), SDLoc(N), MVT::i32);
}]>> {
  let ParserMatchClass = ComplexRotationOperand<180, 90, "Odd">;
  let PrintMethod = "printComplexRotationOp<180, 90>";
}
let mayLoad = 0, mayStore = 0, hasSideEffects = 0, mayRaiseFPException = 1 in
class BaseSIMDThreeSameVectorComplex<bit Q, bit U, bits<2> size, bits<3> opcode,
                                     RegisterOperand regtype, Operand rottype,
                                     string asm, string kind, list<dag> pattern>
  : I<(outs regtype:$Rd), (ins regtype:$Rn, regtype:$Rm, rottype:$rot), asm,
      "{\t$Rd" # kind # ", $Rn" # kind # ", $Rm" # kind # ", $rot"
      "|" # kind # "\t$Rd, $Rn, $Rm, $rot}", "", pattern>,
    Sched<[!if(Q, WriteVq, WriteVd)]> {
  bits<5> Rd;
  bits<5> Rn;
  bits<5> Rm;
  bits<1> rot;
  let Inst{31}    = 0;
  let Inst{30}    = Q;
  let Inst{29}    = U;
  let Inst{28-24} = 0b01110;
  let Inst{23-22} = size;
  let Inst{21}    = 0;
  let Inst{20-16} = Rm;
  let Inst{15-13} = opcode;
  // Non-tied version (FCADD) only has one rotation bit
  let Inst{12}    = rot;
  let Inst{11}    = 0;
  let Inst{10}    = 1;
  let Inst{9-5}   = Rn;
  let Inst{4-0}   = Rd;
}

//8.3 CompNum - Floating-point complex number support
multiclass SIMDThreeSameVectorComplexHSD<bit U, bits<3> opcode, Operand rottype,
                                          string asm, SDPatternOperator OpNode>{
  let Predicates = [HasComplxNum, HasNEON, HasFullFP16] in {
  def v4f16 : BaseSIMDThreeSameVectorComplex<0, U, 0b01, opcode, V64, rottype,
              asm, ".4h",
              [(set (v4f16 V64:$dst), (OpNode (v4f16 V64:$Rd),
                                              (v4f16 V64:$Rn),
                                              (v4f16 V64:$Rm),
                                              (i32 rottype:$rot)))]>;

  def v8f16 : BaseSIMDThreeSameVectorComplex<1, U, 0b01, opcode, V128, rottype,
              asm, ".8h",
              [(set (v8f16 V128:$dst), (OpNode (v8f16 V128:$Rd),
                                               (v8f16 V128:$Rn),
                                               (v8f16 V128:$Rm),
                                               (i32 rottype:$rot)))]>;
  }

  let Predicates = [HasComplxNum, HasNEON] in {
  def v2f32 : BaseSIMDThreeSameVectorComplex<0, U, 0b10, opcode, V64, rottype,
              asm, ".2s",
              [(set (v2f32 V64:$dst), (OpNode (v2f32 V64:$Rd),
                                              (v2f32 V64:$Rn),
                                              (v2f32 V64:$Rm),
                                              (i32 rottype:$rot)))]>;

  def v4f32 : BaseSIMDThreeSameVectorComplex<1, U, 0b10, opcode, V128, rottype,
              asm, ".4s",
              [(set (v4f32 V128:$dst), (OpNode (v4f32 V128:$Rd),
                                               (v4f32 V128:$Rn),
                                               (v4f32 V128:$Rm),
                                               (i32 rottype:$rot)))]>;

  def v2f64 : BaseSIMDThreeSameVectorComplex<1, U, 0b11, opcode, V128, rottype,
              asm, ".2d",
              [(set (v2f64 V128:$dst), (OpNode (v2f64 V128:$Rd),
                                               (v2f64 V128:$Rn),
                                               (v2f64 V128:$Rm),
                                               (i32 rottype:$rot)))]>;
  }
}

let mayLoad = 0, mayStore = 0, hasSideEffects = 0, mayRaiseFPException = 1 in
class BaseSIMDThreeSameVectorTiedComplex<bit Q, bit U, bits<2> size,
                                         bits<3> opcode,
                                         RegisterOperand regtype,
                                         Operand rottype, string asm,
                                         string kind, list<dag> pattern>
  : I<(outs regtype:$dst),
      (ins regtype:$Rd, regtype:$Rn, regtype:$Rm, rottype:$rot), asm,
      "{\t$Rd" # kind # ", $Rn" # kind # ", $Rm" # kind # ", $rot"
      "|" # kind # "\t$Rd, $Rn, $Rm, $rot}", "$Rd = $dst", pattern>,
    Sched<[!if(Q, WriteVq, WriteVd)]> {
  bits<5> Rd;
  bits<5> Rn;
  bits<5> Rm;
  bits<2> rot;
  let Inst{31}    = 0;
  let Inst{30}    = Q;
  let Inst{29}    = U;
  let Inst{28-24} = 0b01110;
  let Inst{23-22} = size;
  let Inst{21}    = 0;
  let Inst{20-16} = Rm;
  let Inst{15-13} = opcode;
  let Inst{12-11} = rot;
  let Inst{10}    = 1;
  let Inst{9-5}   = Rn;
  let Inst{4-0}   = Rd;
}

multiclass SIMDThreeSameVectorTiedComplexHSD<bit U, bits<3> opcode,
                                             Operand rottype, string asm,
                                             SDPatternOperator OpNode> {
  let Predicates = [HasComplxNum, HasNEON, HasFullFP16] in {
  def v4f16 : BaseSIMDThreeSameVectorTiedComplex<0, U, 0b01, opcode, V64,
              rottype, asm, ".4h",
              [(set (v4f16 V64:$dst), (OpNode (v4f16 V64:$Rd),
                                              (v4f16 V64:$Rn),
                                              (v4f16 V64:$Rm),
                                              (i32 rottype:$rot)))]>;

  def v8f16 : BaseSIMDThreeSameVectorTiedComplex<1, U, 0b01, opcode, V128,
              rottype, asm, ".8h",
              [(set (v8f16 V128:$dst), (OpNode (v8f16 V128:$Rd),
                                               (v8f16 V128:$Rn),
                                               (v8f16 V128:$Rm),
                                               (i32 rottype:$rot)))]>;
  }

  let Predicates = [HasComplxNum, HasNEON] in {
  def v2f32 : BaseSIMDThreeSameVectorTiedComplex<0, U, 0b10, opcode, V64,
              rottype, asm, ".2s",
              [(set (v2f32 V64:$dst), (OpNode (v2f32 V64:$Rd),
                                              (v2f32 V64:$Rn),
                                              (v2f32 V64:$Rm),
                                              (i32 rottype:$rot)))]>;

  def v4f32 : BaseSIMDThreeSameVectorTiedComplex<1, U, 0b10, opcode, V128,
              rottype, asm, ".4s",
              [(set (v4f32 V128:$dst), (OpNode (v4f32 V128:$Rd),
                                               (v4f32 V128:$Rn),
                                               (v4f32 V128:$Rm),
                                               (i32 rottype:$rot)))]>;

  def v2f64 : BaseSIMDThreeSameVectorTiedComplex<1, U, 0b11, opcode, V128,
              rottype, asm, ".2d",
              [(set (v2f64 V128:$dst), (OpNode (v2f64 V128:$Rd),
                                               (v2f64 V128:$Rn),
                                               (v2f64 V128:$Rm),
                                               (i32 rottype:$rot)))]>;
  }
}

let mayLoad = 0, mayStore = 0, hasSideEffects = 0, mayRaiseFPException = 1 in
class BaseSIMDIndexedTiedComplex<bit Q, bit U, bit Scalar, bits<2> size,
                                 bit opc1, bit opc2, RegisterOperand dst_reg,
                                 RegisterOperand lhs_reg,
                                 RegisterOperand rhs_reg, Operand vec_idx,
                                 Operand rottype, string asm, string apple_kind,
                                 string dst_kind, string lhs_kind,
                                 string rhs_kind, list<dag> pattern>
  : I<(outs dst_reg:$dst),
      (ins dst_reg:$Rd, lhs_reg:$Rn, rhs_reg:$Rm, vec_idx:$idx, rottype:$rot),
      asm,
      "{\t$Rd" # dst_kind # ", $Rn" # lhs_kind # ", $Rm" # rhs_kind #
      "$idx, $rot" # "|" # apple_kind #
      "\t$Rd, $Rn, $Rm$idx, $rot}", "$Rd = $dst", pattern>,
    Sched<[!if(Q, WriteVq, WriteVd)]> {
  bits<5> Rd;
  bits<5> Rn;
  bits<5> Rm;
  bits<2> rot;

  let Inst{31}    = 0;
  let Inst{30}    = Q;
  let Inst{29}    = U;
  let Inst{28}    = Scalar;
  let Inst{27-24} = 0b1111;
  let Inst{23-22} = size;
  // Bit 21 must be set by the derived class.
  let Inst{20-16} = Rm;
  let Inst{15}    = opc1;
  let Inst{14-13} = rot;
  let Inst{12}    = opc2;
  // Bit 11 must be set by the derived class.
  let Inst{10}    = 0;
  let Inst{9-5}   = Rn;
  let Inst{4-0}   = Rd;
}

// The complex instructions index by pairs of elements, so the VectorIndexes
// don't match the lane types, and the index bits are different to the other
// classes.
multiclass SIMDIndexedTiedComplexHSD<bit opc1, bit opc2, Operand rottype,
                                     string asm> {
  let Predicates = [HasComplxNum, HasNEON, HasFullFP16] in {
  def v4f16_indexed : BaseSIMDIndexedTiedComplex<0, 1, 0, 0b01, opc1, opc2, V64,
                      V64, V128, VectorIndexD, rottype, asm, ".4h", ".4h",
                      ".4h", ".h", []> {
    bits<1> idx;
    let Inst{11} = 0;
    let Inst{21} = idx{0};
  }

  def v8f16_indexed : BaseSIMDIndexedTiedComplex<1, 1, 0, 0b01, opc1, opc2,
                      V128, V128, V128, VectorIndexS, rottype, asm, ".8h",
                      ".8h", ".8h", ".h", []> {
    bits<2> idx;
    let Inst{11} = idx{1};
    let Inst{21} = idx{0};
  }
  } // Predicates = HasComplxNum, HasNEON, HasFullFP16]

  let Predicates = [HasComplxNum, HasNEON] in {
  def v4f32_indexed : BaseSIMDIndexedTiedComplex<1, 1, 0, 0b10, opc1, opc2,
                      V128, V128, V128, VectorIndexD, rottype, asm, ".4s",
                      ".4s", ".4s", ".s", []> {
    bits<1> idx;
    let Inst{11} = idx{0};
    let Inst{21} = 0;
  }
  } // Predicates = [HasComplxNum, HasNEON]
}

//----------------------------------------------------------------------------
// Crypto extensions
//----------------------------------------------------------------------------

let mayLoad = 0, mayStore = 0, hasSideEffects = 0 in
class AESBase<bits<4> opc, string asm, dag outs, dag ins, string cstr,
              list<dag> pat>
  : I<outs, ins, asm, "{\t$Rd.16b, $Rn.16b|.16b\t$Rd, $Rn}", cstr, pat>,
    Sched<[WriteVq]>{
  bits<5> Rd;
  bits<5> Rn;
  let Inst{31-16} = 0b0100111000101000;
  let Inst{15-12} = opc;
  let Inst{11-10} = 0b10;
  let Inst{9-5}   = Rn;
  let Inst{4-0}   = Rd;
}

class AESInst<bits<4> opc, string asm, Intrinsic OpNode>
  : AESBase<opc, asm, (outs V128:$Rd), (ins V128:$Rn), "",
            [(set (v16i8 V128:$Rd), (OpNode (v16i8 V128:$Rn)))]>;

class AESTiedInst<bits<4> opc, string asm, Intrinsic OpNode>
  : AESBase<opc, asm, (outs V128:$dst), (ins V128:$Rd, V128:$Rn),
            "$Rd = $dst",
            [(set (v16i8 V128:$dst),
                  (OpNode (v16i8 V128:$Rd), (v16i8 V128:$Rn)))]>;

let mayLoad = 0, mayStore = 0, hasSideEffects = 0 in
class SHA3OpTiedInst<bits<3> opc, string asm, string dst_lhs_kind,
                     dag oops, dag iops, list<dag> pat>
  : I<oops, iops, asm,
      "{\t$Rd" # dst_lhs_kind # ", $Rn" # dst_lhs_kind # ", $Rm.4s" #
      "|.4s\t$Rd, $Rn, $Rm}", "$Rd = $dst", pat>,
    Sched<[WriteVq]>{
  bits<5> Rd;
  bits<5> Rn;
  bits<5> Rm;
  let Inst{31-21} = 0b01011110000;
  let Inst{20-16} = Rm;
  let Inst{15}    = 0;
  let Inst{14-12} = opc;
  let Inst{11-10} = 0b00;
  let Inst{9-5}   = Rn;
  let Inst{4-0}   = Rd;
}

class SHATiedInstQSV<bits<3> opc, string asm, Intrinsic OpNode>
  : SHA3OpTiedInst<opc, asm, "", (outs FPR128:$dst),
                   (ins FPR128:$Rd, FPR32:$Rn, V128:$Rm),
                   [(set (v4i32 FPR128:$dst),
                         (OpNode (v4i32 FPR128:$Rd), (i32 FPR32:$Rn),
                                 (v4i32 V128:$Rm)))]>;

class SHATiedInstVVV<bits<3> opc, string asm, Intrinsic OpNode>
  : SHA3OpTiedInst<opc, asm, ".4s", (outs V128:$dst),
                   (ins V128:$Rd, V128:$Rn, V128:$Rm),
                   [(set (v4i32 V128:$dst),
                         (OpNode (v4i32 V128:$Rd), (v4i32 V128:$Rn),
                                 (v4i32 V128:$Rm)))]>;

class SHATiedInstQQV<bits<3> opc, string asm, Intrinsic OpNode>
  : SHA3OpTiedInst<opc, asm, "", (outs FPR128:$dst),
                   (ins FPR128:$Rd, FPR128:$Rn, V128:$Rm),
                   [(set (v4i32 FPR128:$dst),
                         (OpNode (v4i32 FPR128:$Rd), (v4i32 FPR128:$Rn),
                                 (v4i32 V128:$Rm)))]>;

let mayLoad = 0, mayStore = 0, hasSideEffects = 0 in
class SHA2OpInst<bits<4> opc, string asm, string kind,
                 string cstr, dag oops, dag iops,
                 list<dag> pat>
  : I<oops, iops, asm, "{\t$Rd" # kind # ", $Rn" # kind #
                       "|" # kind # "\t$Rd, $Rn}", cstr, pat>,
    Sched<[WriteVq]>{
  bits<5> Rd;
  bits<5> Rn;
  let Inst{31-16} = 0b0101111000101000;
  let Inst{15-12} = opc;
  let Inst{11-10} = 0b10;
  let Inst{9-5}   = Rn;
  let Inst{4-0}   = Rd;
}

class SHATiedInstVV<bits<4> opc, string asm, Intrinsic OpNode>
  : SHA2OpInst<opc, asm, ".4s", "$Rd = $dst", (outs V128:$dst),
               (ins V128:$Rd, V128:$Rn),
               [(set (v4i32 V128:$dst),
                     (OpNode (v4i32 V128:$Rd), (v4i32 V128:$Rn)))]>;

class SHAInstSS<bits<4> opc, string asm, Intrinsic OpNode>
  : SHA2OpInst<opc, asm, "", "", (outs FPR32:$Rd), (ins FPR32:$Rn),
               [(set (i32 FPR32:$Rd), (OpNode (i32 FPR32:$Rn)))]>;

// Armv8.2-A Crypto extensions
class BaseCryptoV82<dag oops, dag iops, string asm, string asmops, string cst,
                    list<dag> pattern>
  : I <oops, iops, asm, asmops, cst, pattern>, Sched<[WriteVq]> {
  bits<5> Vd;
  bits<5> Vn;
  let Inst{31-25} = 0b1100111;
  let Inst{9-5}   = Vn;
  let Inst{4-0}   = Vd;
}

class CryptoRRTied<bits<1>op0, bits<2>op1, string asm, string asmops>
  : BaseCryptoV82<(outs V128:$Vdst), (ins V128:$Vd, V128:$Vn), asm, asmops,
                  "$Vd = $Vdst", []> {
  let Inst{31-25} = 0b1100111;
  let Inst{24-21} = 0b0110;
  let Inst{20-15} = 0b000001;
  let Inst{14}    = op0;
  let Inst{13-12} = 0b00;
  let Inst{11-10} = op1;
}
class CryptoRRTied_2D<bits<1>op0, bits<2>op1, string asm>
  : CryptoRRTied<op0, op1, asm, "{\t$Vd.2d, $Vn.2d|.2d\t$Vd, $Vn}">;
class CryptoRRTied_4S<bits<1>op0, bits<2>op1, string asm>
  : CryptoRRTied<op0, op1, asm, "{\t$Vd.4s, $Vn.4s|.4s\t$Vd, $Vn}">;

class CryptoRRR<bits<1> op0, bits<2>op1, dag oops, dag iops, string asm,
                string asmops, string cst>
  : BaseCryptoV82<oops, iops, asm , asmops, cst, []> {
  bits<5> Vm;
  let Inst{24-21} = 0b0011;
  let Inst{20-16} = Vm;
  let Inst{15}    = 0b1;
  let Inst{14}    = op0;
  let Inst{13-12} = 0b00;
  let Inst{11-10} = op1;
}
class CryptoRRR_2D<bits<1> op0, bits<2>op1, string asm>
  : CryptoRRR<op0, op1, (outs V128:$Vd), (ins V128:$Vn, V128:$Vm), asm,
              "{\t$Vd.2d, $Vn.2d, $Vm.2d|.2d\t$Vd, $Vn, $Vm}", "">;
class CryptoRRRTied_2D<bits<1> op0, bits<2>op1, string asm>
  : CryptoRRR<op0, op1, (outs V128:$Vdst), (ins V128:$Vd, V128:$Vn, V128:$Vm), asm,
              "{\t$Vd.2d, $Vn.2d, $Vm.2d|.2d\t$Vd, $Vn, $Vm}", "$Vd = $Vdst">;
class CryptoRRR_4S<bits<1> op0, bits<2>op1, string asm>
  : CryptoRRR<op0, op1, (outs V128:$Vd), (ins V128:$Vn, V128:$Vm), asm,
              "{\t$Vd.4s, $Vn.4s, $Vm.4s|.4s\t$Vd, $Vn, $Vm}", "">;
class CryptoRRRTied_4S<bits<1> op0, bits<2>op1, string asm>
  : CryptoRRR<op0, op1, (outs V128:$Vdst), (ins V128:$Vd, V128:$Vn, V128:$Vm), asm,
              "{\t$Vd.4s, $Vn.4s, $Vm.4s|.4s\t$Vd, $Vn, $Vm}", "$Vd = $Vdst">;
class CryptoRRRTied<bits<1> op0, bits<2>op1, string asm>
  : CryptoRRR<op0, op1, (outs FPR128:$Vdst), (ins FPR128:$Vd, FPR128:$Vn, V128:$Vm),
              asm, "{\t$Vd, $Vn, $Vm.2d|.2d\t$Vd, $Vn, $Vm}", "$Vd = $Vdst">;

class CryptoRRRR<bits<2>op0, string asm, string asmops>
  : BaseCryptoV82<(outs V128:$Vd), (ins V128:$Vn, V128:$Vm, V128:$Va), asm,
                  asmops, "", []> {
  bits<5> Vm;
  bits<5> Va;
  let Inst{24-23} = 0b00;
  let Inst{22-21} = op0;
  let Inst{20-16} = Vm;
  let Inst{15}    = 0b0;
  let Inst{14-10} = Va;
}
class CryptoRRRR_16B<bits<2>op0, string asm>
 : CryptoRRRR<op0, asm, "{\t$Vd.16b, $Vn.16b, $Vm.16b, $Va.16b" #
                        "|.16b\t$Vd, $Vn, $Vm, $Va}"> {
}
class CryptoRRRR_4S<bits<2>op0, string asm>
 : CryptoRRRR<op0, asm, "{\t$Vd.4s, $Vn.4s, $Vm.4s, $Va.4s" #
                         "|.4s\t$Vd, $Vn, $Vm, $Va}"> {
}

class CryptoRRRi6<string asm>
  : BaseCryptoV82<(outs V128:$Vd), (ins V128:$Vn, V128:$Vm, uimm6:$imm), asm,
                  "{\t$Vd.2d, $Vn.2d, $Vm.2d, $imm" #
                  "|.2d\t$Vd, $Vn, $Vm, $imm}", "", []> {
  bits<6> imm;
  bits<5> Vm;
  let Inst{24-21} = 0b0100;
  let Inst{20-16} = Vm;
  let Inst{15-10} = imm;
  let Inst{9-5}   = Vn;
  let Inst{4-0}   = Vd;
}

class CryptoRRRi2Tied<bits<1>op0, bits<2>op1, string asm>
  : BaseCryptoV82<(outs V128:$Vdst),
                  (ins V128:$Vd, V128:$Vn, V128:$Vm, VectorIndexS:$imm),
                  asm, "{\t$Vd.4s, $Vn.4s, $Vm.s$imm" #
                       "|.4s\t$Vd, $Vn, $Vm$imm}", "$Vd = $Vdst", []> {
  bits<2> imm;
  bits<5> Vm;
  let Inst{24-21} = 0b0010;
  let Inst{20-16} = Vm;
  let Inst{15}    = 0b1;
  let Inst{14}    = op0;
  let Inst{13-12} = imm;
  let Inst{11-10} = op1;
}

//----------------------------------------------------------------------------
// v8.1 atomic instructions extension:
// * CAS
// * CASP
// * SWP
// * LDOPregister<OP>, and aliases STOPregister<OP>

// Instruction encodings:
//
//      31 30|29  24|23|22|21|20 16|15|14  10|9 5|4 0
// CAS  SZ   |001000|1 |A |1 |Rs   |R |11111 |Rn |Rt
// CASP  0|SZ|001000|0 |A |1 |Rs   |R |11111 |Rn |Rt
// SWP  SZ   |111000|A |R |1 |Rs   |1 |OPC|00|Rn |Rt
// LD   SZ   |111000|A |R |1 |Rs   |0 |OPC|00|Rn |Rt
// ST   SZ   |111000|A |R |1 |Rs   |0 |OPC|00|Rn |11111

// Instruction syntax:
//
// CAS{<order>}[<size>] <Ws>, <Wt>, [<Xn|SP>]
// CAS{<order>} <Xs>, <Xt>, [<Xn|SP>]
// CASP{<order>} <Ws>, <W(s+1)>, <Wt>, <W(t+1)>, [<Xn|SP>]
// CASP{<order>} <Xs>, <X(s+1)>, <Xt>, <X(t+1)>, [<Xn|SP>]
// SWP{<order>}[<size>] <Ws>, <Wt>, [<Xn|SP>]
// SWP{<order>} <Xs>, <Xt>, [<Xn|SP>]
// LD<OP>{<order>}[<size>] <Ws>, <Wt>, [<Xn|SP>]
// LD<OP>{<order>} <Xs>, <Xt>, [<Xn|SP>]
// ST<OP>{<order>}[<size>] <Ws>, [<Xn|SP>]
// ST<OP>{<order>} <Xs>, [<Xn|SP>]

let Predicates = [HasLSE], mayLoad = 1, mayStore = 1, hasSideEffects = 1 in
class BaseCASEncoding<dag oops, dag iops, string asm, string operands,
                      string cstr, list<dag> pattern>
      : I<oops, iops, asm, operands, cstr, pattern> {
  bits<2> Sz;
  bit NP;
  bit Acq;
  bit Rel;
  bits<5> Rs;
  bits<5> Rn;
  bits<5> Rt;
  let Inst{31-30} = Sz;
  let Inst{29-24} = 0b001000;
  let Inst{23} = NP;
  let Inst{22} = Acq;
  let Inst{21} = 0b1;
  let Inst{20-16} = Rs;
  let Inst{15} = Rel;
  let Inst{14-10} = 0b11111;
  let Inst{9-5} = Rn;
  let Inst{4-0} = Rt;
  let Predicates = [HasLSE];
}

class BaseCAS<string order, string size, RegisterClass RC>
      : BaseCASEncoding<(outs RC:$out),(ins RC:$Rs, RC:$Rt, GPR64sp:$Rn),
                        "cas" # order # size, "\t$Rs, $Rt, [$Rn]",
                        "$out = $Rs",[]>,
        Sched<[WriteAtomic]> {
  let NP = 1;
}

multiclass CompareAndSwap<bits<1> Acq, bits<1> Rel, string order> {
  let Sz = 0b00, Acq = Acq, Rel = Rel in def B : BaseCAS<order, "b", GPR32>;
  let Sz = 0b01, Acq = Acq, Rel = Rel in def H : BaseCAS<order, "h", GPR32>;
  let Sz = 0b10, Acq = Acq, Rel = Rel in def W : BaseCAS<order, "", GPR32>;
  let Sz = 0b11, Acq = Acq, Rel = Rel in def X : BaseCAS<order, "", GPR64>;
}

class BaseCASP<string order, string size, RegisterOperand RC>
      : BaseCASEncoding<(outs RC:$out),(ins RC:$Rs, RC:$Rt, GPR64sp:$Rn),
                        "casp" # order # size, "\t$Rs, $Rt, [$Rn]",
                        "$out = $Rs",[]>,
        Sched<[WriteAtomic]> {
  let NP = 0;
}

multiclass CompareAndSwapPair<bits<1> Acq, bits<1> Rel, string order> {
  let Sz = 0b00, Acq = Acq, Rel = Rel in
    def W : BaseCASP<order, "", WSeqPairClassOperand>;
  let Sz = 0b01, Acq = Acq, Rel = Rel in
    def X : BaseCASP<order, "", XSeqPairClassOperand>;
}

let Predicates = [HasLSE] in
class BaseSWP<string order, string size, RegisterClass RC>
      : I<(outs RC:$Rt),(ins RC:$Rs, GPR64sp:$Rn), "swp" # order # size,
          "\t$Rs, $Rt, [$Rn]","",[]>,
        Sched<[WriteAtomic]> {
  bits<2> Sz;
  bit Acq;
  bit Rel;
  bits<5> Rs;
  bits<3> opc = 0b000;
  bits<5> Rn;
  bits<5> Rt;
  let Inst{31-30} = Sz;
  let Inst{29-24} = 0b111000;
  let Inst{23} = Acq;
  let Inst{22} = Rel;
  let Inst{21} = 0b1;
  let Inst{20-16} = Rs;
  let Inst{15} = 0b1;
  let Inst{14-12} = opc;
  let Inst{11-10} = 0b00;
  let Inst{9-5} = Rn;
  let Inst{4-0} = Rt;
  let Predicates = [HasLSE];
}

multiclass Swap<bits<1> Acq, bits<1> Rel, string order> {
  let Sz = 0b00, Acq = Acq, Rel = Rel in def B : BaseSWP<order, "b", GPR32>;
  let Sz = 0b01, Acq = Acq, Rel = Rel in def H : BaseSWP<order, "h", GPR32>;
  let Sz = 0b10, Acq = Acq, Rel = Rel in def W : BaseSWP<order, "", GPR32>;
  let Sz = 0b11, Acq = Acq, Rel = Rel in def X : BaseSWP<order, "", GPR64>;
}

let Predicates = [HasLSE], mayLoad = 1, mayStore = 1, hasSideEffects = 1 in
class BaseLDOPregister<string op, string order, string size, RegisterClass RC>
      : I<(outs RC:$Rt),(ins RC:$Rs, GPR64sp:$Rn), "ld" # op # order # size,
          "\t$Rs, $Rt, [$Rn]","",[]>,
        Sched<[WriteAtomic]> {
  bits<2> Sz;
  bit Acq;
  bit Rel;
  bits<5> Rs;
  bits<3> opc;
  bits<5> Rn;
  bits<5> Rt;
  let Inst{31-30} = Sz;
  let Inst{29-24} = 0b111000;
  let Inst{23} = Acq;
  let Inst{22} = Rel;
  let Inst{21} = 0b1;
  let Inst{20-16} = Rs;
  let Inst{15} = 0b0;
  let Inst{14-12} = opc;
  let Inst{11-10} = 0b00;
  let Inst{9-5} = Rn;
  let Inst{4-0} = Rt;
  let Predicates = [HasLSE];
}

multiclass LDOPregister<bits<3> opc, string op, bits<1> Acq, bits<1> Rel,
                        string order> {
  let Sz = 0b00, Acq = Acq, Rel = Rel, opc = opc in
    def B : BaseLDOPregister<op, order, "b", GPR32>;
  let Sz = 0b01, Acq = Acq, Rel = Rel, opc = opc in
    def H : BaseLDOPregister<op, order, "h", GPR32>;
  let Sz = 0b10, Acq = Acq, Rel = Rel, opc = opc in
    def W : BaseLDOPregister<op, order, "", GPR32>;
  let Sz = 0b11, Acq = Acq, Rel = Rel, opc = opc in
    def X : BaseLDOPregister<op, order, "", GPR64>;
}

// Differing SrcRHS and DstRHS allow you to cover CLR & SUB by giving a more
// complex DAG for DstRHS.
let Predicates = [HasLSE] in
multiclass LDOPregister_patterns_ord_dag<string inst, string suffix, string op,
                                         string size, dag SrcRHS, dag DstRHS> {
  def : Pat<(!cast<PatFrag>(op#"_"#size#"_monotonic") GPR64sp:$Rn, SrcRHS),
            (!cast<Instruction>(inst # suffix) DstRHS, GPR64sp:$Rn)>;
  def : Pat<(!cast<PatFrag>(op#"_"#size#"_acquire") GPR64sp:$Rn, SrcRHS),
            (!cast<Instruction>(inst # "A" # suffix) DstRHS, GPR64sp:$Rn)>;
  def : Pat<(!cast<PatFrag>(op#"_"#size#"_release") GPR64sp:$Rn, SrcRHS),
            (!cast<Instruction>(inst # "L" # suffix) DstRHS, GPR64sp:$Rn)>;
  def : Pat<(!cast<PatFrag>(op#"_"#size#"_acq_rel") GPR64sp:$Rn, SrcRHS),
            (!cast<Instruction>(inst # "AL" # suffix) DstRHS, GPR64sp:$Rn)>;
  def : Pat<(!cast<PatFrag>(op#"_"#size#"_seq_cst") GPR64sp:$Rn, SrcRHS),
            (!cast<Instruction>(inst # "AL" # suffix) DstRHS, GPR64sp:$Rn)>;
}

multiclass LDOPregister_patterns_ord<string inst, string suffix, string op,
                                     string size, dag RHS> {
  defm : LDOPregister_patterns_ord_dag<inst, suffix, op, size, RHS, RHS>;
}

multiclass LDOPregister_patterns_ord_mod<string inst, string suffix, string op,
                                         string size, dag LHS, dag RHS> {
  defm : LDOPregister_patterns_ord_dag<inst, suffix, op, size, LHS, RHS>;
}

multiclass LDOPregister_patterns<string inst, string op> {
  defm : LDOPregister_patterns_ord<inst, "X", op, "64", (i64 GPR64:$Rm)>;
  defm : LDOPregister_patterns_ord<inst, "W", op, "32", (i32 GPR32:$Rm)>;
  defm : LDOPregister_patterns_ord<inst, "H", op, "16", (i32 GPR32:$Rm)>;
  defm : LDOPregister_patterns_ord<inst, "B", op, "8",  (i32 GPR32:$Rm)>;
}

multiclass LDOPregister_patterns_mod<string inst, string op, string mod> {
  defm : LDOPregister_patterns_ord_mod<inst, "X", op, "64",
                        (i64 GPR64:$Rm),
                        (i64 (!cast<Instruction>(mod#Xrr) XZR, GPR64:$Rm))>;
  defm : LDOPregister_patterns_ord_mod<inst, "W", op, "32",
                        (i32 GPR32:$Rm),
                        (i32 (!cast<Instruction>(mod#Wrr) WZR, GPR32:$Rm))>;
  defm : LDOPregister_patterns_ord_mod<inst, "H", op, "16",
                        (i32 GPR32:$Rm),
                        (i32 (!cast<Instruction>(mod#Wrr) WZR, GPR32:$Rm))>;
  defm : LDOPregister_patterns_ord_mod<inst, "B", op, "8",
                        (i32 GPR32:$Rm),
                        (i32 (!cast<Instruction>(mod#Wrr) WZR, GPR32:$Rm))>;
}

let Predicates = [HasLSE] in
multiclass CASregister_patterns_ord_dag<string inst, string suffix, string op,
                                        string size, dag OLD, dag NEW> {
  def : Pat<(!cast<PatFrag>(op#"_"#size#"_monotonic") GPR64sp:$Rn, OLD, NEW),
            (!cast<Instruction>(inst # suffix) OLD, NEW, GPR64sp:$Rn)>;
  def : Pat<(!cast<PatFrag>(op#"_"#size#"_acquire") GPR64sp:$Rn, OLD, NEW),
            (!cast<Instruction>(inst # "A" # suffix) OLD, NEW, GPR64sp:$Rn)>;
  def : Pat<(!cast<PatFrag>(op#"_"#size#"_release") GPR64sp:$Rn, OLD, NEW),
            (!cast<Instruction>(inst # "L" # suffix) OLD, NEW, GPR64sp:$Rn)>;
  def : Pat<(!cast<PatFrag>(op#"_"#size#"_acq_rel") GPR64sp:$Rn, OLD, NEW),
            (!cast<Instruction>(inst # "AL" # suffix) OLD, NEW, GPR64sp:$Rn)>;
  def : Pat<(!cast<PatFrag>(op#"_"#size#"_seq_cst") GPR64sp:$Rn, OLD, NEW),
            (!cast<Instruction>(inst # "AL" # suffix) OLD, NEW, GPR64sp:$Rn)>;
}

multiclass CASregister_patterns_ord<string inst, string suffix, string op,
                                    string size, dag OLD, dag NEW> {
  defm : CASregister_patterns_ord_dag<inst, suffix, op, size, OLD, NEW>;
}

multiclass CASregister_patterns<string inst, string op> {
  defm : CASregister_patterns_ord<inst, "X", op, "64",
                        (i64 GPR64:$Rold), (i64 GPR64:$Rnew)>;
  defm : CASregister_patterns_ord<inst, "W", op, "32",
                        (i32 GPR32:$Rold), (i32 GPR32:$Rnew)>;
  defm : CASregister_patterns_ord<inst, "H", op, "16",
                        (i32 GPR32:$Rold), (i32 GPR32:$Rnew)>;
  defm : CASregister_patterns_ord<inst, "B", op, "8",
                        (i32 GPR32:$Rold), (i32 GPR32:$Rnew)>;
}

let Predicates = [HasLSE] in
class BaseSTOPregister<string asm, RegisterClass OP, Register Reg,
                        Instruction inst> :
      InstAlias<asm # "\t$Rs, [$Rn]", (inst Reg, OP:$Rs, GPR64sp:$Rn)>;

multiclass STOPregister<string asm, string instr> {
  def : BaseSTOPregister<asm # "lb", GPR32, WZR,
                    !cast<Instruction>(instr # "LB")>;
  def : BaseSTOPregister<asm # "lh", GPR32, WZR,
                    !cast<Instruction>(instr # "LH")>;
  def : BaseSTOPregister<asm # "l",  GPR32, WZR,
                    !cast<Instruction>(instr # "LW")>;
  def : BaseSTOPregister<asm # "l",  GPR64, XZR,
                    !cast<Instruction>(instr # "LX")>;
  def : BaseSTOPregister<asm # "b",  GPR32, WZR,
                    !cast<Instruction>(instr # "B")>;
  def : BaseSTOPregister<asm # "h",  GPR32, WZR,
                    !cast<Instruction>(instr # "H")>;
  def : BaseSTOPregister<asm,        GPR32, WZR,
                    !cast<Instruction>(instr # "W")>;
  def : BaseSTOPregister<asm,        GPR64, XZR,
                    !cast<Instruction>(instr # "X")>;
}

class LoadStore64B_base<bits<3> opc, string asm_inst, string asm_ops,
                        dag iops, dag oops, list<dag> pat>
    : I<oops, iops, asm_inst, asm_ops, "", pat>,
      Sched<[]> /* FIXME: fill in scheduling details once known */ {
  bits<5> Rt;
  bits<5> Rn;
  let Inst{31-21} = 0b11111000001;
  let Inst{15}    = 1;
  let Inst{14-12} = opc;
  let Inst{11-10} = 0b00;
  let Inst{9-5}   = Rn;
  let Inst{4-0}   = Rt;

  let Predicates = [HasV8_7a];
}

class LoadStore64B<bits<3> opc, string asm_inst, dag iops, dag oops,
                      list<dag> pat = []>
    : LoadStore64B_base<opc, asm_inst, "\t$Rt, [$Rn]", iops, oops, pat> {
  let Inst{20-16} = 0b11111;
}

class Store64BV<bits<3> opc, string asm_inst, list<dag> pat = []>
    : LoadStore64B_base<opc, asm_inst, "\t$Rs, $Rt, [$Rn]",
                       (ins GPR64x8:$Rt, GPR64sp:$Rn), (outs GPR64:$Rs), pat> {
  bits<5> Rs;
  let Inst{20-16} = Rs;
}

class MOPSMemoryCopyMoveBase<bit isMove, bits<2> opcode, bits<2> op1,
                             bits<2> op2, string asm>
  : I<(outs GPR64common:$Rd_wb, GPR64common:$Rs_wb, GPR64:$Rn_wb),
      (ins GPR64common:$Rd, GPR64common:$Rs, GPR64:$Rn),
      asm, "\t[$Rd]!, [$Rs]!, $Rn!",
      "$Rd = $Rd_wb,$Rs = $Rs_wb,$Rn = $Rn_wb", []>,
    Sched<[]> {
  bits<5> Rd;
  bits<5> Rs;
  bits<5> Rn;
  let Inst{31-27} = 0b00011;
  let Inst{26} = isMove;
  let Inst{25-24} = 0b01;
  let Inst{23-22} = opcode;
  let Inst{21} = 0b0;
  let Inst{20-16} = Rs;
  let Inst{15-14} = op2;
  let Inst{13-12} = op1;
  let Inst{11-10} = 0b01;
  let Inst{9-5} = Rn;
  let Inst{4-0} = Rd;

  let DecoderMethod = "DecodeCPYMemOpInstruction";
  let mayLoad = 1;
  let mayStore = 1;
}

class MOPSMemoryCopy<bits<2> opcode, bits<2> op1, bits<2> op2, string asm>
  : MOPSMemoryCopyMoveBase<0, opcode, op1, op2, asm>;

class MOPSMemoryMove<bits<2> opcode, bits<2> op1, bits<2> op2, string asm>
  : MOPSMemoryCopyMoveBase<1, opcode, op1, op2, asm>;

class MOPSMemorySetBase<bit isTagging, bits<2> opcode, bit op1, bit op2,
                        string asm>
  : I<(outs GPR64common:$Rd_wb, GPR64:$Rn_wb),
      (ins GPR64common:$Rd, GPR64:$Rn, GPR64:$Rm),
      asm, "\t[$Rd]!, $Rn!, $Rm",
      "$Rd = $Rd_wb,$Rn = $Rn_wb", []>,
    Sched<[]> {
  bits<5> Rd;
  bits<5> Rn;
  bits<5> Rm;
  let Inst{31-27} = 0b00011;
  let Inst{26} = isTagging;
  let Inst{25-21} = 0b01110;
  let Inst{20-16} = Rm;
  let Inst{15-14} = opcode;
  let Inst{13} = op2;
  let Inst{12} = op1;
  let Inst{11-10} = 0b01;
  let Inst{9-5} = Rn;
  let Inst{4-0} = Rd;

  let DecoderMethod = "DecodeSETMemOpInstruction";
  let mayLoad = 0;
  let mayStore = 1;
}

class MOPSMemorySet<bits<2> opcode, bit op1, bit op2, string asm>
  : MOPSMemorySetBase<0, opcode, op1, op2, asm>;

class MOPSMemorySetTagging<bits<2> opcode, bit op1, bit op2, string asm>
  : MOPSMemorySetBase<1, opcode, op1, op2, asm>;

multiclass MOPSMemoryCopyInsns<bits<2> opcode, string asm> {
  def ""   : MOPSMemoryCopy<opcode, 0b00, 0b00, asm>;
  def WN   : MOPSMemoryCopy<opcode, 0b00, 0b01, asm # "wn">;
  def RN   : MOPSMemoryCopy<opcode, 0b00, 0b10, asm # "rn">;
  def N    : MOPSMemoryCopy<opcode, 0b00, 0b11, asm # "n">;
  def WT   : MOPSMemoryCopy<opcode, 0b01, 0b00, asm # "wt">;
  def WTWN : MOPSMemoryCopy<opcode, 0b01, 0b01, asm # "wtwn">;
  def WTRN : MOPSMemoryCopy<opcode, 0b01, 0b10, asm # "wtrn">;
  def WTN  : MOPSMemoryCopy<opcode, 0b01, 0b11, asm # "wtn">;
  def RT   : MOPSMemoryCopy<opcode, 0b10, 0b00, asm # "rt">;
  def RTWN : MOPSMemoryCopy<opcode, 0b10, 0b01, asm # "rtwn">;
  def RTRN : MOPSMemoryCopy<opcode, 0b10, 0b10, asm # "rtrn">;
  def RTN  : MOPSMemoryCopy<opcode, 0b10, 0b11, asm # "rtn">;
  def T    : MOPSMemoryCopy<opcode, 0b11, 0b00, asm # "t">;
  def TWN  : MOPSMemoryCopy<opcode, 0b11, 0b01, asm # "twn">;
  def TRN  : MOPSMemoryCopy<opcode, 0b11, 0b10, asm # "trn">;
  def TN   : MOPSMemoryCopy<opcode, 0b11, 0b11, asm # "tn">;
}

multiclass MOPSMemoryMoveInsns<bits<2> opcode, string asm> {
  def ""   : MOPSMemoryMove<opcode, 0b00, 0b00, asm>;
  def WN   : MOPSMemoryMove<opcode, 0b00, 0b01, asm # "wn">;
  def RN   : MOPSMemoryMove<opcode, 0b00, 0b10, asm # "rn">;
  def N    : MOPSMemoryMove<opcode, 0b00, 0b11, asm # "n">;
  def WT   : MOPSMemoryMove<opcode, 0b01, 0b00, asm # "wt">;
  def WTWN : MOPSMemoryMove<opcode, 0b01, 0b01, asm # "wtwn">;
  def WTRN : MOPSMemoryMove<opcode, 0b01, 0b10, asm # "wtrn">;
  def WTN  : MOPSMemoryMove<opcode, 0b01, 0b11, asm # "wtn">;
  def RT   : MOPSMemoryMove<opcode, 0b10, 0b00, asm # "rt">;
  def RTWN : MOPSMemoryMove<opcode, 0b10, 0b01, asm # "rtwn">;
  def RTRN : MOPSMemoryMove<opcode, 0b10, 0b10, asm # "rtrn">;
  def RTN  : MOPSMemoryMove<opcode, 0b10, 0b11, asm # "rtn">;
  def T    : MOPSMemoryMove<opcode, 0b11, 0b00, asm # "t">;
  def TWN  : MOPSMemoryMove<opcode, 0b11, 0b01, asm # "twn">;
  def TRN  : MOPSMemoryMove<opcode, 0b11, 0b10, asm # "trn">;
  def TN   : MOPSMemoryMove<opcode, 0b11, 0b11, asm # "tn">;
}

multiclass MOPSMemorySetInsns<bits<2> opcode, string asm> {
  def "" : MOPSMemorySet<opcode, 0, 0, asm>;
  def T  : MOPSMemorySet<opcode, 1, 0, asm # "t">;
  def N  : MOPSMemorySet<opcode, 0, 1, asm # "n">;
  def TN : MOPSMemorySet<opcode, 1, 1, asm # "tn">;
}

multiclass MOPSMemorySetTaggingInsns<bits<2> opcode, string asm> {
  def "" : MOPSMemorySetTagging<opcode, 0, 0, asm>;
  def T  : MOPSMemorySetTagging<opcode, 1, 0, asm # "t">;
  def N  : MOPSMemorySetTagging<opcode, 0, 1, asm # "n">;
  def TN : MOPSMemorySetTagging<opcode, 1, 1, asm # "tn">;
}

//----------------------------------------------------------------------------
// Allow the size specifier tokens to be upper case, not just lower.
def : TokenAlias<".4B", ".4b">;  // Add dot product
def : TokenAlias<".8B", ".8b">;
def : TokenAlias<".4H", ".4h">;
def : TokenAlias<".2S", ".2s">;
def : TokenAlias<".1D", ".1d">;
def : TokenAlias<".16B", ".16b">;
def : TokenAlias<".8H", ".8h">;
def : TokenAlias<".4S", ".4s">;
def : TokenAlias<".2D", ".2d">;
def : TokenAlias<".1Q", ".1q">;
def : TokenAlias<".2H", ".2h">;
def : TokenAlias<".B", ".b">;
def : TokenAlias<".H", ".h">;
def : TokenAlias<".S", ".s">;
def : TokenAlias<".D", ".d">;
def : TokenAlias<".Q", ".q">;<|MERGE_RESOLUTION|>--- conflicted
+++ resolved
@@ -1381,11 +1381,6 @@
   let ParserMethod = "tryParseImmRange";
 }
 
-<<<<<<< HEAD
-def UImm2s2RangeOperand : UImmScaledMemoryIndexedRange<2, 2, 1>;
-def UImm3s2RangeOperand : UImmScaledMemoryIndexedRange<3, 2, 1>;
-
-=======
 def UImm1s4RangeOperand : UImmScaledMemoryIndexedRange<1, 4, 3>;
 def UImm2s2RangeOperand : UImmScaledMemoryIndexedRange<2, 2, 1>;
 def UImm2s4RangeOperand : UImmScaledMemoryIndexedRange<2, 4, 3>;
@@ -1397,21 +1392,17 @@
   let ParserMatchClass = UImm1s4RangeOperand;
 }
 
->>>>>>> e7aa6127
 def uimm2s2range : Operand<i64>, ImmLeaf<i64,
 [{ return Imm >= 0 && Imm <= 6 && ((Imm % 2) == 0); }], UImmS2XForm> {
   let PrintMethod = "printImmRangeScale<2, 1>";
   let ParserMatchClass = UImm2s2RangeOperand;
 }
 
-<<<<<<< HEAD
-=======
 def uimm2s4range : Operand<i64>, ImmLeaf<i64,
 [{ return Imm >= 0 && Imm <= 12 && ((Imm % 4) == 0); }], UImmS4XForm> {
   let PrintMethod = "printImmRangeScale<4, 3>";
   let ParserMatchClass = UImm2s4RangeOperand;
 }
->>>>>>> e7aa6127
 
 def uimm3s2range : Operand<i64>, ImmLeaf<i64,
 [{ return Imm >= 0 && Imm <= 14 && ((Imm % 2) == 0); }], UImmS2XForm> {
