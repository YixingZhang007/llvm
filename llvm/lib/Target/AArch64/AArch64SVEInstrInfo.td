//=- AArch64SVEInstrInfo.td -  AArch64 SVE Instructions -*- tablegen -*-----=//
//
// Part of the LLVM Project, under the Apache License v2.0 with LLVM Exceptions.
// See https://llvm.org/LICENSE.txt for license information.
// SPDX-License-Identifier: Apache-2.0 WITH LLVM-exception
//
//===----------------------------------------------------------------------===//
//
// AArch64 Scalable Vector Extension (SVE) Instruction definitions.
//
//===----------------------------------------------------------------------===//

def SVE8BitLslImm : ComplexPattern<i32, 2, "SelectSVE8BitLslImm", [imm]>;
def SVELShiftImm64 : ComplexPattern<i32, 1, "SelectSVEShiftImm64<0, 64>", []>;

// Contiguous loads - node definitions
//
def SDT_AArch64_LD1 : SDTypeProfile<1, 3, [
  SDTCisVec<0>, SDTCisVec<1>, SDTCisPtrTy<2>,
  SDTCVecEltisVT<1,i1>, SDTCisSameNumEltsAs<0,1>
]>;

def AArch64ld1  : SDNode<"AArch64ISD::LD1",    SDT_AArch64_LD1, [SDNPHasChain, SDNPMayLoad, SDNPOptInGlue]>;
def AArch64ld1s : SDNode<"AArch64ISD::LD1S",   SDT_AArch64_LD1, [SDNPHasChain, SDNPMayLoad, SDNPOptInGlue]>;

// Non-faulting & first-faulting loads - node definitions
//
def AArch64ldnf1 : SDNode<"AArch64ISD::LDNF1", SDT_AArch64_LD1, [SDNPHasChain, SDNPMayLoad, SDNPOptInGlue, SDNPOutGlue]>;
def AArch64ldff1 : SDNode<"AArch64ISD::LDFF1", SDT_AArch64_LD1, [SDNPHasChain, SDNPMayLoad, SDNPOptInGlue, SDNPOutGlue]>;

def AArch64ldnf1s : SDNode<"AArch64ISD::LDNF1S", SDT_AArch64_LD1, [SDNPHasChain, SDNPMayLoad, SDNPOptInGlue, SDNPOutGlue]>;
def AArch64ldff1s : SDNode<"AArch64ISD::LDFF1S", SDT_AArch64_LD1, [SDNPHasChain, SDNPMayLoad, SDNPOptInGlue, SDNPOutGlue]>;
<<<<<<< HEAD

// Contiguous load and replicate - node definitions
//

def SDT_AArch64_LD1RQ : SDTypeProfile<1, 2, [
  SDTCisVec<0>, SDTCisVec<1>, SDTCisPtrTy<2>,
  SDTCVecEltisVT<1,i1>, SDTCisSameNumEltsAs<0,1>
]>;

=======

// Contiguous load and replicate - node definitions
//

def SDT_AArch64_LD1RQ : SDTypeProfile<1, 2, [
  SDTCisVec<0>, SDTCisVec<1>, SDTCisPtrTy<2>,
  SDTCVecEltisVT<1,i1>, SDTCisSameNumEltsAs<0,1>
]>;

>>>>>>> 918d599f
def AArch64ld1rq  : SDNode<"AArch64ISD::LD1RQ",  SDT_AArch64_LD1RQ, [SDNPHasChain, SDNPMayLoad]>;

// Gather loads - node definitions
//
def SDT_AArch64_GATHER_SV : SDTypeProfile<1, 4, [
  SDTCisVec<0>, SDTCisVec<1>, SDTCisPtrTy<2>, SDTCisVec<3>, SDTCisVT<4, OtherVT>,
  SDTCVecEltisVT<1,i1>, SDTCisSameNumEltsAs<0,1>
]>;

def SDT_AArch64_GATHER_VS : SDTypeProfile<1, 4, [
  SDTCisVec<0>, SDTCisVec<1>, SDTCisVec<2>, SDTCisInt<3>, SDTCisVT<4, OtherVT>,
  SDTCVecEltisVT<1,i1>, SDTCisSameNumEltsAs<0,1>
]>;

def AArch64ld1_gather             : SDNode<"AArch64ISD::GLD1",             SDT_AArch64_GATHER_SV, [SDNPHasChain, SDNPMayLoad]>;
def AArch64ld1_gather_scaled      : SDNode<"AArch64ISD::GLD1_SCALED",      SDT_AArch64_GATHER_SV, [SDNPHasChain, SDNPMayLoad]>;
def AArch64ld1_gather_uxtw        : SDNode<"AArch64ISD::GLD1_UXTW",        SDT_AArch64_GATHER_SV, [SDNPHasChain, SDNPMayLoad]>;
def AArch64ld1_gather_sxtw        : SDNode<"AArch64ISD::GLD1_SXTW",        SDT_AArch64_GATHER_SV, [SDNPHasChain, SDNPMayLoad]>;
def AArch64ld1_gather_uxtw_scaled : SDNode<"AArch64ISD::GLD1_UXTW_SCALED", SDT_AArch64_GATHER_SV, [SDNPHasChain, SDNPMayLoad]>;
def AArch64ld1_gather_sxtw_scaled : SDNode<"AArch64ISD::GLD1_SXTW_SCALED", SDT_AArch64_GATHER_SV, [SDNPHasChain, SDNPMayLoad]>;
def AArch64ld1_gather_imm         : SDNode<"AArch64ISD::GLD1_IMM",         SDT_AArch64_GATHER_VS, [SDNPHasChain, SDNPMayLoad]>;

def AArch64ld1s_gather             : SDNode<"AArch64ISD::GLD1S",             SDT_AArch64_GATHER_SV, [SDNPHasChain, SDNPMayLoad]>;
def AArch64ld1s_gather_scaled      : SDNode<"AArch64ISD::GLD1S_SCALED",      SDT_AArch64_GATHER_SV, [SDNPHasChain, SDNPMayLoad]>;
def AArch64ld1s_gather_uxtw        : SDNode<"AArch64ISD::GLD1S_UXTW",        SDT_AArch64_GATHER_SV, [SDNPHasChain, SDNPMayLoad]>;
def AArch64ld1s_gather_sxtw        : SDNode<"AArch64ISD::GLD1S_SXTW",        SDT_AArch64_GATHER_SV, [SDNPHasChain, SDNPMayLoad]>;
def AArch64ld1s_gather_uxtw_scaled : SDNode<"AArch64ISD::GLD1S_UXTW_SCALED", SDT_AArch64_GATHER_SV, [SDNPHasChain, SDNPMayLoad]>;
def AArch64ld1s_gather_sxtw_scaled : SDNode<"AArch64ISD::GLD1S_SXTW_SCALED", SDT_AArch64_GATHER_SV, [SDNPHasChain, SDNPMayLoad]>;
def AArch64ld1s_gather_imm         : SDNode<"AArch64ISD::GLD1S_IMM",         SDT_AArch64_GATHER_VS, [SDNPHasChain, SDNPMayLoad]>;

def AArch64ldff1_gather             : SDNode<"AArch64ISD::GLDFF1",             SDT_AArch64_GATHER_SV, [SDNPHasChain, SDNPMayLoad, SDNPOptInGlue, SDNPOutGlue]>;
def AArch64ldff1_gather_scaled      : SDNode<"AArch64ISD::GLDFF1_SCALED",      SDT_AArch64_GATHER_SV, [SDNPHasChain, SDNPMayLoad, SDNPOptInGlue, SDNPOutGlue]>;
def AArch64ldff1_gather_uxtw        : SDNode<"AArch64ISD::GLDFF1_UXTW",        SDT_AArch64_GATHER_SV, [SDNPHasChain, SDNPMayLoad, SDNPOptInGlue, SDNPOutGlue]>;
def AArch64ldff1_gather_sxtw        : SDNode<"AArch64ISD::GLDFF1_SXTW",        SDT_AArch64_GATHER_SV, [SDNPHasChain, SDNPMayLoad, SDNPOptInGlue, SDNPOutGlue]>;
def AArch64ldff1_gather_uxtw_scaled : SDNode<"AArch64ISD::GLDFF1_UXTW_SCALED", SDT_AArch64_GATHER_SV, [SDNPHasChain, SDNPMayLoad, SDNPOptInGlue, SDNPOutGlue]>;
def AArch64ldff1_gather_sxtw_scaled : SDNode<"AArch64ISD::GLDFF1_SXTW_SCALED", SDT_AArch64_GATHER_SV, [SDNPHasChain, SDNPMayLoad, SDNPOptInGlue, SDNPOutGlue]>;
def AArch64ldff1_gather_imm         : SDNode<"AArch64ISD::GLDFF1_IMM",         SDT_AArch64_GATHER_VS, [SDNPHasChain, SDNPMayLoad, SDNPOptInGlue, SDNPOutGlue]>;

def AArch64ldff1s_gather             : SDNode<"AArch64ISD::GLDFF1S",             SDT_AArch64_GATHER_SV, [SDNPHasChain, SDNPMayLoad, SDNPOptInGlue, SDNPOutGlue]>;
def AArch64ldff1s_gather_scaled      : SDNode<"AArch64ISD::GLDFF1S_SCALED",      SDT_AArch64_GATHER_SV, [SDNPHasChain, SDNPMayLoad, SDNPOptInGlue, SDNPOutGlue]>;
def AArch64ldff1s_gather_uxtw        : SDNode<"AArch64ISD::GLDFF1S_UXTW",        SDT_AArch64_GATHER_SV, [SDNPHasChain, SDNPMayLoad, SDNPOptInGlue, SDNPOutGlue]>;
def AArch64ldff1s_gather_sxtw        : SDNode<"AArch64ISD::GLDFF1S_SXTW",        SDT_AArch64_GATHER_SV, [SDNPHasChain, SDNPMayLoad, SDNPOptInGlue, SDNPOutGlue]>;
def AArch64ldff1s_gather_uxtw_scaled : SDNode<"AArch64ISD::GLDFF1S_UXTW_SCALED", SDT_AArch64_GATHER_SV, [SDNPHasChain, SDNPMayLoad, SDNPOptInGlue, SDNPOutGlue]>;
def AArch64ldff1s_gather_sxtw_scaled : SDNode<"AArch64ISD::GLDFF1S_SXTW_SCALED", SDT_AArch64_GATHER_SV, [SDNPHasChain, SDNPMayLoad, SDNPOptInGlue, SDNPOutGlue]>;
def AArch64ldff1s_gather_imm         : SDNode<"AArch64ISD::GLDFF1S_IMM",         SDT_AArch64_GATHER_VS, [SDNPHasChain, SDNPMayLoad, SDNPOptInGlue, SDNPOutGlue]>;

def AArch64ldnt1_gather  : SDNode<"AArch64ISD::GLDNT1",  SDT_AArch64_GATHER_VS, [SDNPHasChain, SDNPMayLoad]>;
def AArch64ldnt1s_gather : SDNode<"AArch64ISD::GLDNT1S", SDT_AArch64_GATHER_VS, [SDNPHasChain, SDNPMayLoad]>;

// Contiguous stores - node definitions
//
def SDT_AArch64_ST1 : SDTypeProfile<0, 4, [
  SDTCisVec<0>, SDTCisPtrTy<1>, SDTCisVec<2>,
  SDTCVecEltisVT<2,i1>, SDTCisSameNumEltsAs<0,2>
]>;

def AArch64st1 : SDNode<"AArch64ISD::ST1", SDT_AArch64_ST1, [SDNPHasChain, SDNPMayStore]>;

// Scatter stores - node definitions
//
def SDT_AArch64_SCATTER_SV : SDTypeProfile<0, 5, [
  SDTCisVec<0>, SDTCisVec<1>, SDTCisPtrTy<2>, SDTCisVec<3>, SDTCisVT<4, OtherVT>,
  SDTCVecEltisVT<1,i1>, SDTCisSameNumEltsAs<0,1>
]>;

def SDT_AArch64_SCATTER_VS : SDTypeProfile<0, 5, [
  SDTCisVec<0>, SDTCisVec<1>, SDTCisVec<2>, SDTCisInt<3>, SDTCisVT<4, OtherVT>,
  SDTCVecEltisVT<1,i1>, SDTCisSameNumEltsAs<0,1>
]>;

def AArch64st1_scatter             : SDNode<"AArch64ISD::SST1",             SDT_AArch64_SCATTER_SV, [SDNPHasChain, SDNPMayStore]>;
def AArch64st1_scatter_scaled      : SDNode<"AArch64ISD::SST1_SCALED",      SDT_AArch64_SCATTER_SV, [SDNPHasChain, SDNPMayStore]>;
def AArch64st1_scatter_uxtw        : SDNode<"AArch64ISD::SST1_UXTW",        SDT_AArch64_SCATTER_SV, [SDNPHasChain, SDNPMayStore]>;
def AArch64st1_scatter_sxtw        : SDNode<"AArch64ISD::SST1_SXTW",        SDT_AArch64_SCATTER_SV, [SDNPHasChain, SDNPMayStore]>;
def AArch64st1_scatter_uxtw_scaled : SDNode<"AArch64ISD::SST1_UXTW_SCALED", SDT_AArch64_SCATTER_SV, [SDNPHasChain, SDNPMayStore]>;
def AArch64st1_scatter_sxtw_scaled : SDNode<"AArch64ISD::SST1_SXTW_SCALED", SDT_AArch64_SCATTER_SV, [SDNPHasChain, SDNPMayStore]>;
def AArch64st1_scatter_imm         : SDNode<"AArch64ISD::SST1_IMM",         SDT_AArch64_SCATTER_VS, [SDNPHasChain, SDNPMayStore]>;

def AArch64stnt1_scatter : SDNode<"AArch64ISD::SSTNT1", SDT_AArch64_SCATTER_VS, [SDNPHasChain, SDNPMayStore]>;

// AArch64 SVE/SVE2 - the remaining node definitions
//

// SVE CNT/INC/RDVL
def sve_rdvl_imm : ComplexPattern<i32, 1, "SelectRDVLImm<-32, 31, 16>">;
def sve_cnth_imm : ComplexPattern<i32, 1, "SelectRDVLImm<1, 16, 8>">;
def sve_cntw_imm : ComplexPattern<i32, 1, "SelectRDVLImm<1, 16, 4>">;
def sve_cntd_imm : ComplexPattern<i32, 1, "SelectRDVLImm<1, 16, 2>">;

// SVE DEC
def sve_cnth_imm_neg : ComplexPattern<i32, 1, "SelectRDVLImm<1, 16, -8>">;
def sve_cntw_imm_neg : ComplexPattern<i32, 1, "SelectRDVLImm<1, 16, -4>">;
def sve_cntd_imm_neg : ComplexPattern<i32, 1, "SelectRDVLImm<1, 16, -2>">;

def SDT_AArch64Reduce : SDTypeProfile<1, 2, [SDTCisVec<1>, SDTCisVec<2>]>;
def AArch64faddv_pred   : SDNode<"AArch64ISD::FADDV_PRED",   SDT_AArch64Reduce>;
def AArch64fmaxv_pred   : SDNode<"AArch64ISD::FMAXV_PRED",   SDT_AArch64Reduce>;
def AArch64fmaxnmv_pred : SDNode<"AArch64ISD::FMAXNMV_PRED", SDT_AArch64Reduce>;
def AArch64fminv_pred   : SDNode<"AArch64ISD::FMINV_PRED",   SDT_AArch64Reduce>;
def AArch64fminnmv_pred : SDNode<"AArch64ISD::FMINNMV_PRED", SDT_AArch64Reduce>;
def AArch64smaxv_pred   : SDNode<"AArch64ISD::SMAXV_PRED",   SDT_AArch64Reduce>;
def AArch64umaxv_pred   : SDNode<"AArch64ISD::UMAXV_PRED",   SDT_AArch64Reduce>;
def AArch64sminv_pred   : SDNode<"AArch64ISD::SMINV_PRED",   SDT_AArch64Reduce>;
def AArch64uminv_pred   : SDNode<"AArch64ISD::UMINV_PRED",   SDT_AArch64Reduce>;
def AArch64orv_pred     : SDNode<"AArch64ISD::ORV_PRED",     SDT_AArch64Reduce>;
def AArch64eorv_pred    : SDNode<"AArch64ISD::EORV_PRED",    SDT_AArch64Reduce>;
def AArch64andv_pred    : SDNode<"AArch64ISD::ANDV_PRED",    SDT_AArch64Reduce>;
def AArch64lasta        : SDNode<"AArch64ISD::LASTA",        SDT_AArch64Reduce>;
def AArch64lastb        : SDNode<"AArch64ISD::LASTB",        SDT_AArch64Reduce>;

def SDT_AArch64Arith : SDTypeProfile<1, 3, [
  SDTCisVec<0>, SDTCisVec<1>, SDTCisVec<2>, SDTCisVec<3>,
  SDTCVecEltisVT<1,i1>, SDTCisSameAs<2,3>
]>;

def AArch64sdiv_pred      :  SDNode<"AArch64ISD::SDIV_PRED", SDT_AArch64Arith>;
def AArch64udiv_pred      :  SDNode<"AArch64ISD::UDIV_PRED", SDT_AArch64Arith>;
def AArch64smin_pred      :  SDNode<"AArch64ISD::SMIN_PRED", SDT_AArch64Arith>;
def AArch64umin_pred      :  SDNode<"AArch64ISD::UMIN_PRED", SDT_AArch64Arith>;
def AArch64smax_pred      :  SDNode<"AArch64ISD::SMAX_PRED", SDT_AArch64Arith>;
def AArch64umax_pred      :  SDNode<"AArch64ISD::UMAX_PRED", SDT_AArch64Arith>;

def SDT_AArch64DIV : SDTypeProfile<1, 3, [
  SDTCisVec<0>, SDTCisVec<1>, SDTCisVec<2>, SDTCisVec<3>,
  SDTCVecEltisVT<1,i1>, SDTCisSameAs<2,3>
]>;

def AArch64sdiv_pred      :  SDNode<"AArch64ISD::SDIV_PRED", SDT_AArch64DIV>;
def AArch64udiv_pred      :  SDNode<"AArch64ISD::UDIV_PRED", SDT_AArch64DIV>;

def SDT_AArch64ReduceWithInit : SDTypeProfile<1, 3, [SDTCisVec<1>, SDTCisVec<3>]>;
def AArch64clasta_n   : SDNode<"AArch64ISD::CLASTA_N",   SDT_AArch64ReduceWithInit>;
def AArch64clastb_n   : SDNode<"AArch64ISD::CLASTB_N",   SDT_AArch64ReduceWithInit>;
def AArch64fadda_pred : SDNode<"AArch64ISD::FADDA_PRED", SDT_AArch64ReduceWithInit>;

def SDT_AArch64Rev   : SDTypeProfile<1, 1, [SDTCisVec<0>, SDTCisSameAs<0,1>]>;
def AArch64rev       : SDNode<"AArch64ISD::REV", SDT_AArch64Rev>;

def SDT_AArch64PTest : SDTypeProfile<0, 2, [SDTCisVec<0>, SDTCisSameAs<0,1>]>;
def AArch64ptest     : SDNode<"AArch64ISD::PTEST", SDT_AArch64PTest>;

def SDT_AArch64DUP_PRED  : SDTypeProfile<1, 3, [SDTCisVec<0>, SDTCisSameAs<0,1>, SDTCisVec<2>, SDTCVecEltisVT<2,i1>]>;
def AArch64dup_pred : SDNode<"AArch64ISD::DUP_PRED", SDT_AArch64DUP_PRED>;

def SDT_IndexVector : SDTypeProfile<1, 2, [SDTCisVec<0>, SDTCisSameAs<1, 2>, SDTCisInt<2>]>;
def index_vector : SDNode<"AArch64ISD::INDEX_VECTOR", SDT_IndexVector, []>;

def reinterpret_cast : SDNode<"AArch64ISD::REINTERPRET_CAST", SDTUnaryOp>;

let Predicates = [HasSVE] in {
  defm RDFFR_PPz  : sve_int_rdffr_pred<0b0, "rdffr", int_aarch64_sve_rdffr_z>;
  def  RDFFRS_PPz : sve_int_rdffr_pred<0b1, "rdffrs">;
  defm RDFFR_P    : sve_int_rdffr_unpred<"rdffr", int_aarch64_sve_rdffr>;
  def  SETFFR     : sve_int_setffr<"setffr", int_aarch64_sve_setffr>;
  def  WRFFR      : sve_int_wrffr<"wrffr", int_aarch64_sve_wrffr>;

  defm ADD_ZZZ   : sve_int_bin_cons_arit_0<0b000, "add", add, null_frag>;
  defm SUB_ZZZ   : sve_int_bin_cons_arit_0<0b001, "sub", sub, null_frag>;
  defm SQADD_ZZZ : sve_int_bin_cons_arit_0<0b100, "sqadd", saddsat, int_aarch64_sve_sqadd_x>;
  defm UQADD_ZZZ : sve_int_bin_cons_arit_0<0b101, "uqadd", uaddsat, int_aarch64_sve_uqadd_x>;
  defm SQSUB_ZZZ : sve_int_bin_cons_arit_0<0b110, "sqsub", ssubsat, int_aarch64_sve_sqsub_x>;
  defm UQSUB_ZZZ : sve_int_bin_cons_arit_0<0b111, "uqsub", usubsat, int_aarch64_sve_uqsub_x>;

  defm AND_ZZZ : sve_int_bin_cons_log<0b00, "and", and>;
  defm ORR_ZZZ : sve_int_bin_cons_log<0b01, "orr", or>;
  defm EOR_ZZZ : sve_int_bin_cons_log<0b10, "eor", xor>;
  defm BIC_ZZZ : sve_int_bin_cons_log<0b11, "bic", null_frag>;

  defm ADD_ZPmZ   : sve_int_bin_pred_arit_0<0b000, "add", int_aarch64_sve_add>;
  defm SUB_ZPmZ   : sve_int_bin_pred_arit_0<0b001, "sub", int_aarch64_sve_sub>;
  defm SUBR_ZPmZ  : sve_int_bin_pred_arit_0<0b011, "subr", int_aarch64_sve_subr>;

  defm ORR_ZPmZ : sve_int_bin_pred_log<0b000, "orr", int_aarch64_sve_orr>;
  defm EOR_ZPmZ : sve_int_bin_pred_log<0b001, "eor", int_aarch64_sve_eor>;
  defm AND_ZPmZ : sve_int_bin_pred_log<0b010, "and", int_aarch64_sve_and>;
  defm BIC_ZPmZ : sve_int_bin_pred_log<0b011, "bic", int_aarch64_sve_bic>;

  defm ADD_ZI   : sve_int_arith_imm0<0b000, "add", add, null_frag>;
  defm SUB_ZI   : sve_int_arith_imm0<0b001, "sub", sub, null_frag>;
  defm SUBR_ZI  : sve_int_arith_imm0_subr<0b011, "subr", sub>;
  defm SQADD_ZI : sve_int_arith_imm0<0b100, "sqadd", saddsat, int_aarch64_sve_sqadd_x>;
  defm UQADD_ZI : sve_int_arith_imm0<0b101, "uqadd", uaddsat, int_aarch64_sve_uqadd_x>;
  defm SQSUB_ZI : sve_int_arith_imm0<0b110, "sqsub", ssubsat, int_aarch64_sve_sqsub_x>;
  defm UQSUB_ZI : sve_int_arith_imm0<0b111, "uqsub", usubsat, int_aarch64_sve_uqsub_x>;

  defm MAD_ZPmZZ : sve_int_mladdsub_vvv_pred<0b0, "mad", int_aarch64_sve_mad>;
  defm MSB_ZPmZZ : sve_int_mladdsub_vvv_pred<0b1, "msb", int_aarch64_sve_msb>;
  defm MLA_ZPmZZ : sve_int_mlas_vvv_pred<0b0, "mla", int_aarch64_sve_mla>;
  defm MLS_ZPmZZ : sve_int_mlas_vvv_pred<0b1, "mls", int_aarch64_sve_mls>;

  // SVE predicated integer reductions.
  defm SADDV_VPZ : sve_int_reduce_0_saddv<0b000, "saddv", int_aarch64_sve_saddv>;
  defm UADDV_VPZ : sve_int_reduce_0_uaddv<0b001, "uaddv", int_aarch64_sve_uaddv, int_aarch64_sve_saddv>;
  defm SMAXV_VPZ : sve_int_reduce_1<0b000, "smaxv", AArch64smaxv_pred>;
  defm UMAXV_VPZ : sve_int_reduce_1<0b001, "umaxv", AArch64umaxv_pred>;
  defm SMINV_VPZ : sve_int_reduce_1<0b010, "sminv", AArch64sminv_pred>;
  defm UMINV_VPZ : sve_int_reduce_1<0b011, "uminv", AArch64uminv_pred>;
  defm ORV_VPZ   : sve_int_reduce_2<0b000, "orv", AArch64orv_pred>;
  defm EORV_VPZ  : sve_int_reduce_2<0b001, "eorv", AArch64eorv_pred>;
  defm ANDV_VPZ  : sve_int_reduce_2<0b010, "andv", AArch64andv_pred>;

  defm ORR_ZI : sve_int_log_imm<0b00, "orr", "orn", or>;
  defm EOR_ZI : sve_int_log_imm<0b01, "eor", "eon", xor>;
  defm AND_ZI : sve_int_log_imm<0b10, "and", "bic", and>;

  defm SMAX_ZI   : sve_int_arith_imm1<0b00, "smax", AArch64smax_pred>;
  defm SMIN_ZI   : sve_int_arith_imm1<0b10, "smin", AArch64smin_pred>;
  defm UMAX_ZI   : sve_int_arith_imm1_unsigned<0b01, "umax", AArch64umax_pred>;
  defm UMIN_ZI   : sve_int_arith_imm1_unsigned<0b11, "umin", AArch64umin_pred>;

  defm MUL_ZI     : sve_int_arith_imm2<"mul", mul>;
  defm MUL_ZPmZ   : sve_int_bin_pred_arit_2<0b000, "mul",   int_aarch64_sve_mul>;
  defm SMULH_ZPmZ : sve_int_bin_pred_arit_2<0b010, "smulh", int_aarch64_sve_smulh>;
  defm UMULH_ZPmZ : sve_int_bin_pred_arit_2<0b011, "umulh", int_aarch64_sve_umulh>;

  // Add unpredicated alternative for the mul instruction.
  def : Pat<(mul nxv16i8:$Op1, nxv16i8:$Op2),
            (MUL_ZPmZ_B (PTRUE_B 31), $Op1, $Op2)>;
  def : Pat<(mul nxv8i16:$Op1, nxv8i16:$Op2),
            (MUL_ZPmZ_H (PTRUE_H 31), $Op1, $Op2)>;
  def : Pat<(mul nxv4i32:$Op1, nxv4i32:$Op2),
            (MUL_ZPmZ_S (PTRUE_S 31), $Op1, $Op2)>;
  def : Pat<(mul nxv2i64:$Op1, nxv2i64:$Op2),
            (MUL_ZPmZ_D (PTRUE_D 31), $Op1, $Op2)>;

  defm SDIV_ZPmZ  : sve_int_bin_pred_arit_2_div<0b100, "sdiv",  AArch64sdiv_pred>;
  defm UDIV_ZPmZ  : sve_int_bin_pred_arit_2_div<0b101, "udiv",  AArch64udiv_pred>;
  defm SDIVR_ZPmZ : sve_int_bin_pred_arit_2_div<0b110, "sdivr", int_aarch64_sve_sdivr>;
  defm UDIVR_ZPmZ : sve_int_bin_pred_arit_2_div<0b111, "udivr", int_aarch64_sve_udivr>;

  defm SDOT_ZZZ : sve_intx_dot<0b0, "sdot", int_aarch64_sve_sdot>;
  defm UDOT_ZZZ : sve_intx_dot<0b1, "udot", int_aarch64_sve_udot>;

  defm SDOT_ZZZI : sve_intx_dot_by_indexed_elem<0b0, "sdot", int_aarch64_sve_sdot_lane>;
  defm UDOT_ZZZI : sve_intx_dot_by_indexed_elem<0b1, "udot", int_aarch64_sve_udot_lane>;

  defm SXTB_ZPmZ : sve_int_un_pred_arit_0_h<0b000, "sxtb", int_aarch64_sve_sxtb>;
  defm UXTB_ZPmZ : sve_int_un_pred_arit_0_h<0b001, "uxtb", int_aarch64_sve_uxtb>;
  defm SXTH_ZPmZ : sve_int_un_pred_arit_0_w<0b010, "sxth", int_aarch64_sve_sxth>;
  defm UXTH_ZPmZ : sve_int_un_pred_arit_0_w<0b011, "uxth", int_aarch64_sve_uxth>;
  defm SXTW_ZPmZ : sve_int_un_pred_arit_0_d<0b100, "sxtw", int_aarch64_sve_sxtw>;
  defm UXTW_ZPmZ : sve_int_un_pred_arit_0_d<0b101, "uxtw", int_aarch64_sve_uxtw>;
  defm ABS_ZPmZ  : sve_int_un_pred_arit_0<  0b110, "abs",  int_aarch64_sve_abs>;
  defm NEG_ZPmZ  : sve_int_un_pred_arit_0<  0b111, "neg",  int_aarch64_sve_neg>;

  defm CLS_ZPmZ  : sve_int_un_pred_arit_1<   0b000, "cls",  int_aarch64_sve_cls>;
  defm CLZ_ZPmZ  : sve_int_un_pred_arit_1<   0b001, "clz",  int_aarch64_sve_clz>;
  defm CNT_ZPmZ  : sve_int_un_pred_arit_1<   0b010, "cnt",  int_aarch64_sve_cnt>;
  defm CNOT_ZPmZ : sve_int_un_pred_arit_1<   0b011, "cnot", int_aarch64_sve_cnot>;
  defm NOT_ZPmZ  : sve_int_un_pred_arit_1<   0b110, "not",  int_aarch64_sve_not>;
  defm FABS_ZPmZ : sve_int_un_pred_arit_1_fp<0b100, "fabs", int_aarch64_sve_fabs>;
  defm FNEG_ZPmZ : sve_int_un_pred_arit_1_fp<0b101, "fneg", int_aarch64_sve_fneg>;

  defm SMAX_ZPmZ : sve_int_bin_pred_arit_1<0b000, "smax", AArch64smax_pred>;
  defm UMAX_ZPmZ : sve_int_bin_pred_arit_1<0b001, "umax", AArch64umax_pred>;
  defm SMIN_ZPmZ : sve_int_bin_pred_arit_1<0b010, "smin", AArch64smin_pred>;
  defm UMIN_ZPmZ : sve_int_bin_pred_arit_1<0b011, "umin", AArch64umin_pred>;
  defm SABD_ZPmZ : sve_int_bin_pred_arit_1<0b100, "sabd", int_aarch64_sve_sabd>;
  defm UABD_ZPmZ : sve_int_bin_pred_arit_1<0b101, "uabd", int_aarch64_sve_uabd>;

  defm FRECPE_ZZ  : sve_fp_2op_u_zd<0b110, "frecpe",  int_aarch64_sve_frecpe_x>;
  defm FRSQRTE_ZZ : sve_fp_2op_u_zd<0b111, "frsqrte", int_aarch64_sve_frsqrte_x>;

  defm FADD_ZPmI    : sve_fp_2op_i_p_zds<0b000, "fadd", sve_fpimm_half_one>;
  defm FSUB_ZPmI    : sve_fp_2op_i_p_zds<0b001, "fsub", sve_fpimm_half_one>;
  defm FMUL_ZPmI    : sve_fp_2op_i_p_zds<0b010, "fmul", sve_fpimm_half_two>;
  defm FSUBR_ZPmI   : sve_fp_2op_i_p_zds<0b011, "fsubr", sve_fpimm_half_one>;
  defm FMAXNM_ZPmI  : sve_fp_2op_i_p_zds<0b100, "fmaxnm", sve_fpimm_zero_one>;
  defm FMINNM_ZPmI  : sve_fp_2op_i_p_zds<0b101, "fminnm", sve_fpimm_zero_one>;
  defm FMAX_ZPmI    : sve_fp_2op_i_p_zds<0b110, "fmax", sve_fpimm_zero_one>;
  defm FMIN_ZPmI    : sve_fp_2op_i_p_zds<0b111, "fmin", sve_fpimm_zero_one>;

  defm FADD_ZPmZ   : sve_fp_2op_p_zds<0b0000, "fadd", "FADD_ZPZZ", int_aarch64_sve_fadd, DestructiveBinaryComm>;
  defm FSUB_ZPmZ   : sve_fp_2op_p_zds<0b0001, "fsub", "FSUB_ZPZZ", int_aarch64_sve_fsub, DestructiveBinaryCommWithRev, "FSUBR_ZPmZ", 1>;
  defm FMUL_ZPmZ   : sve_fp_2op_p_zds<0b0010, "fmul", "FMUL_ZPZZ", int_aarch64_sve_fmul, DestructiveBinaryComm>;
  defm FSUBR_ZPmZ  : sve_fp_2op_p_zds<0b0011, "fsubr", "FSUBR_ZPZZ", int_aarch64_sve_fsubr, DestructiveBinaryCommWithRev, "FSUB_ZPmZ", 0>;
  defm FMAXNM_ZPmZ : sve_fp_2op_p_zds<0b0100, "fmaxnm", "FMAXNM_ZPZZ", int_aarch64_sve_fmaxnm, DestructiveBinaryComm>;
  defm FMINNM_ZPmZ : sve_fp_2op_p_zds<0b0101, "fminnm", "FMINNM_ZPZZ", int_aarch64_sve_fminnm, DestructiveBinaryComm>;
  defm FMAX_ZPmZ   : sve_fp_2op_p_zds<0b0110, "fmax", "FMAX_ZPZZ", int_aarch64_sve_fmax, DestructiveBinaryComm>;
  defm FMIN_ZPmZ   : sve_fp_2op_p_zds<0b0111, "fmin", "FMIN_ZPZZ", int_aarch64_sve_fmin, DestructiveBinaryComm>;
  defm FABD_ZPmZ   : sve_fp_2op_p_zds<0b1000, "fabd", "FABD_ZPZZ", int_aarch64_sve_fabd, DestructiveBinaryComm>;
  defm FSCALE_ZPmZ : sve_fp_2op_p_zds_fscale<0b1001, "fscale", int_aarch64_sve_fscale>;
  defm FMULX_ZPmZ  : sve_fp_2op_p_zds<0b1010, "fmulx", "FMULX_ZPZZ", int_aarch64_sve_fmulx, DestructiveBinaryComm>;
  defm FDIVR_ZPmZ  : sve_fp_2op_p_zds<0b1100, "fdivr", "FDIVR_ZPZZ", int_aarch64_sve_fdivr, DestructiveBinaryCommWithRev, "FDIV_ZPmZ", 0>;
  defm FDIV_ZPmZ   : sve_fp_2op_p_zds<0b1101, "fdiv", "FDIV_ZPZZ", int_aarch64_sve_fdiv, DestructiveBinaryCommWithRev, "FDIVR_ZPmZ", 1>;

  defm FADD_ZPZZ   : sve_fp_2op_p_zds_zx<int_aarch64_sve_fadd>;
  defm FSUB_ZPZZ   : sve_fp_2op_p_zds_zx<int_aarch64_sve_fsub>;
  defm FMUL_ZPZZ   : sve_fp_2op_p_zds_zx<int_aarch64_sve_fmul>;
  defm FSUBR_ZPZZ  : sve_fp_2op_p_zds_zx<int_aarch64_sve_fsubr>;
  defm FMAXNM_ZPZZ : sve_fp_2op_p_zds_zx<int_aarch64_sve_fmaxnm>;
  defm FMINNM_ZPZZ : sve_fp_2op_p_zds_zx<int_aarch64_sve_fminnm>;
  defm FMAX_ZPZZ   : sve_fp_2op_p_zds_zx<int_aarch64_sve_fmax>;
  defm FMIN_ZPZZ   : sve_fp_2op_p_zds_zx<int_aarch64_sve_fmin>;
  defm FABD_ZPZZ   : sve_fp_2op_p_zds_zx<int_aarch64_sve_fabd>;
  defm FMULX_ZPZZ  : sve_fp_2op_p_zds_zx<int_aarch64_sve_fmulx>;
  defm FDIVR_ZPZZ  : sve_fp_2op_p_zds_zx<int_aarch64_sve_fdivr>;
  defm FDIV_ZPZZ   : sve_fp_2op_p_zds_zx<int_aarch64_sve_fdiv>;

  defm FADD_ZZZ    : sve_fp_3op_u_zd<0b000, "fadd",    fadd>;
  defm FSUB_ZZZ    : sve_fp_3op_u_zd<0b001, "fsub",    fsub>;
  defm FMUL_ZZZ    : sve_fp_3op_u_zd<0b010, "fmul",    fmul>;
  defm FTSMUL_ZZZ  : sve_fp_3op_u_zd_ftsmul<0b011, "ftsmul",  int_aarch64_sve_ftsmul_x>;
  defm FRECPS_ZZZ  : sve_fp_3op_u_zd<0b110, "frecps",  int_aarch64_sve_frecps_x>;
  defm FRSQRTS_ZZZ : sve_fp_3op_u_zd<0b111, "frsqrts", int_aarch64_sve_frsqrts_x>;

  defm FTSSEL_ZZZ : sve_int_bin_cons_misc_0_b<"ftssel", int_aarch64_sve_ftssel_x>;

  defm FCADD_ZPmZ : sve_fp_fcadd<"fcadd", int_aarch64_sve_fcadd>;
  defm FCMLA_ZPmZZ : sve_fp_fcmla<"fcmla", int_aarch64_sve_fcmla>;

  defm FMLA_ZPmZZ  : sve_fp_3op_p_zds_a<0b00, "fmla",  int_aarch64_sve_fmla>;
  defm FMLS_ZPmZZ  : sve_fp_3op_p_zds_a<0b01, "fmls",  int_aarch64_sve_fmls>;
  defm FNMLA_ZPmZZ : sve_fp_3op_p_zds_a<0b10, "fnmla", int_aarch64_sve_fnmla>;
  defm FNMLS_ZPmZZ : sve_fp_3op_p_zds_a<0b11, "fnmls", int_aarch64_sve_fnmls>;

  defm FMAD_ZPmZZ  : sve_fp_3op_p_zds_b<0b00, "fmad",  int_aarch64_sve_fmad>;
  defm FMSB_ZPmZZ  : sve_fp_3op_p_zds_b<0b01, "fmsb",  int_aarch64_sve_fmsb>;
  defm FNMAD_ZPmZZ : sve_fp_3op_p_zds_b<0b10, "fnmad", int_aarch64_sve_fnmad>;
  defm FNMSB_ZPmZZ : sve_fp_3op_p_zds_b<0b11, "fnmsb", int_aarch64_sve_fnmsb>;

  defm FTMAD_ZZI : sve_fp_ftmad<"ftmad", int_aarch64_sve_ftmad_x>;

  defm FMLA_ZZZI : sve_fp_fma_by_indexed_elem<0b0, "fmla", int_aarch64_sve_fmla_lane>;
  defm FMLS_ZZZI : sve_fp_fma_by_indexed_elem<0b1, "fmls", int_aarch64_sve_fmls_lane>;

  defm FCMLA_ZZZI : sve_fp_fcmla_by_indexed_elem<"fcmla", int_aarch64_sve_fcmla_lane>;
  defm FMUL_ZZZI   : sve_fp_fmul_by_indexed_elem<"fmul", int_aarch64_sve_fmul_lane>;

  // SVE floating point reductions.
  defm FADDA_VPZ   : sve_fp_2op_p_vd<0b000, "fadda",   AArch64fadda_pred>;
  defm FADDV_VPZ   : sve_fp_fast_red<0b000, "faddv",   AArch64faddv_pred>;
  defm FMAXNMV_VPZ : sve_fp_fast_red<0b100, "fmaxnmv", AArch64fmaxnmv_pred>;
  defm FMINNMV_VPZ : sve_fp_fast_red<0b101, "fminnmv", AArch64fminnmv_pred>;
  defm FMAXV_VPZ   : sve_fp_fast_red<0b110, "fmaxv",   AArch64fmaxv_pred>;
  defm FMINV_VPZ   : sve_fp_fast_red<0b111, "fminv",   AArch64fminv_pred>;

  // Use more efficient NEON instructions to extract elements within the NEON
  // part (first 128bits) of an SVE register.
  def : Pat<(vector_extract (nxv8f16 ZPR:$Zs), (i64 0)),
            (f16 (EXTRACT_SUBREG (v8f16 (EXTRACT_SUBREG ZPR:$Zs, zsub)), hsub))>;
  def : Pat<(vector_extract (nxv4f32 ZPR:$Zs), (i64 0)),
            (f32 (EXTRACT_SUBREG (v4f32 (EXTRACT_SUBREG ZPR:$Zs, zsub)), ssub))>;
  def : Pat<(vector_extract (nxv2f64 ZPR:$Zs), (i64 0)),
            (f64 (EXTRACT_SUBREG (v2f64 (EXTRACT_SUBREG ZPR:$Zs, zsub)), dsub))>;

  // Splat immediate (unpredicated)
  defm DUP_ZI   : sve_int_dup_imm<"dup">;
  defm FDUP_ZI  : sve_int_dup_fpimm<"fdup">;
  defm DUPM_ZI : sve_int_dup_mask_imm<"dupm">;

  // Splat immediate (predicated)
  defm CPY_ZPmI  : sve_int_dup_imm_pred_merge<"cpy">;
  defm CPY_ZPzI  : sve_int_dup_imm_pred_zero<"cpy">;
  defm FCPY_ZPmI : sve_int_dup_fpimm_pred<"fcpy">;

  // Splat scalar register (unpredicated, GPR or vector + element index)
  defm DUP_ZR  : sve_int_perm_dup_r<"dup", AArch64dup>;
  defm DUP_ZZI : sve_int_perm_dup_i<"dup">;

  // Splat scalar register (predicated)
  defm CPY_ZPmR : sve_int_perm_cpy_r<"cpy", AArch64dup_pred>;
  defm CPY_ZPmV : sve_int_perm_cpy_v<"cpy", AArch64dup_pred>;

  // Duplicate FP scalar into all vector elements
  def : Pat<(nxv8f16 (AArch64dup (f16 FPR16:$src))),
            (DUP_ZZI_H (INSERT_SUBREG (IMPLICIT_DEF), FPR16:$src, hsub), 0)>;
  def : Pat<(nxv4f16 (AArch64dup (f16 FPR16:$src))),
            (DUP_ZZI_H (INSERT_SUBREG (IMPLICIT_DEF), FPR16:$src, hsub), 0)>;
  def : Pat<(nxv2f16 (AArch64dup (f16 FPR16:$src))),
            (DUP_ZZI_H (INSERT_SUBREG (IMPLICIT_DEF), FPR16:$src, hsub), 0)>;
  def : Pat<(nxv4f32 (AArch64dup (f32 FPR32:$src))),
            (DUP_ZZI_S (INSERT_SUBREG (IMPLICIT_DEF), FPR32:$src, ssub), 0)>;
  def : Pat<(nxv2f32 (AArch64dup (f32 FPR32:$src))),
            (DUP_ZZI_S (INSERT_SUBREG (IMPLICIT_DEF), FPR32:$src, ssub), 0)>;
  def : Pat<(nxv2f64 (AArch64dup (f64 FPR64:$src))),
            (DUP_ZZI_D (INSERT_SUBREG (IMPLICIT_DEF), FPR64:$src, dsub), 0)>;

  // Duplicate +0.0 into all vector elements
  def : Pat<(nxv8f16 (AArch64dup (f16 fpimm0))), (DUP_ZI_H 0, 0)>;
  def : Pat<(nxv4f16 (AArch64dup (f16 fpimm0))), (DUP_ZI_H 0, 0)>;
  def : Pat<(nxv2f16 (AArch64dup (f16 fpimm0))), (DUP_ZI_H 0, 0)>;
  def : Pat<(nxv4f32 (AArch64dup (f32 fpimm0))), (DUP_ZI_S 0, 0)>;
  def : Pat<(nxv2f32 (AArch64dup (f32 fpimm0))), (DUP_ZI_S 0, 0)>;
  def : Pat<(nxv2f64 (AArch64dup (f64 fpimm0))), (DUP_ZI_D 0, 0)>;

  // Duplicate Int immediate into all vector elements
  def : Pat<(nxv16i8 (AArch64dup (i32 (SVE8BitLslImm i32:$a, i32:$b)))),
            (DUP_ZI_B $a, $b)>;
  def : Pat<(nxv8i16 (AArch64dup (i32 (SVE8BitLslImm i32:$a, i32:$b)))),
            (DUP_ZI_H $a, $b)>;
  def : Pat<(nxv4i32 (AArch64dup (i32 (SVE8BitLslImm i32:$a, i32:$b)))),
            (DUP_ZI_S $a, $b)>;
  def : Pat<(nxv2i64 (AArch64dup (i64 (SVE8BitLslImm i32:$a, i32:$b)))),
            (DUP_ZI_D $a, $b)>;

  // Duplicate FP immediate into all vector elements
  let AddedComplexity = 2 in {
    def : Pat<(nxv8f16 (AArch64dup fpimm16:$imm8)),
              (FDUP_ZI_H fpimm16:$imm8)>;
    def : Pat<(nxv4f16 (AArch64dup fpimm16:$imm8)),
              (FDUP_ZI_H fpimm16:$imm8)>;
    def : Pat<(nxv2f16 (AArch64dup fpimm16:$imm8)),
              (FDUP_ZI_H fpimm16:$imm8)>;
    def : Pat<(nxv4f32 (AArch64dup fpimm32:$imm8)),
              (FDUP_ZI_S fpimm32:$imm8)>;
    def : Pat<(nxv2f32 (AArch64dup fpimm32:$imm8)),
              (FDUP_ZI_S fpimm32:$imm8)>;
    def : Pat<(nxv2f64 (AArch64dup fpimm64:$imm8)),
              (FDUP_ZI_D fpimm64:$imm8)>;
  }

  // Select elements from either vector (predicated)
  defm SEL_ZPZZ    : sve_int_sel_vvv<"sel", vselect>;

  defm SPLICE_ZPZ : sve_int_perm_splice<"splice", int_aarch64_sve_splice>;
  defm COMPACT_ZPZ : sve_int_perm_compact<"compact", int_aarch64_sve_compact>;
  defm INSR_ZR : sve_int_perm_insrs<"insr", AArch64insr>;
  defm INSR_ZV : sve_int_perm_insrv<"insr", AArch64insr>;
  defm EXT_ZZI : sve_int_perm_extract_i<"ext", AArch64ext>;

  defm RBIT_ZPmZ : sve_int_perm_rev_rbit<"rbit", int_aarch64_sve_rbit>;
  defm REVB_ZPmZ : sve_int_perm_rev_revb<"revb", int_aarch64_sve_revb, bswap>;
  defm REVH_ZPmZ : sve_int_perm_rev_revh<"revh", int_aarch64_sve_revh>;
  defm REVW_ZPmZ : sve_int_perm_rev_revw<"revw", int_aarch64_sve_revw>;

  defm REV_PP : sve_int_perm_reverse_p<"rev", AArch64rev>;
  defm REV_ZZ : sve_int_perm_reverse_z<"rev", AArch64rev>;

  defm SUNPKLO_ZZ : sve_int_perm_unpk<0b00, "sunpklo", AArch64sunpklo>;
  defm SUNPKHI_ZZ : sve_int_perm_unpk<0b01, "sunpkhi", AArch64sunpkhi>;
  defm UUNPKLO_ZZ : sve_int_perm_unpk<0b10, "uunpklo", AArch64uunpklo>;
  defm UUNPKHI_ZZ : sve_int_perm_unpk<0b11, "uunpkhi", AArch64uunpkhi>;

  defm PUNPKLO_PP : sve_int_perm_punpk<0b0, "punpklo", int_aarch64_sve_punpklo>;
  defm PUNPKHI_PP : sve_int_perm_punpk<0b1, "punpkhi", int_aarch64_sve_punpkhi>;

  defm MOVPRFX_ZPzZ : sve_int_movprfx_pred_zero<0b000, "movprfx">;
  defm MOVPRFX_ZPmZ : sve_int_movprfx_pred_merge<0b001, "movprfx">;
  def MOVPRFX_ZZ : sve_int_bin_cons_misc_0_c<0b00000001, "movprfx", ZPRAny>;
  defm FEXPA_ZZ : sve_int_bin_cons_misc_0_c_fexpa<"fexpa", int_aarch64_sve_fexpa_x>;

  defm BRKPA_PPzPP  : sve_int_brkp<0b00, "brkpa",  int_aarch64_sve_brkpa_z>;
  defm BRKPAS_PPzPP : sve_int_brkp<0b10, "brkpas", null_frag>;
  defm BRKPB_PPzPP  : sve_int_brkp<0b01, "brkpb",  int_aarch64_sve_brkpb_z>;
  defm BRKPBS_PPzPP : sve_int_brkp<0b11, "brkpbs", null_frag>;

  defm BRKN_PPzP  : sve_int_brkn<0b0, "brkn",  int_aarch64_sve_brkn_z>;
  defm BRKNS_PPzP : sve_int_brkn<0b1, "brkns", null_frag>;

  defm BRKA_PPzP  : sve_int_break_z<0b000, "brka",  int_aarch64_sve_brka_z>;
  defm BRKA_PPmP  : sve_int_break_m<0b001, "brka",  int_aarch64_sve_brka>;
  defm BRKAS_PPzP : sve_int_break_z<0b010, "brkas", null_frag>;
  defm BRKB_PPzP  : sve_int_break_z<0b100, "brkb",  int_aarch64_sve_brkb_z>;
  defm BRKB_PPmP  : sve_int_break_m<0b101, "brkb",  int_aarch64_sve_brkb>;
  defm BRKBS_PPzP : sve_int_break_z<0b110, "brkbs", null_frag>;

  def PTEST_PP : sve_int_ptest<0b010000, "ptest">;
  def PFALSE   : sve_int_pfalse<0b000000, "pfalse">;
  defm PFIRST  : sve_int_pfirst<0b00000, "pfirst", int_aarch64_sve_pfirst>;
  defm PNEXT   : sve_int_pnext<0b00110, "pnext", int_aarch64_sve_pnext>;

  defm AND_PPzPP   : sve_int_pred_log<0b0000, "and", int_aarch64_sve_and_z, and>;
  defm BIC_PPzPP   : sve_int_pred_log<0b0001, "bic", int_aarch64_sve_bic_z>;
  defm EOR_PPzPP   : sve_int_pred_log<0b0010, "eor", int_aarch64_sve_eor_z, xor>;
  defm SEL_PPPP    : sve_int_pred_log<0b0011, "sel", vselect>;
  defm ANDS_PPzPP  : sve_int_pred_log<0b0100, "ands", null_frag>;
  defm BICS_PPzPP  : sve_int_pred_log<0b0101, "bics", null_frag>;
  defm EORS_PPzPP  : sve_int_pred_log<0b0110, "eors", null_frag>;
  defm ORR_PPzPP   : sve_int_pred_log<0b1000, "orr", int_aarch64_sve_orr_z, or>;
  defm ORN_PPzPP   : sve_int_pred_log<0b1001, "orn", int_aarch64_sve_orn_z>;
  defm NOR_PPzPP   : sve_int_pred_log<0b1010, "nor", int_aarch64_sve_nor_z>;
  defm NAND_PPzPP  : sve_int_pred_log<0b1011, "nand", int_aarch64_sve_nand_z>;
  defm ORRS_PPzPP  : sve_int_pred_log<0b1100, "orrs", null_frag>;
  defm ORNS_PPzPP  : sve_int_pred_log<0b1101, "orns", null_frag>;
  defm NORS_PPzPP  : sve_int_pred_log<0b1110, "nors", null_frag>;
  defm NANDS_PPzPP : sve_int_pred_log<0b1111, "nands", null_frag>;

  defm CLASTA_RPZ : sve_int_perm_clast_rz<0, "clasta", AArch64clasta_n>;
  defm CLASTB_RPZ : sve_int_perm_clast_rz<1, "clastb", AArch64clastb_n>;
  defm CLASTA_VPZ : sve_int_perm_clast_vz<0, "clasta", AArch64clasta_n>;
  defm CLASTB_VPZ : sve_int_perm_clast_vz<1, "clastb", AArch64clastb_n>;
  defm CLASTA_ZPZ : sve_int_perm_clast_zz<0, "clasta", int_aarch64_sve_clasta>;
  defm CLASTB_ZPZ : sve_int_perm_clast_zz<1, "clastb", int_aarch64_sve_clastb>;

  defm LASTA_RPZ : sve_int_perm_last_r<0, "lasta", AArch64lasta>;
  defm LASTB_RPZ : sve_int_perm_last_r<1, "lastb", AArch64lastb>;
  defm LASTA_VPZ : sve_int_perm_last_v<0, "lasta", AArch64lasta>;
  defm LASTB_VPZ : sve_int_perm_last_v<1, "lastb", AArch64lastb>;

  // continuous load with reg+immediate
  defm LD1B_IMM    : sve_mem_cld_si<0b0000, "ld1b",  Z_b, ZPR8>;
  defm LD1B_H_IMM  : sve_mem_cld_si<0b0001, "ld1b",  Z_h, ZPR16>;
  defm LD1B_S_IMM  : sve_mem_cld_si<0b0010, "ld1b",  Z_s, ZPR32>;
  defm LD1B_D_IMM  : sve_mem_cld_si<0b0011, "ld1b",  Z_d, ZPR64>;
  defm LD1SW_D_IMM : sve_mem_cld_si<0b0100, "ld1sw", Z_d, ZPR64>;
  defm LD1H_IMM    : sve_mem_cld_si<0b0101, "ld1h",  Z_h, ZPR16>;
  defm LD1H_S_IMM  : sve_mem_cld_si<0b0110, "ld1h",  Z_s, ZPR32>;
  defm LD1H_D_IMM  : sve_mem_cld_si<0b0111, "ld1h",  Z_d, ZPR64>;
  defm LD1SH_D_IMM : sve_mem_cld_si<0b1000, "ld1sh", Z_d, ZPR64>;
  defm LD1SH_S_IMM : sve_mem_cld_si<0b1001, "ld1sh", Z_s, ZPR32>;
  defm LD1W_IMM    : sve_mem_cld_si<0b1010, "ld1w",  Z_s, ZPR32>;
  defm LD1W_D_IMM  : sve_mem_cld_si<0b1011, "ld1w",  Z_d, ZPR64>;
  defm LD1SB_D_IMM : sve_mem_cld_si<0b1100, "ld1sb", Z_d, ZPR64>;
  defm LD1SB_S_IMM : sve_mem_cld_si<0b1101, "ld1sb", Z_s, ZPR32>;
  defm LD1SB_H_IMM : sve_mem_cld_si<0b1110, "ld1sb", Z_h, ZPR16>;
  defm LD1D_IMM    : sve_mem_cld_si<0b1111, "ld1d",  Z_d, ZPR64>;

  // LD1R loads (splat scalar to vector)
  defm LD1RB_IMM    : sve_mem_ld_dup<0b00, 0b00, "ld1rb",  Z_b, ZPR8,  uimm6s1>;
  defm LD1RB_H_IMM  : sve_mem_ld_dup<0b00, 0b01, "ld1rb",  Z_h, ZPR16, uimm6s1>;
  defm LD1RB_S_IMM  : sve_mem_ld_dup<0b00, 0b10, "ld1rb",  Z_s, ZPR32, uimm6s1>;
  defm LD1RB_D_IMM  : sve_mem_ld_dup<0b00, 0b11, "ld1rb",  Z_d, ZPR64, uimm6s1>;
  defm LD1RSW_IMM   : sve_mem_ld_dup<0b01, 0b00, "ld1rsw", Z_d, ZPR64, uimm6s4>;
  defm LD1RH_IMM    : sve_mem_ld_dup<0b01, 0b01, "ld1rh",  Z_h, ZPR16, uimm6s2>;
  defm LD1RH_S_IMM  : sve_mem_ld_dup<0b01, 0b10, "ld1rh",  Z_s, ZPR32, uimm6s2>;
  defm LD1RH_D_IMM  : sve_mem_ld_dup<0b01, 0b11, "ld1rh",  Z_d, ZPR64, uimm6s2>;
  defm LD1RSH_D_IMM : sve_mem_ld_dup<0b10, 0b00, "ld1rsh", Z_d, ZPR64, uimm6s2>;
  defm LD1RSH_S_IMM : sve_mem_ld_dup<0b10, 0b01, "ld1rsh", Z_s, ZPR32, uimm6s2>;
  defm LD1RW_IMM    : sve_mem_ld_dup<0b10, 0b10, "ld1rw",  Z_s, ZPR32, uimm6s4>;
  defm LD1RW_D_IMM  : sve_mem_ld_dup<0b10, 0b11, "ld1rw",  Z_d, ZPR64, uimm6s4>;
  defm LD1RSB_D_IMM : sve_mem_ld_dup<0b11, 0b00, "ld1rsb", Z_d, ZPR64, uimm6s1>;
  defm LD1RSB_S_IMM : sve_mem_ld_dup<0b11, 0b01, "ld1rsb", Z_s, ZPR32, uimm6s1>;
  defm LD1RSB_H_IMM : sve_mem_ld_dup<0b11, 0b10, "ld1rsb", Z_h, ZPR16, uimm6s1>;
  defm LD1RD_IMM    : sve_mem_ld_dup<0b11, 0b11, "ld1rd",  Z_d, ZPR64, uimm6s8>;

  // LD1RQ loads (load quadword-vector and splat to scalable vector)
  defm LD1RQ_B_IMM  : sve_mem_ldqr_si<0b00, "ld1rqb", Z_b, ZPR8>;
  defm LD1RQ_H_IMM  : sve_mem_ldqr_si<0b01, "ld1rqh", Z_h, ZPR16>;
  defm LD1RQ_W_IMM  : sve_mem_ldqr_si<0b10, "ld1rqw", Z_s, ZPR32>;
  defm LD1RQ_D_IMM  : sve_mem_ldqr_si<0b11, "ld1rqd", Z_d, ZPR64>;
  defm LD1RQ_B      : sve_mem_ldqr_ss<0b00, "ld1rqb", Z_b, ZPR8,  GPR64NoXZRshifted8>;
  defm LD1RQ_H      : sve_mem_ldqr_ss<0b01, "ld1rqh", Z_h, ZPR16, GPR64NoXZRshifted16>;
  defm LD1RQ_W      : sve_mem_ldqr_ss<0b10, "ld1rqw", Z_s, ZPR32, GPR64NoXZRshifted32>;
  defm LD1RQ_D      : sve_mem_ldqr_ss<0b11, "ld1rqd", Z_d, ZPR64, GPR64NoXZRshifted64>;

  // continuous load with reg+reg addressing.
  defm LD1B    : sve_mem_cld_ss<0b0000, "ld1b",  Z_b, ZPR8,  GPR64NoXZRshifted8>;
  defm LD1B_H  : sve_mem_cld_ss<0b0001, "ld1b",  Z_h, ZPR16, GPR64NoXZRshifted8>;
  defm LD1B_S  : sve_mem_cld_ss<0b0010, "ld1b",  Z_s, ZPR32, GPR64NoXZRshifted8>;
  defm LD1B_D  : sve_mem_cld_ss<0b0011, "ld1b",  Z_d, ZPR64, GPR64NoXZRshifted8>;
  defm LD1SW_D : sve_mem_cld_ss<0b0100, "ld1sw", Z_d, ZPR64, GPR64NoXZRshifted32>;
  defm LD1H    : sve_mem_cld_ss<0b0101, "ld1h",  Z_h, ZPR16, GPR64NoXZRshifted16>;
  defm LD1H_S  : sve_mem_cld_ss<0b0110, "ld1h",  Z_s, ZPR32, GPR64NoXZRshifted16>;
  defm LD1H_D  : sve_mem_cld_ss<0b0111, "ld1h",  Z_d, ZPR64, GPR64NoXZRshifted16>;
  defm LD1SH_D : sve_mem_cld_ss<0b1000, "ld1sh", Z_d, ZPR64, GPR64NoXZRshifted16>;
  defm LD1SH_S : sve_mem_cld_ss<0b1001, "ld1sh", Z_s, ZPR32, GPR64NoXZRshifted16>;
  defm LD1W    : sve_mem_cld_ss<0b1010, "ld1w",  Z_s, ZPR32, GPR64NoXZRshifted32>;
  defm LD1W_D  : sve_mem_cld_ss<0b1011, "ld1w",  Z_d, ZPR64, GPR64NoXZRshifted32>;
  defm LD1SB_D : sve_mem_cld_ss<0b1100, "ld1sb", Z_d, ZPR64, GPR64NoXZRshifted8>;
  defm LD1SB_S : sve_mem_cld_ss<0b1101, "ld1sb", Z_s, ZPR32, GPR64NoXZRshifted8>;
  defm LD1SB_H : sve_mem_cld_ss<0b1110, "ld1sb", Z_h, ZPR16, GPR64NoXZRshifted8>;
  defm LD1D    : sve_mem_cld_ss<0b1111, "ld1d",  Z_d, ZPR64, GPR64NoXZRshifted64>;

  // non-faulting continuous load with reg+immediate
  defm LDNF1B_IMM    : sve_mem_cldnf_si<0b0000, "ldnf1b",  Z_b, ZPR8>;
  defm LDNF1B_H_IMM  : sve_mem_cldnf_si<0b0001, "ldnf1b",  Z_h, ZPR16>;
  defm LDNF1B_S_IMM  : sve_mem_cldnf_si<0b0010, "ldnf1b",  Z_s, ZPR32>;
  defm LDNF1B_D_IMM  : sve_mem_cldnf_si<0b0011, "ldnf1b",  Z_d, ZPR64>;
  defm LDNF1SW_D_IMM : sve_mem_cldnf_si<0b0100, "ldnf1sw", Z_d, ZPR64>;
  defm LDNF1H_IMM    : sve_mem_cldnf_si<0b0101, "ldnf1h",  Z_h, ZPR16>;
  defm LDNF1H_S_IMM  : sve_mem_cldnf_si<0b0110, "ldnf1h",  Z_s, ZPR32>;
  defm LDNF1H_D_IMM  : sve_mem_cldnf_si<0b0111, "ldnf1h",  Z_d, ZPR64>;
  defm LDNF1SH_D_IMM : sve_mem_cldnf_si<0b1000, "ldnf1sh", Z_d, ZPR64>;
  defm LDNF1SH_S_IMM : sve_mem_cldnf_si<0b1001, "ldnf1sh", Z_s, ZPR32>;
  defm LDNF1W_IMM    : sve_mem_cldnf_si<0b1010, "ldnf1w",  Z_s, ZPR32>;
  defm LDNF1W_D_IMM  : sve_mem_cldnf_si<0b1011, "ldnf1w",  Z_d, ZPR64>;
  defm LDNF1SB_D_IMM : sve_mem_cldnf_si<0b1100, "ldnf1sb", Z_d, ZPR64>;
  defm LDNF1SB_S_IMM : sve_mem_cldnf_si<0b1101, "ldnf1sb", Z_s, ZPR32>;
  defm LDNF1SB_H_IMM : sve_mem_cldnf_si<0b1110, "ldnf1sb", Z_h, ZPR16>;
  defm LDNF1D_IMM    : sve_mem_cldnf_si<0b1111, "ldnf1d",  Z_d, ZPR64>;

  // First-faulting loads with reg+reg addressing.
  defm LDFF1B    : sve_mem_cldff_ss<0b0000, "ldff1b",  Z_b, ZPR8,  GPR64shifted8>;
  defm LDFF1B_H  : sve_mem_cldff_ss<0b0001, "ldff1b",  Z_h, ZPR16, GPR64shifted8>;
  defm LDFF1B_S  : sve_mem_cldff_ss<0b0010, "ldff1b",  Z_s, ZPR32, GPR64shifted8>;
  defm LDFF1B_D  : sve_mem_cldff_ss<0b0011, "ldff1b",  Z_d, ZPR64, GPR64shifted8>;
  defm LDFF1SW_D : sve_mem_cldff_ss<0b0100, "ldff1sw", Z_d, ZPR64, GPR64shifted32>;
  defm LDFF1H    : sve_mem_cldff_ss<0b0101, "ldff1h",  Z_h, ZPR16, GPR64shifted16>;
  defm LDFF1H_S  : sve_mem_cldff_ss<0b0110, "ldff1h",  Z_s, ZPR32, GPR64shifted16>;
  defm LDFF1H_D  : sve_mem_cldff_ss<0b0111, "ldff1h",  Z_d, ZPR64, GPR64shifted16>;
  defm LDFF1SH_D : sve_mem_cldff_ss<0b1000, "ldff1sh", Z_d, ZPR64, GPR64shifted16>;
  defm LDFF1SH_S : sve_mem_cldff_ss<0b1001, "ldff1sh", Z_s, ZPR32, GPR64shifted16>;
  defm LDFF1W    : sve_mem_cldff_ss<0b1010, "ldff1w",  Z_s, ZPR32, GPR64shifted32>;
  defm LDFF1W_D  : sve_mem_cldff_ss<0b1011, "ldff1w",  Z_d, ZPR64, GPR64shifted32>;
  defm LDFF1SB_D : sve_mem_cldff_ss<0b1100, "ldff1sb", Z_d, ZPR64, GPR64shifted8>;
  defm LDFF1SB_S : sve_mem_cldff_ss<0b1101, "ldff1sb", Z_s, ZPR32, GPR64shifted8>;
  defm LDFF1SB_H : sve_mem_cldff_ss<0b1110, "ldff1sb", Z_h, ZPR16, GPR64shifted8>;
  defm LDFF1D    : sve_mem_cldff_ss<0b1111, "ldff1d",  Z_d, ZPR64, GPR64shifted64>;

  // LD(2|3|4) structured loads with reg+immediate
  defm LD2B_IMM : sve_mem_eld_si<0b00, 0b01, ZZ_b,   "ld2b", simm4s2>;
  defm LD3B_IMM : sve_mem_eld_si<0b00, 0b10, ZZZ_b,  "ld3b", simm4s3>;
  defm LD4B_IMM : sve_mem_eld_si<0b00, 0b11, ZZZZ_b, "ld4b", simm4s4>;
  defm LD2H_IMM : sve_mem_eld_si<0b01, 0b01, ZZ_h,   "ld2h", simm4s2>;
  defm LD3H_IMM : sve_mem_eld_si<0b01, 0b10, ZZZ_h,  "ld3h", simm4s3>;
  defm LD4H_IMM : sve_mem_eld_si<0b01, 0b11, ZZZZ_h, "ld4h", simm4s4>;
  defm LD2W_IMM : sve_mem_eld_si<0b10, 0b01, ZZ_s,   "ld2w", simm4s2>;
  defm LD3W_IMM : sve_mem_eld_si<0b10, 0b10, ZZZ_s,  "ld3w", simm4s3>;
  defm LD4W_IMM : sve_mem_eld_si<0b10, 0b11, ZZZZ_s, "ld4w", simm4s4>;
  defm LD2D_IMM : sve_mem_eld_si<0b11, 0b01, ZZ_d,   "ld2d", simm4s2>;
  defm LD3D_IMM : sve_mem_eld_si<0b11, 0b10, ZZZ_d,  "ld3d", simm4s3>;
  defm LD4D_IMM : sve_mem_eld_si<0b11, 0b11, ZZZZ_d, "ld4d", simm4s4>;

  // LD(2|3|4) structured loads (register + register)
  def LD2B : sve_mem_eld_ss<0b00, 0b01, ZZ_b,   "ld2b", GPR64NoXZRshifted8>;
  def LD3B : sve_mem_eld_ss<0b00, 0b10, ZZZ_b,  "ld3b", GPR64NoXZRshifted8>;
  def LD4B : sve_mem_eld_ss<0b00, 0b11, ZZZZ_b, "ld4b", GPR64NoXZRshifted8>;
  def LD2H : sve_mem_eld_ss<0b01, 0b01, ZZ_h,   "ld2h", GPR64NoXZRshifted16>;
  def LD3H : sve_mem_eld_ss<0b01, 0b10, ZZZ_h,  "ld3h", GPR64NoXZRshifted16>;
  def LD4H : sve_mem_eld_ss<0b01, 0b11, ZZZZ_h, "ld4h", GPR64NoXZRshifted16>;
  def LD2W : sve_mem_eld_ss<0b10, 0b01, ZZ_s,   "ld2w", GPR64NoXZRshifted32>;
  def LD3W : sve_mem_eld_ss<0b10, 0b10, ZZZ_s,  "ld3w", GPR64NoXZRshifted32>;
  def LD4W : sve_mem_eld_ss<0b10, 0b11, ZZZZ_s, "ld4w", GPR64NoXZRshifted32>;
  def LD2D : sve_mem_eld_ss<0b11, 0b01, ZZ_d,   "ld2d", GPR64NoXZRshifted64>;
  def LD3D : sve_mem_eld_ss<0b11, 0b10, ZZZ_d,  "ld3d", GPR64NoXZRshifted64>;
  def LD4D : sve_mem_eld_ss<0b11, 0b11, ZZZZ_d, "ld4d", GPR64NoXZRshifted64>;

  // Gathers using unscaled 32-bit offsets, e.g.
  //    ld1h z0.s, p0/z, [x0, z0.s, uxtw]
  defm GLD1SB_S   : sve_mem_32b_gld_vs_32_unscaled<0b0000, "ld1sb",   AArch64ld1s_gather_sxtw,   AArch64ld1s_gather_uxtw,   ZPR32ExtSXTW8Only, ZPR32ExtUXTW8Only, nxv4i8>;
  defm GLDFF1SB_S : sve_mem_32b_gld_vs_32_unscaled<0b0001, "ldff1sb", AArch64ldff1s_gather_sxtw, AArch64ldff1s_gather_uxtw, ZPR32ExtSXTW8Only, ZPR32ExtUXTW8Only, nxv4i8>;
  defm GLD1B_S    : sve_mem_32b_gld_vs_32_unscaled<0b0010, "ld1b",    AArch64ld1_gather_sxtw,    AArch64ld1_gather_uxtw,    ZPR32ExtSXTW8Only, ZPR32ExtUXTW8Only, nxv4i8>;
  defm GLDFF1B_S  : sve_mem_32b_gld_vs_32_unscaled<0b0011, "ldff1b",  AArch64ldff1_gather_sxtw,  AArch64ldff1_gather_uxtw,  ZPR32ExtSXTW8Only, ZPR32ExtUXTW8Only, nxv4i8>;
  defm GLD1SH_S   : sve_mem_32b_gld_vs_32_unscaled<0b0100, "ld1sh",   AArch64ld1s_gather_sxtw,   AArch64ld1s_gather_uxtw,   ZPR32ExtSXTW8,     ZPR32ExtUXTW8,     nxv4i16>;
  defm GLDFF1SH_S : sve_mem_32b_gld_vs_32_unscaled<0b0101, "ldff1sh", AArch64ldff1s_gather_sxtw, AArch64ldff1s_gather_uxtw, ZPR32ExtSXTW8,     ZPR32ExtUXTW8,     nxv4i16>;
  defm GLD1H_S    : sve_mem_32b_gld_vs_32_unscaled<0b0110, "ld1h",    AArch64ld1_gather_sxtw,    AArch64ld1_gather_uxtw,    ZPR32ExtSXTW8,     ZPR32ExtUXTW8,     nxv4i16>;
  defm GLDFF1H_S  : sve_mem_32b_gld_vs_32_unscaled<0b0111, "ldff1h",  AArch64ldff1_gather_sxtw,  AArch64ldff1_gather_uxtw,  ZPR32ExtSXTW8,     ZPR32ExtUXTW8,     nxv4i16>;
  defm GLD1W      : sve_mem_32b_gld_vs_32_unscaled<0b1010, "ld1w",    AArch64ld1_gather_sxtw,    AArch64ld1_gather_uxtw,    ZPR32ExtSXTW8,     ZPR32ExtUXTW8,     nxv4i32>;
  defm GLDFF1W    : sve_mem_32b_gld_vs_32_unscaled<0b1011, "ldff1w",  AArch64ldff1_gather_sxtw,  AArch64ldff1_gather_uxtw,  ZPR32ExtSXTW8,     ZPR32ExtUXTW8,     nxv4i32>;

  // Gathers using scaled 32-bit offsets, e.g.
  //    ld1h z0.s, p0/z, [x0, z0.s, uxtw #1]
  defm GLD1SH_S   : sve_mem_32b_gld_sv_32_scaled<0b0100, "ld1sh",   AArch64ld1s_gather_sxtw_scaled,   AArch64ld1s_gather_uxtw_scaled,   ZPR32ExtSXTW16, ZPR32ExtUXTW16, nxv4i16>;
  defm GLDFF1SH_S : sve_mem_32b_gld_sv_32_scaled<0b0101, "ldff1sh", AArch64ldff1s_gather_sxtw_scaled, AArch64ldff1s_gather_uxtw_scaled, ZPR32ExtSXTW16, ZPR32ExtUXTW16, nxv4i16>;
  defm GLD1H_S    : sve_mem_32b_gld_sv_32_scaled<0b0110, "ld1h",    AArch64ld1_gather_sxtw_scaled,    AArch64ld1_gather_uxtw_scaled,    ZPR32ExtSXTW16, ZPR32ExtUXTW16, nxv4i16>;
  defm GLDFF1H_S  : sve_mem_32b_gld_sv_32_scaled<0b0111, "ldff1h",  AArch64ldff1_gather_sxtw_scaled,  AArch64ldff1_gather_uxtw_scaled,  ZPR32ExtSXTW16, ZPR32ExtUXTW16, nxv4i16>;
  defm GLD1W      : sve_mem_32b_gld_sv_32_scaled<0b1010, "ld1w",    AArch64ld1_gather_sxtw_scaled,    AArch64ld1_gather_uxtw_scaled,    ZPR32ExtSXTW32, ZPR32ExtUXTW32, nxv4i32>;
  defm GLDFF1W    : sve_mem_32b_gld_sv_32_scaled<0b1011, "ldff1w",  AArch64ldff1_gather_sxtw_scaled,  AArch64ldff1_gather_uxtw_scaled,  ZPR32ExtSXTW32, ZPR32ExtUXTW32, nxv4i32>;

  // Gathers using 32-bit pointers with scaled offset, e.g.
  //    ld1h z0.s, p0/z, [z0.s, #16]
  defm GLD1SB_S   : sve_mem_32b_gld_vi_32_ptrs<0b0000, "ld1sb",   imm0_31, AArch64ld1s_gather_imm,   nxv4i8>;
  defm GLDFF1SB_S : sve_mem_32b_gld_vi_32_ptrs<0b0001, "ldff1sb", imm0_31, AArch64ldff1s_gather_imm, nxv4i8>;
  defm GLD1B_S    : sve_mem_32b_gld_vi_32_ptrs<0b0010, "ld1b",    imm0_31, AArch64ld1_gather_imm,    nxv4i8>;
  defm GLDFF1B_S  : sve_mem_32b_gld_vi_32_ptrs<0b0011, "ldff1b",  imm0_31, AArch64ldff1_gather_imm,  nxv4i8>;
  defm GLD1SH_S   : sve_mem_32b_gld_vi_32_ptrs<0b0100, "ld1sh",   uimm5s2, AArch64ld1s_gather_imm,   nxv4i16>;
  defm GLDFF1SH_S : sve_mem_32b_gld_vi_32_ptrs<0b0101, "ldff1sh", uimm5s2, AArch64ldff1s_gather_imm, nxv4i16>;
  defm GLD1H_S    : sve_mem_32b_gld_vi_32_ptrs<0b0110, "ld1h",    uimm5s2, AArch64ld1_gather_imm,    nxv4i16>;
  defm GLDFF1H_S  : sve_mem_32b_gld_vi_32_ptrs<0b0111, "ldff1h",  uimm5s2, AArch64ldff1_gather_imm,  nxv4i16>;
  defm GLD1W      : sve_mem_32b_gld_vi_32_ptrs<0b1010, "ld1w",    uimm5s4, AArch64ld1_gather_imm,    nxv4i32>;
  defm GLDFF1W    : sve_mem_32b_gld_vi_32_ptrs<0b1011, "ldff1w",  uimm5s4, AArch64ldff1_gather_imm,  nxv4i32>;

  // Gathers using 64-bit pointers with scaled offset, e.g.
  //    ld1h z0.d, p0/z, [z0.d, #16]
  defm GLD1SB_D   : sve_mem_64b_gld_vi_64_ptrs<0b0000, "ld1sb",   imm0_31, AArch64ld1s_gather_imm,   nxv2i8>;
  defm GLDFF1SB_D : sve_mem_64b_gld_vi_64_ptrs<0b0001, "ldff1sb", imm0_31, AArch64ldff1s_gather_imm, nxv2i8>;
  defm GLD1B_D    : sve_mem_64b_gld_vi_64_ptrs<0b0010, "ld1b",    imm0_31, AArch64ld1_gather_imm,    nxv2i8>;
  defm GLDFF1B_D  : sve_mem_64b_gld_vi_64_ptrs<0b0011, "ldff1b",  imm0_31, AArch64ldff1_gather_imm,  nxv2i8>;
  defm GLD1SH_D   : sve_mem_64b_gld_vi_64_ptrs<0b0100, "ld1sh",   uimm5s2, AArch64ld1s_gather_imm,   nxv2i16>;
  defm GLDFF1SH_D : sve_mem_64b_gld_vi_64_ptrs<0b0101, "ldff1sh", uimm5s2, AArch64ldff1s_gather_imm, nxv2i16>;
  defm GLD1H_D    : sve_mem_64b_gld_vi_64_ptrs<0b0110, "ld1h",    uimm5s2, AArch64ld1_gather_imm,    nxv2i16>;
  defm GLDFF1H_D  : sve_mem_64b_gld_vi_64_ptrs<0b0111, "ldff1h",  uimm5s2, AArch64ldff1_gather_imm,  nxv2i16>;
  defm GLD1SW_D   : sve_mem_64b_gld_vi_64_ptrs<0b1000, "ld1sw",   uimm5s4, AArch64ld1s_gather_imm,   nxv2i32>;
  defm GLDFF1SW_D : sve_mem_64b_gld_vi_64_ptrs<0b1001, "ldff1sw", uimm5s4, AArch64ldff1s_gather_imm, nxv2i32>;
  defm GLD1W_D    : sve_mem_64b_gld_vi_64_ptrs<0b1010, "ld1w",    uimm5s4, AArch64ld1_gather_imm,    nxv2i32>;
  defm GLDFF1W_D  : sve_mem_64b_gld_vi_64_ptrs<0b1011, "ldff1w",  uimm5s4, AArch64ldff1_gather_imm,  nxv2i32>;
  defm GLD1D      : sve_mem_64b_gld_vi_64_ptrs<0b1110, "ld1d",    uimm5s8, AArch64ld1_gather_imm,    nxv2i64>;
  defm GLDFF1D    : sve_mem_64b_gld_vi_64_ptrs<0b1111, "ldff1d",  uimm5s8, AArch64ldff1_gather_imm,  nxv2i64>;

  // Gathers using unscaled 64-bit offsets, e.g.
  //    ld1h z0.d, p0/z, [x0, z0.d]
  defm GLD1SB_D   : sve_mem_64b_gld_vs2_64_unscaled<0b0000, "ld1sb",   AArch64ld1s_gather,   nxv2i8>;
  defm GLDFF1SB_D : sve_mem_64b_gld_vs2_64_unscaled<0b0001, "ldff1sb", AArch64ldff1s_gather, nxv2i8>;
  defm GLD1B_D    : sve_mem_64b_gld_vs2_64_unscaled<0b0010, "ld1b",    AArch64ld1_gather,    nxv2i8>;
  defm GLDFF1B_D  : sve_mem_64b_gld_vs2_64_unscaled<0b0011, "ldff1b",  AArch64ldff1_gather,  nxv2i8>;
  defm GLD1SH_D   : sve_mem_64b_gld_vs2_64_unscaled<0b0100, "ld1sh",   AArch64ld1s_gather,   nxv2i16>;
  defm GLDFF1SH_D : sve_mem_64b_gld_vs2_64_unscaled<0b0101, "ldff1sh", AArch64ldff1s_gather, nxv2i16>;
  defm GLD1H_D    : sve_mem_64b_gld_vs2_64_unscaled<0b0110, "ld1h",    AArch64ld1_gather,    nxv2i16>;
  defm GLDFF1H_D  : sve_mem_64b_gld_vs2_64_unscaled<0b0111, "ldff1h",  AArch64ldff1_gather,  nxv2i16>;
  defm GLD1SW_D   : sve_mem_64b_gld_vs2_64_unscaled<0b1000, "ld1sw",   AArch64ld1s_gather,   nxv2i32>;
  defm GLDFF1SW_D : sve_mem_64b_gld_vs2_64_unscaled<0b1001, "ldff1sw", AArch64ldff1s_gather, nxv2i32>;
  defm GLD1W_D    : sve_mem_64b_gld_vs2_64_unscaled<0b1010, "ld1w",    AArch64ld1_gather,    nxv2i32>;
  defm GLDFF1W_D  : sve_mem_64b_gld_vs2_64_unscaled<0b1011, "ldff1w",  AArch64ldff1_gather,  nxv2i32>;
  defm GLD1D      : sve_mem_64b_gld_vs2_64_unscaled<0b1110, "ld1d",    AArch64ld1_gather,    nxv2i64>;
  defm GLDFF1D    : sve_mem_64b_gld_vs2_64_unscaled<0b1111, "ldff1d",  AArch64ldff1_gather,  nxv2i64>;

  // Gathers using scaled 64-bit offsets, e.g.
  //    ld1h z0.d, p0/z, [x0, z0.d, lsl #1]
  defm GLD1SH_D   : sve_mem_64b_gld_sv2_64_scaled<0b0100, "ld1sh",    AArch64ld1s_gather_scaled,   ZPR64ExtLSL16, nxv2i16>;
  defm GLDFF1SH_D : sve_mem_64b_gld_sv2_64_scaled<0b0101, "ldff1sh",  AArch64ldff1s_gather_scaled, ZPR64ExtLSL16, nxv2i16>;
  defm GLD1H_D    : sve_mem_64b_gld_sv2_64_scaled<0b0110, "ld1h",     AArch64ld1_gather_scaled,    ZPR64ExtLSL16, nxv2i16>;
  defm GLDFF1H_D  : sve_mem_64b_gld_sv2_64_scaled<0b0111, "ldff1h",   AArch64ldff1_gather_scaled,  ZPR64ExtLSL16, nxv2i16>;
  defm GLD1SW_D   : sve_mem_64b_gld_sv2_64_scaled<0b1000, "ld1sw",    AArch64ld1s_gather_scaled,   ZPR64ExtLSL32, nxv2i32>;
  defm GLDFF1SW_D : sve_mem_64b_gld_sv2_64_scaled<0b1001, "ldff1sw",  AArch64ldff1s_gather_scaled, ZPR64ExtLSL32, nxv2i32>;
  defm GLD1W_D    : sve_mem_64b_gld_sv2_64_scaled<0b1010, "ld1w",     AArch64ld1_gather_scaled,    ZPR64ExtLSL32, nxv2i32>;
  defm GLDFF1W_D  : sve_mem_64b_gld_sv2_64_scaled<0b1011, "ldff1w",   AArch64ldff1_gather_scaled,  ZPR64ExtLSL32, nxv2i32>;
  defm GLD1D      : sve_mem_64b_gld_sv2_64_scaled<0b1110, "ld1d",     AArch64ld1_gather_scaled,    ZPR64ExtLSL64, nxv2i64>;
  defm GLDFF1D    : sve_mem_64b_gld_sv2_64_scaled<0b1111, "ldff1d",   AArch64ldff1_gather_scaled,  ZPR64ExtLSL64, nxv2i64>;

  // Gathers using unscaled 32-bit offsets unpacked in 64-bits elements, e.g.
  //    ld1h z0.d, p0/z, [x0, z0.d, uxtw]
  defm GLD1SB_D   : sve_mem_64b_gld_vs_32_unscaled<0b0000, "ld1sb",   AArch64ld1s_gather_sxtw,   AArch64ld1s_gather_uxtw,   ZPR64ExtSXTW8Only, ZPR64ExtUXTW8Only, nxv2i8>;
  defm GLDFF1SB_D : sve_mem_64b_gld_vs_32_unscaled<0b0001, "ldff1sb", AArch64ldff1s_gather_sxtw, AArch64ldff1s_gather_uxtw, ZPR64ExtSXTW8Only, ZPR64ExtUXTW8Only, nxv2i8>;
  defm GLD1B_D    : sve_mem_64b_gld_vs_32_unscaled<0b0010, "ld1b",    AArch64ld1_gather_sxtw,    AArch64ld1_gather_uxtw,    ZPR64ExtSXTW8Only, ZPR64ExtUXTW8Only, nxv2i8>;
  defm GLDFF1B_D  : sve_mem_64b_gld_vs_32_unscaled<0b0011, "ldff1b",  AArch64ldff1_gather_sxtw,  AArch64ldff1_gather_uxtw,  ZPR64ExtSXTW8Only, ZPR64ExtUXTW8Only, nxv2i8>;
  defm GLD1SH_D   : sve_mem_64b_gld_vs_32_unscaled<0b0100, "ld1sh",   AArch64ld1s_gather_sxtw,   AArch64ld1s_gather_uxtw,   ZPR64ExtSXTW8, ZPR64ExtUXTW8, nxv2i16>;
  defm GLDFF1SH_D : sve_mem_64b_gld_vs_32_unscaled<0b0101, "ldff1sh", AArch64ldff1s_gather_sxtw, AArch64ldff1s_gather_uxtw, ZPR64ExtSXTW8, ZPR64ExtUXTW8, nxv2i16>;
  defm GLD1H_D    : sve_mem_64b_gld_vs_32_unscaled<0b0110, "ld1h",    AArch64ld1_gather_sxtw,    AArch64ld1_gather_uxtw,    ZPR64ExtSXTW8, ZPR64ExtUXTW8, nxv2i16>;
  defm GLDFF1H_D  : sve_mem_64b_gld_vs_32_unscaled<0b0111, "ldff1h",  AArch64ldff1_gather_sxtw,  AArch64ldff1_gather_uxtw,  ZPR64ExtSXTW8, ZPR64ExtUXTW8, nxv2i16>;
  defm GLD1SW_D   : sve_mem_64b_gld_vs_32_unscaled<0b1000, "ld1sw",   AArch64ld1s_gather_sxtw,   AArch64ld1s_gather_uxtw,   ZPR64ExtSXTW8, ZPR64ExtUXTW8, nxv2i32>;
  defm GLDFF1SW_D : sve_mem_64b_gld_vs_32_unscaled<0b1001, "ldff1sw", AArch64ldff1s_gather_sxtw, AArch64ldff1s_gather_uxtw, ZPR64ExtSXTW8, ZPR64ExtUXTW8, nxv2i32>;
  defm GLD1W_D    : sve_mem_64b_gld_vs_32_unscaled<0b1010, "ld1w",    AArch64ld1_gather_sxtw,    AArch64ld1_gather_uxtw,    ZPR64ExtSXTW8, ZPR64ExtUXTW8, nxv2i32>;
  defm GLDFF1W_D  : sve_mem_64b_gld_vs_32_unscaled<0b1011, "ldff1w",  AArch64ldff1_gather_sxtw,  AArch64ldff1_gather_uxtw,  ZPR64ExtSXTW8, ZPR64ExtUXTW8, nxv2i32>;
  defm GLD1D      : sve_mem_64b_gld_vs_32_unscaled<0b1110, "ld1d",    AArch64ld1_gather_sxtw,    AArch64ld1_gather_uxtw,    ZPR64ExtSXTW8, ZPR64ExtUXTW8, nxv2i64>;
  defm GLDFF1D    : sve_mem_64b_gld_vs_32_unscaled<0b1111, "ldff1d",  AArch64ldff1_gather_sxtw,  AArch64ldff1_gather_uxtw,  ZPR64ExtSXTW8, ZPR64ExtUXTW8, nxv2i64>;

  // Gathers using scaled 32-bit offsets unpacked in 64-bits elements, e.g.
  //    ld1h z0.d, p0/z, [x0, z0.d, uxtw #1]
  defm GLD1SH_D   : sve_mem_64b_gld_sv_32_scaled<0b0100, "ld1sh",   AArch64ld1s_gather_sxtw_scaled,   AArch64ld1s_gather_uxtw_scaled,   ZPR64ExtSXTW16, ZPR64ExtUXTW16, nxv2i16>;
  defm GLDFF1SH_D : sve_mem_64b_gld_sv_32_scaled<0b0101, "ldff1sh", AArch64ldff1s_gather_sxtw_scaled, AArch64ldff1s_gather_uxtw_scaled, ZPR64ExtSXTW16, ZPR64ExtUXTW16, nxv2i16>;
  defm GLD1H_D    : sve_mem_64b_gld_sv_32_scaled<0b0110, "ld1h",    AArch64ld1_gather_sxtw_scaled,    AArch64ld1_gather_uxtw_scaled,    ZPR64ExtSXTW16, ZPR64ExtUXTW16, nxv2i16>;
  defm GLDFF1H_D  : sve_mem_64b_gld_sv_32_scaled<0b0111, "ldff1h",  AArch64ldff1_gather_sxtw_scaled,  AArch64ldff1_gather_uxtw_scaled,  ZPR64ExtSXTW16, ZPR64ExtUXTW16, nxv2i16>;
  defm GLD1SW_D   : sve_mem_64b_gld_sv_32_scaled<0b1000, "ld1sw",   AArch64ld1s_gather_sxtw_scaled,   AArch64ld1s_gather_uxtw_scaled,   ZPR64ExtSXTW32, ZPR64ExtUXTW32, nxv2i32>;
  defm GLDFF1SW_D : sve_mem_64b_gld_sv_32_scaled<0b1001, "ldff1sw", AArch64ldff1s_gather_sxtw_scaled, AArch64ldff1s_gather_uxtw_scaled, ZPR64ExtSXTW32, ZPR64ExtUXTW32, nxv2i32>;
  defm GLD1W_D    : sve_mem_64b_gld_sv_32_scaled<0b1010, "ld1w",    AArch64ld1_gather_sxtw_scaled,    AArch64ld1_gather_uxtw_scaled,    ZPR64ExtSXTW32, ZPR64ExtUXTW32, nxv2i32>;
  defm GLDFF1W_D  : sve_mem_64b_gld_sv_32_scaled<0b1011, "ldff1w",  AArch64ldff1_gather_sxtw_scaled,  AArch64ldff1_gather_uxtw_scaled,  ZPR64ExtSXTW32, ZPR64ExtUXTW32, nxv2i32>;
  defm GLD1D      : sve_mem_64b_gld_sv_32_scaled<0b1110, "ld1d",    AArch64ld1_gather_sxtw_scaled,    AArch64ld1_gather_uxtw_scaled,    ZPR64ExtSXTW64, ZPR64ExtUXTW64, nxv2i64>;
  defm GLDFF1D    : sve_mem_64b_gld_sv_32_scaled<0b1111, "ldff1d",  AArch64ldff1_gather_sxtw_scaled,  AArch64ldff1_gather_uxtw_scaled,  ZPR64ExtSXTW64, ZPR64ExtUXTW64, nxv2i64>;

  // Non-temporal contiguous loads (register + immediate)
  defm LDNT1B_ZRI : sve_mem_cldnt_si<0b00, "ldnt1b", Z_b, ZPR8>;
  defm LDNT1H_ZRI : sve_mem_cldnt_si<0b01, "ldnt1h", Z_h, ZPR16>;
  defm LDNT1W_ZRI : sve_mem_cldnt_si<0b10, "ldnt1w", Z_s, ZPR32>;
  defm LDNT1D_ZRI : sve_mem_cldnt_si<0b11, "ldnt1d", Z_d, ZPR64>;

  // Non-temporal contiguous loads (register + register)
  defm LDNT1B_ZRR : sve_mem_cldnt_ss<0b00, "ldnt1b", Z_b, ZPR8,  GPR64NoXZRshifted8>;
  defm LDNT1H_ZRR : sve_mem_cldnt_ss<0b01, "ldnt1h", Z_h, ZPR16, GPR64NoXZRshifted16>;
  defm LDNT1W_ZRR : sve_mem_cldnt_ss<0b10, "ldnt1w", Z_s, ZPR32, GPR64NoXZRshifted32>;
  defm LDNT1D_ZRR : sve_mem_cldnt_ss<0b11, "ldnt1d", Z_d, ZPR64, GPR64NoXZRshifted64>;

  // contiguous store with immediates
  defm ST1B_IMM   : sve_mem_cst_si<0b00, 0b00, "st1b", Z_b, ZPR8>;
  defm ST1B_H_IMM : sve_mem_cst_si<0b00, 0b01, "st1b", Z_h, ZPR16>;
  defm ST1B_S_IMM : sve_mem_cst_si<0b00, 0b10, "st1b", Z_s, ZPR32>;
  defm ST1B_D_IMM : sve_mem_cst_si<0b00, 0b11, "st1b", Z_d, ZPR64>;
  defm ST1H_IMM   : sve_mem_cst_si<0b01, 0b01, "st1h", Z_h, ZPR16>;
  defm ST1H_S_IMM : sve_mem_cst_si<0b01, 0b10, "st1h", Z_s, ZPR32>;
  defm ST1H_D_IMM : sve_mem_cst_si<0b01, 0b11, "st1h", Z_d, ZPR64>;
  defm ST1W_IMM   : sve_mem_cst_si<0b10, 0b10, "st1w", Z_s, ZPR32>;
  defm ST1W_D_IMM : sve_mem_cst_si<0b10, 0b11, "st1w", Z_d, ZPR64>;
  defm ST1D_IMM   : sve_mem_cst_si<0b11, 0b11, "st1d", Z_d, ZPR64>;

  // contiguous store with reg+reg addressing.
  defm ST1B   : sve_mem_cst_ss<0b0000, "st1b", Z_b, ZPR8,  GPR64NoXZRshifted8>;
  defm ST1B_H : sve_mem_cst_ss<0b0001, "st1b", Z_h, ZPR16, GPR64NoXZRshifted8>;
  defm ST1B_S : sve_mem_cst_ss<0b0010, "st1b", Z_s, ZPR32, GPR64NoXZRshifted8>;
  defm ST1B_D : sve_mem_cst_ss<0b0011, "st1b", Z_d, ZPR64, GPR64NoXZRshifted8>;
  defm ST1H   : sve_mem_cst_ss<0b0101, "st1h", Z_h, ZPR16, GPR64NoXZRshifted16>;
  defm ST1H_S : sve_mem_cst_ss<0b0110, "st1h", Z_s, ZPR32, GPR64NoXZRshifted16>;
  defm ST1H_D : sve_mem_cst_ss<0b0111, "st1h", Z_d, ZPR64, GPR64NoXZRshifted16>;
  defm ST1W   : sve_mem_cst_ss<0b1010, "st1w", Z_s, ZPR32, GPR64NoXZRshifted32>;
  defm ST1W_D : sve_mem_cst_ss<0b1011, "st1w", Z_d, ZPR64, GPR64NoXZRshifted32>;
  defm ST1D   : sve_mem_cst_ss<0b1111, "st1d", Z_d, ZPR64, GPR64NoXZRshifted64>;

  // Scatters using unpacked, unscaled 32-bit offsets, e.g.
  //    st1h z0.d, p0, [x0, z0.d, uxtw]
  defm SST1B_D : sve_mem_64b_sst_sv_32_unscaled<0b000, "st1b", AArch64st1_scatter_sxtw, AArch64st1_scatter_uxtw, ZPR64ExtSXTW8Only, ZPR64ExtUXTW8Only, nxv2i8>;
  defm SST1H_D : sve_mem_64b_sst_sv_32_unscaled<0b010, "st1h", AArch64st1_scatter_sxtw, AArch64st1_scatter_uxtw, ZPR64ExtSXTW8, ZPR64ExtUXTW8, nxv2i16>;
  defm SST1W_D : sve_mem_64b_sst_sv_32_unscaled<0b100, "st1w", AArch64st1_scatter_sxtw, AArch64st1_scatter_uxtw, ZPR64ExtSXTW8, ZPR64ExtUXTW8,nxv2i32>;
  defm SST1D   : sve_mem_64b_sst_sv_32_unscaled<0b110, "st1d", AArch64st1_scatter_sxtw, AArch64st1_scatter_uxtw, ZPR64ExtSXTW8, ZPR64ExtUXTW8, nxv2i64>;

  // Scatters using packed, unscaled 32-bit offsets, e.g.
  //    st1h z0.s, p0, [x0, z0.s, uxtw]
  defm SST1B_S : sve_mem_32b_sst_sv_32_unscaled<0b001, "st1b", AArch64st1_scatter_sxtw, AArch64st1_scatter_uxtw, ZPR32ExtSXTW8Only, ZPR32ExtUXTW8Only, nxv4i8>;
  defm SST1H_S : sve_mem_32b_sst_sv_32_unscaled<0b011, "st1h", AArch64st1_scatter_sxtw, AArch64st1_scatter_uxtw, ZPR32ExtSXTW8, ZPR32ExtUXTW8, nxv4i16>;
  defm SST1W   : sve_mem_32b_sst_sv_32_unscaled<0b101, "st1w", AArch64st1_scatter_sxtw, AArch64st1_scatter_uxtw, ZPR32ExtSXTW8, ZPR32ExtUXTW8, nxv4i32>;

  // Scatters using packed, scaled 32-bit offsets, e.g.
  //    st1h z0.s, p0, [x0, z0.s, uxtw #1]
  defm SST1H_S : sve_mem_32b_sst_sv_32_scaled<0b011, "st1h", AArch64st1_scatter_sxtw_scaled, AArch64st1_scatter_uxtw_scaled, ZPR32ExtSXTW16, ZPR32ExtUXTW16, nxv4i16>;
  defm SST1W   : sve_mem_32b_sst_sv_32_scaled<0b101, "st1w", AArch64st1_scatter_sxtw_scaled, AArch64st1_scatter_uxtw_scaled, ZPR32ExtSXTW32, ZPR32ExtUXTW32, nxv4i32>;

  // Scatters using unpacked, scaled 32-bit offsets, e.g.
  //    st1h z0.d, p0, [x0, z0.d, uxtw #1]
  defm SST1H_D : sve_mem_64b_sst_sv_32_scaled<0b010, "st1h", AArch64st1_scatter_sxtw_scaled, AArch64st1_scatter_uxtw_scaled, ZPR64ExtSXTW16, ZPR64ExtUXTW16, nxv2i16>;
  defm SST1W_D : sve_mem_64b_sst_sv_32_scaled<0b100, "st1w", AArch64st1_scatter_sxtw_scaled, AArch64st1_scatter_uxtw_scaled, ZPR64ExtSXTW32, ZPR64ExtUXTW32, nxv2i32>;
  defm SST1D   : sve_mem_64b_sst_sv_32_scaled<0b110, "st1d", AArch64st1_scatter_sxtw_scaled, AArch64st1_scatter_uxtw_scaled, ZPR64ExtSXTW64, ZPR64ExtUXTW64, nxv2i64>;

  // Scatters using 32/64-bit pointers with offset, e.g.
  //    st1h z0.s, p0, [z0.s, #16]
  defm SST1B_S : sve_mem_32b_sst_vi_ptrs<0b001, "st1b", imm0_31, AArch64st1_scatter_imm, nxv4i8>;
  defm SST1H_S : sve_mem_32b_sst_vi_ptrs<0b011, "st1h", uimm5s2, AArch64st1_scatter_imm, nxv4i16>;
  defm SST1W   : sve_mem_32b_sst_vi_ptrs<0b101, "st1w", uimm5s4, AArch64st1_scatter_imm, nxv4i32>;

  // Scatters using 32/64-bit pointers with offset, e.g.
  //    st1h z0.d, p0, [z0.d, #16]
  defm SST1B_D : sve_mem_64b_sst_vi_ptrs<0b000, "st1b", imm0_31, AArch64st1_scatter_imm, nxv2i8>;
  defm SST1H_D : sve_mem_64b_sst_vi_ptrs<0b010, "st1h", uimm5s2, AArch64st1_scatter_imm, nxv2i16>;
  defm SST1W_D : sve_mem_64b_sst_vi_ptrs<0b100, "st1w", uimm5s4, AArch64st1_scatter_imm, nxv2i32>;
  defm SST1D   : sve_mem_64b_sst_vi_ptrs<0b110, "st1d", uimm5s8, AArch64st1_scatter_imm, nxv2i64>;

  // Scatters using unscaled 64-bit offsets, e.g.
  //    st1h z0.d, p0, [x0, z0.d]
  defm SST1B_D : sve_mem_sst_sv_64_unscaled<0b00, "st1b", AArch64st1_scatter, nxv2i8>;
  defm SST1H_D : sve_mem_sst_sv_64_unscaled<0b01, "st1h", AArch64st1_scatter, nxv2i16>;
  defm SST1W_D : sve_mem_sst_sv_64_unscaled<0b10, "st1w", AArch64st1_scatter, nxv2i32>;
  defm SST1D   : sve_mem_sst_sv_64_unscaled<0b11, "st1d", AArch64st1_scatter, nxv2i64>;

  // Scatters using scaled 64-bit offsets, e.g.
  //    st1h z0.d, p0, [x0, z0.d, lsl #1]
  defm SST1H_D_SCALED : sve_mem_sst_sv_64_scaled<0b01, "st1h", AArch64st1_scatter_scaled, ZPR64ExtLSL16, nxv2i16>;
  defm SST1W_D_SCALED : sve_mem_sst_sv_64_scaled<0b10, "st1w", AArch64st1_scatter_scaled, ZPR64ExtLSL32, nxv2i32>;
  defm SST1D_SCALED   : sve_mem_sst_sv_64_scaled<0b11, "st1d", AArch64st1_scatter_scaled, ZPR64ExtLSL64, nxv2i64>;

  // ST(2|3|4) structured stores (register + immediate)
  defm ST2B_IMM : sve_mem_est_si<0b00, 0b01, ZZ_b,   "st2b", simm4s2>;
  defm ST3B_IMM : sve_mem_est_si<0b00, 0b10, ZZZ_b,  "st3b", simm4s3>;
  defm ST4B_IMM : sve_mem_est_si<0b00, 0b11, ZZZZ_b, "st4b", simm4s4>;
  defm ST2H_IMM : sve_mem_est_si<0b01, 0b01, ZZ_h,   "st2h", simm4s2>;
  defm ST3H_IMM : sve_mem_est_si<0b01, 0b10, ZZZ_h,  "st3h", simm4s3>;
  defm ST4H_IMM : sve_mem_est_si<0b01, 0b11, ZZZZ_h, "st4h", simm4s4>;
  defm ST2W_IMM : sve_mem_est_si<0b10, 0b01, ZZ_s,   "st2w", simm4s2>;
  defm ST3W_IMM : sve_mem_est_si<0b10, 0b10, ZZZ_s,  "st3w", simm4s3>;
  defm ST4W_IMM : sve_mem_est_si<0b10, 0b11, ZZZZ_s, "st4w", simm4s4>;
  defm ST2D_IMM : sve_mem_est_si<0b11, 0b01, ZZ_d,   "st2d", simm4s2>;
  defm ST3D_IMM : sve_mem_est_si<0b11, 0b10, ZZZ_d,  "st3d", simm4s3>;
  defm ST4D_IMM : sve_mem_est_si<0b11, 0b11, ZZZZ_d, "st4d", simm4s4>;

  // ST(2|3|4) structured stores (register + register)
  def ST2B : sve_mem_est_ss<0b00, 0b01, ZZ_b,   "st2b", GPR64NoXZRshifted8>;
  def ST3B : sve_mem_est_ss<0b00, 0b10, ZZZ_b,  "st3b", GPR64NoXZRshifted8>;
  def ST4B : sve_mem_est_ss<0b00, 0b11, ZZZZ_b, "st4b", GPR64NoXZRshifted8>;
  def ST2H : sve_mem_est_ss<0b01, 0b01, ZZ_h,   "st2h", GPR64NoXZRshifted16>;
  def ST3H : sve_mem_est_ss<0b01, 0b10, ZZZ_h,  "st3h", GPR64NoXZRshifted16>;
  def ST4H : sve_mem_est_ss<0b01, 0b11, ZZZZ_h, "st4h", GPR64NoXZRshifted16>;
  def ST2W : sve_mem_est_ss<0b10, 0b01, ZZ_s,   "st2w", GPR64NoXZRshifted32>;
  def ST3W : sve_mem_est_ss<0b10, 0b10, ZZZ_s,  "st3w", GPR64NoXZRshifted32>;
  def ST4W : sve_mem_est_ss<0b10, 0b11, ZZZZ_s, "st4w", GPR64NoXZRshifted32>;
  def ST2D : sve_mem_est_ss<0b11, 0b01, ZZ_d,   "st2d", GPR64NoXZRshifted64>;
  def ST3D : sve_mem_est_ss<0b11, 0b10, ZZZ_d,  "st3d", GPR64NoXZRshifted64>;
  def ST4D : sve_mem_est_ss<0b11, 0b11, ZZZZ_d, "st4d", GPR64NoXZRshifted64>;

  // Non-temporal contiguous stores (register + immediate)
  defm STNT1B_ZRI : sve_mem_cstnt_si<0b00, "stnt1b", Z_b, ZPR8>;
  defm STNT1H_ZRI : sve_mem_cstnt_si<0b01, "stnt1h", Z_h, ZPR16>;
  defm STNT1W_ZRI : sve_mem_cstnt_si<0b10, "stnt1w", Z_s, ZPR32>;
  defm STNT1D_ZRI : sve_mem_cstnt_si<0b11, "stnt1d", Z_d, ZPR64>;

  // Non-temporal contiguous stores (register + register)
  defm STNT1B_ZRR : sve_mem_cstnt_ss<0b00, "stnt1b", Z_b, ZPR8, GPR64NoXZRshifted8>;
  defm STNT1H_ZRR : sve_mem_cstnt_ss<0b01, "stnt1h", Z_h, ZPR16, GPR64NoXZRshifted16>;
  defm STNT1W_ZRR : sve_mem_cstnt_ss<0b10, "stnt1w", Z_s, ZPR32, GPR64NoXZRshifted32>;
  defm STNT1D_ZRR : sve_mem_cstnt_ss<0b11, "stnt1d", Z_d, ZPR64, GPR64NoXZRshifted64>;

  // Fill/Spill
  defm LDR_ZXI : sve_mem_z_fill<"ldr">;
  defm LDR_PXI : sve_mem_p_fill<"ldr">;
  defm STR_ZXI : sve_mem_z_spill<"str">;
  defm STR_PXI : sve_mem_p_spill<"str">;

  // Contiguous prefetch (register + immediate)
  defm PRFB_PRI : sve_mem_prfm_si<0b00, "prfb">;
  defm PRFH_PRI : sve_mem_prfm_si<0b01, "prfh">;
  defm PRFW_PRI : sve_mem_prfm_si<0b10, "prfw">;
  defm PRFD_PRI : sve_mem_prfm_si<0b11, "prfd">;

  // Contiguous prefetch (register + register)
  def PRFB_PRR : sve_mem_prfm_ss<0b001, "prfb", GPR64NoXZRshifted8>;
  def PRFH_PRR : sve_mem_prfm_ss<0b011, "prfh", GPR64NoXZRshifted16>;
  def PRFS_PRR : sve_mem_prfm_ss<0b101, "prfw", GPR64NoXZRshifted32>;
  def PRFD_PRR : sve_mem_prfm_ss<0b111, "prfd", GPR64NoXZRshifted64>;

multiclass sve_prefetch<SDPatternOperator prefetch, ValueType PredTy, Instruction RegImmInst, Instruction RegRegInst, int scale, ComplexPattern AddrCP> {
    // reg + imm
    let AddedComplexity = 2 in {
      def _reg_imm : Pat<(prefetch (PredTy PPR_3b:$gp), (am_sve_indexed_s6 GPR64sp:$base, simm6s1:$offset), (i32 sve_prfop:$prfop)),
                         (RegImmInst sve_prfop:$prfop, PPR_3b:$gp, GPR64:$base, simm6s1:$offset)>;
    }

    // reg + reg
    let AddedComplexity = 1 in {
      def _reg_reg : Pat<(prefetch (PredTy PPR_3b:$gp), (AddrCP GPR64sp:$base, GPR64:$index), (i32 sve_prfop:$prfop)),
                         (RegRegInst sve_prfop:$prfop, PPR_3b:$gp, GPR64:$base, GPR64:$index)>;
    }

    // default fallback
    def _default : Pat<(prefetch  (PredTy PPR_3b:$gp), GPR64:$base, (i32 sve_prfop:$prfop)),
                       (RegImmInst sve_prfop:$prfop, PPR_3b:$gp, GPR64:$base, (i64 0))>;
  }

  defm : sve_prefetch<int_aarch64_sve_prf, nxv16i1, PRFB_PRI, PRFB_PRR, 0, am_sve_regreg_lsl0>;
  defm : sve_prefetch<int_aarch64_sve_prf, nxv8i1,  PRFH_PRI, PRFH_PRR, 1, am_sve_regreg_lsl1>;
  defm : sve_prefetch<int_aarch64_sve_prf, nxv4i1,  PRFW_PRI, PRFS_PRR, 2, am_sve_regreg_lsl2>;
  defm : sve_prefetch<int_aarch64_sve_prf, nxv2i1,  PRFD_PRI, PRFD_PRR, 3, am_sve_regreg_lsl3>;

  // Gather prefetch using scaled 32-bit offsets, e.g.
  //    prfh pldl1keep, p0, [x0, z0.s, uxtw #1]
  defm PRFB_S : sve_mem_32b_prfm_sv_scaled<0b00, "prfb", ZPR32ExtSXTW8Only,  ZPR32ExtUXTW8Only, int_aarch64_sve_prfb_gather_sxtw_index, int_aarch64_sve_prfb_gather_uxtw_index>;
  defm PRFH_S : sve_mem_32b_prfm_sv_scaled<0b01, "prfh", ZPR32ExtSXTW16,     ZPR32ExtUXTW16,    int_aarch64_sve_prfh_gather_sxtw_index, int_aarch64_sve_prfh_gather_uxtw_index>;
  defm PRFW_S : sve_mem_32b_prfm_sv_scaled<0b10, "prfw", ZPR32ExtSXTW32,     ZPR32ExtUXTW32,    int_aarch64_sve_prfw_gather_sxtw_index, int_aarch64_sve_prfw_gather_uxtw_index>;
  defm PRFD_S : sve_mem_32b_prfm_sv_scaled<0b11, "prfd", ZPR32ExtSXTW64,     ZPR32ExtUXTW64,    int_aarch64_sve_prfd_gather_sxtw_index, int_aarch64_sve_prfd_gather_uxtw_index>;

  // Gather prefetch using unpacked, scaled 32-bit offsets, e.g.
  //    prfh pldl1keep, p0, [x0, z0.d, uxtw #1]
  defm PRFB_D : sve_mem_64b_prfm_sv_ext_scaled<0b00, "prfb", ZPR64ExtSXTW8Only, ZPR64ExtUXTW8Only, int_aarch64_sve_prfb_gather_sxtw_index, int_aarch64_sve_prfb_gather_uxtw_index>;
  defm PRFH_D : sve_mem_64b_prfm_sv_ext_scaled<0b01, "prfh", ZPR64ExtSXTW16,    ZPR64ExtUXTW16,    int_aarch64_sve_prfh_gather_sxtw_index, int_aarch64_sve_prfh_gather_uxtw_index>;
  defm PRFW_D : sve_mem_64b_prfm_sv_ext_scaled<0b10, "prfw", ZPR64ExtSXTW32,    ZPR64ExtUXTW32,    int_aarch64_sve_prfw_gather_sxtw_index, int_aarch64_sve_prfw_gather_uxtw_index>;
  defm PRFD_D : sve_mem_64b_prfm_sv_ext_scaled<0b11, "prfd", ZPR64ExtSXTW64,    ZPR64ExtUXTW64,    int_aarch64_sve_prfd_gather_sxtw_index, int_aarch64_sve_prfd_gather_uxtw_index>;

  // Gather prefetch using scaled 64-bit offsets, e.g.
  //    prfh pldl1keep, p0, [x0, z0.d, lsl #1]
  defm PRFB_D_SCALED : sve_mem_64b_prfm_sv_lsl_scaled<0b00, "prfb", ZPR64ExtLSL8,  int_aarch64_sve_prfb_gather_index>;
  defm PRFH_D_SCALED : sve_mem_64b_prfm_sv_lsl_scaled<0b01, "prfh", ZPR64ExtLSL16, int_aarch64_sve_prfh_gather_index>;
  defm PRFW_D_SCALED : sve_mem_64b_prfm_sv_lsl_scaled<0b10, "prfw", ZPR64ExtLSL32, int_aarch64_sve_prfw_gather_index>;
  defm PRFD_D_SCALED : sve_mem_64b_prfm_sv_lsl_scaled<0b11, "prfd", ZPR64ExtLSL64, int_aarch64_sve_prfd_gather_index>;

  // Gather prefetch using 32/64-bit pointers with offset, e.g.
  //    prfh pldl1keep, p0, [z0.s, #16]
  //    prfh pldl1keep, p0, [z0.d, #16]
  defm PRFB_S_PZI : sve_mem_32b_prfm_vi<0b00, "prfb", imm0_31, int_aarch64_sve_prfb_gather_scalar_offset>;
  defm PRFH_S_PZI : sve_mem_32b_prfm_vi<0b01, "prfh", uimm5s2, int_aarch64_sve_prfh_gather_scalar_offset>;
  defm PRFW_S_PZI : sve_mem_32b_prfm_vi<0b10, "prfw", uimm5s4, int_aarch64_sve_prfw_gather_scalar_offset>;
  defm PRFD_S_PZI : sve_mem_32b_prfm_vi<0b11, "prfd", uimm5s8, int_aarch64_sve_prfd_gather_scalar_offset>;

  defm PRFB_D_PZI : sve_mem_64b_prfm_vi<0b00, "prfb", imm0_31, int_aarch64_sve_prfb_gather_scalar_offset>;
  defm PRFH_D_PZI : sve_mem_64b_prfm_vi<0b01, "prfh", uimm5s2, int_aarch64_sve_prfh_gather_scalar_offset>;
  defm PRFW_D_PZI : sve_mem_64b_prfm_vi<0b10, "prfw", uimm5s4, int_aarch64_sve_prfw_gather_scalar_offset>;
  defm PRFD_D_PZI : sve_mem_64b_prfm_vi<0b11, "prfd", uimm5s8, int_aarch64_sve_prfd_gather_scalar_offset>;

  defm ADR_SXTW_ZZZ_D : sve_int_bin_cons_misc_0_a_sxtw<0b00, "adr">;
  defm ADR_UXTW_ZZZ_D : sve_int_bin_cons_misc_0_a_uxtw<0b01, "adr">;
  defm ADR_LSL_ZZZ_S  : sve_int_bin_cons_misc_0_a_32_lsl<0b10, "adr">;
  defm ADR_LSL_ZZZ_D  : sve_int_bin_cons_misc_0_a_64_lsl<0b11, "adr">;

  def : Pat<(nxv4i32 (int_aarch64_sve_adrb nxv4i32:$Op1, nxv4i32:$Op2)),
            (ADR_LSL_ZZZ_S_0 $Op1, $Op2)>;
  def : Pat<(nxv4i32 (int_aarch64_sve_adrh nxv4i32:$Op1, nxv4i32:$Op2)),
            (ADR_LSL_ZZZ_S_1 $Op1, $Op2)>;
  def : Pat<(nxv4i32 (int_aarch64_sve_adrw nxv4i32:$Op1, nxv4i32:$Op2)),
            (ADR_LSL_ZZZ_S_2 $Op1, $Op2)>;
  def : Pat<(nxv4i32 (int_aarch64_sve_adrd nxv4i32:$Op1, nxv4i32:$Op2)),
            (ADR_LSL_ZZZ_S_3 $Op1, $Op2)>;

  def : Pat<(nxv2i64 (int_aarch64_sve_adrb nxv2i64:$Op1, nxv2i64:$Op2)),
            (ADR_LSL_ZZZ_D_0 $Op1, $Op2)>;
  def : Pat<(nxv2i64 (int_aarch64_sve_adrh nxv2i64:$Op1, nxv2i64:$Op2)),
            (ADR_LSL_ZZZ_D_1 $Op1, $Op2)>;
  def : Pat<(nxv2i64 (int_aarch64_sve_adrw nxv2i64:$Op1, nxv2i64:$Op2)),
            (ADR_LSL_ZZZ_D_2 $Op1, $Op2)>;
  def : Pat<(nxv2i64 (int_aarch64_sve_adrd nxv2i64:$Op1, nxv2i64:$Op2)),
            (ADR_LSL_ZZZ_D_3 $Op1, $Op2)>;

  defm TBL_ZZZ  : sve_int_perm_tbl<"tbl", AArch64tbl>;

  defm ZIP1_ZZZ : sve_int_perm_bin_perm_zz<0b000, "zip1", AArch64zip1>;
  defm ZIP2_ZZZ : sve_int_perm_bin_perm_zz<0b001, "zip2", AArch64zip2>;
  defm UZP1_ZZZ : sve_int_perm_bin_perm_zz<0b010, "uzp1", AArch64uzp1>;
  defm UZP2_ZZZ : sve_int_perm_bin_perm_zz<0b011, "uzp2", AArch64uzp2>;
  defm TRN1_ZZZ : sve_int_perm_bin_perm_zz<0b100, "trn1", AArch64trn1>;
  defm TRN2_ZZZ : sve_int_perm_bin_perm_zz<0b101, "trn2", AArch64trn2>;

  defm ZIP1_PPP : sve_int_perm_bin_perm_pp<0b000, "zip1", AArch64zip1>;
  defm ZIP2_PPP : sve_int_perm_bin_perm_pp<0b001, "zip2", AArch64zip2>;
  defm UZP1_PPP : sve_int_perm_bin_perm_pp<0b010, "uzp1", AArch64uzp1>;
  defm UZP2_PPP : sve_int_perm_bin_perm_pp<0b011, "uzp2", AArch64uzp2>;
  defm TRN1_PPP : sve_int_perm_bin_perm_pp<0b100, "trn1", AArch64trn1>;
  defm TRN2_PPP : sve_int_perm_bin_perm_pp<0b101, "trn2", AArch64trn2>;

  defm CMPHS_PPzZZ : sve_int_cmp_0<0b000, "cmphs", int_aarch64_sve_cmphs, SETUGE>;
  defm CMPHI_PPzZZ : sve_int_cmp_0<0b001, "cmphi", int_aarch64_sve_cmphi, SETUGT>;
  defm CMPGE_PPzZZ : sve_int_cmp_0<0b100, "cmpge", int_aarch64_sve_cmpge, SETGE>;
  defm CMPGT_PPzZZ : sve_int_cmp_0<0b101, "cmpgt", int_aarch64_sve_cmpgt, SETGT>;
  defm CMPEQ_PPzZZ : sve_int_cmp_0<0b110, "cmpeq", int_aarch64_sve_cmpeq, SETEQ>;
  defm CMPNE_PPzZZ : sve_int_cmp_0<0b111, "cmpne", int_aarch64_sve_cmpne, SETNE>;

  defm CMPEQ_WIDE_PPzZZ : sve_int_cmp_0_wide<0b010, "cmpeq", int_aarch64_sve_cmpeq_wide>;
  defm CMPNE_WIDE_PPzZZ : sve_int_cmp_0_wide<0b011, "cmpne", int_aarch64_sve_cmpne_wide>;
  defm CMPGE_WIDE_PPzZZ : sve_int_cmp_1_wide<0b000, "cmpge", int_aarch64_sve_cmpge_wide>;
  defm CMPGT_WIDE_PPzZZ : sve_int_cmp_1_wide<0b001, "cmpgt", int_aarch64_sve_cmpgt_wide>;
  defm CMPLT_WIDE_PPzZZ : sve_int_cmp_1_wide<0b010, "cmplt", int_aarch64_sve_cmplt_wide>;
  defm CMPLE_WIDE_PPzZZ : sve_int_cmp_1_wide<0b011, "cmple", int_aarch64_sve_cmple_wide>;
  defm CMPHS_WIDE_PPzZZ : sve_int_cmp_1_wide<0b100, "cmphs", int_aarch64_sve_cmphs_wide>;
  defm CMPHI_WIDE_PPzZZ : sve_int_cmp_1_wide<0b101, "cmphi", int_aarch64_sve_cmphi_wide>;
  defm CMPLO_WIDE_PPzZZ : sve_int_cmp_1_wide<0b110, "cmplo", int_aarch64_sve_cmplo_wide>;
  defm CMPLS_WIDE_PPzZZ : sve_int_cmp_1_wide<0b111, "cmpls", int_aarch64_sve_cmpls_wide>;

  defm CMPGE_PPzZI : sve_int_scmp_vi<0b000, "cmpge", SETGE, int_aarch64_sve_cmpge>;
  defm CMPGT_PPzZI : sve_int_scmp_vi<0b001, "cmpgt", SETGT, int_aarch64_sve_cmpgt>;
  defm CMPLT_PPzZI : sve_int_scmp_vi<0b010, "cmplt", SETLT, null_frag, int_aarch64_sve_cmpgt>;
  defm CMPLE_PPzZI : sve_int_scmp_vi<0b011, "cmple", SETLE, null_frag, int_aarch64_sve_cmpge>;
  defm CMPEQ_PPzZI : sve_int_scmp_vi<0b100, "cmpeq", SETEQ, int_aarch64_sve_cmpeq>;
  defm CMPNE_PPzZI : sve_int_scmp_vi<0b101, "cmpne", SETNE, int_aarch64_sve_cmpne>;
  defm CMPHS_PPzZI : sve_int_ucmp_vi<0b00, "cmphs", SETUGE, int_aarch64_sve_cmphs>;
  defm CMPHI_PPzZI : sve_int_ucmp_vi<0b01, "cmphi", SETUGT, int_aarch64_sve_cmphi>;
  defm CMPLO_PPzZI : sve_int_ucmp_vi<0b10, "cmplo", SETULT, null_frag, int_aarch64_sve_cmphi>;
  defm CMPLS_PPzZI : sve_int_ucmp_vi<0b11, "cmpls", SETULE, null_frag, int_aarch64_sve_cmphs>;

  defm FCMGE_PPzZZ : sve_fp_3op_p_pd_cc<0b000, "fcmge", int_aarch64_sve_fcmpge, setoge>;
  defm FCMGT_PPzZZ : sve_fp_3op_p_pd_cc<0b001, "fcmgt", int_aarch64_sve_fcmpgt, setogt>;
  defm FCMEQ_PPzZZ : sve_fp_3op_p_pd_cc<0b010, "fcmeq", int_aarch64_sve_fcmpeq, setoeq>;
  defm FCMNE_PPzZZ : sve_fp_3op_p_pd_cc<0b011, "fcmne", int_aarch64_sve_fcmpne, setone>;
  defm FCMUO_PPzZZ : sve_fp_3op_p_pd_cc<0b100, "fcmuo", int_aarch64_sve_fcmpuo, setuo>;
  defm FACGE_PPzZZ : sve_fp_3op_p_pd<0b101, "facge", int_aarch64_sve_facge>;
  defm FACGT_PPzZZ : sve_fp_3op_p_pd<0b111, "facgt", int_aarch64_sve_facgt>;

  defm FCMGE_PPzZ0 : sve_fp_2op_p_pd<0b000, "fcmge">;
  defm FCMGT_PPzZ0 : sve_fp_2op_p_pd<0b001, "fcmgt">;
  defm FCMLT_PPzZ0 : sve_fp_2op_p_pd<0b010, "fcmlt">;
  defm FCMLE_PPzZ0 : sve_fp_2op_p_pd<0b011, "fcmle">;
  defm FCMEQ_PPzZ0 : sve_fp_2op_p_pd<0b100, "fcmeq">;
  defm FCMNE_PPzZ0 : sve_fp_2op_p_pd<0b110, "fcmne">;

  defm WHILELT_PWW : sve_int_while4_rr<0b010, "whilelt", int_aarch64_sve_whilelt>;
  defm WHILELE_PWW : sve_int_while4_rr<0b011, "whilele", int_aarch64_sve_whilele>;
  defm WHILELO_PWW : sve_int_while4_rr<0b110, "whilelo", int_aarch64_sve_whilelo>;
  defm WHILELS_PWW : sve_int_while4_rr<0b111, "whilels", int_aarch64_sve_whilels>;

  defm WHILELT_PXX : sve_int_while8_rr<0b010, "whilelt", int_aarch64_sve_whilelt>;
  defm WHILELE_PXX : sve_int_while8_rr<0b011, "whilele", int_aarch64_sve_whilele>;
  defm WHILELO_PXX : sve_int_while8_rr<0b110, "whilelo", int_aarch64_sve_whilelo>;
  defm WHILELS_PXX : sve_int_while8_rr<0b111, "whilels", int_aarch64_sve_whilels>;

  def CTERMEQ_WW : sve_int_cterm<0b0, 0b0, "ctermeq", GPR32>;
  def CTERMNE_WW : sve_int_cterm<0b0, 0b1, "ctermne", GPR32>;
  def CTERMEQ_XX : sve_int_cterm<0b1, 0b0, "ctermeq", GPR64>;
  def CTERMNE_XX : sve_int_cterm<0b1, 0b1, "ctermne", GPR64>;

  def RDVLI_XI  : sve_int_read_vl_a<0b0, 0b11111, "rdvl">;
  def ADDVL_XXI : sve_int_arith_vl<0b0, "addvl">;
  def ADDPL_XXI : sve_int_arith_vl<0b1, "addpl">;

  defm CNTB_XPiI : sve_int_count<0b000, "cntb", int_aarch64_sve_cntb>;
  defm CNTH_XPiI : sve_int_count<0b010, "cnth", int_aarch64_sve_cnth>;
  defm CNTW_XPiI : sve_int_count<0b100, "cntw", int_aarch64_sve_cntw>;
  defm CNTD_XPiI : sve_int_count<0b110, "cntd", int_aarch64_sve_cntd>;
  defm CNTP_XPP : sve_int_pcount_pred<0b0000, "cntp", int_aarch64_sve_cntp>;

  defm INCB_XPiI : sve_int_pred_pattern_a<0b000, "incb">;
  defm DECB_XPiI : sve_int_pred_pattern_a<0b001, "decb">;
  defm INCH_XPiI : sve_int_pred_pattern_a<0b010, "inch">;
  defm DECH_XPiI : sve_int_pred_pattern_a<0b011, "dech">;
  defm INCW_XPiI : sve_int_pred_pattern_a<0b100, "incw">;
  defm DECW_XPiI : sve_int_pred_pattern_a<0b101, "decw">;
  defm INCD_XPiI : sve_int_pred_pattern_a<0b110, "incd">;
  defm DECD_XPiI : sve_int_pred_pattern_a<0b111, "decd">;

  defm SQINCB_XPiWdI : sve_int_pred_pattern_b_s32<0b00000, "sqincb", int_aarch64_sve_sqincb_n32>;
  defm UQINCB_WPiI   : sve_int_pred_pattern_b_u32<0b00001, "uqincb", int_aarch64_sve_uqincb_n32>;
  defm SQDECB_XPiWdI : sve_int_pred_pattern_b_s32<0b00010, "sqdecb", int_aarch64_sve_sqdecb_n32>;
  defm UQDECB_WPiI   : sve_int_pred_pattern_b_u32<0b00011, "uqdecb", int_aarch64_sve_uqdecb_n32>;
  defm SQINCB_XPiI   : sve_int_pred_pattern_b_x64<0b00100, "sqincb", int_aarch64_sve_sqincb_n64>;
  defm UQINCB_XPiI   : sve_int_pred_pattern_b_x64<0b00101, "uqincb", int_aarch64_sve_uqincb_n64>;
  defm SQDECB_XPiI   : sve_int_pred_pattern_b_x64<0b00110, "sqdecb", int_aarch64_sve_sqdecb_n64>;
  defm UQDECB_XPiI   : sve_int_pred_pattern_b_x64<0b00111, "uqdecb", int_aarch64_sve_uqdecb_n64>;

  defm SQINCH_XPiWdI : sve_int_pred_pattern_b_s32<0b01000, "sqinch", int_aarch64_sve_sqinch_n32>;
  defm UQINCH_WPiI   : sve_int_pred_pattern_b_u32<0b01001, "uqinch", int_aarch64_sve_uqinch_n32>;
  defm SQDECH_XPiWdI : sve_int_pred_pattern_b_s32<0b01010, "sqdech", int_aarch64_sve_sqdech_n32>;
  defm UQDECH_WPiI   : sve_int_pred_pattern_b_u32<0b01011, "uqdech", int_aarch64_sve_uqdech_n32>;
  defm SQINCH_XPiI   : sve_int_pred_pattern_b_x64<0b01100, "sqinch", int_aarch64_sve_sqinch_n64>;
  defm UQINCH_XPiI   : sve_int_pred_pattern_b_x64<0b01101, "uqinch", int_aarch64_sve_uqinch_n64>;
  defm SQDECH_XPiI   : sve_int_pred_pattern_b_x64<0b01110, "sqdech", int_aarch64_sve_sqdech_n64>;
  defm UQDECH_XPiI   : sve_int_pred_pattern_b_x64<0b01111, "uqdech", int_aarch64_sve_uqdech_n64>;

  defm SQINCW_XPiWdI : sve_int_pred_pattern_b_s32<0b10000, "sqincw", int_aarch64_sve_sqincw_n32>;
  defm UQINCW_WPiI   : sve_int_pred_pattern_b_u32<0b10001, "uqincw", int_aarch64_sve_uqincw_n32>;
  defm SQDECW_XPiWdI : sve_int_pred_pattern_b_s32<0b10010, "sqdecw", int_aarch64_sve_sqdecw_n32>;
  defm UQDECW_WPiI   : sve_int_pred_pattern_b_u32<0b10011, "uqdecw", int_aarch64_sve_uqdecw_n32>;
  defm SQINCW_XPiI   : sve_int_pred_pattern_b_x64<0b10100, "sqincw", int_aarch64_sve_sqincw_n64>;
  defm UQINCW_XPiI   : sve_int_pred_pattern_b_x64<0b10101, "uqincw", int_aarch64_sve_uqincw_n64>;
  defm SQDECW_XPiI   : sve_int_pred_pattern_b_x64<0b10110, "sqdecw", int_aarch64_sve_sqdecw_n64>;
  defm UQDECW_XPiI   : sve_int_pred_pattern_b_x64<0b10111, "uqdecw", int_aarch64_sve_uqdecw_n64>;

  defm SQINCD_XPiWdI : sve_int_pred_pattern_b_s32<0b11000, "sqincd", int_aarch64_sve_sqincd_n32>;
  defm UQINCD_WPiI   : sve_int_pred_pattern_b_u32<0b11001, "uqincd", int_aarch64_sve_uqincd_n32>;
  defm SQDECD_XPiWdI : sve_int_pred_pattern_b_s32<0b11010, "sqdecd", int_aarch64_sve_sqdecd_n32>;
  defm UQDECD_WPiI   : sve_int_pred_pattern_b_u32<0b11011, "uqdecd", int_aarch64_sve_uqdecd_n32>;
  defm SQINCD_XPiI   : sve_int_pred_pattern_b_x64<0b11100, "sqincd", int_aarch64_sve_sqincd_n64>;
  defm UQINCD_XPiI   : sve_int_pred_pattern_b_x64<0b11101, "uqincd", int_aarch64_sve_uqincd_n64>;
  defm SQDECD_XPiI   : sve_int_pred_pattern_b_x64<0b11110, "sqdecd", int_aarch64_sve_sqdecd_n64>;
  defm UQDECD_XPiI   : sve_int_pred_pattern_b_x64<0b11111, "uqdecd", int_aarch64_sve_uqdecd_n64>;

  defm SQINCH_ZPiI : sve_int_countvlv<0b01000, "sqinch", ZPR16, int_aarch64_sve_sqinch, nxv8i16>;
  defm UQINCH_ZPiI : sve_int_countvlv<0b01001, "uqinch", ZPR16, int_aarch64_sve_uqinch, nxv8i16>;
  defm SQDECH_ZPiI : sve_int_countvlv<0b01010, "sqdech", ZPR16, int_aarch64_sve_sqdech, nxv8i16>;
  defm UQDECH_ZPiI : sve_int_countvlv<0b01011, "uqdech", ZPR16, int_aarch64_sve_uqdech, nxv8i16>;
  defm INCH_ZPiI   : sve_int_countvlv<0b01100, "inch",   ZPR16>;
  defm DECH_ZPiI   : sve_int_countvlv<0b01101, "dech",   ZPR16>;
  defm SQINCW_ZPiI : sve_int_countvlv<0b10000, "sqincw", ZPR32, int_aarch64_sve_sqincw, nxv4i32>;
  defm UQINCW_ZPiI : sve_int_countvlv<0b10001, "uqincw", ZPR32, int_aarch64_sve_uqincw, nxv4i32>;
  defm SQDECW_ZPiI : sve_int_countvlv<0b10010, "sqdecw", ZPR32, int_aarch64_sve_sqdecw, nxv4i32>;
  defm UQDECW_ZPiI : sve_int_countvlv<0b10011, "uqdecw", ZPR32, int_aarch64_sve_uqdecw, nxv4i32>;
  defm INCW_ZPiI   : sve_int_countvlv<0b10100, "incw",   ZPR32>;
  defm DECW_ZPiI   : sve_int_countvlv<0b10101, "decw",   ZPR32>;
  defm SQINCD_ZPiI : sve_int_countvlv<0b11000, "sqincd", ZPR64, int_aarch64_sve_sqincd, nxv2i64>;
  defm UQINCD_ZPiI : sve_int_countvlv<0b11001, "uqincd", ZPR64, int_aarch64_sve_uqincd, nxv2i64>;
  defm SQDECD_ZPiI : sve_int_countvlv<0b11010, "sqdecd", ZPR64, int_aarch64_sve_sqdecd, nxv2i64>;
  defm UQDECD_ZPiI : sve_int_countvlv<0b11011, "uqdecd", ZPR64, int_aarch64_sve_uqdecd, nxv2i64>;
  defm INCD_ZPiI   : sve_int_countvlv<0b11100, "incd",   ZPR64>;
  defm DECD_ZPiI   : sve_int_countvlv<0b11101, "decd",   ZPR64>;

  defm SQINCP_XPWd : sve_int_count_r_s32<0b00000, "sqincp", int_aarch64_sve_sqincp_n32>;
  defm SQINCP_XP   : sve_int_count_r_x64<0b00010, "sqincp", int_aarch64_sve_sqincp_n64>;
  defm UQINCP_WP   : sve_int_count_r_u32<0b00100, "uqincp", int_aarch64_sve_uqincp_n32>;
  defm UQINCP_XP   : sve_int_count_r_x64<0b00110, "uqincp", int_aarch64_sve_uqincp_n64>;
  defm SQDECP_XPWd : sve_int_count_r_s32<0b01000, "sqdecp", int_aarch64_sve_sqdecp_n32>;
  defm SQDECP_XP   : sve_int_count_r_x64<0b01010, "sqdecp", int_aarch64_sve_sqdecp_n64>;
  defm UQDECP_WP   : sve_int_count_r_u32<0b01100, "uqdecp", int_aarch64_sve_uqdecp_n32>;
  defm UQDECP_XP   : sve_int_count_r_x64<0b01110, "uqdecp", int_aarch64_sve_uqdecp_n64>;
  defm INCP_XP     : sve_int_count_r_x64<0b10000, "incp">;
  defm DECP_XP     : sve_int_count_r_x64<0b10100, "decp">;

  defm SQINCP_ZP   : sve_int_count_v<0b00000, "sqincp", int_aarch64_sve_sqincp>;
  defm UQINCP_ZP   : sve_int_count_v<0b00100, "uqincp", int_aarch64_sve_uqincp>;
  defm SQDECP_ZP   : sve_int_count_v<0b01000, "sqdecp", int_aarch64_sve_sqdecp>;
  defm UQDECP_ZP   : sve_int_count_v<0b01100, "uqdecp", int_aarch64_sve_uqdecp>;
  defm INCP_ZP     : sve_int_count_v<0b10000, "incp">;
  defm DECP_ZP     : sve_int_count_v<0b10100, "decp">;

  defm INDEX_RR : sve_int_index_rr<"index", index_vector>;
  defm INDEX_IR : sve_int_index_ir<"index", index_vector>;
  defm INDEX_RI : sve_int_index_ri<"index", index_vector>;
  defm INDEX_II : sve_int_index_ii<"index", index_vector>;

  // Unpredicated shifts
  defm ASR_ZZI : sve_int_bin_cons_shift_imm_right<0b00, "asr", sra>;
  defm LSR_ZZI : sve_int_bin_cons_shift_imm_right<0b01, "lsr", srl>;
  defm LSL_ZZI : sve_int_bin_cons_shift_imm_left< 0b11, "lsl", shl>;

  // Patterns for unpredicated left shift by immediate
  def : Pat<(nxv16i8 (shl (nxv16i8 ZPR:$Zs1),
                          (nxv16i8 (AArch64dup (vecshiftL8:$imm))))),
            (LSL_ZZI_B ZPR:$Zs1, vecshiftL8:$imm)>;
  def : Pat<(nxv8i16 (shl (nxv8i16 ZPR:$Zs1),
                          (nxv8i16 (AArch64dup (vecshiftL16:$imm))))),
            (LSL_ZZI_H ZPR:$Zs1, vecshiftL16:$imm)>;
  def : Pat<(nxv4i32 (shl (nxv4i32 ZPR:$Zs1),
                          (nxv4i32 (AArch64dup (vecshiftL32:$imm))))),
            (LSL_ZZI_S ZPR:$Zs1, vecshiftL32:$imm)>;
  def : Pat<(nxv2i64 (shl (nxv2i64 ZPR:$Zs1),
                          (nxv2i64 (AArch64dup (i64 (SVELShiftImm64 i32:$imm)))))),
            (LSL_ZZI_D ZPR:$Zs1, vecshiftL64:$imm)>;

  defm ASR_WIDE_ZZZ : sve_int_bin_cons_shift_wide<0b00, "asr">;
  defm LSR_WIDE_ZZZ : sve_int_bin_cons_shift_wide<0b01, "lsr">;
  defm LSL_WIDE_ZZZ : sve_int_bin_cons_shift_wide<0b11, "lsl">;

  // Predicated shifts
  defm ASR_ZPmI  : sve_int_bin_pred_shift_imm_right<0b0000, "asr", "ASR_ZPZI">;
  defm LSR_ZPmI  : sve_int_bin_pred_shift_imm_right<0b0001, "lsr", "LSR_ZPZI">;
  defm LSL_ZPmI  : sve_int_bin_pred_shift_imm_left< 0b0011, "lsl">;
  defm ASRD_ZPmI : sve_int_bin_pred_shift_imm_right<0b0100, "asrd", "ASRD_ZPZI", int_aarch64_sve_asrd>;

  defm ASR_ZPZZ  : sve_int_bin_pred_zx<int_aarch64_sve_asr>;
  defm LSR_ZPZZ  : sve_int_bin_pred_zx<int_aarch64_sve_lsr>;
  defm LSL_ZPZZ  : sve_int_bin_pred_zx<int_aarch64_sve_lsl>;
  defm ASRD_ZPZI : sve_int_bin_pred_shift_0_right_zx<int_aarch64_sve_asrd>;

  defm ASR_ZPmZ  : sve_int_bin_pred_shift<0b000, "asr", "ASR_ZPZZ", int_aarch64_sve_asr, "ASRR_ZPmZ", 1>;
  defm LSR_ZPmZ  : sve_int_bin_pred_shift<0b001, "lsr", "LSR_ZPZZ", int_aarch64_sve_lsr, "LSRR_ZPmZ", 1>;
  defm LSL_ZPmZ  : sve_int_bin_pred_shift<0b011, "lsl", "LSL_ZPZZ", int_aarch64_sve_lsl, "LSLR_ZPmZ", 1>;
  defm ASRR_ZPmZ : sve_int_bin_pred_shift<0b100, "asrr", "ASRR_ZPZZ", null_frag, "ASR_ZPmZ", 0>;
  defm LSRR_ZPmZ : sve_int_bin_pred_shift<0b101, "lsrr", "LSRR_ZPZZ", null_frag, "LSR_ZPmZ", 0>;
  defm LSLR_ZPmZ : sve_int_bin_pred_shift<0b111, "lslr", "LSLR_ZPZZ", null_frag, "LSL_ZPmZ", 0>;

  defm ASR_WIDE_ZPmZ : sve_int_bin_pred_shift_wide<0b000, "asr", int_aarch64_sve_asr_wide>;
  defm LSR_WIDE_ZPmZ : sve_int_bin_pred_shift_wide<0b001, "lsr", int_aarch64_sve_lsr_wide>;
  defm LSL_WIDE_ZPmZ : sve_int_bin_pred_shift_wide<0b011, "lsl", int_aarch64_sve_lsl_wide>;

  defm FCVT_ZPmZ_StoH   : sve_fp_2op_p_zd<0b1001000, "fcvt",   ZPR32, ZPR16, int_aarch64_sve_fcvt_f16f32,    nxv8f16, nxv4i1, nxv4f32, ElementSizeS>;
  defm FCVT_ZPmZ_HtoS   : sve_fp_2op_p_zd<0b1001001, "fcvt",   ZPR16, ZPR32, int_aarch64_sve_fcvt_f32f16,    nxv4f32, nxv4i1, nxv8f16, ElementSizeS>;
  defm SCVTF_ZPmZ_HtoH  : sve_fp_2op_p_zd<0b0110010, "scvtf",  ZPR16, ZPR16, int_aarch64_sve_scvtf,          nxv8f16, nxv8i1, nxv8i16, ElementSizeH>;
  defm SCVTF_ZPmZ_StoS  : sve_fp_2op_p_zd<0b1010100, "scvtf",  ZPR32, ZPR32, int_aarch64_sve_scvtf,          nxv4f32, nxv4i1, nxv4i32, ElementSizeS>;
  defm UCVTF_ZPmZ_StoS  : sve_fp_2op_p_zd<0b1010101, "ucvtf",  ZPR32, ZPR32, int_aarch64_sve_ucvtf,          nxv4f32, nxv4i1, nxv4i32, ElementSizeS>;
  defm UCVTF_ZPmZ_HtoH  : sve_fp_2op_p_zd<0b0110011, "ucvtf",  ZPR16, ZPR16, int_aarch64_sve_ucvtf,          nxv8f16, nxv8i1, nxv8i16, ElementSizeH>;
  defm FCVTZS_ZPmZ_HtoH : sve_fp_2op_p_zd<0b0111010, "fcvtzs", ZPR16, ZPR16, int_aarch64_sve_fcvtzs,         nxv8i16, nxv8i1, nxv8f16, ElementSizeH>;
  defm FCVTZS_ZPmZ_StoS : sve_fp_2op_p_zd<0b1011100, "fcvtzs", ZPR32, ZPR32, int_aarch64_sve_fcvtzs,         nxv4i32, nxv4i1, nxv4f32, ElementSizeS>;
  defm FCVTZU_ZPmZ_HtoH : sve_fp_2op_p_zd<0b0111011, "fcvtzu", ZPR16, ZPR16, int_aarch64_sve_fcvtzu,         nxv8i16, nxv8i1, nxv8f16, ElementSizeH>;
  defm FCVTZU_ZPmZ_StoS : sve_fp_2op_p_zd<0b1011101, "fcvtzu", ZPR32, ZPR32, int_aarch64_sve_fcvtzu,         nxv4i32, nxv4i1, nxv4f32, ElementSizeS>;
  defm FCVT_ZPmZ_DtoH   : sve_fp_2op_p_zd<0b1101000, "fcvt",   ZPR64, ZPR16, int_aarch64_sve_fcvt_f16f64,    nxv8f16, nxv2i1, nxv2f64, ElementSizeD>;
  defm FCVT_ZPmZ_HtoD   : sve_fp_2op_p_zd<0b1101001, "fcvt",   ZPR16, ZPR64, int_aarch64_sve_fcvt_f64f16,    nxv2f64, nxv2i1, nxv8f16, ElementSizeD>;
  defm FCVT_ZPmZ_DtoS   : sve_fp_2op_p_zd<0b1101010, "fcvt",   ZPR64, ZPR32, int_aarch64_sve_fcvt_f32f64,    nxv4f32, nxv2i1, nxv2f64, ElementSizeD>;
  defm FCVT_ZPmZ_StoD   : sve_fp_2op_p_zd<0b1101011, "fcvt",   ZPR32, ZPR64, int_aarch64_sve_fcvt_f64f32,    nxv2f64, nxv2i1, nxv4f32, ElementSizeD>;
  defm SCVTF_ZPmZ_StoD  : sve_fp_2op_p_zd<0b1110000, "scvtf",  ZPR32, ZPR64, int_aarch64_sve_scvtf_f64i32,   nxv2f64, nxv2i1, nxv4i32, ElementSizeD>;
  defm UCVTF_ZPmZ_StoD  : sve_fp_2op_p_zd<0b1110001, "ucvtf",  ZPR32, ZPR64, int_aarch64_sve_ucvtf_f64i32,   nxv2f64, nxv2i1, nxv4i32, ElementSizeD>;
  defm UCVTF_ZPmZ_StoH  : sve_fp_2op_p_zd<0b0110101, "ucvtf",  ZPR32, ZPR16, int_aarch64_sve_ucvtf_f16i32,   nxv8f16, nxv4i1, nxv4i32, ElementSizeS>;
  defm SCVTF_ZPmZ_DtoS  : sve_fp_2op_p_zd<0b1110100, "scvtf",  ZPR64, ZPR32, int_aarch64_sve_scvtf_f32i64,   nxv4f32, nxv2i1, nxv2i64, ElementSizeD>;
  defm SCVTF_ZPmZ_StoH  : sve_fp_2op_p_zd<0b0110100, "scvtf",  ZPR32, ZPR16, int_aarch64_sve_scvtf_f16i32,   nxv8f16, nxv4i1, nxv4i32, ElementSizeS>;
  defm SCVTF_ZPmZ_DtoH  : sve_fp_2op_p_zd<0b0110110, "scvtf",  ZPR64, ZPR16, int_aarch64_sve_scvtf_f16i64,   nxv8f16, nxv2i1, nxv2i64, ElementSizeD>;
  defm UCVTF_ZPmZ_DtoS  : sve_fp_2op_p_zd<0b1110101, "ucvtf",  ZPR64, ZPR32, int_aarch64_sve_ucvtf_f32i64,   nxv4f32, nxv2i1, nxv2i64, ElementSizeD>;
  defm UCVTF_ZPmZ_DtoH  : sve_fp_2op_p_zd<0b0110111, "ucvtf",  ZPR64, ZPR16, int_aarch64_sve_ucvtf_f16i64,   nxv8f16, nxv2i1, nxv2i64, ElementSizeD>;
  defm SCVTF_ZPmZ_DtoD  : sve_fp_2op_p_zd<0b1110110, "scvtf",  ZPR64, ZPR64, int_aarch64_sve_scvtf,          nxv2f64, nxv2i1, nxv2i64, ElementSizeD>;
  defm UCVTF_ZPmZ_DtoD  : sve_fp_2op_p_zd<0b1110111, "ucvtf",  ZPR64, ZPR64, int_aarch64_sve_ucvtf,          nxv2f64, nxv2i1, nxv2i64, ElementSizeD>;
  defm FCVTZS_ZPmZ_DtoS : sve_fp_2op_p_zd<0b1111000, "fcvtzs", ZPR64, ZPR32, int_aarch64_sve_fcvtzs_i32f64,  nxv4i32, nxv2i1, nxv2f64, ElementSizeD>;
  defm FCVTZU_ZPmZ_DtoS : sve_fp_2op_p_zd<0b1111001, "fcvtzu", ZPR64, ZPR32, int_aarch64_sve_fcvtzu_i32f64,  nxv4i32, nxv2i1, nxv2f64, ElementSizeD>;
  defm FCVTZS_ZPmZ_StoD : sve_fp_2op_p_zd<0b1111100, "fcvtzs", ZPR32, ZPR64, int_aarch64_sve_fcvtzs_i64f32,  nxv2i64, nxv2i1, nxv4f32, ElementSizeD>;
  defm FCVTZS_ZPmZ_HtoS : sve_fp_2op_p_zd<0b0111100, "fcvtzs", ZPR16, ZPR32, int_aarch64_sve_fcvtzs_i32f16,  nxv4i32, nxv4i1, nxv8f16, ElementSizeS>;
  defm FCVTZS_ZPmZ_HtoD : sve_fp_2op_p_zd<0b0111110, "fcvtzs", ZPR16, ZPR64, int_aarch64_sve_fcvtzs_i64f16,  nxv2i64, nxv2i1, nxv8f16, ElementSizeD>;
  defm FCVTZU_ZPmZ_HtoS : sve_fp_2op_p_zd<0b0111101, "fcvtzu", ZPR16, ZPR32, int_aarch64_sve_fcvtzu_i32f16,  nxv4i32, nxv4i1, nxv8f16, ElementSizeS>;
  defm FCVTZU_ZPmZ_HtoD : sve_fp_2op_p_zd<0b0111111, "fcvtzu", ZPR16, ZPR64, int_aarch64_sve_fcvtzu_i64f16,  nxv2i64, nxv2i1, nxv8f16, ElementSizeD>;
  defm FCVTZU_ZPmZ_StoD : sve_fp_2op_p_zd<0b1111101, "fcvtzu", ZPR32, ZPR64, int_aarch64_sve_fcvtzu_i64f32,  nxv2i64, nxv2i1, nxv4f32, ElementSizeD>;
  defm FCVTZS_ZPmZ_DtoD : sve_fp_2op_p_zd<0b1111110, "fcvtzs", ZPR64, ZPR64, int_aarch64_sve_fcvtzs,         nxv2i64, nxv2i1, nxv2f64, ElementSizeD>;
  defm FCVTZU_ZPmZ_DtoD : sve_fp_2op_p_zd<0b1111111, "fcvtzu", ZPR64, ZPR64, int_aarch64_sve_fcvtzu,         nxv2i64, nxv2i1, nxv2f64, ElementSizeD>;

  defm FRINTN_ZPmZ : sve_fp_2op_p_zd_HSD<0b00000, "frintn", int_aarch64_sve_frintn>;
  defm FRINTP_ZPmZ : sve_fp_2op_p_zd_HSD<0b00001, "frintp", int_aarch64_sve_frintp>;
  defm FRINTM_ZPmZ : sve_fp_2op_p_zd_HSD<0b00010, "frintm", int_aarch64_sve_frintm>;
  defm FRINTZ_ZPmZ : sve_fp_2op_p_zd_HSD<0b00011, "frintz", int_aarch64_sve_frintz>;
  defm FRINTA_ZPmZ : sve_fp_2op_p_zd_HSD<0b00100, "frinta", int_aarch64_sve_frinta>;
  defm FRINTX_ZPmZ : sve_fp_2op_p_zd_HSD<0b00110, "frintx", int_aarch64_sve_frintx>;
  defm FRINTI_ZPmZ : sve_fp_2op_p_zd_HSD<0b00111, "frinti", int_aarch64_sve_frinti>;
  defm FRECPX_ZPmZ : sve_fp_2op_p_zd_HSD<0b01100, "frecpx", int_aarch64_sve_frecpx>;
  defm FSQRT_ZPmZ  : sve_fp_2op_p_zd_HSD<0b01101, "fsqrt",  int_aarch64_sve_fsqrt>;

  let Predicates = [HasBF16, HasSVE] in {
    def BFDOT_ZZZ    : sve_bfloat_dot<"bfdot">;
    def BFDOT_ZZI    : sve_bfloat_dot_indexed<"bfdot">;
    def BFMMLA_ZZZ  : sve_bfloat_matmul<"bfmmla">;
    def BFMMLA_B_ZZZ  : sve_bfloat_matmul_longvecl<0b0, "bfmlalb">;
    def BFMMLA_T_ZZZ  : sve_bfloat_matmul_longvecl<0b1, "bfmlalt">;
    def BFMMLA_B_ZZI  : sve_bfloat_matmul_longvecl_idx<0b0, "bfmlalb">;
    def BFMMLA_T_ZZI  : sve_bfloat_matmul_longvecl_idx<0b1, "bfmlalt">;
    def BFCVT_ZPmZ   : sve_bfloat_convert<0b1, "bfcvt">;
    def BFCVTNT_ZPmZ : sve_bfloat_convert<0b0, "bfcvtnt">;
  }

  // InstAliases
  def : InstAlias<"mov $Zd, $Zn",
                  (ORR_ZZZ ZPR64:$Zd, ZPR64:$Zn, ZPR64:$Zn), 1>;
  def : InstAlias<"mov $Pd, $Pg/m, $Pn",
                  (SEL_PPPP PPR8:$Pd, PPRAny:$Pg, PPR8:$Pn, PPR8:$Pd), 1>;
  def : InstAlias<"mov $Pd, $Pn",
                  (ORR_PPzPP PPR8:$Pd, PPR8:$Pn, PPR8:$Pn, PPR8:$Pn), 1>;
  def : InstAlias<"mov $Pd, $Pg/z, $Pn",
                  (AND_PPzPP PPR8:$Pd, PPRAny:$Pg, PPR8:$Pn, PPR8:$Pn), 1>;

  def : InstAlias<"movs $Pd, $Pn",
                  (ORRS_PPzPP PPR8:$Pd, PPR8:$Pn, PPR8:$Pn, PPR8:$Pn), 1>;
  def : InstAlias<"movs $Pd, $Pg/z, $Pn",
                  (ANDS_PPzPP PPR8:$Pd, PPRAny:$Pg, PPR8:$Pn, PPR8:$Pn), 1>;

  def : InstAlias<"not $Pd, $Pg/z, $Pn",
                  (EOR_PPzPP PPR8:$Pd, PPRAny:$Pg, PPR8:$Pn, PPRAny:$Pg), 1>;

  def : InstAlias<"nots $Pd, $Pg/z, $Pn",
                  (EORS_PPzPP PPR8:$Pd, PPRAny:$Pg, PPR8:$Pn, PPRAny:$Pg), 1>;

  def : InstAlias<"cmple $Zd, $Pg/z, $Zm, $Zn",
                  (CMPGE_PPzZZ_B PPR8:$Zd, PPR3bAny:$Pg, ZPR8:$Zn, ZPR8:$Zm), 0>;
  def : InstAlias<"cmple $Zd, $Pg/z, $Zm, $Zn",
                  (CMPGE_PPzZZ_H PPR16:$Zd, PPR3bAny:$Pg, ZPR16:$Zn, ZPR16:$Zm), 0>;
  def : InstAlias<"cmple $Zd, $Pg/z, $Zm, $Zn",
                  (CMPGE_PPzZZ_S PPR32:$Zd, PPR3bAny:$Pg, ZPR32:$Zn, ZPR32:$Zm), 0>;
  def : InstAlias<"cmple $Zd, $Pg/z, $Zm, $Zn",
                  (CMPGE_PPzZZ_D PPR64:$Zd, PPR3bAny:$Pg, ZPR64:$Zn, ZPR64:$Zm), 0>;

  def : InstAlias<"cmplo $Zd, $Pg/z, $Zm, $Zn",
                  (CMPHI_PPzZZ_B PPR8:$Zd, PPR3bAny:$Pg, ZPR8:$Zn, ZPR8:$Zm), 0>;
  def : InstAlias<"cmplo $Zd, $Pg/z, $Zm, $Zn",
                  (CMPHI_PPzZZ_H PPR16:$Zd, PPR3bAny:$Pg, ZPR16:$Zn, ZPR16:$Zm), 0>;
  def : InstAlias<"cmplo $Zd, $Pg/z, $Zm, $Zn",
                  (CMPHI_PPzZZ_S PPR32:$Zd, PPR3bAny:$Pg, ZPR32:$Zn, ZPR32:$Zm), 0>;
  def : InstAlias<"cmplo $Zd, $Pg/z, $Zm, $Zn",
                  (CMPHI_PPzZZ_D PPR64:$Zd, PPR3bAny:$Pg, ZPR64:$Zn, ZPR64:$Zm), 0>;

  def : InstAlias<"cmpls $Zd, $Pg/z, $Zm, $Zn",
                  (CMPHS_PPzZZ_B PPR8:$Zd, PPR3bAny:$Pg, ZPR8:$Zn, ZPR8:$Zm), 0>;
  def : InstAlias<"cmpls $Zd, $Pg/z, $Zm, $Zn",
                  (CMPHS_PPzZZ_H PPR16:$Zd, PPR3bAny:$Pg, ZPR16:$Zn, ZPR16:$Zm), 0>;
  def : InstAlias<"cmpls $Zd, $Pg/z, $Zm, $Zn",
                  (CMPHS_PPzZZ_S PPR32:$Zd, PPR3bAny:$Pg, ZPR32:$Zn, ZPR32:$Zm), 0>;
  def : InstAlias<"cmpls $Zd, $Pg/z, $Zm, $Zn",
                  (CMPHS_PPzZZ_D PPR64:$Zd, PPR3bAny:$Pg, ZPR64:$Zn, ZPR64:$Zm), 0>;

  def : InstAlias<"cmplt $Zd, $Pg/z, $Zm, $Zn",
                  (CMPGT_PPzZZ_B PPR8:$Zd, PPR3bAny:$Pg, ZPR8:$Zn, ZPR8:$Zm), 0>;
  def : InstAlias<"cmplt $Zd, $Pg/z, $Zm, $Zn",
                  (CMPGT_PPzZZ_H PPR16:$Zd, PPR3bAny:$Pg, ZPR16:$Zn, ZPR16:$Zm), 0>;
  def : InstAlias<"cmplt $Zd, $Pg/z, $Zm, $Zn",
                  (CMPGT_PPzZZ_S PPR32:$Zd, PPR3bAny:$Pg, ZPR32:$Zn, ZPR32:$Zm), 0>;
  def : InstAlias<"cmplt $Zd, $Pg/z, $Zm, $Zn",
                  (CMPGT_PPzZZ_D PPR64:$Zd, PPR3bAny:$Pg, ZPR64:$Zn, ZPR64:$Zm), 0>;

  def : InstAlias<"facle $Zd, $Pg/z, $Zm, $Zn",
                  (FACGE_PPzZZ_H PPR16:$Zd, PPR3bAny:$Pg, ZPR16:$Zn, ZPR16:$Zm), 0>;
  def : InstAlias<"facle $Zd, $Pg/z, $Zm, $Zn",
                  (FACGE_PPzZZ_S PPR32:$Zd, PPR3bAny:$Pg, ZPR32:$Zn, ZPR32:$Zm), 0>;
  def : InstAlias<"facle $Zd, $Pg/z, $Zm, $Zn",
                  (FACGE_PPzZZ_D PPR64:$Zd, PPR3bAny:$Pg, ZPR64:$Zn, ZPR64:$Zm), 0>;

  def : InstAlias<"faclt $Zd, $Pg/z, $Zm, $Zn",
                  (FACGT_PPzZZ_H PPR16:$Zd, PPR3bAny:$Pg, ZPR16:$Zn, ZPR16:$Zm), 0>;
  def : InstAlias<"faclt $Zd, $Pg/z, $Zm, $Zn",
                  (FACGT_PPzZZ_S PPR32:$Zd, PPR3bAny:$Pg, ZPR32:$Zn, ZPR32:$Zm), 0>;
  def : InstAlias<"faclt $Zd, $Pg/z, $Zm, $Zn",
                  (FACGT_PPzZZ_D PPR64:$Zd, PPR3bAny:$Pg, ZPR64:$Zn, ZPR64:$Zm), 0>;

  def : InstAlias<"fcmle $Zd, $Pg/z, $Zm, $Zn",
                  (FCMGE_PPzZZ_H PPR16:$Zd, PPR3bAny:$Pg, ZPR16:$Zn, ZPR16:$Zm), 0>;
  def : InstAlias<"fcmle $Zd, $Pg/z, $Zm, $Zn",
                  (FCMGE_PPzZZ_S PPR32:$Zd, PPR3bAny:$Pg, ZPR32:$Zn, ZPR32:$Zm), 0>;
  def : InstAlias<"fcmle $Zd, $Pg/z, $Zm, $Zn",
                  (FCMGE_PPzZZ_D PPR64:$Zd, PPR3bAny:$Pg, ZPR64:$Zn, ZPR64:$Zm), 0>;

  def : InstAlias<"fcmlt $Zd, $Pg/z, $Zm, $Zn",
                  (FCMGT_PPzZZ_H PPR16:$Zd, PPR3bAny:$Pg, ZPR16:$Zn, ZPR16:$Zm), 0>;
  def : InstAlias<"fcmlt $Zd, $Pg/z, $Zm, $Zn",
                  (FCMGT_PPzZZ_S PPR32:$Zd, PPR3bAny:$Pg, ZPR32:$Zn, ZPR32:$Zm), 0>;
  def : InstAlias<"fcmlt $Zd, $Pg/z, $Zm, $Zn",
                  (FCMGT_PPzZZ_D PPR64:$Zd, PPR3bAny:$Pg, ZPR64:$Zn, ZPR64:$Zm), 0>;

  def : Pat<(AArch64ptest (nxv16i1 PPR:$pg), (nxv16i1 PPR:$src)),
            (PTEST_PP PPR:$pg, PPR:$src)>;
  def : Pat<(AArch64ptest (nxv8i1 PPR:$pg), (nxv8i1 PPR:$src)),
            (PTEST_PP PPR:$pg, PPR:$src)>;
  def : Pat<(AArch64ptest (nxv4i1 PPR:$pg), (nxv4i1 PPR:$src)),
            (PTEST_PP PPR:$pg, PPR:$src)>;
  def : Pat<(AArch64ptest (nxv2i1 PPR:$pg), (nxv2i1 PPR:$src)),
            (PTEST_PP PPR:$pg, PPR:$src)>;

  // LD1R of 128-bit masked data
  def : Pat<(nxv16i8 (AArch64ld1rq PPR:$gp, GPR64:$base)),
            (LD1RQ_B_IMM $gp, $base, (i64 0))>;
  def : Pat<(nxv8i16 (AArch64ld1rq PPR:$gp, GPR64:$base)),
            (LD1RQ_H_IMM $gp, $base, (i64 0))>;
  def : Pat<(nxv4i32 (AArch64ld1rq PPR:$gp, GPR64:$base)),
            (LD1RQ_W_IMM $gp, $base, (i64 0))>;
  def : Pat<(nxv2i64 (AArch64ld1rq PPR:$gp, GPR64:$base)),
            (LD1RQ_D_IMM $gp, $base, (i64 0))>;

  def : Pat<(nxv16i8 (AArch64ld1rq PPR:$gp, (add GPR64:$base, (i64 simm4s16:$imm)))),
            (LD1RQ_B_IMM $gp, $base, simm4s16:$imm)>;
  def : Pat<(nxv8i16 (AArch64ld1rq PPR:$gp, (add GPR64:$base, (i64 simm4s16:$imm)))),
            (LD1RQ_H_IMM $gp, $base, simm4s16:$imm)>;
  def : Pat<(nxv4i32 (AArch64ld1rq PPR:$gp, (add GPR64:$base, (i64 simm4s16:$imm)))),
            (LD1RQ_W_IMM $gp, $base, simm4s16:$imm)>;
  def : Pat<(nxv2i64 (AArch64ld1rq PPR:$gp, (add GPR64:$base, (i64 simm4s16:$imm)))),
            (LD1RQ_D_IMM $gp, $base, simm4s16:$imm)>;

  def : Pat<(sext_inreg (nxv2i64 ZPR:$Zs), nxv2i32), (SXTW_ZPmZ_D (IMPLICIT_DEF), (PTRUE_D 31), ZPR:$Zs)>;
  def : Pat<(sext_inreg (nxv2i64 ZPR:$Zs), nxv2i16), (SXTH_ZPmZ_D (IMPLICIT_DEF), (PTRUE_D 31), ZPR:$Zs)>;
  def : Pat<(sext_inreg (nxv2i64 ZPR:$Zs), nxv2i8),  (SXTB_ZPmZ_D (IMPLICIT_DEF), (PTRUE_D 31), ZPR:$Zs)>;
  def : Pat<(sext_inreg (nxv4i32 ZPR:$Zs), nxv4i16), (SXTH_ZPmZ_S (IMPLICIT_DEF), (PTRUE_S 31), ZPR:$Zs)>;
  def : Pat<(sext_inreg (nxv4i32 ZPR:$Zs), nxv4i8),  (SXTB_ZPmZ_S (IMPLICIT_DEF), (PTRUE_S 31), ZPR:$Zs)>;
  def : Pat<(sext_inreg (nxv8i16 ZPR:$Zs), nxv8i8),  (SXTB_ZPmZ_H (IMPLICIT_DEF), (PTRUE_H 31), ZPR:$Zs)>;

  // General case that we ideally never want to match.
  def : Pat<(vscale GPR64:$scale), (MADDXrrr (UBFMXri (RDVLI_XI 1), 4, 63), $scale, XZR)>;

  let AddedComplexity = 5 in {
    def : Pat<(vscale (i64 1)), (UBFMXri (RDVLI_XI 1), 4, 63)>;
    def : Pat<(vscale (i64 -1)), (SBFMXri (RDVLI_XI -1), 4, 63)>;

    def : Pat<(vscale (sve_rdvl_imm i32:$imm)), (RDVLI_XI $imm)>;
    def : Pat<(vscale (sve_cnth_imm i32:$imm)), (CNTH_XPiI 31, $imm)>;
    def : Pat<(vscale (sve_cntw_imm i32:$imm)), (CNTW_XPiI 31, $imm)>;
    def : Pat<(vscale (sve_cntd_imm i32:$imm)), (CNTD_XPiI 31, $imm)>;

    def : Pat<(vscale (sve_cnth_imm_neg i32:$imm)), (SUBXrs XZR, (CNTH_XPiI 31, $imm), 0)>;
    def : Pat<(vscale (sve_cntw_imm_neg i32:$imm)), (SUBXrs XZR, (CNTW_XPiI 31, $imm), 0)>;
    def : Pat<(vscale (sve_cntd_imm_neg i32:$imm)), (SUBXrs XZR, (CNTD_XPiI 31, $imm), 0)>;
  }

  // FIXME: BigEndian requires an additional REV instruction to satisfy the
  // constraint that none of the bits change when stored to memory as one
  // type, and and reloaded as another type.
  let Predicates = [IsLE] in {
    def : Pat<(nxv16i8 (bitconvert (nxv8i16 ZPR:$src))), (nxv16i8 ZPR:$src)>;
    def : Pat<(nxv16i8 (bitconvert (nxv4i32 ZPR:$src))), (nxv16i8 ZPR:$src)>;
    def : Pat<(nxv16i8 (bitconvert (nxv2i64 ZPR:$src))), (nxv16i8 ZPR:$src)>;
    def : Pat<(nxv16i8 (bitconvert (nxv8f16 ZPR:$src))), (nxv16i8 ZPR:$src)>;
    def : Pat<(nxv16i8 (bitconvert (nxv4f32 ZPR:$src))), (nxv16i8 ZPR:$src)>;
    def : Pat<(nxv16i8 (bitconvert (nxv2f64 ZPR:$src))), (nxv16i8 ZPR:$src)>;

    def : Pat<(nxv8i16 (bitconvert (nxv16i8 ZPR:$src))), (nxv8i16 ZPR:$src)>;
    def : Pat<(nxv8i16 (bitconvert (nxv4i32 ZPR:$src))), (nxv8i16 ZPR:$src)>;
    def : Pat<(nxv8i16 (bitconvert (nxv2i64 ZPR:$src))), (nxv8i16 ZPR:$src)>;
    def : Pat<(nxv8i16 (bitconvert (nxv8f16 ZPR:$src))), (nxv8i16 ZPR:$src)>;
    def : Pat<(nxv8i16 (bitconvert (nxv4f32 ZPR:$src))), (nxv8i16 ZPR:$src)>;
    def : Pat<(nxv8i16 (bitconvert (nxv2f64 ZPR:$src))), (nxv8i16 ZPR:$src)>;

    def : Pat<(nxv4i32 (bitconvert (nxv16i8 ZPR:$src))), (nxv4i32 ZPR:$src)>;
    def : Pat<(nxv4i32 (bitconvert (nxv8i16 ZPR:$src))), (nxv4i32 ZPR:$src)>;
    def : Pat<(nxv4i32 (bitconvert (nxv2i64 ZPR:$src))), (nxv4i32 ZPR:$src)>;
    def : Pat<(nxv4i32 (bitconvert (nxv8f16 ZPR:$src))), (nxv4i32 ZPR:$src)>;
    def : Pat<(nxv4i32 (bitconvert (nxv4f32 ZPR:$src))), (nxv4i32 ZPR:$src)>;
    def : Pat<(nxv4i32 (bitconvert (nxv2f64 ZPR:$src))), (nxv4i32 ZPR:$src)>;

    def : Pat<(nxv2i64 (bitconvert (nxv16i8 ZPR:$src))), (nxv2i64 ZPR:$src)>;
    def : Pat<(nxv2i64 (bitconvert (nxv8i16 ZPR:$src))), (nxv2i64 ZPR:$src)>;
    def : Pat<(nxv2i64 (bitconvert (nxv4i32 ZPR:$src))), (nxv2i64 ZPR:$src)>;
    def : Pat<(nxv2i64 (bitconvert (nxv8f16 ZPR:$src))), (nxv2i64 ZPR:$src)>;
    def : Pat<(nxv2i64 (bitconvert (nxv4f32 ZPR:$src))), (nxv2i64 ZPR:$src)>;
    def : Pat<(nxv2i64 (bitconvert (nxv2f64 ZPR:$src))), (nxv2i64 ZPR:$src)>;

    def : Pat<(nxv8f16 (bitconvert (nxv16i8 ZPR:$src))), (nxv8f16 ZPR:$src)>;
    def : Pat<(nxv8f16 (bitconvert (nxv8i16 ZPR:$src))), (nxv8f16 ZPR:$src)>;
    def : Pat<(nxv8f16 (bitconvert (nxv4i32 ZPR:$src))), (nxv8f16 ZPR:$src)>;
    def : Pat<(nxv8f16 (bitconvert (nxv2i64 ZPR:$src))), (nxv8f16 ZPR:$src)>;
    def : Pat<(nxv8f16 (bitconvert (nxv4f32 ZPR:$src))), (nxv8f16 ZPR:$src)>;
    def : Pat<(nxv8f16 (bitconvert (nxv2f64 ZPR:$src))), (nxv8f16 ZPR:$src)>;

    def : Pat<(nxv4f32 (bitconvert (nxv16i8 ZPR:$src))), (nxv4f32 ZPR:$src)>;
    def : Pat<(nxv4f32 (bitconvert (nxv8i16 ZPR:$src))), (nxv4f32 ZPR:$src)>;
    def : Pat<(nxv4f32 (bitconvert (nxv4i32 ZPR:$src))), (nxv4f32 ZPR:$src)>;
    def : Pat<(nxv4f32 (bitconvert (nxv2i64 ZPR:$src))), (nxv4f32 ZPR:$src)>;
    def : Pat<(nxv4f32 (bitconvert (nxv8f16 ZPR:$src))), (nxv4f32 ZPR:$src)>;
    def : Pat<(nxv4f32 (bitconvert (nxv2f64 ZPR:$src))), (nxv4f32 ZPR:$src)>;

    def : Pat<(nxv2f64 (bitconvert (nxv16i8 ZPR:$src))), (nxv2f64 ZPR:$src)>;
    def : Pat<(nxv2f64 (bitconvert (nxv8i16 ZPR:$src))), (nxv2f64 ZPR:$src)>;
    def : Pat<(nxv2f64 (bitconvert (nxv4i32 ZPR:$src))), (nxv2f64 ZPR:$src)>;
    def : Pat<(nxv2f64 (bitconvert (nxv2i64 ZPR:$src))), (nxv2f64 ZPR:$src)>;
    def : Pat<(nxv2f64 (bitconvert (nxv8f16 ZPR:$src))), (nxv2f64 ZPR:$src)>;
    def : Pat<(nxv2f64 (bitconvert (nxv4f32 ZPR:$src))), (nxv2f64 ZPR:$src)>;
  }

  def : Pat<(nxv16i1 (reinterpret_cast (nxv16i1 PPR:$src))), (COPY_TO_REGCLASS PPR:$src, PPR)>;
  def : Pat<(nxv16i1 (reinterpret_cast (nxv8i1 PPR:$src))), (COPY_TO_REGCLASS PPR:$src, PPR)>;
  def : Pat<(nxv16i1 (reinterpret_cast (nxv4i1 PPR:$src))), (COPY_TO_REGCLASS PPR:$src, PPR)>;
  def : Pat<(nxv16i1 (reinterpret_cast (nxv2i1 PPR:$src))), (COPY_TO_REGCLASS PPR:$src, PPR)>;
  def : Pat<(nxv8i1 (reinterpret_cast (nxv16i1 PPR:$src))), (COPY_TO_REGCLASS PPR:$src, PPR)>;
  def : Pat<(nxv8i1 (reinterpret_cast  (nxv4i1 PPR:$src))), (COPY_TO_REGCLASS PPR:$src, PPR)>;
  def : Pat<(nxv8i1 (reinterpret_cast  (nxv2i1 PPR:$src))), (COPY_TO_REGCLASS PPR:$src, PPR)>;
  def : Pat<(nxv4i1 (reinterpret_cast (nxv16i1 PPR:$src))), (COPY_TO_REGCLASS PPR:$src, PPR)>;
  def : Pat<(nxv4i1 (reinterpret_cast  (nxv8i1 PPR:$src))), (COPY_TO_REGCLASS PPR:$src, PPR)>;
  def : Pat<(nxv4i1 (reinterpret_cast  (nxv2i1 PPR:$src))), (COPY_TO_REGCLASS PPR:$src, PPR)>;
  def : Pat<(nxv2i1 (reinterpret_cast (nxv16i1 PPR:$src))), (COPY_TO_REGCLASS PPR:$src, PPR)>;
  def : Pat<(nxv2i1 (reinterpret_cast  (nxv8i1 PPR:$src))), (COPY_TO_REGCLASS PPR:$src, PPR)>;
  def : Pat<(nxv2i1 (reinterpret_cast  (nxv4i1 PPR:$src))), (COPY_TO_REGCLASS PPR:$src, PPR)>;

  def : Pat<(nxv16i1 (and PPR:$Ps1, PPR:$Ps2)),
            (AND_PPzPP (PTRUE_B 31), PPR:$Ps1, PPR:$Ps2)>;
  def : Pat<(nxv8i1 (and PPR:$Ps1, PPR:$Ps2)),
            (AND_PPzPP (PTRUE_H 31), PPR:$Ps1, PPR:$Ps2)>;
  def : Pat<(nxv4i1 (and PPR:$Ps1, PPR:$Ps2)),
            (AND_PPzPP (PTRUE_S 31), PPR:$Ps1, PPR:$Ps2)>;
  def : Pat<(nxv2i1 (and PPR:$Ps1, PPR:$Ps2)),
            (AND_PPzPP (PTRUE_D 31), PPR:$Ps1, PPR:$Ps2)>;

  // Add more complex addressing modes here as required
  multiclass pred_load<ValueType Ty, ValueType PredTy, SDPatternOperator Load,
                       Instruction RegRegInst, Instruction RegImmInst, ComplexPattern AddrCP> {
    // reg + reg
    let AddedComplexity = 1 in {
      def _reg_reg_z : Pat<(Ty (Load (AddrCP GPR64:$base, GPR64:$offset), (PredTy PPR:$gp), (SVEDup0Undef))),
                           (RegRegInst PPR:$gp, GPR64:$base, GPR64:$offset)>;
    }
    // reg + imm
    let AddedComplexity = 2 in {
      def _reg_imm_z : Pat<(Ty (Load (am_sve_indexed_s4 GPR64sp:$base, simm4s1:$offset), (PredTy PPR:$gp), (SVEDup0Undef))),
                           (RegImmInst PPR:$gp, GPR64:$base, simm4s1:$offset)>;
    }
    def _default_z : Pat<(Ty (Load  GPR64:$base, (PredTy PPR:$gp), (SVEDup0Undef))),
                         (RegImmInst PPR:$gp, GPR64:$base, (i64 0))>;
  }

  // 2-element contiguous loads
  defm : pred_load<nxv2i64, nxv2i1, zext_masked_load_i8,   LD1B_D,  LD1B_D_IMM,  am_sve_regreg_lsl0>;
  defm : pred_load<nxv2i64, nxv2i1, asext_masked_load_i8,  LD1SB_D, LD1SB_D_IMM, am_sve_regreg_lsl0>;
  defm : pred_load<nxv2i64, nxv2i1, zext_masked_load_i16,  LD1H_D,  LD1H_D_IMM,  am_sve_regreg_lsl1>;
  defm : pred_load<nxv2i64, nxv2i1, asext_masked_load_i16, LD1SH_D, LD1SH_D_IMM, am_sve_regreg_lsl1>;
  defm : pred_load<nxv2i64, nxv2i1, zext_masked_load_i32,  LD1W_D,  LD1W_D_IMM,  am_sve_regreg_lsl2>;
  defm : pred_load<nxv2i64, nxv2i1, asext_masked_load_i32, LD1SW_D, LD1SW_D_IMM, am_sve_regreg_lsl2>;
  defm : pred_load<nxv2i64, nxv2i1, nonext_masked_load,    LD1D,    LD1D_IMM,    am_sve_regreg_lsl3>;
  defm : pred_load<nxv2f16, nxv2i1, nonext_masked_load,    LD1H_D,  LD1H_D_IMM,  am_sve_regreg_lsl1>;
  defm : pred_load<nxv2f32, nxv2i1, nonext_masked_load,    LD1W_D,  LD1W_D_IMM,  am_sve_regreg_lsl2>;
  defm : pred_load<nxv2f64, nxv2i1, nonext_masked_load,    LD1D,    LD1D_IMM,    am_sve_regreg_lsl3>;

  // 4-element contiguous loads
  defm : pred_load<nxv4i32, nxv4i1, zext_masked_load_i8,   LD1B_S,  LD1B_S_IMM,  am_sve_regreg_lsl0>;
  defm : pred_load<nxv4i32, nxv4i1, asext_masked_load_i8,  LD1SB_S, LD1SB_S_IMM, am_sve_regreg_lsl0>;
  defm : pred_load<nxv4i32, nxv4i1, zext_masked_load_i16,  LD1H_S,  LD1H_S_IMM,  am_sve_regreg_lsl1>;
  defm : pred_load<nxv4i32, nxv4i1, asext_masked_load_i16, LD1SH_S, LD1SH_S_IMM, am_sve_regreg_lsl1>;
  defm : pred_load<nxv4i32, nxv4i1, nonext_masked_load,    LD1W,    LD1W_IMM,    am_sve_regreg_lsl2>;
  defm : pred_load<nxv4f16, nxv4i1, nonext_masked_load,    LD1H_S,  LD1H_S_IMM,  am_sve_regreg_lsl1>;
  defm : pred_load<nxv4f32, nxv4i1, nonext_masked_load,    LD1W,    LD1W_IMM,    am_sve_regreg_lsl2>;

  // 8-element contiguous loads
  defm : pred_load<nxv8i16, nxv8i1, zext_masked_load_i8,  LD1B_H,  LD1B_H_IMM,  am_sve_regreg_lsl0>;
  defm : pred_load<nxv8i16, nxv8i1, asext_masked_load_i8, LD1SB_H, LD1SB_H_IMM, am_sve_regreg_lsl0>;
  defm : pred_load<nxv8i16, nxv8i1, nonext_masked_load,   LD1H,    LD1H_IMM,    am_sve_regreg_lsl1>;
  defm : pred_load<nxv8f16, nxv8i1, nonext_masked_load,   LD1H,    LD1H_IMM,    am_sve_regreg_lsl1>;

  // 16-element contiguous loads
  defm : pred_load<nxv16i8, nxv16i1, nonext_masked_load, LD1B, LD1B_IMM, am_sve_regreg_lsl0>;

  multiclass pred_store<ValueType Ty, ValueType PredTy, SDPatternOperator Store,
                        Instruction RegRegInst, Instruction RegImmInst, ComplexPattern AddrCP> {
    // reg + reg
    let AddedComplexity = 1 in {
      def _reg_reg : Pat<(Store (Ty ZPR:$vec), (AddrCP GPR64:$base, GPR64:$offset), (PredTy PPR:$gp)),
                         (RegRegInst ZPR:$vec, PPR:$gp, GPR64:$base, GPR64:$offset)>;
    }
    // reg + imm
    let AddedComplexity = 2 in {
      def _reg_imm : Pat<(Store (Ty ZPR:$vec), (am_sve_indexed_s4 GPR64sp:$base, simm4s1:$offset), (PredTy PPR:$gp)),
                         (RegImmInst ZPR:$vec, PPR:$gp, GPR64:$base, simm4s1:$offset)>;
    }
    def _default : Pat<(Store (Ty ZPR:$vec), GPR64:$base, (PredTy PPR:$gp)),
                       (RegImmInst ZPR:$vec, PPR:$gp, GPR64:$base, (i64 0))>;
  }

  // 2-element contiguous stores
  defm : pred_store<nxv2i64, nxv2i1, trunc_masked_store_i8,  ST1B_D, ST1B_D_IMM, am_sve_regreg_lsl0>;
  defm : pred_store<nxv2i64, nxv2i1, trunc_masked_store_i16, ST1H_D, ST1H_D_IMM, am_sve_regreg_lsl1>;
  defm : pred_store<nxv2i64, nxv2i1, trunc_masked_store_i32, ST1W_D, ST1W_D_IMM, am_sve_regreg_lsl2>;
  defm : pred_store<nxv2i64, nxv2i1, nontrunc_masked_store,  ST1D,   ST1D_IMM,   am_sve_regreg_lsl3>;
  defm : pred_store<nxv2f16, nxv2i1, nontrunc_masked_store,  ST1H_D, ST1H_D_IMM, am_sve_regreg_lsl1>;
  defm : pred_store<nxv2f32, nxv2i1, nontrunc_masked_store,  ST1W_D, ST1W_D_IMM, am_sve_regreg_lsl2>;
  defm : pred_store<nxv2f64, nxv2i1, nontrunc_masked_store,  ST1D,   ST1D_IMM,   am_sve_regreg_lsl3>;

  // 4-element contiguous stores
  defm : pred_store<nxv4i32, nxv4i1, trunc_masked_store_i8,  ST1B_S, ST1B_S_IMM, am_sve_regreg_lsl0>;
  defm : pred_store<nxv4i32, nxv4i1, trunc_masked_store_i16, ST1H_S, ST1H_S_IMM, am_sve_regreg_lsl1>;
  defm : pred_store<nxv4i32, nxv4i1, nontrunc_masked_store,  ST1W,   ST1W_IMM,   am_sve_regreg_lsl2>;
  defm : pred_store<nxv4f16, nxv4i1, nontrunc_masked_store,  ST1H_S, ST1H_S_IMM, am_sve_regreg_lsl1>;
  defm : pred_store<nxv4f32, nxv4i1, nontrunc_masked_store,  ST1W,   ST1W_IMM,   am_sve_regreg_lsl2>;

  // 8-element contiguous stores
  defm : pred_store<nxv8i16, nxv8i1, trunc_masked_store_i8, ST1B_H, ST1B_H_IMM, am_sve_regreg_lsl0>;
  defm : pred_store<nxv8i16, nxv8i1, nontrunc_masked_store, ST1H,   ST1H_IMM,   am_sve_regreg_lsl1>;
  defm : pred_store<nxv8f16, nxv8i1, nontrunc_masked_store, ST1H,   ST1H_IMM,   am_sve_regreg_lsl1>;

  // 16-element contiguous stores
  defm : pred_store<nxv16i8, nxv16i1, nontrunc_masked_store, ST1B, ST1B_IMM, am_sve_regreg_lsl0>;

  defm : pred_load<nxv16i8, nxv16i1, non_temporal_load, LDNT1B_ZRR, LDNT1B_ZRI, am_sve_regreg_lsl0>;
  defm : pred_load<nxv8i16, nxv8i1,  non_temporal_load, LDNT1H_ZRR, LDNT1H_ZRI, am_sve_regreg_lsl1>;
  defm : pred_load<nxv4i32, nxv4i1,  non_temporal_load, LDNT1W_ZRR, LDNT1W_ZRI, am_sve_regreg_lsl2>;
  defm : pred_load<nxv2i64, nxv2i1,  non_temporal_load, LDNT1D_ZRR, LDNT1D_ZRI, am_sve_regreg_lsl3>;

  defm : pred_store<nxv16i8, nxv16i1, non_temporal_store, STNT1B_ZRR, STNT1B_ZRI, am_sve_regreg_lsl0>;
  defm : pred_store<nxv8i16, nxv8i1,  non_temporal_store, STNT1H_ZRR, STNT1H_ZRI, am_sve_regreg_lsl1>;
  defm : pred_store<nxv4i32, nxv4i1,  non_temporal_store, STNT1W_ZRR, STNT1W_ZRI, am_sve_regreg_lsl2>;
  defm : pred_store<nxv2i64, nxv2i1,  non_temporal_store, STNT1D_ZRR, STNT1D_ZRI, am_sve_regreg_lsl3>;

  multiclass unpred_store<ValueType Ty, Instruction RegImmInst, Instruction PTrue> {
    def _fi : Pat<(store (Ty ZPR:$val), (am_sve_fi GPR64sp:$base, simm4s1:$offset)),
                       (RegImmInst ZPR:$val, (PTrue 31), GPR64sp:$base, simm4s1:$offset)>;

    def _default : Pat<(store (Ty ZPR:$val), GPR64:$base),
                       (RegImmInst ZPR:$val, (PTrue 31), GPR64:$base, (i64 0))>;
  }

  defm Pat_ST1B        : unpred_store<nxv16i8, ST1B_IMM, PTRUE_B>;
  defm Pat_ST1H        : unpred_store<nxv8i16, ST1H_IMM, PTRUE_H>;
  defm Pat_ST1W        : unpred_store<nxv4i32, ST1W_IMM, PTRUE_S>;
  defm Pat_ST1D        : unpred_store<nxv2i64, ST1D_IMM, PTRUE_D>;
  defm Pat_ST1H_float16: unpred_store<nxv8f16, ST1H_IMM, PTRUE_H>;
  defm Pat_ST1W_float  : unpred_store<nxv4f32, ST1W_IMM, PTRUE_S>;
  defm Pat_ST1D_double : unpred_store<nxv2f64, ST1D_IMM, PTRUE_D>;

  multiclass unpred_load<ValueType Ty, Instruction RegImmInst, Instruction PTrue> {
    def _fi : Pat<(Ty (load  (am_sve_fi GPR64sp:$base, simm4s1:$offset))),
                  (RegImmInst (PTrue 31), GPR64sp:$base, simm4s1:$offset)>;

    def _default : Pat<(Ty (load GPR64:$base)),
                       (RegImmInst (PTrue 31), GPR64:$base, (i64 0))>;
  }

  defm Pat_LD1B        : unpred_load<nxv16i8, LD1B_IMM, PTRUE_B>;
  defm Pat_LD1H        : unpred_load<nxv8i16, LD1H_IMM, PTRUE_H>;
  defm Pat_LD1W        : unpred_load<nxv4i32, LD1W_IMM, PTRUE_S>;
  defm Pat_LD1D        : unpred_load<nxv2i64, LD1D_IMM, PTRUE_D>;
  defm Pat_LD1H_float16: unpred_load<nxv8f16, LD1H_IMM, PTRUE_H>;
  defm Pat_LD1W_float  : unpred_load<nxv4f32, LD1W_IMM, PTRUE_S>;
  defm Pat_LD1D_double : unpred_load<nxv2f64, LD1D_IMM, PTRUE_D>;

  multiclass unpred_store_predicate<ValueType Ty, Instruction Store> {
    def _fi : Pat<(store (Ty PPR:$val), (am_sve_fi GPR64sp:$base, simm9:$offset)),
                  (Store PPR:$val, GPR64sp:$base, simm9:$offset)>;

    def _default : Pat<(store (Ty PPR:$Val), GPR64:$base),
                  (Store PPR:$Val, GPR64:$base, (i64 0))>;
  }

  defm Pat_Store_P16 : unpred_store_predicate<nxv16i1, STR_PXI>;
  defm Pat_Store_P8  : unpred_store_predicate<nxv8i1, STR_PXI>;
  defm Pat_Store_P4  : unpred_store_predicate<nxv4i1, STR_PXI>;
  defm Pat_Store_P2  : unpred_store_predicate<nxv2i1, STR_PXI>;

  multiclass unpred_load_predicate<ValueType Ty, Instruction Load> {
    def _fi : Pat<(Ty (load (am_sve_fi GPR64sp:$base, simm9:$offset))),
                  (Load GPR64sp:$base, simm9:$offset)>;

    def _default : Pat<(Ty (load GPR64:$base)),
                  (Load GPR64:$base, (i64 0))>;
  }

  defm Pat_Load_P16 : unpred_load_predicate<nxv16i1, LDR_PXI>;
  defm Pat_Load_P8  : unpred_load_predicate<nxv8i1, LDR_PXI>;
  defm Pat_Load_P4  : unpred_load_predicate<nxv4i1, LDR_PXI>;
  defm Pat_Load_P2  : unpred_load_predicate<nxv2i1, LDR_PXI>;

  multiclass ld1<Instruction RegRegInst, Instruction RegImmInst, ValueType Ty,
                 SDPatternOperator Load, ValueType PredTy, ValueType MemVT, ComplexPattern AddrCP> {
    // reg + reg
    let AddedComplexity = 1 in {
      def : Pat<(Ty (Load  (PredTy PPR:$gp), (AddrCP GPR64:$base, GPR64:$offset), MemVT)),
                (RegRegInst PPR:$gp, GPR64sp:$base, GPR64:$offset)>;
    }

    // scalar + immediate (mul vl)
    let AddedComplexity = 2 in {
      def : Pat<(Ty (Load  (PredTy PPR:$gp), (am_sve_indexed_s4 GPR64sp:$base, simm4s1:$offset), MemVT)),
                (RegImmInst PPR:$gp, GPR64sp:$base, simm4s1:$offset)>;
    }

    // base
    def : Pat<(Ty (Load  (PredTy PPR:$gp), GPR64:$base, MemVT)),
              (RegImmInst PPR:$gp, GPR64sp:$base, (i64 0))>;
  }

  // 2-element contiguous loads
  defm : ld1<LD1B_D,  LD1B_D_IMM,  nxv2i64, AArch64ld1,  nxv2i1, nxv2i8,  am_sve_regreg_lsl0>;
  defm : ld1<LD1SB_D, LD1SB_D_IMM, nxv2i64, AArch64ld1s, nxv2i1, nxv2i8,  am_sve_regreg_lsl0>;
  defm : ld1<LD1H_D,  LD1H_D_IMM,  nxv2i64, AArch64ld1,  nxv2i1, nxv2i16, am_sve_regreg_lsl1>;
  defm : ld1<LD1SH_D, LD1SH_D_IMM, nxv2i64, AArch64ld1s, nxv2i1, nxv2i16, am_sve_regreg_lsl1>;
  defm : ld1<LD1W_D,  LD1W_D_IMM,  nxv2i64, AArch64ld1,  nxv2i1, nxv2i32, am_sve_regreg_lsl2>;
  defm : ld1<LD1SW_D, LD1SW_D_IMM, nxv2i64, AArch64ld1s, nxv2i1, nxv2i32, am_sve_regreg_lsl2>;
  defm : ld1<LD1D,    LD1D_IMM,    nxv2i64, AArch64ld1,  nxv2i1, nxv2i64, am_sve_regreg_lsl3>;
  defm : ld1<LD1D,    LD1D_IMM,    nxv2f64, AArch64ld1,  nxv2i1, nxv2f64, am_sve_regreg_lsl3>;

  // 4-element contiguous loads
  defm : ld1<LD1B_S,  LD1B_S_IMM,  nxv4i32, AArch64ld1,  nxv4i1, nxv4i8,  am_sve_regreg_lsl0>;
  defm : ld1<LD1SB_S, LD1SB_S_IMM, nxv4i32, AArch64ld1s, nxv4i1, nxv4i8,  am_sve_regreg_lsl0>;
  defm : ld1<LD1H_S,  LD1H_S_IMM,  nxv4i32, AArch64ld1,  nxv4i1, nxv4i16, am_sve_regreg_lsl1>;
  defm : ld1<LD1SH_S, LD1SH_S_IMM, nxv4i32, AArch64ld1s, nxv4i1, nxv4i16, am_sve_regreg_lsl1>;
  defm : ld1<LD1W,    LD1W_IMM,    nxv4i32, AArch64ld1,  nxv4i1, nxv4i32, am_sve_regreg_lsl2>;
  defm : ld1<LD1W,    LD1W_IMM,    nxv4f32, AArch64ld1,  nxv4i1, nxv4f32, am_sve_regreg_lsl2>;

  // 8-element contiguous loads
  defm : ld1<LD1B_H,  LD1B_H_IMM,  nxv8i16, AArch64ld1,  nxv8i1, nxv8i8,  am_sve_regreg_lsl0>;
  defm : ld1<LD1SB_H, LD1SB_H_IMM, nxv8i16, AArch64ld1s, nxv8i1, nxv8i8,  am_sve_regreg_lsl0>;
  defm : ld1<LD1H,    LD1H_IMM,    nxv8i16, AArch64ld1,  nxv8i1, nxv8i16, am_sve_regreg_lsl1>;
  defm : ld1<LD1H,    LD1H_IMM,    nxv8f16, AArch64ld1,  nxv8i1, nxv8f16, am_sve_regreg_lsl1>;

  // 16-element contiguous loads
  defm : ld1<LD1B, LD1B_IMM, nxv16i8, AArch64ld1, nxv16i1, nxv16i8, am_sve_regreg_lsl0>;

  multiclass ldnf1<Instruction I, ValueType Ty, SDPatternOperator Load, ValueType PredTy, ValueType MemVT> {
    // scalar + immediate (mul vl)
    let AddedComplexity = 1 in {
      def : Pat<(Ty (Load  (PredTy PPR:$gp), (am_sve_indexed_s4 GPR64sp:$base, simm4s1:$offset), MemVT)),
                (I PPR:$gp, GPR64sp:$base, simm4s1:$offset)>;
    }

    // base
    def : Pat<(Ty (Load  (PredTy PPR:$gp), GPR64:$base, MemVT)),
              (I PPR:$gp, GPR64sp:$base, (i64 0))>;
  }

  // 2-element contiguous non-faulting loads
  defm : ldnf1<LDNF1B_D_IMM,  nxv2i64, AArch64ldnf1,  nxv2i1, nxv2i8>;
  defm : ldnf1<LDNF1SB_D_IMM, nxv2i64, AArch64ldnf1s, nxv2i1, nxv2i8>;
  defm : ldnf1<LDNF1H_D_IMM,  nxv2i64, AArch64ldnf1,  nxv2i1, nxv2i16>;
  defm : ldnf1<LDNF1SH_D_IMM, nxv2i64, AArch64ldnf1s, nxv2i1, nxv2i16>;
  defm : ldnf1<LDNF1W_D_IMM,  nxv2i64, AArch64ldnf1,  nxv2i1, nxv2i32>;
  defm : ldnf1<LDNF1SW_D_IMM, nxv2i64, AArch64ldnf1s, nxv2i1, nxv2i32>;
  defm : ldnf1<LDNF1D_IMM,    nxv2i64, AArch64ldnf1,  nxv2i1, nxv2i64>;
  defm : ldnf1<LDNF1D_IMM,    nxv2f64, AArch64ldnf1,  nxv2i1, nxv2f64>;

  // 4-element contiguous non-faulting loads
  defm : ldnf1<LDNF1B_S_IMM,  nxv4i32, AArch64ldnf1,  nxv4i1, nxv4i8>;
  defm : ldnf1<LDNF1SB_S_IMM, nxv4i32, AArch64ldnf1s, nxv4i1, nxv4i8>;
  defm : ldnf1<LDNF1H_S_IMM,  nxv4i32, AArch64ldnf1,  nxv4i1, nxv4i16>;
  defm : ldnf1<LDNF1SH_S_IMM, nxv4i32, AArch64ldnf1s, nxv4i1, nxv4i16>;
  defm : ldnf1<LDNF1W_IMM,    nxv4i32, AArch64ldnf1,  nxv4i1, nxv4i32>;
  defm : ldnf1<LDNF1W_IMM,    nxv4f32, AArch64ldnf1,  nxv4i1, nxv4f32>;

  // 8-element contiguous non-faulting loads
  defm : ldnf1<LDNF1B_H_IMM,  nxv8i16, AArch64ldnf1,  nxv8i1, nxv8i8>;
  defm : ldnf1<LDNF1SB_H_IMM, nxv8i16, AArch64ldnf1s, nxv8i1, nxv8i8>;
  defm : ldnf1<LDNF1H_IMM,    nxv8i16, AArch64ldnf1,  nxv8i1, nxv8i16>;
  defm : ldnf1<LDNF1H_IMM,    nxv8f16, AArch64ldnf1,  nxv8i1, nxv8f16>;

  // 16-element contiguous non-faulting loads
  defm : ldnf1<LDNF1B_IMM,    nxv16i8, AArch64ldnf1, nxv16i1, nxv16i8>;

  multiclass ldff1<Instruction I, ValueType Ty, SDPatternOperator Load, ValueType PredTy, ValueType MemVT, ComplexPattern AddrCP> {
    // reg + reg
    let AddedComplexity = 1 in {
      def : Pat<(Ty (Load  (PredTy PPR:$gp), (AddrCP GPR64:$base, GPR64:$offset), MemVT)),
                (I PPR:$gp, GPR64sp:$base, GPR64:$offset)>;
    }

    // Base
    def : Pat<(Ty (Load  (PredTy PPR:$gp), GPR64:$base, MemVT)),
              (I PPR:$gp, GPR64sp:$base, XZR)>;
  }

  // 2-element contiguous first faulting loads
  defm : ldff1<LDFF1B_D,  nxv2i64, AArch64ldff1,  nxv2i1, nxv2i8,  am_sve_regreg_lsl0>;
  defm : ldff1<LDFF1SB_D, nxv2i64, AArch64ldff1s, nxv2i1, nxv2i8,  am_sve_regreg_lsl0>;
  defm : ldff1<LDFF1H_D,  nxv2i64, AArch64ldff1,  nxv2i1, nxv2i16, am_sve_regreg_lsl1>;
  defm : ldff1<LDFF1SH_D, nxv2i64, AArch64ldff1s, nxv2i1, nxv2i16, am_sve_regreg_lsl1>;
  defm : ldff1<LDFF1W_D,  nxv2i64, AArch64ldff1,  nxv2i1, nxv2i32, am_sve_regreg_lsl2>;
  defm : ldff1<LDFF1SW_D, nxv2i64, AArch64ldff1s, nxv2i1, nxv2i32, am_sve_regreg_lsl2>;
  defm : ldff1<LDFF1D,    nxv2i64, AArch64ldff1,  nxv2i1, nxv2i64, am_sve_regreg_lsl3>;
  defm : ldff1<LDFF1W_D,  nxv2f32, AArch64ldff1,  nxv2i1, nxv2f32, am_sve_regreg_lsl2>;
  defm : ldff1<LDFF1D,    nxv2f64, AArch64ldff1,  nxv2i1, nxv2f64, am_sve_regreg_lsl3>;

  // 4-element contiguous first faulting loads
  defm : ldff1<LDFF1B_S,  nxv4i32, AArch64ldff1,  nxv4i1, nxv4i8,  am_sve_regreg_lsl0>;
  defm : ldff1<LDFF1SB_S, nxv4i32, AArch64ldff1s, nxv4i1, nxv4i8,  am_sve_regreg_lsl0>;
  defm : ldff1<LDFF1H_S,  nxv4i32, AArch64ldff1,  nxv4i1, nxv4i16, am_sve_regreg_lsl1>;
  defm : ldff1<LDFF1SH_S, nxv4i32, AArch64ldff1s, nxv4i1, nxv4i16, am_sve_regreg_lsl1>;
  defm : ldff1<LDFF1W,    nxv4i32, AArch64ldff1,  nxv4i1, nxv4i32, am_sve_regreg_lsl2>;
  defm : ldff1<LDFF1W,    nxv4f32, AArch64ldff1,  nxv4i1, nxv4f32, am_sve_regreg_lsl2>;

  // 8-element contiguous first faulting loads
  defm : ldff1<LDFF1B_H,  nxv8i16, AArch64ldff1,  nxv8i1, nxv8i8,  am_sve_regreg_lsl0>;
  defm : ldff1<LDFF1SB_H, nxv8i16, AArch64ldff1s, nxv8i1, nxv8i8,  am_sve_regreg_lsl0>;
  defm : ldff1<LDFF1H,    nxv8i16, AArch64ldff1,  nxv8i1, nxv8i16, am_sve_regreg_lsl1>;
  defm : ldff1<LDFF1H,    nxv8f16, AArch64ldff1,  nxv8i1, nxv8f16, am_sve_regreg_lsl1>;

  // 16-element contiguous first faulting loads
  defm : ldff1<LDFF1B, nxv16i8, AArch64ldff1, nxv16i1, nxv16i8, am_sve_regreg_lsl0>;

  multiclass st1<Instruction RegRegInst, Instruction RegImmInst, ValueType Ty,
                 SDPatternOperator Store, ValueType PredTy, ValueType MemVT, ComplexPattern AddrCP> {
    // reg + reg
    let AddedComplexity = 1 in {
      def : Pat<(Store (Ty ZPR:$vec), (AddrCP GPR64:$base, GPR64:$offset), (PredTy PPR:$gp), MemVT),
                (RegRegInst ZPR:$vec, PPR:$gp, GPR64sp:$base, GPR64:$offset)>;
    }

    // scalar + immediate (mul vl)
    let AddedComplexity = 2 in {
      def : Pat<(Store (Ty ZPR:$vec), (am_sve_indexed_s4 GPR64sp:$base, simm4s1:$offset), (PredTy PPR:$gp), MemVT),
                (RegImmInst ZPR:$vec, PPR:$gp, GPR64sp:$base, simm4s1:$offset)>;
    }

    // base
    def : Pat<(Store (Ty ZPR:$vec), GPR64:$base, (PredTy PPR:$gp), MemVT),
              (RegImmInst ZPR:$vec, PPR:$gp, GPR64:$base, (i64 0))>;
  }

  // 2-element contiguous store
  defm : st1<ST1B_D, ST1B_D_IMM, nxv2i64, AArch64st1, nxv2i1, nxv2i8,  am_sve_regreg_lsl0>;
  defm : st1<ST1H_D, ST1H_D_IMM, nxv2i64, AArch64st1, nxv2i1, nxv2i16, am_sve_regreg_lsl1>;
  defm : st1<ST1W_D, ST1W_D_IMM, nxv2i64, AArch64st1, nxv2i1, nxv2i32, am_sve_regreg_lsl2>;
  defm : st1<ST1D,   ST1D_IMM,   nxv2i64, AArch64st1, nxv2i1, nxv2i64, am_sve_regreg_lsl3>;

  // 4-element contiguous store
  defm : st1<ST1B_S, ST1B_S_IMM, nxv4i32, AArch64st1, nxv4i1, nxv4i8,  am_sve_regreg_lsl0>;
  defm : st1<ST1H_S, ST1H_S_IMM, nxv4i32, AArch64st1, nxv4i1, nxv4i16, am_sve_regreg_lsl1>;
  defm : st1<ST1W,   ST1W_IMM,   nxv4i32, AArch64st1, nxv4i1, nxv4i32, am_sve_regreg_lsl2>;

  // 8-element contiguous store
  defm : st1<ST1B_H, ST1B_H_IMM, nxv8i16, AArch64st1, nxv8i1, nxv8i8,  am_sve_regreg_lsl0>;
  defm : st1<ST1H,   ST1H_IMM,   nxv8i16, AArch64st1, nxv8i1, nxv8i16, am_sve_regreg_lsl1>;

  // 16-element contiguous store
  defm : st1<ST1B, ST1B_IMM,   nxv16i8, AArch64st1, nxv16i1, nxv16i8, am_sve_regreg_lsl0>;

<<<<<<< HEAD
=======
  def : Pat<(nxv16i8 (vector_insert (nxv16i8 (undef)), (i32 FPR32:$src), 0)),
            (INSERT_SUBREG (nxv16i8 (IMPLICIT_DEF)), FPR32:$src, ssub)>;
  def : Pat<(nxv8i16 (vector_insert (nxv8i16 (undef)), (i32 FPR32:$src), 0)),
            (INSERT_SUBREG (nxv8i16 (IMPLICIT_DEF)), FPR32:$src, ssub)>;
  def : Pat<(nxv4i32 (vector_insert (nxv4i32 (undef)), (i32 FPR32:$src), 0)),
            (INSERT_SUBREG (nxv4i32 (IMPLICIT_DEF)), FPR32:$src, ssub)>;
  def : Pat<(nxv2i64 (vector_insert (nxv2i64 (undef)), (i64 FPR64:$src), 0)),
            (INSERT_SUBREG (nxv2i64 (IMPLICIT_DEF)), FPR64:$src, dsub)>;

  // Insert scalar into vector[0]
  def : Pat<(nxv16i8 (vector_insert (nxv16i8 ZPR:$vec), (i32 GPR32:$src), 0)),
            (CPY_ZPmR_B ZPR:$vec, (PTRUE_B 1), GPR32:$src)>;
  def : Pat<(nxv8i16 (vector_insert (nxv8i16 ZPR:$vec), (i32 GPR32:$src), 0)),
            (CPY_ZPmR_H ZPR:$vec, (PTRUE_H 1), GPR32:$src)>;
  def : Pat<(nxv4i32 (vector_insert (nxv4i32 ZPR:$vec), (i32 GPR32:$src), 0)),
            (CPY_ZPmR_S ZPR:$vec, (PTRUE_S 1), GPR32:$src)>;
  def : Pat<(nxv2i64 (vector_insert (nxv2i64 ZPR:$vec), (i64 GPR64:$src), 0)),
            (CPY_ZPmR_D ZPR:$vec, (PTRUE_D 1), GPR64:$src)>;

  def : Pat<(nxv8f16 (vector_insert (nxv8f16 ZPR:$vec), (f16 FPR16:$src), 0)),
            (SEL_ZPZZ_H (PTRUE_H 1), (INSERT_SUBREG (IMPLICIT_DEF), FPR16:$src, hsub), ZPR:$vec)>;
  def : Pat<(nxv4f32 (vector_insert (nxv4f32 ZPR:$vec), (f32 FPR32:$src), 0)),
            (SEL_ZPZZ_S (PTRUE_S 1), (INSERT_SUBREG (IMPLICIT_DEF), FPR32:$src, ssub), ZPR:$vec)>;
  def : Pat<(nxv2f64 (vector_insert (nxv2f64 ZPR:$vec), (f64 FPR64:$src), 0)),
            (SEL_ZPZZ_D (PTRUE_D 1), (INSERT_SUBREG (IMPLICIT_DEF), FPR64:$src, dsub), ZPR:$vec)>;

  // Insert scalar into vector with scalar index
  def : Pat<(nxv16i8 (vector_insert (nxv16i8 ZPR:$vec), GPR32:$src, GPR64:$index)),
            (CPY_ZPmR_B ZPR:$vec,
                        (CMPEQ_PPzZZ_B (PTRUE_B 31),
                                       (INDEX_II_B 0, 1),
                                       (DUP_ZR_B (i32 (EXTRACT_SUBREG GPR64:$index, sub_32)))),
                        GPR32:$src)>;
  def : Pat<(nxv8i16 (vector_insert (nxv8i16 ZPR:$vec), GPR32:$src, GPR64:$index)),
            (CPY_ZPmR_H ZPR:$vec,
                        (CMPEQ_PPzZZ_H (PTRUE_H 31),
                                       (INDEX_II_H 0, 1),
                                       (DUP_ZR_H (i32 (EXTRACT_SUBREG GPR64:$index, sub_32)))),
                        GPR32:$src)>;
  def : Pat<(nxv4i32 (vector_insert (nxv4i32 ZPR:$vec), GPR32:$src, GPR64:$index)),
            (CPY_ZPmR_S ZPR:$vec,
                        (CMPEQ_PPzZZ_S (PTRUE_S 31),
                                       (INDEX_II_S 0, 1),
                                       (DUP_ZR_S (i32 (EXTRACT_SUBREG GPR64:$index, sub_32)))),
                        GPR32:$src)>;
  def : Pat<(nxv2i64 (vector_insert (nxv2i64 ZPR:$vec), GPR64:$src, GPR64:$index)),
            (CPY_ZPmR_D ZPR:$vec,
                        (CMPEQ_PPzZZ_D (PTRUE_D 31),
                                       (INDEX_II_D 0, 1),
                                       (DUP_ZR_D GPR64:$index)),
                        GPR64:$src)>;

  // Insert FP scalar into vector with scalar index
  def : Pat<(nxv8f16 (vector_insert (nxv8f16 ZPR:$vec), (f16 FPR16:$src), GPR64:$index)),
            (CPY_ZPmV_H ZPR:$vec,
                        (CMPEQ_PPzZZ_H (PTRUE_H 31),
                                       (INDEX_II_H 0, 1),
                                       (DUP_ZR_H (i32 (EXTRACT_SUBREG GPR64:$index, sub_32)))),
                        $src)>;
  def : Pat<(nxv4f32 (vector_insert (nxv4f32 ZPR:$vec), (f32 FPR32:$src), GPR64:$index)),
            (CPY_ZPmV_S ZPR:$vec,
                        (CMPEQ_PPzZZ_S (PTRUE_S 31),
                                       (INDEX_II_S 0, 1),
                                       (DUP_ZR_S (i32 (EXTRACT_SUBREG GPR64:$index, sub_32)))),
                        $src)>;
  def : Pat<(nxv2f64 (vector_insert (nxv2f64 ZPR:$vec), (f64 FPR64:$src), GPR64:$index)),
            (CPY_ZPmV_D ZPR:$vec,
                        (CMPEQ_PPzZZ_D (PTRUE_D 31),
                                       (INDEX_II_D 0, 1),
                                       (DUP_ZR_D $index)),
                        $src)>;
>>>>>>> 918d599f
}

let Predicates = [HasSVE, HasMatMulInt8] in {
  def  SMMLA_ZZZ : sve_int_matmul<0b00, "smmla">;
  def  UMMLA_ZZZ : sve_int_matmul<0b11, "ummla">;
  def USMMLA_ZZZ : sve_int_matmul<0b10, "usmmla">;
  def USDOT_ZZZ  : sve_int_dot_mixed<"usdot">;
  def USDOT_ZZZI : sve_int_dot_mixed_indexed<0, "usdot">;
  def SUDOT_ZZZI : sve_int_dot_mixed_indexed<1, "sudot">;
}

let Predicates = [HasSVE, HasMatMulFP32] in {
  def FMMLA_ZZZ_S : sve_fp_matrix_mla<0, "fmmla", ZPR32>;
}

let Predicates = [HasSVE, HasMatMulFP64] in {
  def FMMLA_ZZZ_D : sve_fp_matrix_mla<1, "fmmla", ZPR64>;
  defm LD1RO_B_IMM  : sve_mem_ldor_si<0b00, "ld1rob", Z_b, ZPR8>;
  defm LD1RO_H_IMM  : sve_mem_ldor_si<0b01, "ld1roh", Z_h, ZPR16>;
  defm LD1RO_W_IMM  : sve_mem_ldor_si<0b10, "ld1row", Z_s, ZPR32>;
  defm LD1RO_D_IMM  : sve_mem_ldor_si<0b11, "ld1rod", Z_d, ZPR64>;
  defm LD1RO_B      : sve_mem_ldor_ss<0b00, "ld1rob", Z_b, ZPR8,  GPR64NoXZRshifted8>;
  defm LD1RO_H      : sve_mem_ldor_ss<0b01, "ld1roh", Z_h, ZPR16, GPR64NoXZRshifted16>;
  defm LD1RO_W      : sve_mem_ldor_ss<0b10, "ld1row", Z_s, ZPR32, GPR64NoXZRshifted32>;
  defm LD1RO_D      : sve_mem_ldor_ss<0b11, "ld1rod", Z_d, ZPR64, GPR64NoXZRshifted64>;
  def ZIP1_ZZZ_128 : sve_int_perm_bin_perm_128_zz<0b00, 0, "zip1">;
  def ZIP2_ZZZ_128 : sve_int_perm_bin_perm_128_zz<0b00, 1, "zip2">;
  def UZP1_ZZZ_128 : sve_int_perm_bin_perm_128_zz<0b01, 0, "uzp1">;
  def UZP2_ZZZ_128 : sve_int_perm_bin_perm_128_zz<0b01, 1, "uzp2">;
  def TRN1_ZZZ_128 : sve_int_perm_bin_perm_128_zz<0b11, 0, "trn1">;
  def TRN2_ZZZ_128 : sve_int_perm_bin_perm_128_zz<0b11, 1, "trn2">;
}

let Predicates = [HasSVE2] in {
  // SVE2 integer multiply-add (indexed)
  defm MLA_ZZZI : sve2_int_mla_by_indexed_elem<0b01, 0b0, "mla", int_aarch64_sve_mla_lane>;
  defm MLS_ZZZI : sve2_int_mla_by_indexed_elem<0b01, 0b1, "mls", int_aarch64_sve_mls_lane>;

  // SVE2 saturating multiply-add high (indexed)
  defm SQRDMLAH_ZZZI : sve2_int_mla_by_indexed_elem<0b10, 0b0, "sqrdmlah", int_aarch64_sve_sqrdmlah_lane>;
  defm SQRDMLSH_ZZZI : sve2_int_mla_by_indexed_elem<0b10, 0b1, "sqrdmlsh", int_aarch64_sve_sqrdmlsh_lane>;

  // SVE2 saturating multiply-add high (vectors, unpredicated)
  defm SQRDMLAH_ZZZ : sve2_int_mla<0b0, "sqrdmlah", int_aarch64_sve_sqrdmlah>;
  defm SQRDMLSH_ZZZ : sve2_int_mla<0b1, "sqrdmlsh", int_aarch64_sve_sqrdmlsh>;

  // SVE2 integer multiply (indexed)
  defm MUL_ZZZI : sve2_int_mul_by_indexed_elem<0b1110, "mul", int_aarch64_sve_mul_lane>;

  // SVE2 saturating multiply high (indexed)
  defm SQDMULH_ZZZI  : sve2_int_mul_by_indexed_elem<0b1100, "sqdmulh",  int_aarch64_sve_sqdmulh_lane>;
  defm SQRDMULH_ZZZI : sve2_int_mul_by_indexed_elem<0b1101, "sqrdmulh", int_aarch64_sve_sqrdmulh_lane>;

  // SVE2 signed saturating doubling multiply high (unpredicated)
  defm SQDMULH_ZZZ  : sve2_int_mul<0b100, "sqdmulh",  int_aarch64_sve_sqdmulh>;
  defm SQRDMULH_ZZZ : sve2_int_mul<0b101, "sqrdmulh", int_aarch64_sve_sqrdmulh>;

  // SVE2 integer multiply vectors (unpredicated)
  defm MUL_ZZZ    : sve2_int_mul<0b000,  "mul",   mul>;
  defm SMULH_ZZZ  : sve2_int_mul<0b010,  "smulh", null_frag>;
  defm UMULH_ZZZ  : sve2_int_mul<0b011,  "umulh", null_frag>;
  defm PMUL_ZZZ   : sve2_int_mul_single<0b001, "pmul",  int_aarch64_sve_pmul>;

  // Add patterns for unpredicated version of smulh and umulh.
  def : Pat<(nxv16i8 (int_aarch64_sve_smulh (nxv16i1 (AArch64ptrue 31)), nxv16i8:$Op1, nxv16i8:$Op2)),
            (SMULH_ZZZ_B $Op1, $Op2)>;
  def : Pat<(nxv8i16 (int_aarch64_sve_smulh (nxv8i1 (AArch64ptrue 31)), nxv8i16:$Op1, nxv8i16:$Op2)),
            (SMULH_ZZZ_H $Op1, $Op2)>;
  def : Pat<(nxv4i32 (int_aarch64_sve_smulh (nxv4i1 (AArch64ptrue 31)), nxv4i32:$Op1, nxv4i32:$Op2)),
            (SMULH_ZZZ_S $Op1, $Op2)>;
  def : Pat<(nxv2i64 (int_aarch64_sve_smulh (nxv2i1 (AArch64ptrue 31)), nxv2i64:$Op1, nxv2i64:$Op2)),
            (SMULH_ZZZ_D $Op1, $Op2)>;
  def : Pat<(nxv16i8 (int_aarch64_sve_umulh (nxv16i1 (AArch64ptrue 31)), nxv16i8:$Op1, nxv16i8:$Op2)),
            (UMULH_ZZZ_B $Op1, $Op2)>;
  def : Pat<(nxv8i16 (int_aarch64_sve_umulh (nxv8i1 (AArch64ptrue 31)), nxv8i16:$Op1, nxv8i16:$Op2)),
            (UMULH_ZZZ_H $Op1, $Op2)>;
  def : Pat<(nxv4i32 (int_aarch64_sve_umulh (nxv4i1 (AArch64ptrue 31)), nxv4i32:$Op1, nxv4i32:$Op2)),
            (UMULH_ZZZ_S $Op1, $Op2)>;
  def : Pat<(nxv2i64 (int_aarch64_sve_umulh (nxv2i1 (AArch64ptrue 31)), nxv2i64:$Op1, nxv2i64:$Op2)),
            (UMULH_ZZZ_D $Op1, $Op2)>;
  // SVE2 complex integer dot product (indexed)
  defm CDOT_ZZZI : sve2_cintx_dot_by_indexed_elem<"cdot", int_aarch64_sve_cdot_lane>;

  // SVE2 complex integer dot product
  defm CDOT_ZZZ : sve2_cintx_dot<"cdot", int_aarch64_sve_cdot>;

  // SVE2 complex integer multiply-add (indexed)
  defm CMLA_ZZZI      : sve2_cmla_by_indexed_elem<0b0, "cmla", int_aarch64_sve_cmla_lane_x>;
  // SVE2 complex saturating multiply-add (indexed)
  defm SQRDCMLAH_ZZZI : sve2_cmla_by_indexed_elem<0b1, "sqrdcmlah", int_aarch64_sve_sqrdcmlah_lane_x>;

  // SVE2 complex integer multiply-add
  defm CMLA_ZZZ      : sve2_int_cmla<0b0, "cmla",      int_aarch64_sve_cmla_x>;
  defm SQRDCMLAH_ZZZ : sve2_int_cmla<0b1, "sqrdcmlah", int_aarch64_sve_sqrdcmlah_x>;

  // SVE2 integer multiply long (indexed)
  defm SMULLB_ZZZI : sve2_int_mul_long_by_indexed_elem<0b000, "smullb", int_aarch64_sve_smullb_lane>;
  defm SMULLT_ZZZI : sve2_int_mul_long_by_indexed_elem<0b001, "smullt", int_aarch64_sve_smullt_lane>;
  defm UMULLB_ZZZI : sve2_int_mul_long_by_indexed_elem<0b010, "umullb", int_aarch64_sve_umullb_lane>;
  defm UMULLT_ZZZI : sve2_int_mul_long_by_indexed_elem<0b011, "umullt", int_aarch64_sve_umullt_lane>;

  // SVE2 saturating multiply (indexed)
  defm SQDMULLB_ZZZI : sve2_int_mul_long_by_indexed_elem<0b100, "sqdmullb", int_aarch64_sve_sqdmullb_lane>;
  defm SQDMULLT_ZZZI : sve2_int_mul_long_by_indexed_elem<0b101, "sqdmullt", int_aarch64_sve_sqdmullt_lane>;

  // SVE2 integer multiply-add long (indexed)
  defm SMLALB_ZZZI : sve2_int_mla_long_by_indexed_elem<0b1000, "smlalb", int_aarch64_sve_smlalb_lane>;
  defm SMLALT_ZZZI : sve2_int_mla_long_by_indexed_elem<0b1001, "smlalt", int_aarch64_sve_smlalt_lane>;
  defm UMLALB_ZZZI : sve2_int_mla_long_by_indexed_elem<0b1010, "umlalb", int_aarch64_sve_umlalb_lane>;
  defm UMLALT_ZZZI : sve2_int_mla_long_by_indexed_elem<0b1011, "umlalt", int_aarch64_sve_umlalt_lane>;
  defm SMLSLB_ZZZI : sve2_int_mla_long_by_indexed_elem<0b1100, "smlslb", int_aarch64_sve_smlslb_lane>;
  defm SMLSLT_ZZZI : sve2_int_mla_long_by_indexed_elem<0b1101, "smlslt", int_aarch64_sve_smlslt_lane>;
  defm UMLSLB_ZZZI : sve2_int_mla_long_by_indexed_elem<0b1110, "umlslb", int_aarch64_sve_umlslb_lane>;
  defm UMLSLT_ZZZI : sve2_int_mla_long_by_indexed_elem<0b1111, "umlslt", int_aarch64_sve_umlslt_lane>;

  // SVE2 integer multiply-add long (vectors, unpredicated)
  defm SMLALB_ZZZ : sve2_int_mla_long<0b10000, "smlalb", int_aarch64_sve_smlalb>;
  defm SMLALT_ZZZ : sve2_int_mla_long<0b10001, "smlalt", int_aarch64_sve_smlalt>;
  defm UMLALB_ZZZ : sve2_int_mla_long<0b10010, "umlalb", int_aarch64_sve_umlalb>;
  defm UMLALT_ZZZ : sve2_int_mla_long<0b10011, "umlalt", int_aarch64_sve_umlalt>;
  defm SMLSLB_ZZZ : sve2_int_mla_long<0b10100, "smlslb", int_aarch64_sve_smlslb>;
  defm SMLSLT_ZZZ : sve2_int_mla_long<0b10101, "smlslt", int_aarch64_sve_smlslt>;
  defm UMLSLB_ZZZ : sve2_int_mla_long<0b10110, "umlslb", int_aarch64_sve_umlslb>;
  defm UMLSLT_ZZZ : sve2_int_mla_long<0b10111, "umlslt", int_aarch64_sve_umlslt>;

  // SVE2 saturating multiply-add long (indexed)
  defm SQDMLALB_ZZZI : sve2_int_mla_long_by_indexed_elem<0b0100, "sqdmlalb", int_aarch64_sve_sqdmlalb_lane>;
  defm SQDMLALT_ZZZI : sve2_int_mla_long_by_indexed_elem<0b0101, "sqdmlalt", int_aarch64_sve_sqdmlalt_lane>;
  defm SQDMLSLB_ZZZI : sve2_int_mla_long_by_indexed_elem<0b0110, "sqdmlslb", int_aarch64_sve_sqdmlslb_lane>;
  defm SQDMLSLT_ZZZI : sve2_int_mla_long_by_indexed_elem<0b0111, "sqdmlslt", int_aarch64_sve_sqdmlslt_lane>;

  // SVE2 saturating multiply-add long (vectors, unpredicated)
  defm SQDMLALB_ZZZ : sve2_int_mla_long<0b11000, "sqdmlalb", int_aarch64_sve_sqdmlalb>;
  defm SQDMLALT_ZZZ : sve2_int_mla_long<0b11001, "sqdmlalt", int_aarch64_sve_sqdmlalt>;
  defm SQDMLSLB_ZZZ : sve2_int_mla_long<0b11010, "sqdmlslb", int_aarch64_sve_sqdmlslb>;
  defm SQDMLSLT_ZZZ : sve2_int_mla_long<0b11011, "sqdmlslt", int_aarch64_sve_sqdmlslt>;

  // SVE2 saturating multiply-add interleaved long
  defm SQDMLALBT_ZZZ : sve2_int_mla_long<0b00010, "sqdmlalbt", int_aarch64_sve_sqdmlalbt>;
  defm SQDMLSLBT_ZZZ : sve2_int_mla_long<0b00011, "sqdmlslbt", int_aarch64_sve_sqdmlslbt>;

  // SVE2 integer halving add/subtract (predicated)
  defm SHADD_ZPmZ  : sve2_int_arith_pred<0b100000, "shadd",  int_aarch64_sve_shadd>;
  defm UHADD_ZPmZ  : sve2_int_arith_pred<0b100010, "uhadd",  int_aarch64_sve_uhadd>;
  defm SHSUB_ZPmZ  : sve2_int_arith_pred<0b100100, "shsub",  int_aarch64_sve_shsub>;
  defm UHSUB_ZPmZ  : sve2_int_arith_pred<0b100110, "uhsub",  int_aarch64_sve_uhsub>;
  defm SRHADD_ZPmZ : sve2_int_arith_pred<0b101000, "srhadd", int_aarch64_sve_srhadd>;
  defm URHADD_ZPmZ : sve2_int_arith_pred<0b101010, "urhadd", int_aarch64_sve_urhadd>;
  defm SHSUBR_ZPmZ : sve2_int_arith_pred<0b101100, "shsubr", int_aarch64_sve_shsubr>;
  defm UHSUBR_ZPmZ : sve2_int_arith_pred<0b101110, "uhsubr", int_aarch64_sve_uhsubr>;

  // SVE2 integer pairwise add and accumulate long
  defm SADALP_ZPmZ : sve2_int_sadd_long_accum_pairwise<0, "sadalp", int_aarch64_sve_sadalp>;
  defm UADALP_ZPmZ : sve2_int_sadd_long_accum_pairwise<1, "uadalp", int_aarch64_sve_uadalp>;

  // SVE2 integer pairwise arithmetic
  defm ADDP_ZPmZ  : sve2_int_arith_pred<0b100011, "addp",  int_aarch64_sve_addp>;
  defm SMAXP_ZPmZ : sve2_int_arith_pred<0b101001, "smaxp", int_aarch64_sve_smaxp>;
  defm UMAXP_ZPmZ : sve2_int_arith_pred<0b101011, "umaxp", int_aarch64_sve_umaxp>;
  defm SMINP_ZPmZ : sve2_int_arith_pred<0b101101, "sminp", int_aarch64_sve_sminp>;
  defm UMINP_ZPmZ : sve2_int_arith_pred<0b101111, "uminp", int_aarch64_sve_uminp>;

  // SVE2 integer unary operations (predicated)
  defm URECPE_ZPmZ  : sve2_int_un_pred_arit_s<0b000, "urecpe",  int_aarch64_sve_urecpe>;
  defm URSQRTE_ZPmZ : sve2_int_un_pred_arit_s<0b001, "ursqrte", int_aarch64_sve_ursqrte>;
  defm SQABS_ZPmZ   : sve2_int_un_pred_arit<0b100,   "sqabs",   int_aarch64_sve_sqabs>;
  defm SQNEG_ZPmZ   : sve2_int_un_pred_arit<0b101,   "sqneg",   int_aarch64_sve_sqneg>;

  // SVE2 saturating add/subtract
  defm SQADD_ZPmZ  : sve2_int_arith_pred<0b110000, "sqadd",  int_aarch64_sve_sqadd>;
  defm UQADD_ZPmZ  : sve2_int_arith_pred<0b110010, "uqadd",  int_aarch64_sve_uqadd>;
  defm SQSUB_ZPmZ  : sve2_int_arith_pred<0b110100, "sqsub",  int_aarch64_sve_sqsub>;
  defm UQSUB_ZPmZ  : sve2_int_arith_pred<0b110110, "uqsub",  int_aarch64_sve_uqsub>;
  defm SUQADD_ZPmZ : sve2_int_arith_pred<0b111000, "suqadd", int_aarch64_sve_suqadd>;
  defm USQADD_ZPmZ : sve2_int_arith_pred<0b111010, "usqadd", int_aarch64_sve_usqadd>;
  defm SQSUBR_ZPmZ : sve2_int_arith_pred<0b111100, "sqsubr", int_aarch64_sve_sqsubr>;
  defm UQSUBR_ZPmZ : sve2_int_arith_pred<0b111110, "uqsubr", int_aarch64_sve_uqsubr>;

  // SVE2 saturating/rounding bitwise shift left (predicated)
  defm SRSHL_ZPmZ   : sve2_int_arith_pred<0b000100, "srshl",   int_aarch64_sve_srshl>;
  defm URSHL_ZPmZ   : sve2_int_arith_pred<0b000110, "urshl",   int_aarch64_sve_urshl>;
  defm SRSHLR_ZPmZ  : sve2_int_arith_pred<0b001100, "srshlr",  null_frag>;
  defm URSHLR_ZPmZ  : sve2_int_arith_pred<0b001110, "urshlr",  null_frag>;
  defm SQSHL_ZPmZ   : sve2_int_arith_pred<0b010000, "sqshl",   int_aarch64_sve_sqshl>;
  defm UQSHL_ZPmZ   : sve2_int_arith_pred<0b010010, "uqshl",   int_aarch64_sve_uqshl>;
  defm SQRSHL_ZPmZ  : sve2_int_arith_pred<0b010100, "sqrshl",  int_aarch64_sve_sqrshl>;
  defm UQRSHL_ZPmZ  : sve2_int_arith_pred<0b010110, "uqrshl",  int_aarch64_sve_uqrshl>;
  defm SQSHLR_ZPmZ  : sve2_int_arith_pred<0b011000, "sqshlr",  null_frag>;
  defm UQSHLR_ZPmZ  : sve2_int_arith_pred<0b011010, "uqshlr",  null_frag>;
  defm SQRSHLR_ZPmZ : sve2_int_arith_pred<0b011100, "sqrshlr", null_frag>;
  defm UQRSHLR_ZPmZ : sve2_int_arith_pred<0b011110, "uqrshlr", null_frag>;

  // SVE2 predicated shifts
  defm SQSHL_ZPmI  : sve_int_bin_pred_shift_imm_left< 0b0110, "sqshl", "SQSHL_ZPZI">;
  defm UQSHL_ZPmI  : sve_int_bin_pred_shift_imm_left< 0b0111, "uqshl", "UQSHL_ZPZI">;
  defm SRSHR_ZPmI  : sve_int_bin_pred_shift_imm_right<0b1100,  "srshr",  "SRSHR_ZPZI",  int_aarch64_sve_srshr>;
  defm URSHR_ZPmI  : sve_int_bin_pred_shift_imm_right<0b1101,  "urshr",  "URSHR_ZPZI",  int_aarch64_sve_urshr>;
  defm SQSHLU_ZPmI : sve2_int_bin_pred_shift_imm_left< 0b1111, "sqshlu", "SQSHLU_ZPZI", int_aarch64_sve_sqshlu>;

  // SVE2 integer add/subtract long
  defm SADDLB_ZZZ : sve2_wide_int_arith_long<0b00000, "saddlb", int_aarch64_sve_saddlb>;
  defm SADDLT_ZZZ : sve2_wide_int_arith_long<0b00001, "saddlt", int_aarch64_sve_saddlt>;
  defm UADDLB_ZZZ : sve2_wide_int_arith_long<0b00010, "uaddlb", int_aarch64_sve_uaddlb>;
  defm UADDLT_ZZZ : sve2_wide_int_arith_long<0b00011, "uaddlt", int_aarch64_sve_uaddlt>;
  defm SSUBLB_ZZZ : sve2_wide_int_arith_long<0b00100, "ssublb", int_aarch64_sve_ssublb>;
  defm SSUBLT_ZZZ : sve2_wide_int_arith_long<0b00101, "ssublt", int_aarch64_sve_ssublt>;
  defm USUBLB_ZZZ : sve2_wide_int_arith_long<0b00110, "usublb", int_aarch64_sve_usublb>;
  defm USUBLT_ZZZ : sve2_wide_int_arith_long<0b00111, "usublt", int_aarch64_sve_usublt>;
  defm SABDLB_ZZZ : sve2_wide_int_arith_long<0b01100, "sabdlb", int_aarch64_sve_sabdlb>;
  defm SABDLT_ZZZ : sve2_wide_int_arith_long<0b01101, "sabdlt", int_aarch64_sve_sabdlt>;
  defm UABDLB_ZZZ : sve2_wide_int_arith_long<0b01110, "uabdlb", int_aarch64_sve_uabdlb>;
  defm UABDLT_ZZZ : sve2_wide_int_arith_long<0b01111, "uabdlt", int_aarch64_sve_uabdlt>;

  // SVE2 integer add/subtract wide
  defm SADDWB_ZZZ : sve2_wide_int_arith_wide<0b000, "saddwb", int_aarch64_sve_saddwb>;
  defm SADDWT_ZZZ : sve2_wide_int_arith_wide<0b001, "saddwt", int_aarch64_sve_saddwt>;
  defm UADDWB_ZZZ : sve2_wide_int_arith_wide<0b010, "uaddwb", int_aarch64_sve_uaddwb>;
  defm UADDWT_ZZZ : sve2_wide_int_arith_wide<0b011, "uaddwt", int_aarch64_sve_uaddwt>;
  defm SSUBWB_ZZZ : sve2_wide_int_arith_wide<0b100, "ssubwb", int_aarch64_sve_ssubwb>;
  defm SSUBWT_ZZZ : sve2_wide_int_arith_wide<0b101, "ssubwt", int_aarch64_sve_ssubwt>;
  defm USUBWB_ZZZ : sve2_wide_int_arith_wide<0b110, "usubwb", int_aarch64_sve_usubwb>;
  defm USUBWT_ZZZ : sve2_wide_int_arith_wide<0b111, "usubwt", int_aarch64_sve_usubwt>;

  // SVE2 integer multiply long
  defm SQDMULLB_ZZZ : sve2_wide_int_arith_long<0b11000, "sqdmullb", int_aarch64_sve_sqdmullb>;
  defm SQDMULLT_ZZZ : sve2_wide_int_arith_long<0b11001, "sqdmullt", int_aarch64_sve_sqdmullt>;
  defm SMULLB_ZZZ   : sve2_wide_int_arith_long<0b11100, "smullb",   int_aarch64_sve_smullb>;
  defm SMULLT_ZZZ   : sve2_wide_int_arith_long<0b11101, "smullt",   int_aarch64_sve_smullt>;
  defm UMULLB_ZZZ   : sve2_wide_int_arith_long<0b11110, "umullb",   int_aarch64_sve_umullb>;
  defm UMULLT_ZZZ   : sve2_wide_int_arith_long<0b11111, "umullt",   int_aarch64_sve_umullt>;
  defm PMULLB_ZZZ   : sve2_pmul_long<0b0, "pmullb", int_aarch64_sve_pmullb_pair>;
  defm PMULLT_ZZZ   : sve2_pmul_long<0b1, "pmullt", int_aarch64_sve_pmullt_pair>;

  // SVE2 bitwise shift and insert
  defm SRI_ZZI : sve2_int_bin_shift_imm_right<0b0, "sri", int_aarch64_sve_sri>;
  defm SLI_ZZI : sve2_int_bin_shift_imm_left< 0b1, "sli", int_aarch64_sve_sli>;

  // SVE2 bitwise shift right and accumulate
  defm SSRA_ZZI  : sve2_int_bin_accum_shift_imm_right<0b00, "ssra",  int_aarch64_sve_ssra>;
  defm USRA_ZZI  : sve2_int_bin_accum_shift_imm_right<0b01, "usra",  int_aarch64_sve_usra>;
  defm SRSRA_ZZI : sve2_int_bin_accum_shift_imm_right<0b10, "srsra", int_aarch64_sve_srsra>;
  defm URSRA_ZZI : sve2_int_bin_accum_shift_imm_right<0b11, "ursra", int_aarch64_sve_ursra>;

  // SVE2 complex integer add
  defm CADD_ZZI   : sve2_int_cadd<0b0, "cadd",   int_aarch64_sve_cadd_x>;
  defm SQCADD_ZZI : sve2_int_cadd<0b1, "sqcadd", int_aarch64_sve_sqcadd_x>;

  // SVE2 integer absolute difference and accumulate
  defm SABA_ZZZ : sve2_int_absdiff_accum<0b0, "saba", int_aarch64_sve_saba>;
  defm UABA_ZZZ : sve2_int_absdiff_accum<0b1, "uaba", int_aarch64_sve_uaba>;

  // SVE2 integer absolute difference and accumulate long
  defm SABALB_ZZZ : sve2_int_absdiff_accum_long<0b00, "sabalb", int_aarch64_sve_sabalb>;
  defm SABALT_ZZZ : sve2_int_absdiff_accum_long<0b01, "sabalt", int_aarch64_sve_sabalt>;
  defm UABALB_ZZZ : sve2_int_absdiff_accum_long<0b10, "uabalb", int_aarch64_sve_uabalb>;
  defm UABALT_ZZZ : sve2_int_absdiff_accum_long<0b11, "uabalt", int_aarch64_sve_uabalt>;

  // SVE2 integer add/subtract long with carry
  defm ADCLB_ZZZ : sve2_int_addsub_long_carry<0b00, "adclb", int_aarch64_sve_adclb>;
  defm ADCLT_ZZZ : sve2_int_addsub_long_carry<0b01, "adclt", int_aarch64_sve_adclt>;
  defm SBCLB_ZZZ : sve2_int_addsub_long_carry<0b10, "sbclb", int_aarch64_sve_sbclb>;
  defm SBCLT_ZZZ : sve2_int_addsub_long_carry<0b11, "sbclt", int_aarch64_sve_sbclt>;

  // SVE2 bitwise shift right narrow (bottom)
  defm SQSHRUNB_ZZI  : sve2_int_bin_shift_imm_right_narrow_bottom<0b000, "sqshrunb",  int_aarch64_sve_sqshrunb>;
  defm SQRSHRUNB_ZZI : sve2_int_bin_shift_imm_right_narrow_bottom<0b001, "sqrshrunb", int_aarch64_sve_sqrshrunb>;
  defm SHRNB_ZZI     : sve2_int_bin_shift_imm_right_narrow_bottom<0b010, "shrnb",     int_aarch64_sve_shrnb>;
  defm RSHRNB_ZZI    : sve2_int_bin_shift_imm_right_narrow_bottom<0b011, "rshrnb",    int_aarch64_sve_rshrnb>;
  defm SQSHRNB_ZZI   : sve2_int_bin_shift_imm_right_narrow_bottom<0b100, "sqshrnb",   int_aarch64_sve_sqshrnb>;
  defm SQRSHRNB_ZZI  : sve2_int_bin_shift_imm_right_narrow_bottom<0b101, "sqrshrnb",  int_aarch64_sve_sqrshrnb>;
  defm UQSHRNB_ZZI   : sve2_int_bin_shift_imm_right_narrow_bottom<0b110, "uqshrnb",   int_aarch64_sve_uqshrnb>;
  defm UQRSHRNB_ZZI  : sve2_int_bin_shift_imm_right_narrow_bottom<0b111, "uqrshrnb",  int_aarch64_sve_uqrshrnb>;

  // SVE2 bitwise shift right narrow (top)
  defm SQSHRUNT_ZZI  : sve2_int_bin_shift_imm_right_narrow_top<0b000, "sqshrunt",  int_aarch64_sve_sqshrunt>;
  defm SQRSHRUNT_ZZI : sve2_int_bin_shift_imm_right_narrow_top<0b001, "sqrshrunt", int_aarch64_sve_sqrshrunt>;
  defm SHRNT_ZZI     : sve2_int_bin_shift_imm_right_narrow_top<0b010, "shrnt",     int_aarch64_sve_shrnt>;
  defm RSHRNT_ZZI    : sve2_int_bin_shift_imm_right_narrow_top<0b011, "rshrnt",    int_aarch64_sve_rshrnt>;
  defm SQSHRNT_ZZI   : sve2_int_bin_shift_imm_right_narrow_top<0b100, "sqshrnt",   int_aarch64_sve_sqshrnt>;
  defm SQRSHRNT_ZZI  : sve2_int_bin_shift_imm_right_narrow_top<0b101, "sqrshrnt",  int_aarch64_sve_sqrshrnt>;
  defm UQSHRNT_ZZI   : sve2_int_bin_shift_imm_right_narrow_top<0b110, "uqshrnt",   int_aarch64_sve_uqshrnt>;
  defm UQRSHRNT_ZZI  : sve2_int_bin_shift_imm_right_narrow_top<0b111, "uqrshrnt",  int_aarch64_sve_uqrshrnt>;

  // SVE2 integer add/subtract narrow high part (bottom)
  defm ADDHNB_ZZZ  : sve2_int_addsub_narrow_high_bottom<0b00, "addhnb",  int_aarch64_sve_addhnb>;
  defm RADDHNB_ZZZ : sve2_int_addsub_narrow_high_bottom<0b01, "raddhnb", int_aarch64_sve_raddhnb>;
  defm SUBHNB_ZZZ  : sve2_int_addsub_narrow_high_bottom<0b10, "subhnb",  int_aarch64_sve_subhnb>;
  defm RSUBHNB_ZZZ : sve2_int_addsub_narrow_high_bottom<0b11, "rsubhnb", int_aarch64_sve_rsubhnb>;

  // SVE2 integer add/subtract narrow high part (top)
  defm ADDHNT_ZZZ  : sve2_int_addsub_narrow_high_top<0b00, "addhnt",  int_aarch64_sve_addhnt>;
  defm RADDHNT_ZZZ : sve2_int_addsub_narrow_high_top<0b01, "raddhnt", int_aarch64_sve_raddhnt>;
  defm SUBHNT_ZZZ  : sve2_int_addsub_narrow_high_top<0b10, "subhnt",  int_aarch64_sve_subhnt>;
  defm RSUBHNT_ZZZ : sve2_int_addsub_narrow_high_top<0b11, "rsubhnt", int_aarch64_sve_rsubhnt>;

  // SVE2 saturating extract narrow (bottom)
  defm SQXTNB_ZZ  : sve2_int_sat_extract_narrow_bottom<0b00, "sqxtnb",  int_aarch64_sve_sqxtnb>;
  defm UQXTNB_ZZ  : sve2_int_sat_extract_narrow_bottom<0b01, "uqxtnb",  int_aarch64_sve_uqxtnb>;
  defm SQXTUNB_ZZ : sve2_int_sat_extract_narrow_bottom<0b10, "sqxtunb", int_aarch64_sve_sqxtunb>;

  // SVE2 saturating extract narrow (top)
  defm SQXTNT_ZZ  : sve2_int_sat_extract_narrow_top<0b00, "sqxtnt",  int_aarch64_sve_sqxtnt>;
  defm UQXTNT_ZZ  : sve2_int_sat_extract_narrow_top<0b01, "uqxtnt",  int_aarch64_sve_uqxtnt>;
  defm SQXTUNT_ZZ : sve2_int_sat_extract_narrow_top<0b10, "sqxtunt", int_aarch64_sve_sqxtunt>;

  // SVE2 character match
  defm MATCH_PPzZZ  : sve2_char_match<0b0, "match",  int_aarch64_sve_match>;
  defm NMATCH_PPzZZ : sve2_char_match<0b1, "nmatch", int_aarch64_sve_nmatch>;

  // SVE2 bitwise exclusive-or interleaved
  defm EORBT_ZZZ : sve2_bitwise_xor_interleaved<0b0, "eorbt", int_aarch64_sve_eorbt>;
  defm EORTB_ZZZ : sve2_bitwise_xor_interleaved<0b1, "eortb", int_aarch64_sve_eortb>;

  // SVE2 bitwise shift left long
  defm SSHLLB_ZZI : sve2_bitwise_shift_left_long<0b00, "sshllb", int_aarch64_sve_sshllb>;
  defm SSHLLT_ZZI : sve2_bitwise_shift_left_long<0b01, "sshllt", int_aarch64_sve_sshllt>;
  defm USHLLB_ZZI : sve2_bitwise_shift_left_long<0b10, "ushllb", int_aarch64_sve_ushllb>;
  defm USHLLT_ZZI : sve2_bitwise_shift_left_long<0b11, "ushllt", int_aarch64_sve_ushllt>;

  // SVE2 integer add/subtract interleaved long
  defm SADDLBT_ZZZ : sve2_misc_int_addsub_long_interleaved<0b00, "saddlbt", int_aarch64_sve_saddlbt>;
  defm SSUBLBT_ZZZ : sve2_misc_int_addsub_long_interleaved<0b10, "ssublbt", int_aarch64_sve_ssublbt>;
  defm SSUBLTB_ZZZ : sve2_misc_int_addsub_long_interleaved<0b11, "ssubltb", int_aarch64_sve_ssubltb>;

  // SVE2 histogram generation (segment)
  def HISTSEG_ZZZ : sve2_hist_gen_segment<"histseg", int_aarch64_sve_histseg>;

  // SVE2 histogram generation (vector)
  defm HISTCNT_ZPzZZ : sve2_hist_gen_vector<"histcnt", int_aarch64_sve_histcnt>;

  // SVE2 floating-point base 2 logarithm as integer
  defm FLOGB_ZPmZ : sve2_fp_flogb<"flogb", int_aarch64_sve_flogb>;

  // SVE2 floating-point convert precision
  defm FCVTXNT_ZPmZ : sve2_fp_convert_down_odd_rounding_top<"fcvtxnt", "int_aarch64_sve_fcvtxnt">;
  defm FCVTX_ZPmZ   : sve2_fp_convert_down_odd_rounding<"fcvtx",       "int_aarch64_sve_fcvtx">;
  defm FCVTNT_ZPmZ  : sve2_fp_convert_down_narrow<"fcvtnt",            "int_aarch64_sve_fcvtnt">;
  defm FCVTLT_ZPmZ  : sve2_fp_convert_up_long<"fcvtlt",                "int_aarch64_sve_fcvtlt">;

  // SVE2 floating-point pairwise operations
  defm FADDP_ZPmZZ   : sve2_fp_pairwise_pred<0b000, "faddp",   int_aarch64_sve_faddp>;
  defm FMAXNMP_ZPmZZ : sve2_fp_pairwise_pred<0b100, "fmaxnmp", int_aarch64_sve_fmaxnmp>;
  defm FMINNMP_ZPmZZ : sve2_fp_pairwise_pred<0b101, "fminnmp", int_aarch64_sve_fminnmp>;
  defm FMAXP_ZPmZZ   : sve2_fp_pairwise_pred<0b110, "fmaxp",   int_aarch64_sve_fmaxp>;
  defm FMINP_ZPmZZ   : sve2_fp_pairwise_pred<0b111, "fminp",   int_aarch64_sve_fminp>;

  // SVE2 floating-point multiply-add long (indexed)
  defm FMLALB_ZZZI_SHH : sve2_fp_mla_long_by_indexed_elem<0b00, "fmlalb", int_aarch64_sve_fmlalb_lane>;
  defm FMLALT_ZZZI_SHH : sve2_fp_mla_long_by_indexed_elem<0b01, "fmlalt", int_aarch64_sve_fmlalt_lane>;
  defm FMLSLB_ZZZI_SHH : sve2_fp_mla_long_by_indexed_elem<0b10, "fmlslb", int_aarch64_sve_fmlslb_lane>;
  defm FMLSLT_ZZZI_SHH : sve2_fp_mla_long_by_indexed_elem<0b11, "fmlslt", int_aarch64_sve_fmlslt_lane>;

  // SVE2 floating-point multiply-add long
  defm FMLALB_ZZZ_SHH : sve2_fp_mla_long<0b00, "fmlalb", int_aarch64_sve_fmlalb>;
  defm FMLALT_ZZZ_SHH : sve2_fp_mla_long<0b01, "fmlalt", int_aarch64_sve_fmlalt>;
  defm FMLSLB_ZZZ_SHH : sve2_fp_mla_long<0b10, "fmlslb", int_aarch64_sve_fmlslb>;
  defm FMLSLT_ZZZ_SHH : sve2_fp_mla_long<0b11, "fmlslt", int_aarch64_sve_fmlslt>;

  // SVE2 bitwise ternary operations
  defm EOR3_ZZZZ  : sve2_int_bitwise_ternary_op<0b000, "eor3",  int_aarch64_sve_eor3>;
  defm BCAX_ZZZZ  : sve2_int_bitwise_ternary_op<0b010, "bcax",  int_aarch64_sve_bcax>;
  defm BSL_ZZZZ   : sve2_int_bitwise_ternary_op<0b001, "bsl",   int_aarch64_sve_bsl>;
  defm BSL1N_ZZZZ : sve2_int_bitwise_ternary_op<0b011, "bsl1n", int_aarch64_sve_bsl1n>;
  defm BSL2N_ZZZZ : sve2_int_bitwise_ternary_op<0b101, "bsl2n", int_aarch64_sve_bsl2n>;
  defm NBSL_ZZZZ  : sve2_int_bitwise_ternary_op<0b111, "nbsl",  int_aarch64_sve_nbsl>;

  // SVE2 bitwise xor and rotate right by immediate
  defm XAR_ZZZI : sve2_int_rotate_right_imm<"xar", int_aarch64_sve_xar>;

  // SVE2 extract vector (immediate offset, constructive)
  def EXT_ZZI_B : sve2_int_perm_extract_i_cons<"ext">;

  // SVE2 non-temporal gather loads
  defm LDNT1SB_ZZR_S : sve2_mem_gldnt_vs_32_ptrs<0b00000, "ldnt1sb", AArch64ldnt1s_gather, nxv4i8>;
  defm LDNT1B_ZZR_S  : sve2_mem_gldnt_vs_32_ptrs<0b00001, "ldnt1b",  AArch64ldnt1_gather,  nxv4i8>;
  defm LDNT1SH_ZZR_S : sve2_mem_gldnt_vs_32_ptrs<0b00100, "ldnt1sh", AArch64ldnt1s_gather, nxv4i16>;
  defm LDNT1H_ZZR_S  : sve2_mem_gldnt_vs_32_ptrs<0b00101, "ldnt1h",  AArch64ldnt1_gather,  nxv4i16>;
  defm LDNT1W_ZZR_S  : sve2_mem_gldnt_vs_32_ptrs<0b01001, "ldnt1w",  AArch64ldnt1_gather,  nxv4i32>;

  defm LDNT1SB_ZZR_D : sve2_mem_gldnt_vs_64_ptrs<0b10000, "ldnt1sb", AArch64ldnt1s_gather, nxv2i8>;
  defm LDNT1B_ZZR_D  : sve2_mem_gldnt_vs_64_ptrs<0b10010, "ldnt1b",  AArch64ldnt1_gather,  nxv2i8>;
  defm LDNT1SH_ZZR_D : sve2_mem_gldnt_vs_64_ptrs<0b10100, "ldnt1sh", AArch64ldnt1s_gather, nxv2i16>;
  defm LDNT1H_ZZR_D  : sve2_mem_gldnt_vs_64_ptrs<0b10110, "ldnt1h",  AArch64ldnt1_gather,  nxv2i16>;
  defm LDNT1SW_ZZR_D : sve2_mem_gldnt_vs_64_ptrs<0b11000, "ldnt1sw", AArch64ldnt1s_gather, nxv2i32>;
  defm LDNT1W_ZZR_D  : sve2_mem_gldnt_vs_64_ptrs<0b11010, "ldnt1w",  AArch64ldnt1_gather,  nxv2i32>;
  defm LDNT1D_ZZR_D  : sve2_mem_gldnt_vs_64_ptrs<0b11110, "ldnt1d",  AArch64ldnt1_gather,  nxv2i64>;

  // SVE2 vector splice (constructive)
  defm SPLICE_ZPZZ : sve2_int_perm_splice_cons<"splice">;

  // SVE2 non-temporal scatter stores
  defm STNT1B_ZZR_S : sve2_mem_sstnt_vs_32_ptrs<0b001, "stnt1b", AArch64stnt1_scatter, nxv4i8>;
  defm STNT1H_ZZR_S : sve2_mem_sstnt_vs_32_ptrs<0b011, "stnt1h", AArch64stnt1_scatter, nxv4i16>;
  defm STNT1W_ZZR_S : sve2_mem_sstnt_vs_32_ptrs<0b101, "stnt1w", AArch64stnt1_scatter, nxv4i32>;

  defm STNT1B_ZZR_D : sve2_mem_sstnt_vs_64_ptrs<0b000, "stnt1b", AArch64stnt1_scatter, nxv2i8>;
  defm STNT1H_ZZR_D : sve2_mem_sstnt_vs_64_ptrs<0b010, "stnt1h", AArch64stnt1_scatter, nxv2i16>;
  defm STNT1W_ZZR_D : sve2_mem_sstnt_vs_64_ptrs<0b100, "stnt1w", AArch64stnt1_scatter, nxv2i32>;
  defm STNT1D_ZZR_D : sve2_mem_sstnt_vs_64_ptrs<0b110, "stnt1d", AArch64stnt1_scatter, nxv2i64>;

  // SVE2 table lookup (three sources)
  defm TBL_ZZZZ : sve2_int_perm_tbl<"tbl", int_aarch64_sve_tbl2>;
  defm TBX_ZZZ  : sve2_int_perm_tbx<"tbx", int_aarch64_sve_tbx>;

  // SVE2 integer compare scalar count and limit
  defm WHILEGE_PWW : sve_int_while4_rr<0b000, "whilege", int_aarch64_sve_whilege>;
  defm WHILEGT_PWW : sve_int_while4_rr<0b001, "whilegt", int_aarch64_sve_whilegt>;
  defm WHILEHS_PWW : sve_int_while4_rr<0b100, "whilehs", int_aarch64_sve_whilehs>;
  defm WHILEHI_PWW : sve_int_while4_rr<0b101, "whilehi", int_aarch64_sve_whilehi>;

  defm WHILEGE_PXX : sve_int_while8_rr<0b000, "whilege", int_aarch64_sve_whilege>;
  defm WHILEGT_PXX : sve_int_while8_rr<0b001, "whilegt", int_aarch64_sve_whilegt>;
  defm WHILEHS_PXX : sve_int_while8_rr<0b100, "whilehs", int_aarch64_sve_whilehs>;
  defm WHILEHI_PXX : sve_int_while8_rr<0b101, "whilehi", int_aarch64_sve_whilehi>;

  // SVE2 pointer conflict compare
  defm WHILEWR_PXX : sve2_int_while_rr<0b0, "whilewr", "int_aarch64_sve_whilewr">;
  defm WHILERW_PXX : sve2_int_while_rr<0b1, "whilerw", "int_aarch64_sve_whilerw">;
}

let Predicates = [HasSVE2AES] in {
  // SVE2 crypto destructive binary operations
  defm AESE_ZZZ_B : sve2_crypto_des_bin_op<0b00, "aese", ZPR8, int_aarch64_sve_aese, nxv16i8>;
  defm AESD_ZZZ_B : sve2_crypto_des_bin_op<0b01, "aesd", ZPR8, int_aarch64_sve_aesd, nxv16i8>;

  // SVE2 crypto unary operations
  defm AESMC_ZZ_B  : sve2_crypto_unary_op<0b0, "aesmc",  int_aarch64_sve_aesmc>;
  defm AESIMC_ZZ_B : sve2_crypto_unary_op<0b1, "aesimc", int_aarch64_sve_aesimc>;

  // PMULLB and PMULLT instructions which operate with 64-bit source and
  // 128-bit destination elements are enabled with crypto extensions, similar
  // to NEON PMULL2 instruction.
  defm PMULLB_ZZZ_Q : sve2_wide_int_arith_pmul<0b00, 0b11010, "pmullb", int_aarch64_sve_pmullb_pair>;
  defm PMULLT_ZZZ_Q : sve2_wide_int_arith_pmul<0b00, 0b11011, "pmullt", int_aarch64_sve_pmullt_pair>;
}

let Predicates = [HasSVE2SM4] in {
  // SVE2 crypto constructive binary operations
  defm SM4EKEY_ZZZ_S : sve2_crypto_cons_bin_op<0b0, "sm4ekey", ZPR32, int_aarch64_sve_sm4ekey, nxv4i32>;
  // SVE2 crypto destructive binary operations
  defm SM4E_ZZZ_S : sve2_crypto_des_bin_op<0b10, "sm4e", ZPR32, int_aarch64_sve_sm4e, nxv4i32>;
}

let Predicates = [HasSVE2SHA3] in {
  // SVE2 crypto constructive binary operations
  defm RAX1_ZZZ_D : sve2_crypto_cons_bin_op<0b1, "rax1", ZPR64, int_aarch64_sve_rax1, nxv2i64>;
}

let Predicates = [HasSVE2BitPerm] in {
  // SVE2 bitwise permute
  defm BEXT_ZZZ : sve2_misc_bitwise<0b1100, "bext", int_aarch64_sve_bext_x>;
  defm BDEP_ZZZ : sve2_misc_bitwise<0b1101, "bdep", int_aarch64_sve_bdep_x>;
  defm BGRP_ZZZ : sve2_misc_bitwise<0b1110, "bgrp", int_aarch64_sve_bgrp_x>;
}<|MERGE_RESOLUTION|>--- conflicted
+++ resolved
@@ -30,7 +30,6 @@
 
 def AArch64ldnf1s : SDNode<"AArch64ISD::LDNF1S", SDT_AArch64_LD1, [SDNPHasChain, SDNPMayLoad, SDNPOptInGlue, SDNPOutGlue]>;
 def AArch64ldff1s : SDNode<"AArch64ISD::LDFF1S", SDT_AArch64_LD1, [SDNPHasChain, SDNPMayLoad, SDNPOptInGlue, SDNPOutGlue]>;
-<<<<<<< HEAD
 
 // Contiguous load and replicate - node definitions
 //
@@ -40,17 +39,6 @@
   SDTCVecEltisVT<1,i1>, SDTCisSameNumEltsAs<0,1>
 ]>;
 
-=======
-
-// Contiguous load and replicate - node definitions
-//
-
-def SDT_AArch64_LD1RQ : SDTypeProfile<1, 2, [
-  SDTCisVec<0>, SDTCisVec<1>, SDTCisPtrTy<2>,
-  SDTCVecEltisVT<1,i1>, SDTCisSameNumEltsAs<0,1>
-]>;
-
->>>>>>> 918d599f
 def AArch64ld1rq  : SDNode<"AArch64ISD::LD1RQ",  SDT_AArch64_LD1RQ, [SDNPHasChain, SDNPMayLoad]>;
 
 // Gather loads - node definitions
@@ -172,14 +160,6 @@
 def AArch64umin_pred      :  SDNode<"AArch64ISD::UMIN_PRED", SDT_AArch64Arith>;
 def AArch64smax_pred      :  SDNode<"AArch64ISD::SMAX_PRED", SDT_AArch64Arith>;
 def AArch64umax_pred      :  SDNode<"AArch64ISD::UMAX_PRED", SDT_AArch64Arith>;
-
-def SDT_AArch64DIV : SDTypeProfile<1, 3, [
-  SDTCisVec<0>, SDTCisVec<1>, SDTCisVec<2>, SDTCisVec<3>,
-  SDTCVecEltisVT<1,i1>, SDTCisSameAs<2,3>
-]>;
-
-def AArch64sdiv_pred      :  SDNode<"AArch64ISD::SDIV_PRED", SDT_AArch64DIV>;
-def AArch64udiv_pred      :  SDNode<"AArch64ISD::UDIV_PRED", SDT_AArch64DIV>;
 
 def SDT_AArch64ReduceWithInit : SDTypeProfile<1, 3, [SDTCisVec<1>, SDTCisVec<3>]>;
 def AArch64clasta_n   : SDNode<"AArch64ISD::CLASTA_N",   SDT_AArch64ReduceWithInit>;
@@ -1810,8 +1790,6 @@
   // 16-element contiguous store
   defm : st1<ST1B, ST1B_IMM,   nxv16i8, AArch64st1, nxv16i1, nxv16i8, am_sve_regreg_lsl0>;
 
-<<<<<<< HEAD
-=======
   def : Pat<(nxv16i8 (vector_insert (nxv16i8 (undef)), (i32 FPR32:$src), 0)),
             (INSERT_SUBREG (nxv16i8 (IMPLICIT_DEF)), FPR32:$src, ssub)>;
   def : Pat<(nxv8i16 (vector_insert (nxv8i16 (undef)), (i32 FPR32:$src), 0)),
@@ -1883,7 +1861,6 @@
                                        (INDEX_II_D 0, 1),
                                        (DUP_ZR_D $index)),
                         $src)>;
->>>>>>> 918d599f
 }
 
 let Predicates = [HasSVE, HasMatMulInt8] in {
