//=- LoongArchISelLowering.h - LoongArch DAG Lowering Interface -*- C++ -*-===//
//
// Part of the LLVM Project, under the Apache License v2.0 with LLVM Exceptions.
// See https://llvm.org/LICENSE.txt for license information.
// SPDX-License-Identifier: Apache-2.0 WITH LLVM-exception
//
//===----------------------------------------------------------------------===//
//
// This file defines the interfaces that LoongArch uses to lower LLVM code into
// a selection DAG.
//
//===----------------------------------------------------------------------===//

#ifndef LLVM_LIB_TARGET_LOONGARCH_LOONGARCHISELLOWERING_H
#define LLVM_LIB_TARGET_LOONGARCH_LOONGARCHISELLOWERING_H

#include "LoongArch.h"
#include "llvm/CodeGen/CallingConvLower.h"
#include "llvm/CodeGen/SelectionDAG.h"
#include "llvm/CodeGen/TargetLowering.h"

namespace llvm {
class LoongArchSubtarget;
namespace LoongArchISD {
enum NodeType : unsigned {
  FIRST_NUMBER = ISD::BUILTIN_OP_END,

  // TODO: add more LoongArchISDs
  CALL,
  CALL_MEDIUM,
  CALL_LARGE,
  RET,
  TAIL,
  TAIL_MEDIUM,
  TAIL_LARGE,

  // 32-bit shifts, directly matching the semantics of the named LoongArch
  // instructions.
  SLL_W,
  SRA_W,
  SRL_W,

  ROTL_W,
  ROTR_W,

  // unsigned 32-bit integer division
  DIV_WU,
  MOD_WU,

  // FPR<->GPR transfer operations
  MOVGR2FR_W_LA64,
  MOVFR2GR_S_LA64,
  MOVFCSR2GR,
  MOVGR2FCSR,

  FTINT,

  // Bit counting operations
  CLZ_W,
  CTZ_W,

  BSTRINS,
  BSTRPICK,

  // Byte-swapping and bit-reversal
  REVB_2H,
  REVB_2W,
  BITREV_4B,
  BITREV_W,

  // Intrinsic operations start ============================================
  BREAK,
  CACOP_D,
  CACOP_W,
  DBAR,
  IBAR,
  SYSCALL,

  // CRC check operations
  CRC_W_B_W,
  CRC_W_H_W,
  CRC_W_W_W,
  CRC_W_D_W,
  CRCC_W_B_W,
  CRCC_W_H_W,
  CRCC_W_W_W,
  CRCC_W_D_W,

  CSRRD,

  // Write new value to CSR and return old value.
  // Operand 0: A chain pointer.
  // Operand 1: The new value to write.
  // Operand 2: The address of the required CSR.
  // Result 0: The old value of the CSR.
  // Result 1: The new chain pointer.
  CSRWR,

  // Similar to CSRWR but with a write mask.
  // Operand 0: A chain pointer.
  // Operand 1: The new value to write.
  // Operand 2: The write mask.
  // Operand 3: The address of the required CSR.
  // Result 0: The old value of the CSR.
  // Result 1: The new chain pointer.
  CSRXCHG,

  // IOCSR access operations
  IOCSRRD_B,
  IOCSRRD_W,
  IOCSRRD_H,
  IOCSRRD_D,
  IOCSRWR_B,
  IOCSRWR_H,
  IOCSRWR_W,
  IOCSRWR_D,

  // Read CPU configuration information operation
  CPUCFG,

  // Vector Shuffle
  VREPLVE,
  VSHUF,
  VPICKEV,
  VPICKOD,
  VPACKEV,
  VPACKOD,
  VILVL,
  VILVH,
  VSHUF4I,
  VREPLVEI,
  XVPERMI,

  // Extended vector element extraction
  VPICK_SEXT_ELT,
  VPICK_ZEXT_ELT,

  // Vector comparisons
  VALL_ZERO,
  VANY_ZERO,
  VALL_NONZERO,
  VANY_NONZERO,

  // Intrinsic operations end =============================================
};
} // end namespace LoongArchISD

class LoongArchTargetLowering : public TargetLowering {
  const LoongArchSubtarget &Subtarget;

public:
  explicit LoongArchTargetLowering(const TargetMachine &TM,
                                   const LoongArchSubtarget &STI);

  const LoongArchSubtarget &getSubtarget() const { return Subtarget; }

  bool isOffsetFoldingLegal(const GlobalAddressSDNode *GA) const override;

  // Provide custom lowering hooks for some operations.
  SDValue LowerOperation(SDValue Op, SelectionDAG &DAG) const override;
  void ReplaceNodeResults(SDNode *N, SmallVectorImpl<SDValue> &Results,
                          SelectionDAG &DAG) const override;

  SDValue PerformDAGCombine(SDNode *N, DAGCombinerInfo &DCI) const override;

  // This method returns the name of a target specific DAG node.
  const char *getTargetNodeName(unsigned Opcode) const override;

  // Lower incoming arguments, copy physregs into vregs.
  SDValue LowerFormalArguments(SDValue Chain, CallingConv::ID CallConv,
                               bool IsVarArg,
                               const SmallVectorImpl<ISD::InputArg> &Ins,
                               const SDLoc &DL, SelectionDAG &DAG,
                               SmallVectorImpl<SDValue> &InVals) const override;
  bool CanLowerReturn(CallingConv::ID CallConv, MachineFunction &MF,
                      bool IsVarArg,
                      const SmallVectorImpl<ISD::OutputArg> &Outs,
                      LLVMContext &Context) const override;
  SDValue LowerReturn(SDValue Chain, CallingConv::ID CallConv, bool IsVarArg,
                      const SmallVectorImpl<ISD::OutputArg> &Outs,
                      const SmallVectorImpl<SDValue> &OutVals, const SDLoc &DL,
                      SelectionDAG &DAG) const override;
  SDValue LowerCall(TargetLowering::CallLoweringInfo &CLI,
                    SmallVectorImpl<SDValue> &InVals) const override;
  bool isCheapToSpeculateCttz(Type *Ty) const override;
  bool isCheapToSpeculateCtlz(Type *Ty) const override;
  bool hasAndNot(SDValue Y) const override;
  TargetLowering::AtomicExpansionKind
  shouldExpandAtomicRMWInIR(AtomicRMWInst *AI) const override;

  Value *emitMaskedAtomicRMWIntrinsic(IRBuilderBase &Builder, AtomicRMWInst *AI,
                                      Value *AlignedAddr, Value *Incr,
                                      Value *Mask, Value *ShiftAmt,
                                      AtomicOrdering Ord) const override;

  EVT getSetCCResultType(const DataLayout &DL, LLVMContext &Context,
                         EVT VT) const override;
  TargetLowering::AtomicExpansionKind
  shouldExpandAtomicCmpXchgInIR(AtomicCmpXchgInst *CI) const override;
  Value *emitMaskedAtomicCmpXchgIntrinsic(IRBuilderBase &Builder,
                                          AtomicCmpXchgInst *CI,
                                          Value *AlignedAddr, Value *CmpVal,
                                          Value *NewVal, Value *Mask,
                                          AtomicOrdering Ord) const override;

  bool getTgtMemIntrinsic(IntrinsicInfo &Info, const CallInst &I,
                          MachineFunction &MF,
                          unsigned Intrinsic) const override;

  bool isFMAFasterThanFMulAndFAdd(const MachineFunction &MF,
                                  EVT VT) const override;

  Register
  getExceptionPointerRegister(const Constant *PersonalityFn) const override;

  Register
  getExceptionSelectorRegister(const Constant *PersonalityFn) const override;

  ISD::NodeType getExtendForAtomicOps() const override {
    return ISD::SIGN_EXTEND;
  }

  ISD::NodeType getExtendForAtomicCmpSwapArg() const override;

  Register getRegisterByName(const char *RegName, LLT VT,
                             const MachineFunction &MF) const override;
  bool mayBeEmittedAsTailCall(const CallInst *CI) const override;

  bool decomposeMulByConstant(LLVMContext &Context, EVT VT,
                              SDValue C) const override;

  bool isUsedByReturnOnly(SDNode *N, SDValue &Chain) const override;

  bool isLegalAddressingMode(const DataLayout &DL, const AddrMode &AM, Type *Ty,
                             unsigned AS,
                             Instruction *I = nullptr) const override;

  bool isLegalICmpImmediate(int64_t Imm) const override;
  bool isLegalAddImmediate(int64_t Imm) const override;
  bool isZExtFree(SDValue Val, EVT VT2) const override;
  bool isSExtCheaperThanZExt(EVT SrcVT, EVT DstVT) const override;
  bool signExtendConstant(const ConstantInt *CI) const override;

  bool hasAndNotCompare(SDValue Y) const override;

  bool convertSelectOfConstantsToMath(EVT VT) const override { return true; }

  bool allowsMisalignedMemoryAccesses(
      EVT VT, unsigned AddrSpace = 0, Align Alignment = Align(1),
      MachineMemOperand::Flags Flags = MachineMemOperand::MONone,
      unsigned *Fast = nullptr) const override;

  bool isShuffleMaskLegal(ArrayRef<int> Mask, EVT VT) const override {
    return false;
  }
  bool shouldConsiderGEPOffsetSplit() const override { return true; }
  bool shouldSignExtendTypeInLibCall(EVT Type, bool IsSigned) const override;
  bool shouldExtendTypeInLibCall(EVT Type) const override;

  bool shouldAlignPointerArgs(CallInst *CI, unsigned &MinSize,
                              Align &PrefAlign) const override;

<<<<<<< HEAD
=======
  bool isFPImmVLDILegal(const APFloat &Imm, EVT VT) const;

>>>>>>> 98391913
private:
  /// Target-specific function used to lower LoongArch calling conventions.
  typedef bool LoongArchCCAssignFn(const DataLayout &DL, LoongArchABI::ABI ABI,
                                   unsigned ValNo, MVT ValVT,
                                   CCValAssign::LocInfo LocInfo,
                                   ISD::ArgFlagsTy ArgFlags, CCState &State,
                                   bool IsFixed, bool IsReg, Type *OrigTy);

  void analyzeInputArgs(MachineFunction &MF, CCState &CCInfo,
                        const SmallVectorImpl<ISD::InputArg> &Ins, bool IsRet,
                        LoongArchCCAssignFn Fn) const;
  void analyzeOutputArgs(MachineFunction &MF, CCState &CCInfo,
                         const SmallVectorImpl<ISD::OutputArg> &Outs,
                         bool IsRet, CallLoweringInfo *CLI,
                         LoongArchCCAssignFn Fn) const;

  template <class NodeTy>
  SDValue getAddr(NodeTy *N, SelectionDAG &DAG, CodeModel::Model M,
                  bool IsLocal = true) const;
  SDValue getStaticTLSAddr(GlobalAddressSDNode *N, SelectionDAG &DAG,
                           unsigned Opc, bool UseGOT, bool Large = false) const;
  SDValue getDynamicTLSAddr(GlobalAddressSDNode *N, SelectionDAG &DAG,
                            unsigned Opc, bool Large = false) const;
  SDValue getTLSDescAddr(GlobalAddressSDNode *N, SelectionDAG &DAG,
                         unsigned Opc, bool Large = false) const;
  SDValue lowerGlobalAddress(SDValue Op, SelectionDAG &DAG) const;
  SDValue lowerBlockAddress(SDValue Op, SelectionDAG &DAG) const;
  SDValue lowerJumpTable(SDValue Op, SelectionDAG &DAG) const;
  SDValue lowerGlobalTLSAddress(SDValue Op, SelectionDAG &DAG) const;
  SDValue lowerShiftLeftParts(SDValue Op, SelectionDAG &DAG) const;
  SDValue lowerShiftRightParts(SDValue Op, SelectionDAG &DAG, bool IsSRA) const;

  MachineBasicBlock *
  EmitInstrWithCustomInserter(MachineInstr &MI,
                              MachineBasicBlock *BB) const override;
  SDValue lowerATOMIC_FENCE(SDValue Op, SelectionDAG &DAG) const;
  SDValue lowerConstantPool(SDValue Op, SelectionDAG &DAG) const;
  SDValue lowerEH_DWARF_CFA(SDValue Op, SelectionDAG &DAG) const;
  SDValue lowerFP_TO_SINT(SDValue Op, SelectionDAG &DAG) const;
  SDValue lowerBITCAST(SDValue Op, SelectionDAG &DAG) const;
  SDValue lowerUINT_TO_FP(SDValue Op, SelectionDAG &DAG) const;
  SDValue lowerSINT_TO_FP(SDValue Op, SelectionDAG &DAG) const;
  SDValue lowerVASTART(SDValue Op, SelectionDAG &DAG) const;
  SDValue lowerINTRINSIC_WO_CHAIN(SDValue Op, SelectionDAG &DAG) const;
  SDValue lowerINTRINSIC_W_CHAIN(SDValue Op, SelectionDAG &DAG) const;
  SDValue lowerINTRINSIC_VOID(SDValue Op, SelectionDAG &DAG) const;
  SDValue lowerFRAMEADDR(SDValue Op, SelectionDAG &DAG) const;
  SDValue lowerRETURNADDR(SDValue Op, SelectionDAG &DAG) const;
  SDValue lowerWRITE_REGISTER(SDValue Op, SelectionDAG &DAG) const;
  SDValue lowerEXTRACT_VECTOR_ELT(SDValue Op, SelectionDAG &DAG) const;
  SDValue lowerINSERT_VECTOR_ELT(SDValue Op, SelectionDAG &DAG) const;
  SDValue lowerBUILD_VECTOR(SDValue Op, SelectionDAG &DAG) const;
  SDValue lowerVECTOR_SHUFFLE(SDValue Op, SelectionDAG &DAG) const;

  bool isFPImmLegal(const APFloat &Imm, EVT VT,
                    bool ForCodeSize) const override;

  bool shouldInsertFencesForAtomic(const Instruction *I) const override;

  ConstraintType getConstraintType(StringRef Constraint) const override;

  InlineAsm::ConstraintCode
  getInlineAsmMemConstraint(StringRef ConstraintCode) const override;

  std::pair<unsigned, const TargetRegisterClass *>
  getRegForInlineAsmConstraint(const TargetRegisterInfo *TRI,
                               StringRef Constraint, MVT VT) const override;

  void LowerAsmOperandForConstraint(SDValue Op, StringRef Constraint,
                                    std::vector<SDValue> &Ops,
                                    SelectionDAG &DAG) const override;

  bool isEligibleForTailCallOptimization(
      CCState &CCInfo, CallLoweringInfo &CLI, MachineFunction &MF,
      const SmallVectorImpl<CCValAssign> &ArgLocs) const;
};

} // end namespace llvm

#endif // LLVM_LIB_TARGET_LOONGARCH_LOONGARCHISELLOWERING_H<|MERGE_RESOLUTION|>--- conflicted
+++ resolved
@@ -260,11 +260,8 @@
   bool shouldAlignPointerArgs(CallInst *CI, unsigned &MinSize,
                               Align &PrefAlign) const override;
 
-<<<<<<< HEAD
-=======
   bool isFPImmVLDILegal(const APFloat &Imm, EVT VT) const;
 
->>>>>>> 98391913
 private:
   /// Target-specific function used to lower LoongArch calling conventions.
   typedef bool LoongArchCCAssignFn(const DataLayout &DL, LoongArchABI::ABI ABI,
