--- conflicted
+++ resolved
@@ -572,11 +572,7 @@
   // require pulling in profile runtime, and coverage is enabled on code that is
   // not eliminated by the front-end, e.g. unused functions with internal
   // linkage.
-<<<<<<< HEAD
-  if (!NeedsRuntimeHook && containsProfilingIntrinsics(M))
-=======
   if (!NeedsRuntimeHook && ContainsProfiling)
->>>>>>> f788a4d7
     emitRuntimeHook();
 
   emitRegistration();
