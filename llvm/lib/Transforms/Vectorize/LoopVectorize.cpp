--- conflicted
+++ resolved
@@ -3937,27 +3937,6 @@
 
   Phi->setIncomingValueForBlock(LoopScalarPreHeader, Start);
   Phi->setName("scalar.recur");
-<<<<<<< HEAD
-
-  auto RecurSplice = cast<VPInstruction>(*PhiR->user_begin());
-  assert(PhiR->getNumUsers() == 1 &&
-         RecurSplice->getOpcode() ==
-             VPInstruction::FirstOrderRecurrenceSplice &&
-         "recurrence phi must have a single user: FirstOrderRecurrenceSplice");
-  SmallVector<VPLiveOut *> LiveOuts;
-  for (VPUser *U : RecurSplice->users())
-    if (auto *LiveOut = dyn_cast<VPLiveOut>(U))
-      LiveOuts.push_back(LiveOut);
-
-  for (VPLiveOut *LiveOut : LiveOuts) {
-    assert(!Cost->requiresScalarEpilogue(VF) &&
-           "no live-outs expected when scalar epilogue is required");
-    PHINode *LCSSAPhi = LiveOut->getPhi();
-    LCSSAPhi->addIncoming(ExtractForPhiUsedOutsideLoop, LoopMiddleBlock);
-    State.Plan->removeLiveOut(LCSSAPhi);
-  }
-=======
->>>>>>> 16592a3e
 }
 
 void InnerLoopVectorizer::fixReduction(VPReductionPHIRecipe *PhiR,
@@ -8770,12 +8749,8 @@
   auto MaxVFTimes2 = MaxVF * 2;
   for (ElementCount VF = MinVF; ElementCount::isKnownLT(VF, MaxVFTimes2);) {
     VFRange SubRange = {VF, MaxVFTimes2};
-<<<<<<< HEAD
-    VPlans.push_back(buildVPlanWithVPRecipes(SubRange, DeadInstructions));
-=======
     if (auto Plan = tryToBuildVPlanWithVPRecipes(SubRange, DeadInstructions))
       VPlans.push_back(std::move(*Plan));
->>>>>>> 16592a3e
     VF = SubRange.End;
   }
 }
