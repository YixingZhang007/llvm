//===- SLPVectorizer.cpp - A bottom up SLP Vectorizer ---------------------===//
//
// Part of the LLVM Project, under the Apache License v2.0 with LLVM Exceptions.
// See https://llvm.org/LICENSE.txt for license information.
// SPDX-License-Identifier: Apache-2.0 WITH LLVM-exception
//
//===----------------------------------------------------------------------===//
//
// This pass implements the Bottom Up SLP vectorizer. It detects consecutive
// stores that can be put together into vector-stores. Next, it attempts to
// construct vectorizable tree using the use-def chains. If a profitable tree
// was found, the SLP vectorizer performs vectorization on the tree.
//
// The pass is inspired by the work described in the paper:
//  "Loop-Aware SLP in GCC" by Ira Rosen, Dorit Nuzman, Ayal Zaks.
//
//===----------------------------------------------------------------------===//

#include "llvm/Transforms/Vectorize/SLPVectorizer.h"
#include "llvm/ADT/DenseMap.h"
#include "llvm/ADT/DenseSet.h"
#include "llvm/ADT/Optional.h"
#include "llvm/ADT/PostOrderIterator.h"
#include "llvm/ADT/STLExtras.h"
#include "llvm/ADT/SetVector.h"
#include "llvm/ADT/SmallBitVector.h"
#include "llvm/ADT/SmallPtrSet.h"
#include "llvm/ADT/SmallSet.h"
#include "llvm/ADT/SmallString.h"
#include "llvm/ADT/Statistic.h"
#include "llvm/ADT/iterator.h"
#include "llvm/ADT/iterator_range.h"
#include "llvm/Analysis/AliasAnalysis.h"
#include "llvm/Analysis/AssumptionCache.h"
#include "llvm/Analysis/CodeMetrics.h"
#include "llvm/Analysis/DemandedBits.h"
#include "llvm/Analysis/GlobalsModRef.h"
#include "llvm/Analysis/LoopAccessAnalysis.h"
#include "llvm/Analysis/LoopInfo.h"
#include "llvm/Analysis/MemoryLocation.h"
#include "llvm/Analysis/OptimizationRemarkEmitter.h"
#include "llvm/Analysis/ScalarEvolution.h"
#include "llvm/Analysis/ScalarEvolutionExpressions.h"
#include "llvm/Analysis/TargetLibraryInfo.h"
#include "llvm/Analysis/TargetTransformInfo.h"
#include "llvm/Analysis/ValueTracking.h"
#include "llvm/Analysis/VectorUtils.h"
#include "llvm/IR/Attributes.h"
#include "llvm/IR/BasicBlock.h"
#include "llvm/IR/Constant.h"
#include "llvm/IR/Constants.h"
#include "llvm/IR/DataLayout.h"
#include "llvm/IR/DebugLoc.h"
#include "llvm/IR/DerivedTypes.h"
#include "llvm/IR/Dominators.h"
#include "llvm/IR/Function.h"
#include "llvm/IR/IRBuilder.h"
#include "llvm/IR/InstrTypes.h"
#include "llvm/IR/Instruction.h"
#include "llvm/IR/Instructions.h"
#include "llvm/IR/IntrinsicInst.h"
#include "llvm/IR/Intrinsics.h"
#include "llvm/IR/Module.h"
#include "llvm/IR/NoFolder.h"
#include "llvm/IR/Operator.h"
#include "llvm/IR/PatternMatch.h"
#include "llvm/IR/Type.h"
#include "llvm/IR/Use.h"
#include "llvm/IR/User.h"
#include "llvm/IR/Value.h"
#include "llvm/IR/ValueHandle.h"
#include "llvm/IR/Verifier.h"
#include "llvm/InitializePasses.h"
#include "llvm/Pass.h"
#include "llvm/Support/Casting.h"
#include "llvm/Support/CommandLine.h"
#include "llvm/Support/Compiler.h"
#include "llvm/Support/DOTGraphTraits.h"
#include "llvm/Support/Debug.h"
#include "llvm/Support/ErrorHandling.h"
#include "llvm/Support/GraphWriter.h"
#include "llvm/Support/InstructionCost.h"
#include "llvm/Support/KnownBits.h"
#include "llvm/Support/MathExtras.h"
#include "llvm/Support/raw_ostream.h"
#include "llvm/Transforms/Utils/InjectTLIMappings.h"
#include "llvm/Transforms/Utils/LoopUtils.h"
#include "llvm/Transforms/Vectorize.h"
#include <algorithm>
#include <cassert>
#include <cstdint>
#include <iterator>
#include <memory>
#include <set>
#include <string>
#include <tuple>
#include <utility>
#include <vector>

using namespace llvm;
using namespace llvm::PatternMatch;
using namespace slpvectorizer;

#define SV_NAME "slp-vectorizer"
#define DEBUG_TYPE "SLP"

STATISTIC(NumVectorInstructions, "Number of vector instructions generated");

cl::opt<bool> RunSLPVectorization("vectorize-slp", cl::init(true), cl::Hidden,
                                  cl::desc("Run the SLP vectorization passes"));

static cl::opt<int>
    SLPCostThreshold("slp-threshold", cl::init(0), cl::Hidden,
                     cl::desc("Only vectorize if you gain more than this "
                              "number "));

static cl::opt<bool>
ShouldVectorizeHor("slp-vectorize-hor", cl::init(true), cl::Hidden,
                   cl::desc("Attempt to vectorize horizontal reductions"));

static cl::opt<bool> ShouldStartVectorizeHorAtStore(
    "slp-vectorize-hor-store", cl::init(false), cl::Hidden,
    cl::desc(
        "Attempt to vectorize horizontal reductions feeding into a store"));

static cl::opt<int>
MaxVectorRegSizeOption("slp-max-reg-size", cl::init(128), cl::Hidden,
    cl::desc("Attempt to vectorize for this register size in bits"));

static cl::opt<unsigned>
MaxVFOption("slp-max-vf", cl::init(0), cl::Hidden,
    cl::desc("Maximum SLP vectorization factor (0=unlimited)"));

static cl::opt<int>
MaxStoreLookup("slp-max-store-lookup", cl::init(32), cl::Hidden,
    cl::desc("Maximum depth of the lookup for consecutive stores."));

/// Limits the size of scheduling regions in a block.
/// It avoid long compile times for _very_ large blocks where vector
/// instructions are spread over a wide range.
/// This limit is way higher than needed by real-world functions.
static cl::opt<int>
ScheduleRegionSizeBudget("slp-schedule-budget", cl::init(100000), cl::Hidden,
    cl::desc("Limit the size of the SLP scheduling region per block"));

static cl::opt<int> MinVectorRegSizeOption(
    "slp-min-reg-size", cl::init(128), cl::Hidden,
    cl::desc("Attempt to vectorize for this register size in bits"));

static cl::opt<unsigned> RecursionMaxDepth(
    "slp-recursion-max-depth", cl::init(12), cl::Hidden,
    cl::desc("Limit the recursion depth when building a vectorizable tree"));

static cl::opt<unsigned> MinTreeSize(
    "slp-min-tree-size", cl::init(3), cl::Hidden,
    cl::desc("Only vectorize small trees if they are fully vectorizable"));

// The maximum depth that the look-ahead score heuristic will explore.
// The higher this value, the higher the compilation time overhead.
static cl::opt<int> LookAheadMaxDepth(
    "slp-max-look-ahead-depth", cl::init(2), cl::Hidden,
    cl::desc("The maximum look-ahead depth for operand reordering scores"));

// The Look-ahead heuristic goes through the users of the bundle to calculate
// the users cost in getExternalUsesCost(). To avoid compilation time increase
// we limit the number of users visited to this value.
static cl::opt<unsigned> LookAheadUsersBudget(
    "slp-look-ahead-users-budget", cl::init(2), cl::Hidden,
    cl::desc("The maximum number of users to visit while visiting the "
             "predecessors. This prevents compilation time increase."));

static cl::opt<bool>
    ViewSLPTree("view-slp-tree", cl::Hidden,
                cl::desc("Display the SLP trees with Graphviz"));

// Limit the number of alias checks. The limit is chosen so that
// it has no negative effect on the llvm benchmarks.
static const unsigned AliasedCheckLimit = 10;

// Another limit for the alias checks: The maximum distance between load/store
// instructions where alias checks are done.
// This limit is useful for very large basic blocks.
static const unsigned MaxMemDepDistance = 160;

/// If the ScheduleRegionSizeBudget is exhausted, we allow small scheduling
/// regions to be handled.
static const int MinScheduleRegionSize = 16;

/// Predicate for the element types that the SLP vectorizer supports.
///
/// The most important thing to filter here are types which are invalid in LLVM
/// vectors. We also filter target specific types which have absolutely no
/// meaningful vectorization path such as x86_fp80 and ppc_f128. This just
/// avoids spending time checking the cost model and realizing that they will
/// be inevitably scalarized.
static bool isValidElementType(Type *Ty) {
  return VectorType::isValidElementType(Ty) && !Ty->isX86_FP80Ty() &&
         !Ty->isPPC_FP128Ty();
}

/// \returns true if all of the instructions in \p VL are in the same block or
/// false otherwise.
static bool allSameBlock(ArrayRef<Value *> VL) {
  Instruction *I0 = dyn_cast<Instruction>(VL[0]);
  if (!I0)
    return false;
  BasicBlock *BB = I0->getParent();
  for (int I = 1, E = VL.size(); I < E; I++) {
    auto *II = dyn_cast<Instruction>(VL[I]);
    if (!II)
      return false;

    if (BB != II->getParent())
      return false;
  }
  return true;
}

/// \returns True if all of the values in \p VL are constants (but not
/// globals/constant expressions).
static bool allConstant(ArrayRef<Value *> VL) {
  // Constant expressions and globals can't be vectorized like normal integer/FP
  // constants.
  for (Value *i : VL)
    if (!isa<Constant>(i) || isa<ConstantExpr>(i) || isa<GlobalValue>(i))
      return false;
  return true;
}

/// \returns True if all of the values in \p VL are identical.
static bool isSplat(ArrayRef<Value *> VL) {
  for (unsigned i = 1, e = VL.size(); i < e; ++i)
    if (VL[i] != VL[0])
      return false;
  return true;
}

/// \returns True if \p I is commutative, handles CmpInst and BinaryOperator.
static bool isCommutative(Instruction *I) {
  if (auto *Cmp = dyn_cast<CmpInst>(I))
    return Cmp->isCommutative();
  if (auto *BO = dyn_cast<BinaryOperator>(I))
    return BO->isCommutative();
  // TODO: This should check for generic Instruction::isCommutative(), but
  //       we need to confirm that the caller code correctly handles Intrinsics
  //       for example (does not have 2 operands).
  return false;
}

/// Checks if the vector of instructions can be represented as a shuffle, like:
/// %x0 = extractelement <4 x i8> %x, i32 0
/// %x3 = extractelement <4 x i8> %x, i32 3
/// %y1 = extractelement <4 x i8> %y, i32 1
/// %y2 = extractelement <4 x i8> %y, i32 2
/// %x0x0 = mul i8 %x0, %x0
/// %x3x3 = mul i8 %x3, %x3
/// %y1y1 = mul i8 %y1, %y1
/// %y2y2 = mul i8 %y2, %y2
/// %ins1 = insertelement <4 x i8> undef, i8 %x0x0, i32 0
/// %ins2 = insertelement <4 x i8> %ins1, i8 %x3x3, i32 1
/// %ins3 = insertelement <4 x i8> %ins2, i8 %y1y1, i32 2
/// %ins4 = insertelement <4 x i8> %ins3, i8 %y2y2, i32 3
/// ret <4 x i8> %ins4
/// can be transformed into:
/// %1 = shufflevector <4 x i8> %x, <4 x i8> %y, <4 x i32> <i32 0, i32 3, i32 5,
///                                                         i32 6>
/// %2 = mul <4 x i8> %1, %1
/// ret <4 x i8> %2
/// We convert this initially to something like:
/// %x0 = extractelement <4 x i8> %x, i32 0
/// %x3 = extractelement <4 x i8> %x, i32 3
/// %y1 = extractelement <4 x i8> %y, i32 1
/// %y2 = extractelement <4 x i8> %y, i32 2
/// %1 = insertelement <4 x i8> undef, i8 %x0, i32 0
/// %2 = insertelement <4 x i8> %1, i8 %x3, i32 1
/// %3 = insertelement <4 x i8> %2, i8 %y1, i32 2
/// %4 = insertelement <4 x i8> %3, i8 %y2, i32 3
/// %5 = mul <4 x i8> %4, %4
/// %6 = extractelement <4 x i8> %5, i32 0
/// %ins1 = insertelement <4 x i8> undef, i8 %6, i32 0
/// %7 = extractelement <4 x i8> %5, i32 1
/// %ins2 = insertelement <4 x i8> %ins1, i8 %7, i32 1
/// %8 = extractelement <4 x i8> %5, i32 2
/// %ins3 = insertelement <4 x i8> %ins2, i8 %8, i32 2
/// %9 = extractelement <4 x i8> %5, i32 3
/// %ins4 = insertelement <4 x i8> %ins3, i8 %9, i32 3
/// ret <4 x i8> %ins4
/// InstCombiner transforms this into a shuffle and vector mul
/// TODO: Can we split off and reuse the shuffle mask detection from
/// TargetTransformInfo::getInstructionThroughput?
static Optional<TargetTransformInfo::ShuffleKind>
isShuffle(ArrayRef<Value *> VL) {
  auto *EI0 = cast<ExtractElementInst>(VL[0]);
  unsigned Size =
      cast<FixedVectorType>(EI0->getVectorOperandType())->getNumElements();
  Value *Vec1 = nullptr;
  Value *Vec2 = nullptr;
  enum ShuffleMode { Unknown, Select, Permute };
  ShuffleMode CommonShuffleMode = Unknown;
  for (unsigned I = 0, E = VL.size(); I < E; ++I) {
    auto *EI = cast<ExtractElementInst>(VL[I]);
    auto *Vec = EI->getVectorOperand();
    // All vector operands must have the same number of vector elements.
    if (cast<FixedVectorType>(Vec->getType())->getNumElements() != Size)
      return None;
    auto *Idx = dyn_cast<ConstantInt>(EI->getIndexOperand());
    if (!Idx)
      return None;
    // Undefined behavior if Idx is negative or >= Size.
    if (Idx->getValue().uge(Size))
      continue;
    unsigned IntIdx = Idx->getValue().getZExtValue();
    // We can extractelement from undef vector.
    if (isa<UndefValue>(Vec))
      continue;
    // For correct shuffling we have to have at most 2 different vector operands
    // in all extractelement instructions.
    if (!Vec1 || Vec1 == Vec)
      Vec1 = Vec;
    else if (!Vec2 || Vec2 == Vec)
      Vec2 = Vec;
    else
      return None;
    if (CommonShuffleMode == Permute)
      continue;
    // If the extract index is not the same as the operation number, it is a
    // permutation.
    if (IntIdx != I) {
      CommonShuffleMode = Permute;
      continue;
    }
    CommonShuffleMode = Select;
  }
  // If we're not crossing lanes in different vectors, consider it as blending.
  if (CommonShuffleMode == Select && Vec2)
    return TargetTransformInfo::SK_Select;
  // If Vec2 was never used, we have a permutation of a single vector, otherwise
  // we have permutation of 2 vectors.
  return Vec2 ? TargetTransformInfo::SK_PermuteTwoSrc
              : TargetTransformInfo::SK_PermuteSingleSrc;
}

namespace {

/// Main data required for vectorization of instructions.
struct InstructionsState {
  /// The very first instruction in the list with the main opcode.
  Value *OpValue = nullptr;

  /// The main/alternate instruction.
  Instruction *MainOp = nullptr;
  Instruction *AltOp = nullptr;

  /// The main/alternate opcodes for the list of instructions.
  unsigned getOpcode() const {
    return MainOp ? MainOp->getOpcode() : 0;
  }

  unsigned getAltOpcode() const {
    return AltOp ? AltOp->getOpcode() : 0;
  }

  /// Some of the instructions in the list have alternate opcodes.
  bool isAltShuffle() const { return getOpcode() != getAltOpcode(); }

  bool isOpcodeOrAlt(Instruction *I) const {
    unsigned CheckedOpcode = I->getOpcode();
    return getOpcode() == CheckedOpcode || getAltOpcode() == CheckedOpcode;
  }

  InstructionsState() = delete;
  InstructionsState(Value *OpValue, Instruction *MainOp, Instruction *AltOp)
      : OpValue(OpValue), MainOp(MainOp), AltOp(AltOp) {}
};

} // end anonymous namespace

/// Chooses the correct key for scheduling data. If \p Op has the same (or
/// alternate) opcode as \p OpValue, the key is \p Op. Otherwise the key is \p
/// OpValue.
static Value *isOneOf(const InstructionsState &S, Value *Op) {
  auto *I = dyn_cast<Instruction>(Op);
  if (I && S.isOpcodeOrAlt(I))
    return Op;
  return S.OpValue;
}

/// \returns true if \p Opcode is allowed as part of of the main/alternate
/// instruction for SLP vectorization.
///
/// Example of unsupported opcode is SDIV that can potentially cause UB if the
/// "shuffled out" lane would result in division by zero.
static bool isValidForAlternation(unsigned Opcode) {
  if (Instruction::isIntDivRem(Opcode))
    return false;

  return true;
}

/// \returns analysis of the Instructions in \p VL described in
/// InstructionsState, the Opcode that we suppose the whole list
/// could be vectorized even if its structure is diverse.
static InstructionsState getSameOpcode(ArrayRef<Value *> VL,
                                       unsigned BaseIndex = 0) {
  // Make sure these are all Instructions.
  if (llvm::any_of(VL, [](Value *V) { return !isa<Instruction>(V); }))
    return InstructionsState(VL[BaseIndex], nullptr, nullptr);

  bool IsCastOp = isa<CastInst>(VL[BaseIndex]);
  bool IsBinOp = isa<BinaryOperator>(VL[BaseIndex]);
  unsigned Opcode = cast<Instruction>(VL[BaseIndex])->getOpcode();
  unsigned AltOpcode = Opcode;
  unsigned AltIndex = BaseIndex;

  // Check for one alternate opcode from another BinaryOperator.
  // TODO - generalize to support all operators (types, calls etc.).
  for (int Cnt = 0, E = VL.size(); Cnt < E; Cnt++) {
    unsigned InstOpcode = cast<Instruction>(VL[Cnt])->getOpcode();
    if (IsBinOp && isa<BinaryOperator>(VL[Cnt])) {
      if (InstOpcode == Opcode || InstOpcode == AltOpcode)
        continue;
      if (Opcode == AltOpcode && isValidForAlternation(InstOpcode) &&
          isValidForAlternation(Opcode)) {
        AltOpcode = InstOpcode;
        AltIndex = Cnt;
        continue;
      }
    } else if (IsCastOp && isa<CastInst>(VL[Cnt])) {
      Type *Ty0 = cast<Instruction>(VL[BaseIndex])->getOperand(0)->getType();
      Type *Ty1 = cast<Instruction>(VL[Cnt])->getOperand(0)->getType();
      if (Ty0 == Ty1) {
        if (InstOpcode == Opcode || InstOpcode == AltOpcode)
          continue;
        if (Opcode == AltOpcode) {
          assert(isValidForAlternation(Opcode) &&
                 isValidForAlternation(InstOpcode) &&
                 "Cast isn't safe for alternation, logic needs to be updated!");
          AltOpcode = InstOpcode;
          AltIndex = Cnt;
          continue;
        }
      }
    } else if (InstOpcode == Opcode || InstOpcode == AltOpcode)
      continue;
    return InstructionsState(VL[BaseIndex], nullptr, nullptr);
  }

  return InstructionsState(VL[BaseIndex], cast<Instruction>(VL[BaseIndex]),
                           cast<Instruction>(VL[AltIndex]));
}

/// \returns true if all of the values in \p VL have the same type or false
/// otherwise.
static bool allSameType(ArrayRef<Value *> VL) {
  Type *Ty = VL[0]->getType();
  for (int i = 1, e = VL.size(); i < e; i++)
    if (VL[i]->getType() != Ty)
      return false;

  return true;
}

/// \returns True if Extract{Value,Element} instruction extracts element Idx.
static Optional<unsigned> getExtractIndex(Instruction *E) {
  unsigned Opcode = E->getOpcode();
  assert((Opcode == Instruction::ExtractElement ||
          Opcode == Instruction::ExtractValue) &&
         "Expected extractelement or extractvalue instruction.");
  if (Opcode == Instruction::ExtractElement) {
    auto *CI = dyn_cast<ConstantInt>(E->getOperand(1));
    if (!CI)
      return None;
    return CI->getZExtValue();
  }
  ExtractValueInst *EI = cast<ExtractValueInst>(E);
  if (EI->getNumIndices() != 1)
    return None;
  return *EI->idx_begin();
}

/// \returns True if in-tree use also needs extract. This refers to
/// possible scalar operand in vectorized instruction.
static bool InTreeUserNeedToExtract(Value *Scalar, Instruction *UserInst,
                                    TargetLibraryInfo *TLI) {
  unsigned Opcode = UserInst->getOpcode();
  switch (Opcode) {
  case Instruction::Load: {
    LoadInst *LI = cast<LoadInst>(UserInst);
    return (LI->getPointerOperand() == Scalar);
  }
  case Instruction::Store: {
    StoreInst *SI = cast<StoreInst>(UserInst);
    return (SI->getPointerOperand() == Scalar);
  }
  case Instruction::Call: {
    CallInst *CI = cast<CallInst>(UserInst);
    Intrinsic::ID ID = getVectorIntrinsicIDForCall(CI, TLI);
    for (unsigned i = 0, e = CI->getNumArgOperands(); i != e; ++i) {
      if (hasVectorInstrinsicScalarOpd(ID, i))
        return (CI->getArgOperand(i) == Scalar);
    }
    LLVM_FALLTHROUGH;
  }
  default:
    return false;
  }
}

/// \returns the AA location that is being access by the instruction.
static MemoryLocation getLocation(Instruction *I, AAResults *AA) {
  if (StoreInst *SI = dyn_cast<StoreInst>(I))
    return MemoryLocation::get(SI);
  if (LoadInst *LI = dyn_cast<LoadInst>(I))
    return MemoryLocation::get(LI);
  return MemoryLocation();
}

/// \returns True if the instruction is not a volatile or atomic load/store.
static bool isSimple(Instruction *I) {
  if (LoadInst *LI = dyn_cast<LoadInst>(I))
    return LI->isSimple();
  if (StoreInst *SI = dyn_cast<StoreInst>(I))
    return SI->isSimple();
  if (MemIntrinsic *MI = dyn_cast<MemIntrinsic>(I))
    return !MI->isVolatile();
  return true;
}

namespace llvm {

static void inversePermutation(ArrayRef<unsigned> Indices,
                               SmallVectorImpl<int> &Mask) {
  Mask.clear();
  const unsigned E = Indices.size();
  Mask.resize(E, E + 1);
  for (unsigned I = 0; I < E; ++I)
    Mask[Indices[I]] = I;
}

namespace slpvectorizer {

/// Bottom Up SLP Vectorizer.
class BoUpSLP {
  struct TreeEntry;
  struct ScheduleData;

public:
  using ValueList = SmallVector<Value *, 8>;
  using InstrList = SmallVector<Instruction *, 16>;
  using ValueSet = SmallPtrSet<Value *, 16>;
  using StoreList = SmallVector<StoreInst *, 8>;
  using ExtraValueToDebugLocsMap =
      MapVector<Value *, SmallVector<Instruction *, 2>>;
  using OrdersType = SmallVector<unsigned, 4>;

  BoUpSLP(Function *Func, ScalarEvolution *Se, TargetTransformInfo *Tti,
          TargetLibraryInfo *TLi, AAResults *Aa, LoopInfo *Li,
          DominatorTree *Dt, AssumptionCache *AC, DemandedBits *DB,
          const DataLayout *DL, OptimizationRemarkEmitter *ORE)
      : F(Func), SE(Se), TTI(Tti), TLI(TLi), AA(Aa), LI(Li), DT(Dt), AC(AC),
        DB(DB), DL(DL), ORE(ORE), Builder(Se->getContext()) {
    CodeMetrics::collectEphemeralValues(F, AC, EphValues);
    // Use the vector register size specified by the target unless overridden
    // by a command-line option.
    // TODO: It would be better to limit the vectorization factor based on
    //       data type rather than just register size. For example, x86 AVX has
    //       256-bit registers, but it does not support integer operations
    //       at that width (that requires AVX2).
    if (MaxVectorRegSizeOption.getNumOccurrences())
      MaxVecRegSize = MaxVectorRegSizeOption;
    else
      MaxVecRegSize = TTI->getRegisterBitWidth(true);

    if (MinVectorRegSizeOption.getNumOccurrences())
      MinVecRegSize = MinVectorRegSizeOption;
    else
      MinVecRegSize = TTI->getMinVectorRegisterBitWidth();
  }

  /// Vectorize the tree that starts with the elements in \p VL.
  /// Returns the vectorized root.
  Value *vectorizeTree();

  /// Vectorize the tree but with the list of externally used values \p
  /// ExternallyUsedValues. Values in this MapVector can be replaced but the
  /// generated extractvalue instructions.
  Value *vectorizeTree(ExtraValueToDebugLocsMap &ExternallyUsedValues);

  /// \returns the cost incurred by unwanted spills and fills, caused by
  /// holding live values over call sites.
  InstructionCost getSpillCost() const;

  /// \returns the vectorization cost of the subtree that starts at \p VL.
  /// A negative number means that this is profitable.
  InstructionCost getTreeCost();

  /// Construct a vectorizable tree that starts at \p Roots, ignoring users for
  /// the purpose of scheduling and extraction in the \p UserIgnoreLst.
  void buildTree(ArrayRef<Value *> Roots,
                 ArrayRef<Value *> UserIgnoreLst = None);

  /// Construct a vectorizable tree that starts at \p Roots, ignoring users for
  /// the purpose of scheduling and extraction in the \p UserIgnoreLst taking
  /// into account (and updating it, if required) list of externally used
  /// values stored in \p ExternallyUsedValues.
  void buildTree(ArrayRef<Value *> Roots,
                 ExtraValueToDebugLocsMap &ExternallyUsedValues,
                 ArrayRef<Value *> UserIgnoreLst = None);

  /// Clear the internal data structures that are created by 'buildTree'.
  void deleteTree() {
    VectorizableTree.clear();
    ScalarToTreeEntry.clear();
    MustGather.clear();
    ExternalUses.clear();
    NumOpsWantToKeepOrder.clear();
    NumOpsWantToKeepOriginalOrder = 0;
    for (auto &Iter : BlocksSchedules) {
      BlockScheduling *BS = Iter.second.get();
      BS->clear();
    }
    MinBWs.clear();
  }

  unsigned getTreeSize() const { return VectorizableTree.size(); }

  /// Perform LICM and CSE on the newly generated gather sequences.
  void optimizeGatherSequence();

  /// \returns The best order of instructions for vectorization.
  Optional<ArrayRef<unsigned>> bestOrder() const {
    assert(llvm::all_of(
               NumOpsWantToKeepOrder,
               [this](const decltype(NumOpsWantToKeepOrder)::value_type &D) {
                 return D.getFirst().size() ==
                        VectorizableTree[0]->Scalars.size();
               }) &&
           "All orders must have the same size as number of instructions in "
           "tree node.");
    auto I = std::max_element(
        NumOpsWantToKeepOrder.begin(), NumOpsWantToKeepOrder.end(),
        [](const decltype(NumOpsWantToKeepOrder)::value_type &D1,
           const decltype(NumOpsWantToKeepOrder)::value_type &D2) {
          return D1.second < D2.second;
        });
    if (I == NumOpsWantToKeepOrder.end() ||
        I->getSecond() <= NumOpsWantToKeepOriginalOrder)
      return None;

    return makeArrayRef(I->getFirst());
  }

  /// Builds the correct order for root instructions.
  /// If some leaves have the same instructions to be vectorized, we may
  /// incorrectly evaluate the best order for the root node (it is built for the
  /// vector of instructions without repeated instructions and, thus, has less
  /// elements than the root node). This function builds the correct order for
  /// the root node.
  /// For example, if the root node is \<a+b, a+c, a+d, f+e\>, then the leaves
  /// are \<a, a, a, f\> and \<b, c, d, e\>. When we try to vectorize the first
  /// leaf, it will be shrink to \<a, b\>. If instructions in this leaf should
  /// be reordered, the best order will be \<1, 0\>. We need to extend this
  /// order for the root node. For the root node this order should look like
  /// \<3, 0, 1, 2\>. This function extends the order for the reused
  /// instructions.
  void findRootOrder(OrdersType &Order) {
    // If the leaf has the same number of instructions to vectorize as the root
    // - order must be set already.
    unsigned RootSize = VectorizableTree[0]->Scalars.size();
    if (Order.size() == RootSize)
      return;
    SmallVector<unsigned, 4> RealOrder(Order.size());
    std::swap(Order, RealOrder);
    SmallVector<int, 4> Mask;
    inversePermutation(RealOrder, Mask);
    Order.assign(Mask.begin(), Mask.end());
    // The leaf has less number of instructions - need to find the true order of
    // the root.
    // Scan the nodes starting from the leaf back to the root.
    const TreeEntry *PNode = VectorizableTree.back().get();
    SmallVector<const TreeEntry *, 4> Nodes(1, PNode);
    SmallPtrSet<const TreeEntry *, 4> Visited;
    while (!Nodes.empty() && Order.size() != RootSize) {
      const TreeEntry *PNode = Nodes.pop_back_val();
      if (!Visited.insert(PNode).second)
        continue;
      const TreeEntry &Node = *PNode;
      for (const EdgeInfo &EI : Node.UserTreeIndices)
        if (EI.UserTE)
          Nodes.push_back(EI.UserTE);
      if (Node.ReuseShuffleIndices.empty())
        continue;
      // Build the order for the parent node.
      OrdersType NewOrder(Node.ReuseShuffleIndices.size(), RootSize);
      SmallVector<unsigned, 4> OrderCounter(Order.size(), 0);
      // The algorithm of the order extension is:
      // 1. Calculate the number of the same instructions for the order.
      // 2. Calculate the index of the new order: total number of instructions
      // with order less than the order of the current instruction + reuse
      // number of the current instruction.
      // 3. The new order is just the index of the instruction in the original
      // vector of the instructions.
      for (unsigned I : Node.ReuseShuffleIndices)
        ++OrderCounter[Order[I]];
      SmallVector<unsigned, 4> CurrentCounter(Order.size(), 0);
      for (unsigned I = 0, E = Node.ReuseShuffleIndices.size(); I < E; ++I) {
        unsigned ReusedIdx = Node.ReuseShuffleIndices[I];
        unsigned OrderIdx = Order[ReusedIdx];
        unsigned NewIdx = 0;
        for (unsigned J = 0; J < OrderIdx; ++J)
          NewIdx += OrderCounter[J];
        NewIdx += CurrentCounter[OrderIdx];
        ++CurrentCounter[OrderIdx];
        assert(NewOrder[NewIdx] == RootSize &&
               "The order index should not be written already.");
        NewOrder[NewIdx] = I;
      }
      std::swap(Order, NewOrder);
    }
    assert(Order.size() == RootSize &&
           "Root node is expected or the size of the order must be the same as "
           "the number of elements in the root node.");
    assert(llvm::all_of(Order,
                        [RootSize](unsigned Val) { return Val != RootSize; }) &&
           "All indices must be initialized");
  }

  /// \return The vector element size in bits to use when vectorizing the
  /// expression tree ending at \p V. If V is a store, the size is the width of
  /// the stored value. Otherwise, the size is the width of the largest loaded
  /// value reaching V. This method is used by the vectorizer to calculate
  /// vectorization factors.
  unsigned getVectorElementSize(Value *V);

  /// Compute the minimum type sizes required to represent the entries in a
  /// vectorizable tree.
  void computeMinimumValueSizes();

  // \returns maximum vector register size as set by TTI or overridden by cl::opt.
  unsigned getMaxVecRegSize() const {
    return MaxVecRegSize;
  }

  // \returns minimum vector register size as set by cl::opt.
  unsigned getMinVecRegSize() const {
    return MinVecRegSize;
  }

  unsigned getMaximumVF(unsigned ElemWidth, unsigned Opcode) const {
    unsigned MaxVF = MaxVFOption.getNumOccurrences() ?
      MaxVFOption : TTI->getMaximumVF(ElemWidth, Opcode);
    return MaxVF ? MaxVF : UINT_MAX;
  }

  /// Check if homogeneous aggregate is isomorphic to some VectorType.
  /// Accepts homogeneous multidimensional aggregate of scalars/vectors like
  /// {[4 x i16], [4 x i16]}, { <2 x float>, <2 x float> },
  /// {{{i16, i16}, {i16, i16}}, {{i16, i16}, {i16, i16}}} and so on.
  ///
  /// \returns number of elements in vector if isomorphism exists, 0 otherwise.
  unsigned canMapToVector(Type *T, const DataLayout &DL) const;

  /// \returns True if the VectorizableTree is both tiny and not fully
  /// vectorizable. We do not vectorize such trees.
  bool isTreeTinyAndNotFullyVectorizable() const;

  /// Assume that a legal-sized 'or'-reduction of shifted/zexted loaded values
  /// can be load combined in the backend. Load combining may not be allowed in
  /// the IR optimizer, so we do not want to alter the pattern. For example,
  /// partially transforming a scalar bswap() pattern into vector code is
  /// effectively impossible for the backend to undo.
  /// TODO: If load combining is allowed in the IR optimizer, this analysis
  ///       may not be necessary.
  bool isLoadCombineReductionCandidate(unsigned ReductionOpcode) const;

  /// Assume that a vector of stores of bitwise-or/shifted/zexted loaded values
  /// can be load combined in the backend. Load combining may not be allowed in
  /// the IR optimizer, so we do not want to alter the pattern. For example,
  /// partially transforming a scalar bswap() pattern into vector code is
  /// effectively impossible for the backend to undo.
  /// TODO: If load combining is allowed in the IR optimizer, this analysis
  ///       may not be necessary.
  bool isLoadCombineCandidate() const;

  OptimizationRemarkEmitter *getORE() { return ORE; }

  /// This structure holds any data we need about the edges being traversed
  /// during buildTree_rec(). We keep track of:
  /// (i) the user TreeEntry index, and
  /// (ii) the index of the edge.
  struct EdgeInfo {
    EdgeInfo() = default;
    EdgeInfo(TreeEntry *UserTE, unsigned EdgeIdx)
        : UserTE(UserTE), EdgeIdx(EdgeIdx) {}
    /// The user TreeEntry.
    TreeEntry *UserTE = nullptr;
    /// The operand index of the use.
    unsigned EdgeIdx = UINT_MAX;
#ifndef NDEBUG
    friend inline raw_ostream &operator<<(raw_ostream &OS,
                                          const BoUpSLP::EdgeInfo &EI) {
      EI.dump(OS);
      return OS;
    }
    /// Debug print.
    void dump(raw_ostream &OS) const {
      OS << "{User:" << (UserTE ? std::to_string(UserTE->Idx) : "null")
         << " EdgeIdx:" << EdgeIdx << "}";
    }
    LLVM_DUMP_METHOD void dump() const { dump(dbgs()); }
#endif
  };

  /// A helper data structure to hold the operands of a vector of instructions.
  /// This supports a fixed vector length for all operand vectors.
  class VLOperands {
    /// For each operand we need (i) the value, and (ii) the opcode that it
    /// would be attached to if the expression was in a left-linearized form.
    /// This is required to avoid illegal operand reordering.
    /// For example:
    /// \verbatim
    ///                         0 Op1
    ///                         |/
    /// Op1 Op2   Linearized    + Op2
    ///   \ /     ---------->   |/
    ///    -                    -
    ///
    /// Op1 - Op2            (0 + Op1) - Op2
    /// \endverbatim
    ///
    /// Value Op1 is attached to a '+' operation, and Op2 to a '-'.
    ///
    /// Another way to think of this is to track all the operations across the
    /// path from the operand all the way to the root of the tree and to
    /// calculate the operation that corresponds to this path. For example, the
    /// path from Op2 to the root crosses the RHS of the '-', therefore the
    /// corresponding operation is a '-' (which matches the one in the
    /// linearized tree, as shown above).
    ///
    /// For lack of a better term, we refer to this operation as Accumulated
    /// Path Operation (APO).
    struct OperandData {
      OperandData() = default;
      OperandData(Value *V, bool APO, bool IsUsed)
          : V(V), APO(APO), IsUsed(IsUsed) {}
      /// The operand value.
      Value *V = nullptr;
      /// TreeEntries only allow a single opcode, or an alternate sequence of
      /// them (e.g, +, -). Therefore, we can safely use a boolean value for the
      /// APO. It is set to 'true' if 'V' is attached to an inverse operation
      /// in the left-linearized form (e.g., Sub/Div), and 'false' otherwise
      /// (e.g., Add/Mul)
      bool APO = false;
      /// Helper data for the reordering function.
      bool IsUsed = false;
    };

    /// During operand reordering, we are trying to select the operand at lane
    /// that matches best with the operand at the neighboring lane. Our
    /// selection is based on the type of value we are looking for. For example,
    /// if the neighboring lane has a load, we need to look for a load that is
    /// accessing a consecutive address. These strategies are summarized in the
    /// 'ReorderingMode' enumerator.
    enum class ReorderingMode {
      Load,     ///< Matching loads to consecutive memory addresses
      Opcode,   ///< Matching instructions based on opcode (same or alternate)
      Constant, ///< Matching constants
      Splat,    ///< Matching the same instruction multiple times (broadcast)
      Failed,   ///< We failed to create a vectorizable group
    };

    using OperandDataVec = SmallVector<OperandData, 2>;

    /// A vector of operand vectors.
    SmallVector<OperandDataVec, 4> OpsVec;

    const DataLayout &DL;
    ScalarEvolution &SE;
    const BoUpSLP &R;

    /// \returns the operand data at \p OpIdx and \p Lane.
    OperandData &getData(unsigned OpIdx, unsigned Lane) {
      return OpsVec[OpIdx][Lane];
    }

    /// \returns the operand data at \p OpIdx and \p Lane. Const version.
    const OperandData &getData(unsigned OpIdx, unsigned Lane) const {
      return OpsVec[OpIdx][Lane];
    }

    /// Clears the used flag for all entries.
    void clearUsed() {
      for (unsigned OpIdx = 0, NumOperands = getNumOperands();
           OpIdx != NumOperands; ++OpIdx)
        for (unsigned Lane = 0, NumLanes = getNumLanes(); Lane != NumLanes;
             ++Lane)
          OpsVec[OpIdx][Lane].IsUsed = false;
    }

    /// Swap the operand at \p OpIdx1 with that one at \p OpIdx2.
    void swap(unsigned OpIdx1, unsigned OpIdx2, unsigned Lane) {
      std::swap(OpsVec[OpIdx1][Lane], OpsVec[OpIdx2][Lane]);
    }

    // The hard-coded scores listed here are not very important. When computing
    // the scores of matching one sub-tree with another, we are basically
    // counting the number of values that are matching. So even if all scores
    // are set to 1, we would still get a decent matching result.
    // However, sometimes we have to break ties. For example we may have to
    // choose between matching loads vs matching opcodes. This is what these
    // scores are helping us with: they provide the order of preference.

    /// Loads from consecutive memory addresses, e.g. load(A[i]), load(A[i+1]).
    static const int ScoreConsecutiveLoads = 3;
    /// ExtractElementInst from same vector and consecutive indexes.
    static const int ScoreConsecutiveExtracts = 3;
    /// Constants.
    static const int ScoreConstants = 2;
    /// Instructions with the same opcode.
    static const int ScoreSameOpcode = 2;
    /// Instructions with alt opcodes (e.g, add + sub).
    static const int ScoreAltOpcodes = 1;
    /// Identical instructions (a.k.a. splat or broadcast).
    static const int ScoreSplat = 1;
    /// Matching with an undef is preferable to failing.
    static const int ScoreUndef = 1;
    /// Score for failing to find a decent match.
    static const int ScoreFail = 0;
    /// User exteranl to the vectorized code.
    static const int ExternalUseCost = 1;
    /// The user is internal but in a different lane.
    static const int UserInDiffLaneCost = ExternalUseCost;

    /// \returns the score of placing \p V1 and \p V2 in consecutive lanes.
    static int getShallowScore(Value *V1, Value *V2, const DataLayout &DL,
                               ScalarEvolution &SE) {
      auto *LI1 = dyn_cast<LoadInst>(V1);
      auto *LI2 = dyn_cast<LoadInst>(V2);
      if (LI1 && LI2)
        return isConsecutiveAccess(LI1, LI2, DL, SE)
                   ? VLOperands::ScoreConsecutiveLoads
                   : VLOperands::ScoreFail;

      auto *C1 = dyn_cast<Constant>(V1);
      auto *C2 = dyn_cast<Constant>(V2);
      if (C1 && C2)
        return VLOperands::ScoreConstants;

      // Extracts from consecutive indexes of the same vector better score as
      // the extracts could be optimized away.
      Value *EV;
      ConstantInt *Ex1Idx, *Ex2Idx;
      if (match(V1, m_ExtractElt(m_Value(EV), m_ConstantInt(Ex1Idx))) &&
          match(V2, m_ExtractElt(m_Deferred(EV), m_ConstantInt(Ex2Idx))) &&
          Ex1Idx->getZExtValue() + 1 == Ex2Idx->getZExtValue())
        return VLOperands::ScoreConsecutiveExtracts;

      auto *I1 = dyn_cast<Instruction>(V1);
      auto *I2 = dyn_cast<Instruction>(V2);
      if (I1 && I2) {
        if (I1 == I2)
          return VLOperands::ScoreSplat;
        InstructionsState S = getSameOpcode({I1, I2});
        // Note: Only consider instructions with <= 2 operands to avoid
        // complexity explosion.
        if (S.getOpcode() && S.MainOp->getNumOperands() <= 2)
          return S.isAltShuffle() ? VLOperands::ScoreAltOpcodes
                                  : VLOperands::ScoreSameOpcode;
      }

      if (isa<UndefValue>(V2))
        return VLOperands::ScoreUndef;

      return VLOperands::ScoreFail;
    }

    /// Holds the values and their lane that are taking part in the look-ahead
    /// score calculation. This is used in the external uses cost calculation.
    SmallDenseMap<Value *, int> InLookAheadValues;

    /// \Returns the additinal cost due to uses of \p LHS and \p RHS that are
    /// either external to the vectorized code, or require shuffling.
    int getExternalUsesCost(const std::pair<Value *, int> &LHS,
                            const std::pair<Value *, int> &RHS) {
      int Cost = 0;
      std::array<std::pair<Value *, int>, 2> Values = {{LHS, RHS}};
      for (int Idx = 0, IdxE = Values.size(); Idx != IdxE; ++Idx) {
        Value *V = Values[Idx].first;
        // Calculate the absolute lane, using the minimum relative lane of LHS
        // and RHS as base and Idx as the offset.
        int Ln = std::min(LHS.second, RHS.second) + Idx;
        assert(Ln >= 0 && "Bad lane calculation");
        unsigned UsersBudget = LookAheadUsersBudget;
        for (User *U : V->users()) {
          if (const TreeEntry *UserTE = R.getTreeEntry(U)) {
            // The user is in the VectorizableTree. Check if we need to insert.
            auto It = llvm::find(UserTE->Scalars, U);
            assert(It != UserTE->Scalars.end() && "U is in UserTE");
            int UserLn = std::distance(UserTE->Scalars.begin(), It);
            assert(UserLn >= 0 && "Bad lane");
            if (UserLn != Ln)
              Cost += UserInDiffLaneCost;
          } else {
            // Check if the user is in the look-ahead code.
            auto It2 = InLookAheadValues.find(U);
            if (It2 != InLookAheadValues.end()) {
              // The user is in the look-ahead code. Check the lane.
              if (It2->second != Ln)
                Cost += UserInDiffLaneCost;
            } else {
              // The user is neither in SLP tree nor in the look-ahead code.
              Cost += ExternalUseCost;
            }
          }
          // Limit the number of visited uses to cap compilation time.
          if (--UsersBudget == 0)
            break;
        }
      }
      return Cost;
    }

    /// Go through the operands of \p LHS and \p RHS recursively until \p
    /// MaxLevel, and return the cummulative score. For example:
    /// \verbatim
    ///  A[0]  B[0]  A[1]  B[1]  C[0] D[0]  B[1] A[1]
    ///     \ /         \ /         \ /        \ /
    ///      +           +           +          +
    ///     G1          G2          G3         G4
    /// \endverbatim
    /// The getScoreAtLevelRec(G1, G2) function will try to match the nodes at
    /// each level recursively, accumulating the score. It starts from matching
    /// the additions at level 0, then moves on to the loads (level 1). The
    /// score of G1 and G2 is higher than G1 and G3, because {A[0],A[1]} and
    /// {B[0],B[1]} match with VLOperands::ScoreConsecutiveLoads, while
    /// {A[0],C[0]} has a score of VLOperands::ScoreFail.
    /// Please note that the order of the operands does not matter, as we
    /// evaluate the score of all profitable combinations of operands. In
    /// other words the score of G1 and G4 is the same as G1 and G2. This
    /// heuristic is based on ideas described in:
    ///   Look-ahead SLP: Auto-vectorization in the presence of commutative
    ///   operations, CGO 2018 by Vasileios Porpodas, Rodrigo C. O. Rocha,
    ///   Luís F. W. Góes
    int getScoreAtLevelRec(const std::pair<Value *, int> &LHS,
                           const std::pair<Value *, int> &RHS, int CurrLevel,
                           int MaxLevel) {

      Value *V1 = LHS.first;
      Value *V2 = RHS.first;
      // Get the shallow score of V1 and V2.
      int ShallowScoreAtThisLevel =
          std::max((int)ScoreFail, getShallowScore(V1, V2, DL, SE) -
                                       getExternalUsesCost(LHS, RHS));
      int Lane1 = LHS.second;
      int Lane2 = RHS.second;

      // If reached MaxLevel,
      //  or if V1 and V2 are not instructions,
      //  or if they are SPLAT,
      //  or if they are not consecutive, early return the current cost.
      auto *I1 = dyn_cast<Instruction>(V1);
      auto *I2 = dyn_cast<Instruction>(V2);
      if (CurrLevel == MaxLevel || !(I1 && I2) || I1 == I2 ||
          ShallowScoreAtThisLevel == VLOperands::ScoreFail ||
          (isa<LoadInst>(I1) && isa<LoadInst>(I2) && ShallowScoreAtThisLevel))
        return ShallowScoreAtThisLevel;
      assert(I1 && I2 && "Should have early exited.");

      // Keep track of in-tree values for determining the external-use cost.
      InLookAheadValues[V1] = Lane1;
      InLookAheadValues[V2] = Lane2;

      // Contains the I2 operand indexes that got matched with I1 operands.
      SmallSet<unsigned, 4> Op2Used;

      // Recursion towards the operands of I1 and I2. We are trying all possbile
      // operand pairs, and keeping track of the best score.
      for (unsigned OpIdx1 = 0, NumOperands1 = I1->getNumOperands();
           OpIdx1 != NumOperands1; ++OpIdx1) {
        // Try to pair op1I with the best operand of I2.
        int MaxTmpScore = 0;
        unsigned MaxOpIdx2 = 0;
        bool FoundBest = false;
        // If I2 is commutative try all combinations.
        unsigned FromIdx = isCommutative(I2) ? 0 : OpIdx1;
        unsigned ToIdx = isCommutative(I2)
                             ? I2->getNumOperands()
                             : std::min(I2->getNumOperands(), OpIdx1 + 1);
        assert(FromIdx <= ToIdx && "Bad index");
        for (unsigned OpIdx2 = FromIdx; OpIdx2 != ToIdx; ++OpIdx2) {
          // Skip operands already paired with OpIdx1.
          if (Op2Used.count(OpIdx2))
            continue;
          // Recursively calculate the cost at each level
          int TmpScore = getScoreAtLevelRec({I1->getOperand(OpIdx1), Lane1},
                                            {I2->getOperand(OpIdx2), Lane2},
                                            CurrLevel + 1, MaxLevel);
          // Look for the best score.
          if (TmpScore > VLOperands::ScoreFail && TmpScore > MaxTmpScore) {
            MaxTmpScore = TmpScore;
            MaxOpIdx2 = OpIdx2;
            FoundBest = true;
          }
        }
        if (FoundBest) {
          // Pair {OpIdx1, MaxOpIdx2} was found to be best. Never revisit it.
          Op2Used.insert(MaxOpIdx2);
          ShallowScoreAtThisLevel += MaxTmpScore;
        }
      }
      return ShallowScoreAtThisLevel;
    }

    /// \Returns the look-ahead score, which tells us how much the sub-trees
    /// rooted at \p LHS and \p RHS match, the more they match the higher the
    /// score. This helps break ties in an informed way when we cannot decide on
    /// the order of the operands by just considering the immediate
    /// predecessors.
    int getLookAheadScore(const std::pair<Value *, int> &LHS,
                          const std::pair<Value *, int> &RHS) {
      InLookAheadValues.clear();
      return getScoreAtLevelRec(LHS, RHS, 1, LookAheadMaxDepth);
    }

    // Search all operands in Ops[*][Lane] for the one that matches best
    // Ops[OpIdx][LastLane] and return its opreand index.
    // If no good match can be found, return None.
    Optional<unsigned>
    getBestOperand(unsigned OpIdx, int Lane, int LastLane,
                   ArrayRef<ReorderingMode> ReorderingModes) {
      unsigned NumOperands = getNumOperands();

      // The operand of the previous lane at OpIdx.
      Value *OpLastLane = getData(OpIdx, LastLane).V;

      // Our strategy mode for OpIdx.
      ReorderingMode RMode = ReorderingModes[OpIdx];

      // The linearized opcode of the operand at OpIdx, Lane.
      bool OpIdxAPO = getData(OpIdx, Lane).APO;

      // The best operand index and its score.
      // Sometimes we have more than one option (e.g., Opcode and Undefs), so we
      // are using the score to differentiate between the two.
      struct BestOpData {
        Optional<unsigned> Idx = None;
        unsigned Score = 0;
      } BestOp;

      // Iterate through all unused operands and look for the best.
      for (unsigned Idx = 0; Idx != NumOperands; ++Idx) {
        // Get the operand at Idx and Lane.
        OperandData &OpData = getData(Idx, Lane);
        Value *Op = OpData.V;
        bool OpAPO = OpData.APO;

        // Skip already selected operands.
        if (OpData.IsUsed)
          continue;

        // Skip if we are trying to move the operand to a position with a
        // different opcode in the linearized tree form. This would break the
        // semantics.
        if (OpAPO != OpIdxAPO)
          continue;

        // Look for an operand that matches the current mode.
        switch (RMode) {
        case ReorderingMode::Load:
        case ReorderingMode::Constant:
        case ReorderingMode::Opcode: {
          bool LeftToRight = Lane > LastLane;
          Value *OpLeft = (LeftToRight) ? OpLastLane : Op;
          Value *OpRight = (LeftToRight) ? Op : OpLastLane;
          unsigned Score =
              getLookAheadScore({OpLeft, LastLane}, {OpRight, Lane});
          if (Score > BestOp.Score) {
            BestOp.Idx = Idx;
            BestOp.Score = Score;
          }
          break;
        }
        case ReorderingMode::Splat:
          if (Op == OpLastLane)
            BestOp.Idx = Idx;
          break;
        case ReorderingMode::Failed:
          return None;
        }
      }

      if (BestOp.Idx) {
        getData(BestOp.Idx.getValue(), Lane).IsUsed = true;
        return BestOp.Idx;
      }
      // If we could not find a good match return None.
      return None;
    }

    /// Helper for reorderOperandVecs. \Returns the lane that we should start
    /// reordering from. This is the one which has the least number of operands
    /// that can freely move about.
    unsigned getBestLaneToStartReordering() const {
      unsigned BestLane = 0;
      unsigned Min = UINT_MAX;
      for (unsigned Lane = 0, NumLanes = getNumLanes(); Lane != NumLanes;
           ++Lane) {
        unsigned NumFreeOps = getMaxNumOperandsThatCanBeReordered(Lane);
        if (NumFreeOps < Min) {
          Min = NumFreeOps;
          BestLane = Lane;
        }
      }
      return BestLane;
    }

    /// \Returns the maximum number of operands that are allowed to be reordered
    /// for \p Lane. This is used as a heuristic for selecting the first lane to
    /// start operand reordering.
    unsigned getMaxNumOperandsThatCanBeReordered(unsigned Lane) const {
      unsigned CntTrue = 0;
      unsigned NumOperands = getNumOperands();
      // Operands with the same APO can be reordered. We therefore need to count
      // how many of them we have for each APO, like this: Cnt[APO] = x.
      // Since we only have two APOs, namely true and false, we can avoid using
      // a map. Instead we can simply count the number of operands that
      // correspond to one of them (in this case the 'true' APO), and calculate
      // the other by subtracting it from the total number of operands.
      for (unsigned OpIdx = 0; OpIdx != NumOperands; ++OpIdx)
        if (getData(OpIdx, Lane).APO)
          ++CntTrue;
      unsigned CntFalse = NumOperands - CntTrue;
      return std::max(CntTrue, CntFalse);
    }

    /// Go through the instructions in VL and append their operands.
    void appendOperandsOfVL(ArrayRef<Value *> VL) {
      assert(!VL.empty() && "Bad VL");
      assert((empty() || VL.size() == getNumLanes()) &&
             "Expected same number of lanes");
      assert(isa<Instruction>(VL[0]) && "Expected instruction");
      unsigned NumOperands = cast<Instruction>(VL[0])->getNumOperands();
      OpsVec.resize(NumOperands);
      unsigned NumLanes = VL.size();
      for (unsigned OpIdx = 0; OpIdx != NumOperands; ++OpIdx) {
        OpsVec[OpIdx].resize(NumLanes);
        for (unsigned Lane = 0; Lane != NumLanes; ++Lane) {
          assert(isa<Instruction>(VL[Lane]) && "Expected instruction");
          // Our tree has just 3 nodes: the root and two operands.
          // It is therefore trivial to get the APO. We only need to check the
          // opcode of VL[Lane] and whether the operand at OpIdx is the LHS or
          // RHS operand. The LHS operand of both add and sub is never attached
          // to an inversese operation in the linearized form, therefore its APO
          // is false. The RHS is true only if VL[Lane] is an inverse operation.

          // Since operand reordering is performed on groups of commutative
          // operations or alternating sequences (e.g., +, -), we can safely
          // tell the inverse operations by checking commutativity.
          bool IsInverseOperation = !isCommutative(cast<Instruction>(VL[Lane]));
          bool APO = (OpIdx == 0) ? false : IsInverseOperation;
          OpsVec[OpIdx][Lane] = {cast<Instruction>(VL[Lane])->getOperand(OpIdx),
                                 APO, false};
        }
      }
    }

    /// \returns the number of operands.
    unsigned getNumOperands() const { return OpsVec.size(); }

    /// \returns the number of lanes.
    unsigned getNumLanes() const { return OpsVec[0].size(); }

    /// \returns the operand value at \p OpIdx and \p Lane.
    Value *getValue(unsigned OpIdx, unsigned Lane) const {
      return getData(OpIdx, Lane).V;
    }

    /// \returns true if the data structure is empty.
    bool empty() const { return OpsVec.empty(); }

    /// Clears the data.
    void clear() { OpsVec.clear(); }

    /// \Returns true if there are enough operands identical to \p Op to fill
    /// the whole vector.
    /// Note: This modifies the 'IsUsed' flag, so a cleanUsed() must follow.
    bool shouldBroadcast(Value *Op, unsigned OpIdx, unsigned Lane) {
      bool OpAPO = getData(OpIdx, Lane).APO;
      for (unsigned Ln = 0, Lns = getNumLanes(); Ln != Lns; ++Ln) {
        if (Ln == Lane)
          continue;
        // This is set to true if we found a candidate for broadcast at Lane.
        bool FoundCandidate = false;
        for (unsigned OpI = 0, OpE = getNumOperands(); OpI != OpE; ++OpI) {
          OperandData &Data = getData(OpI, Ln);
          if (Data.APO != OpAPO || Data.IsUsed)
            continue;
          if (Data.V == Op) {
            FoundCandidate = true;
            Data.IsUsed = true;
            break;
          }
        }
        if (!FoundCandidate)
          return false;
      }
      return true;
    }

  public:
    /// Initialize with all the operands of the instruction vector \p RootVL.
    VLOperands(ArrayRef<Value *> RootVL, const DataLayout &DL,
               ScalarEvolution &SE, const BoUpSLP &R)
        : DL(DL), SE(SE), R(R) {
      // Append all the operands of RootVL.
      appendOperandsOfVL(RootVL);
    }

    /// \Returns a value vector with the operands across all lanes for the
    /// opearnd at \p OpIdx.
    ValueList getVL(unsigned OpIdx) const {
      ValueList OpVL(OpsVec[OpIdx].size());
      assert(OpsVec[OpIdx].size() == getNumLanes() &&
             "Expected same num of lanes across all operands");
      for (unsigned Lane = 0, Lanes = getNumLanes(); Lane != Lanes; ++Lane)
        OpVL[Lane] = OpsVec[OpIdx][Lane].V;
      return OpVL;
    }

    // Performs operand reordering for 2 or more operands.
    // The original operands are in OrigOps[OpIdx][Lane].
    // The reordered operands are returned in 'SortedOps[OpIdx][Lane]'.
    void reorder() {
      unsigned NumOperands = getNumOperands();
      unsigned NumLanes = getNumLanes();
      // Each operand has its own mode. We are using this mode to help us select
      // the instructions for each lane, so that they match best with the ones
      // we have selected so far.
      SmallVector<ReorderingMode, 2> ReorderingModes(NumOperands);

      // This is a greedy single-pass algorithm. We are going over each lane
      // once and deciding on the best order right away with no back-tracking.
      // However, in order to increase its effectiveness, we start with the lane
      // that has operands that can move the least. For example, given the
      // following lanes:
      //  Lane 0 : A[0] = B[0] + C[0]   // Visited 3rd
      //  Lane 1 : A[1] = C[1] - B[1]   // Visited 1st
      //  Lane 2 : A[2] = B[2] + C[2]   // Visited 2nd
      //  Lane 3 : A[3] = C[3] - B[3]   // Visited 4th
      // we will start at Lane 1, since the operands of the subtraction cannot
      // be reordered. Then we will visit the rest of the lanes in a circular
      // fashion. That is, Lanes 2, then Lane 0, and finally Lane 3.

      // Find the first lane that we will start our search from.
      unsigned FirstLane = getBestLaneToStartReordering();

      // Initialize the modes.
      for (unsigned OpIdx = 0; OpIdx != NumOperands; ++OpIdx) {
        Value *OpLane0 = getValue(OpIdx, FirstLane);
        // Keep track if we have instructions with all the same opcode on one
        // side.
        if (isa<LoadInst>(OpLane0))
          ReorderingModes[OpIdx] = ReorderingMode::Load;
        else if (isa<Instruction>(OpLane0)) {
          // Check if OpLane0 should be broadcast.
          if (shouldBroadcast(OpLane0, OpIdx, FirstLane))
            ReorderingModes[OpIdx] = ReorderingMode::Splat;
          else
            ReorderingModes[OpIdx] = ReorderingMode::Opcode;
        }
        else if (isa<Constant>(OpLane0))
          ReorderingModes[OpIdx] = ReorderingMode::Constant;
        else if (isa<Argument>(OpLane0))
          // Our best hope is a Splat. It may save some cost in some cases.
          ReorderingModes[OpIdx] = ReorderingMode::Splat;
        else
          // NOTE: This should be unreachable.
          ReorderingModes[OpIdx] = ReorderingMode::Failed;
      }

      // If the initial strategy fails for any of the operand indexes, then we
      // perform reordering again in a second pass. This helps avoid assigning
      // high priority to the failed strategy, and should improve reordering for
      // the non-failed operand indexes.
      for (int Pass = 0; Pass != 2; ++Pass) {
        // Skip the second pass if the first pass did not fail.
        bool StrategyFailed = false;
        // Mark all operand data as free to use.
        clearUsed();
        // We keep the original operand order for the FirstLane, so reorder the
        // rest of the lanes. We are visiting the nodes in a circular fashion,
        // using FirstLane as the center point and increasing the radius
        // distance.
        for (unsigned Distance = 1; Distance != NumLanes; ++Distance) {
          // Visit the lane on the right and then the lane on the left.
          for (int Direction : {+1, -1}) {
            int Lane = FirstLane + Direction * Distance;
            if (Lane < 0 || Lane >= (int)NumLanes)
              continue;
            int LastLane = Lane - Direction;
            assert(LastLane >= 0 && LastLane < (int)NumLanes &&
                   "Out of bounds");
            // Look for a good match for each operand.
            for (unsigned OpIdx = 0; OpIdx != NumOperands; ++OpIdx) {
              // Search for the operand that matches SortedOps[OpIdx][Lane-1].
              Optional<unsigned> BestIdx =
                  getBestOperand(OpIdx, Lane, LastLane, ReorderingModes);
              // By not selecting a value, we allow the operands that follow to
              // select a better matching value. We will get a non-null value in
              // the next run of getBestOperand().
              if (BestIdx) {
                // Swap the current operand with the one returned by
                // getBestOperand().
                swap(OpIdx, BestIdx.getValue(), Lane);
              } else {
                // We failed to find a best operand, set mode to 'Failed'.
                ReorderingModes[OpIdx] = ReorderingMode::Failed;
                // Enable the second pass.
                StrategyFailed = true;
              }
            }
          }
        }
        // Skip second pass if the strategy did not fail.
        if (!StrategyFailed)
          break;
      }
    }

#if !defined(NDEBUG) || defined(LLVM_ENABLE_DUMP)
    LLVM_DUMP_METHOD static StringRef getModeStr(ReorderingMode RMode) {
      switch (RMode) {
      case ReorderingMode::Load:
        return "Load";
      case ReorderingMode::Opcode:
        return "Opcode";
      case ReorderingMode::Constant:
        return "Constant";
      case ReorderingMode::Splat:
        return "Splat";
      case ReorderingMode::Failed:
        return "Failed";
      }
      llvm_unreachable("Unimplemented Reordering Type");
    }

    LLVM_DUMP_METHOD static raw_ostream &printMode(ReorderingMode RMode,
                                                   raw_ostream &OS) {
      return OS << getModeStr(RMode);
    }

    /// Debug print.
    LLVM_DUMP_METHOD static void dumpMode(ReorderingMode RMode) {
      printMode(RMode, dbgs());
    }

    friend raw_ostream &operator<<(raw_ostream &OS, ReorderingMode RMode) {
      return printMode(RMode, OS);
    }

    LLVM_DUMP_METHOD raw_ostream &print(raw_ostream &OS) const {
      const unsigned Indent = 2;
      unsigned Cnt = 0;
      for (const OperandDataVec &OpDataVec : OpsVec) {
        OS << "Operand " << Cnt++ << "\n";
        for (const OperandData &OpData : OpDataVec) {
          OS.indent(Indent) << "{";
          if (Value *V = OpData.V)
            OS << *V;
          else
            OS << "null";
          OS << ", APO:" << OpData.APO << "}\n";
        }
        OS << "\n";
      }
      return OS;
    }

    /// Debug print.
    LLVM_DUMP_METHOD void dump() const { print(dbgs()); }
#endif
  };

  /// Checks if the instruction is marked for deletion.
  bool isDeleted(Instruction *I) const { return DeletedInstructions.count(I); }

  /// Marks values operands for later deletion by replacing them with Undefs.
  void eraseInstructions(ArrayRef<Value *> AV);

  ~BoUpSLP();

private:
  /// Checks if all users of \p I are the part of the vectorization tree.
  bool areAllUsersVectorized(Instruction *I) const;

  /// \returns the cost of the vectorizable entry.
  InstructionCost getEntryCost(TreeEntry *E);

  /// This is the recursive part of buildTree.
  void buildTree_rec(ArrayRef<Value *> Roots, unsigned Depth,
                     const EdgeInfo &EI);

  /// \returns true if the ExtractElement/ExtractValue instructions in \p VL can
  /// be vectorized to use the original vector (or aggregate "bitcast" to a
  /// vector) and sets \p CurrentOrder to the identity permutation; otherwise
  /// returns false, setting \p CurrentOrder to either an empty vector or a
  /// non-identity permutation that allows to reuse extract instructions.
  bool canReuseExtract(ArrayRef<Value *> VL, Value *OpValue,
                       SmallVectorImpl<unsigned> &CurrentOrder) const;

  /// Vectorize a single entry in the tree.
  Value *vectorizeTree(TreeEntry *E);

  /// Vectorize a single entry in the tree, starting in \p VL.
  Value *vectorizeTree(ArrayRef<Value *> VL);

  /// \returns the scalarization cost for this type. Scalarization in this
  /// context means the creation of vectors from a group of scalars.
  InstructionCost
  getGatherCost(FixedVectorType *Ty,
                const DenseSet<unsigned> &ShuffledIndices) const;

  /// \returns the scalarization cost for this list of values. Assuming that
  /// this subtree gets vectorized, we may need to extract the values from the
  /// roots. This method calculates the cost of extracting the values.
  InstructionCost getGatherCost(ArrayRef<Value *> VL) const;

  /// Set the Builder insert point to one after the last instruction in
  /// the bundle
  void setInsertPointAfterBundle(TreeEntry *E);

  /// \returns a vector from a collection of scalars in \p VL.
  Value *gather(ArrayRef<Value *> VL);

  /// \returns whether the VectorizableTree is fully vectorizable and will
  /// be beneficial even the tree height is tiny.
  bool isFullyVectorizableTinyTree() const;

  /// Reorder commutative or alt operands to get better probability of
  /// generating vectorized code.
  static void reorderInputsAccordingToOpcode(ArrayRef<Value *> VL,
                                             SmallVectorImpl<Value *> &Left,
                                             SmallVectorImpl<Value *> &Right,
                                             const DataLayout &DL,
                                             ScalarEvolution &SE,
                                             const BoUpSLP &R);
  struct TreeEntry {
    using VecTreeTy = SmallVector<std::unique_ptr<TreeEntry>, 8>;
    TreeEntry(VecTreeTy &Container) : Container(Container) {}

    /// \returns true if the scalars in VL are equal to this entry.
    bool isSame(ArrayRef<Value *> VL) const {
      if (VL.size() == Scalars.size())
        return std::equal(VL.begin(), VL.end(), Scalars.begin());
      return VL.size() == ReuseShuffleIndices.size() &&
             std::equal(
                 VL.begin(), VL.end(), ReuseShuffleIndices.begin(),
                 [this](Value *V, int Idx) { return V == Scalars[Idx]; });
    }

    /// A vector of scalars.
    ValueList Scalars;

    /// The Scalars are vectorized into this value. It is initialized to Null.
    Value *VectorizedValue = nullptr;

    /// Do we need to gather this sequence or vectorize it
    /// (either with vector instruction or with scatter/gather
    /// intrinsics for store/load)?
    enum EntryState { Vectorize, ScatterVectorize, NeedToGather };
    EntryState State;

    /// Does this sequence require some shuffling?
    SmallVector<int, 4> ReuseShuffleIndices;

    /// Does this entry require reordering?
    SmallVector<unsigned, 4> ReorderIndices;

    /// Points back to the VectorizableTree.
    ///
    /// Only used for Graphviz right now.  Unfortunately GraphTrait::NodeRef has
    /// to be a pointer and needs to be able to initialize the child iterator.
    /// Thus we need a reference back to the container to translate the indices
    /// to entries.
    VecTreeTy &Container;

    /// The TreeEntry index containing the user of this entry.  We can actually
    /// have multiple users so the data structure is not truly a tree.
    SmallVector<EdgeInfo, 1> UserTreeIndices;

    /// The index of this treeEntry in VectorizableTree.
    int Idx = -1;

  private:
    /// The operands of each instruction in each lane Operands[op_index][lane].
    /// Note: This helps avoid the replication of the code that performs the
    /// reordering of operands during buildTree_rec() and vectorizeTree().
    SmallVector<ValueList, 2> Operands;

    /// The main/alternate instruction.
    Instruction *MainOp = nullptr;
    Instruction *AltOp = nullptr;

  public:
    /// Set this bundle's \p OpIdx'th operand to \p OpVL.
    void setOperand(unsigned OpIdx, ArrayRef<Value *> OpVL) {
      if (Operands.size() < OpIdx + 1)
        Operands.resize(OpIdx + 1);
      assert(Operands[OpIdx].size() == 0 && "Already resized?");
      Operands[OpIdx].resize(Scalars.size());
      for (unsigned Lane = 0, E = Scalars.size(); Lane != E; ++Lane)
        Operands[OpIdx][Lane] = OpVL[Lane];
    }

    /// Set the operands of this bundle in their original order.
    void setOperandsInOrder() {
      assert(Operands.empty() && "Already initialized?");
      auto *I0 = cast<Instruction>(Scalars[0]);
      Operands.resize(I0->getNumOperands());
      unsigned NumLanes = Scalars.size();
      for (unsigned OpIdx = 0, NumOperands = I0->getNumOperands();
           OpIdx != NumOperands; ++OpIdx) {
        Operands[OpIdx].resize(NumLanes);
        for (unsigned Lane = 0; Lane != NumLanes; ++Lane) {
          auto *I = cast<Instruction>(Scalars[Lane]);
          assert(I->getNumOperands() == NumOperands &&
                 "Expected same number of operands");
          Operands[OpIdx][Lane] = I->getOperand(OpIdx);
        }
      }
    }

    /// \returns the \p OpIdx operand of this TreeEntry.
    ValueList &getOperand(unsigned OpIdx) {
      assert(OpIdx < Operands.size() && "Off bounds");
      return Operands[OpIdx];
    }

    /// \returns the number of operands.
    unsigned getNumOperands() const { return Operands.size(); }

    /// \return the single \p OpIdx operand.
    Value *getSingleOperand(unsigned OpIdx) const {
      assert(OpIdx < Operands.size() && "Off bounds");
      assert(!Operands[OpIdx].empty() && "No operand available");
      return Operands[OpIdx][0];
    }

    /// Some of the instructions in the list have alternate opcodes.
    bool isAltShuffle() const {
      return getOpcode() != getAltOpcode();
    }

    bool isOpcodeOrAlt(Instruction *I) const {
      unsigned CheckedOpcode = I->getOpcode();
      return (getOpcode() == CheckedOpcode ||
              getAltOpcode() == CheckedOpcode);
    }

    /// Chooses the correct key for scheduling data. If \p Op has the same (or
    /// alternate) opcode as \p OpValue, the key is \p Op. Otherwise the key is
    /// \p OpValue.
    Value *isOneOf(Value *Op) const {
      auto *I = dyn_cast<Instruction>(Op);
      if (I && isOpcodeOrAlt(I))
        return Op;
      return MainOp;
    }

    void setOperations(const InstructionsState &S) {
      MainOp = S.MainOp;
      AltOp = S.AltOp;
    }

    Instruction *getMainOp() const {
      return MainOp;
    }

    Instruction *getAltOp() const {
      return AltOp;
    }

    /// The main/alternate opcodes for the list of instructions.
    unsigned getOpcode() const {
      return MainOp ? MainOp->getOpcode() : 0;
    }

    unsigned getAltOpcode() const {
      return AltOp ? AltOp->getOpcode() : 0;
    }

    /// Update operations state of this entry if reorder occurred.
    bool updateStateIfReorder() {
      if (ReorderIndices.empty())
        return false;
      InstructionsState S = getSameOpcode(Scalars, ReorderIndices.front());
      setOperations(S);
      return true;
    }

#ifndef NDEBUG
    /// Debug printer.
    LLVM_DUMP_METHOD void dump() const {
      dbgs() << Idx << ".\n";
      for (unsigned OpI = 0, OpE = Operands.size(); OpI != OpE; ++OpI) {
        dbgs() << "Operand " << OpI << ":\n";
        for (const Value *V : Operands[OpI])
          dbgs().indent(2) << *V << "\n";
      }
      dbgs() << "Scalars: \n";
      for (Value *V : Scalars)
        dbgs().indent(2) << *V << "\n";
      dbgs() << "State: ";
      switch (State) {
      case Vectorize:
        dbgs() << "Vectorize\n";
        break;
      case ScatterVectorize:
        dbgs() << "ScatterVectorize\n";
        break;
      case NeedToGather:
        dbgs() << "NeedToGather\n";
        break;
      }
      dbgs() << "MainOp: ";
      if (MainOp)
        dbgs() << *MainOp << "\n";
      else
        dbgs() << "NULL\n";
      dbgs() << "AltOp: ";
      if (AltOp)
        dbgs() << *AltOp << "\n";
      else
        dbgs() << "NULL\n";
      dbgs() << "VectorizedValue: ";
      if (VectorizedValue)
        dbgs() << *VectorizedValue << "\n";
      else
        dbgs() << "NULL\n";
      dbgs() << "ReuseShuffleIndices: ";
      if (ReuseShuffleIndices.empty())
        dbgs() << "Empty";
      else
        for (unsigned ReuseIdx : ReuseShuffleIndices)
          dbgs() << ReuseIdx << ", ";
      dbgs() << "\n";
      dbgs() << "ReorderIndices: ";
      for (unsigned ReorderIdx : ReorderIndices)
        dbgs() << ReorderIdx << ", ";
      dbgs() << "\n";
      dbgs() << "UserTreeIndices: ";
      for (const auto &EInfo : UserTreeIndices)
        dbgs() << EInfo << ", ";
      dbgs() << "\n";
    }
#endif
  };

#ifndef NDEBUG
  void dumpTreeCosts(TreeEntry *E, InstructionCost ReuseShuffleCost,
                     InstructionCost VecCost,
                     InstructionCost ScalarCost) const {
    dbgs() << "SLP: Calculated costs for Tree:\n"; E->dump();
    dbgs() << "SLP: Costs:\n";
    dbgs() << "SLP:     ReuseShuffleCost = " << ReuseShuffleCost << "\n";
    dbgs() << "SLP:     VectorCost = " << VecCost << "\n";
    dbgs() << "SLP:     ScalarCost = " << ScalarCost << "\n";
    dbgs() << "SLP:     ReuseShuffleCost + VecCost - ScalarCost = " <<
               ReuseShuffleCost + VecCost - ScalarCost << "\n";
  }
#endif

  /// Create a new VectorizableTree entry.
  TreeEntry *newTreeEntry(ArrayRef<Value *> VL, Optional<ScheduleData *> Bundle,
                          const InstructionsState &S,
                          const EdgeInfo &UserTreeIdx,
                          ArrayRef<unsigned> ReuseShuffleIndices = None,
                          ArrayRef<unsigned> ReorderIndices = None) {
    TreeEntry::EntryState EntryState =
        Bundle ? TreeEntry::Vectorize : TreeEntry::NeedToGather;
    return newTreeEntry(VL, EntryState, Bundle, S, UserTreeIdx,
                        ReuseShuffleIndices, ReorderIndices);
  }

  TreeEntry *newTreeEntry(ArrayRef<Value *> VL,
                          TreeEntry::EntryState EntryState,
                          Optional<ScheduleData *> Bundle,
                          const InstructionsState &S,
                          const EdgeInfo &UserTreeIdx,
                          ArrayRef<unsigned> ReuseShuffleIndices = None,
                          ArrayRef<unsigned> ReorderIndices = None) {
    assert(((!Bundle && EntryState == TreeEntry::NeedToGather) ||
            (Bundle && EntryState != TreeEntry::NeedToGather)) &&
           "Need to vectorize gather entry?");
    VectorizableTree.push_back(std::make_unique<TreeEntry>(VectorizableTree));
    TreeEntry *Last = VectorizableTree.back().get();
    Last->Idx = VectorizableTree.size() - 1;
    Last->Scalars.insert(Last->Scalars.begin(), VL.begin(), VL.end());
    Last->State = EntryState;
    Last->ReuseShuffleIndices.append(ReuseShuffleIndices.begin(),
                                     ReuseShuffleIndices.end());
    Last->ReorderIndices.append(ReorderIndices.begin(), ReorderIndices.end());
    Last->setOperations(S);
    if (Last->State != TreeEntry::NeedToGather) {
      for (Value *V : VL) {
        assert(!getTreeEntry(V) && "Scalar already in tree!");
        ScalarToTreeEntry[V] = Last;
      }
      // Update the scheduler bundle to point to this TreeEntry.
      unsigned Lane = 0;
      for (ScheduleData *BundleMember = Bundle.getValue(); BundleMember;
           BundleMember = BundleMember->NextInBundle) {
        BundleMember->TE = Last;
        BundleMember->Lane = Lane;
        ++Lane;
      }
      assert((!Bundle.getValue() || Lane == VL.size()) &&
             "Bundle and VL out of sync");
    } else {
      MustGather.insert(VL.begin(), VL.end());
    }

    if (UserTreeIdx.UserTE)
      Last->UserTreeIndices.push_back(UserTreeIdx);

    return Last;
  }

  /// -- Vectorization State --
  /// Holds all of the tree entries.
  TreeEntry::VecTreeTy VectorizableTree;

#ifndef NDEBUG
  /// Debug printer.
  LLVM_DUMP_METHOD void dumpVectorizableTree() const {
    for (unsigned Id = 0, IdE = VectorizableTree.size(); Id != IdE; ++Id) {
      VectorizableTree[Id]->dump();
      dbgs() << "\n";
    }
  }
#endif

  TreeEntry *getTreeEntry(Value *V) {
    auto I = ScalarToTreeEntry.find(V);
    if (I != ScalarToTreeEntry.end())
      return I->second;
    return nullptr;
  }

  const TreeEntry *getTreeEntry(Value *V) const {
    auto I = ScalarToTreeEntry.find(V);
    if (I != ScalarToTreeEntry.end())
      return I->second;
    return nullptr;
  }

  /// Maps a specific scalar to its tree entry.
  SmallDenseMap<Value*, TreeEntry *> ScalarToTreeEntry;

  /// Maps a value to the proposed vectorizable size.
  SmallDenseMap<Value *, unsigned> InstrElementSize;

  /// A list of scalars that we found that we need to keep as scalars.
  ValueSet MustGather;

  /// This POD struct describes one external user in the vectorized tree.
  struct ExternalUser {
    ExternalUser(Value *S, llvm::User *U, int L)
        : Scalar(S), User(U), Lane(L) {}

    // Which scalar in our function.
    Value *Scalar;

    // Which user that uses the scalar.
    llvm::User *User;

    // Which lane does the scalar belong to.
    int Lane;
  };
  using UserList = SmallVector<ExternalUser, 16>;

  /// Checks if two instructions may access the same memory.
  ///
  /// \p Loc1 is the location of \p Inst1. It is passed explicitly because it
  /// is invariant in the calling loop.
  bool isAliased(const MemoryLocation &Loc1, Instruction *Inst1,
                 Instruction *Inst2) {
    // First check if the result is already in the cache.
    AliasCacheKey key = std::make_pair(Inst1, Inst2);
    Optional<bool> &result = AliasCache[key];
    if (result.hasValue()) {
      return result.getValue();
    }
    MemoryLocation Loc2 = getLocation(Inst2, AA);
    bool aliased = true;
    if (Loc1.Ptr && Loc2.Ptr && isSimple(Inst1) && isSimple(Inst2)) {
      // Do the alias check.
      aliased = AA->alias(Loc1, Loc2);
    }
    // Store the result in the cache.
    result = aliased;
    return aliased;
  }

  using AliasCacheKey = std::pair<Instruction *, Instruction *>;

  /// Cache for alias results.
  /// TODO: consider moving this to the AliasAnalysis itself.
  DenseMap<AliasCacheKey, Optional<bool>> AliasCache;

  /// Removes an instruction from its block and eventually deletes it.
  /// It's like Instruction::eraseFromParent() except that the actual deletion
  /// is delayed until BoUpSLP is destructed.
  /// This is required to ensure that there are no incorrect collisions in the
  /// AliasCache, which can happen if a new instruction is allocated at the
  /// same address as a previously deleted instruction.
  void eraseInstruction(Instruction *I, bool ReplaceOpsWithUndef = false) {
    auto It = DeletedInstructions.try_emplace(I, ReplaceOpsWithUndef).first;
    It->getSecond() = It->getSecond() && ReplaceOpsWithUndef;
  }

  /// Temporary store for deleted instructions. Instructions will be deleted
  /// eventually when the BoUpSLP is destructed.
  DenseMap<Instruction *, bool> DeletedInstructions;

  /// A list of values that need to extracted out of the tree.
  /// This list holds pairs of (Internal Scalar : External User). External User
  /// can be nullptr, it means that this Internal Scalar will be used later,
  /// after vectorization.
  UserList ExternalUses;

  /// Values used only by @llvm.assume calls.
  SmallPtrSet<const Value *, 32> EphValues;

  /// Holds all of the instructions that we gathered.
  SetVector<Instruction *> GatherSeq;

  /// A list of blocks that we are going to CSE.
  SetVector<BasicBlock *> CSEBlocks;

  /// Contains all scheduling relevant data for an instruction.
  /// A ScheduleData either represents a single instruction or a member of an
  /// instruction bundle (= a group of instructions which is combined into a
  /// vector instruction).
  struct ScheduleData {
    // The initial value for the dependency counters. It means that the
    // dependencies are not calculated yet.
    enum { InvalidDeps = -1 };

    ScheduleData() = default;

    void init(int BlockSchedulingRegionID, Value *OpVal) {
      FirstInBundle = this;
      NextInBundle = nullptr;
      NextLoadStore = nullptr;
      IsScheduled = false;
      SchedulingRegionID = BlockSchedulingRegionID;
      UnscheduledDepsInBundle = UnscheduledDeps;
      clearDependencies();
      OpValue = OpVal;
      TE = nullptr;
      Lane = -1;
    }

    /// Returns true if the dependency information has been calculated.
    bool hasValidDependencies() const { return Dependencies != InvalidDeps; }

    /// Returns true for single instructions and for bundle representatives
    /// (= the head of a bundle).
    bool isSchedulingEntity() const { return FirstInBundle == this; }

    /// Returns true if it represents an instruction bundle and not only a
    /// single instruction.
    bool isPartOfBundle() const {
      return NextInBundle != nullptr || FirstInBundle != this;
    }

    /// Returns true if it is ready for scheduling, i.e. it has no more
    /// unscheduled depending instructions/bundles.
    bool isReady() const {
      assert(isSchedulingEntity() &&
             "can't consider non-scheduling entity for ready list");
      return UnscheduledDepsInBundle == 0 && !IsScheduled;
    }

    /// Modifies the number of unscheduled dependencies, also updating it for
    /// the whole bundle.
    int incrementUnscheduledDeps(int Incr) {
      UnscheduledDeps += Incr;
      return FirstInBundle->UnscheduledDepsInBundle += Incr;
    }

    /// Sets the number of unscheduled dependencies to the number of
    /// dependencies.
    void resetUnscheduledDeps() {
      incrementUnscheduledDeps(Dependencies - UnscheduledDeps);
    }

    /// Clears all dependency information.
    void clearDependencies() {
      Dependencies = InvalidDeps;
      resetUnscheduledDeps();
      MemoryDependencies.clear();
    }

    void dump(raw_ostream &os) const {
      if (!isSchedulingEntity()) {
        os << "/ " << *Inst;
      } else if (NextInBundle) {
        os << '[' << *Inst;
        ScheduleData *SD = NextInBundle;
        while (SD) {
          os << ';' << *SD->Inst;
          SD = SD->NextInBundle;
        }
        os << ']';
      } else {
        os << *Inst;
      }
    }

    Instruction *Inst = nullptr;

    /// Points to the head in an instruction bundle (and always to this for
    /// single instructions).
    ScheduleData *FirstInBundle = nullptr;

    /// Single linked list of all instructions in a bundle. Null if it is a
    /// single instruction.
    ScheduleData *NextInBundle = nullptr;

    /// Single linked list of all memory instructions (e.g. load, store, call)
    /// in the block - until the end of the scheduling region.
    ScheduleData *NextLoadStore = nullptr;

    /// The dependent memory instructions.
    /// This list is derived on demand in calculateDependencies().
    SmallVector<ScheduleData *, 4> MemoryDependencies;

    /// This ScheduleData is in the current scheduling region if this matches
    /// the current SchedulingRegionID of BlockScheduling.
    int SchedulingRegionID = 0;

    /// Used for getting a "good" final ordering of instructions.
    int SchedulingPriority = 0;

    /// The number of dependencies. Constitutes of the number of users of the
    /// instruction plus the number of dependent memory instructions (if any).
    /// This value is calculated on demand.
    /// If InvalidDeps, the number of dependencies is not calculated yet.
    int Dependencies = InvalidDeps;

    /// The number of dependencies minus the number of dependencies of scheduled
    /// instructions. As soon as this is zero, the instruction/bundle gets ready
    /// for scheduling.
    /// Note that this is negative as long as Dependencies is not calculated.
    int UnscheduledDeps = InvalidDeps;

    /// The sum of UnscheduledDeps in a bundle. Equals to UnscheduledDeps for
    /// single instructions.
    int UnscheduledDepsInBundle = InvalidDeps;

    /// True if this instruction is scheduled (or considered as scheduled in the
    /// dry-run).
    bool IsScheduled = false;

    /// Opcode of the current instruction in the schedule data.
    Value *OpValue = nullptr;

    /// The TreeEntry that this instruction corresponds to.
    TreeEntry *TE = nullptr;

    /// The lane of this node in the TreeEntry.
    int Lane = -1;
  };

#ifndef NDEBUG
  friend inline raw_ostream &operator<<(raw_ostream &os,
                                        const BoUpSLP::ScheduleData &SD) {
    SD.dump(os);
    return os;
  }
#endif

  friend struct GraphTraits<BoUpSLP *>;
  friend struct DOTGraphTraits<BoUpSLP *>;

  /// Contains all scheduling data for a basic block.
  struct BlockScheduling {
    BlockScheduling(BasicBlock *BB)
        : BB(BB), ChunkSize(BB->size()), ChunkPos(ChunkSize) {}

    void clear() {
      ReadyInsts.clear();
      ScheduleStart = nullptr;
      ScheduleEnd = nullptr;
      FirstLoadStoreInRegion = nullptr;
      LastLoadStoreInRegion = nullptr;

      // Reduce the maximum schedule region size by the size of the
      // previous scheduling run.
      ScheduleRegionSizeLimit -= ScheduleRegionSize;
      if (ScheduleRegionSizeLimit < MinScheduleRegionSize)
        ScheduleRegionSizeLimit = MinScheduleRegionSize;
      ScheduleRegionSize = 0;

      // Make a new scheduling region, i.e. all existing ScheduleData is not
      // in the new region yet.
      ++SchedulingRegionID;
    }

    ScheduleData *getScheduleData(Value *V) {
      ScheduleData *SD = ScheduleDataMap[V];
      if (SD && SD->SchedulingRegionID == SchedulingRegionID)
        return SD;
      return nullptr;
    }

    ScheduleData *getScheduleData(Value *V, Value *Key) {
      if (V == Key)
        return getScheduleData(V);
      auto I = ExtraScheduleDataMap.find(V);
      if (I != ExtraScheduleDataMap.end()) {
        ScheduleData *SD = I->second[Key];
        if (SD && SD->SchedulingRegionID == SchedulingRegionID)
          return SD;
      }
      return nullptr;
    }

    bool isInSchedulingRegion(ScheduleData *SD) const {
      return SD->SchedulingRegionID == SchedulingRegionID;
    }

    /// Marks an instruction as scheduled and puts all dependent ready
    /// instructions into the ready-list.
    template <typename ReadyListType>
    void schedule(ScheduleData *SD, ReadyListType &ReadyList) {
      SD->IsScheduled = true;
      LLVM_DEBUG(dbgs() << "SLP:   schedule " << *SD << "\n");

      ScheduleData *BundleMember = SD;
      while (BundleMember) {
        if (BundleMember->Inst != BundleMember->OpValue) {
          BundleMember = BundleMember->NextInBundle;
          continue;
        }
        // Handle the def-use chain dependencies.

        // Decrement the unscheduled counter and insert to ready list if ready.
        auto &&DecrUnsched = [this, &ReadyList](Instruction *I) {
          doForAllOpcodes(I, [&ReadyList](ScheduleData *OpDef) {
            if (OpDef && OpDef->hasValidDependencies() &&
                OpDef->incrementUnscheduledDeps(-1) == 0) {
              // There are no more unscheduled dependencies after
              // decrementing, so we can put the dependent instruction
              // into the ready list.
              ScheduleData *DepBundle = OpDef->FirstInBundle;
              assert(!DepBundle->IsScheduled &&
                     "already scheduled bundle gets ready");
              ReadyList.insert(DepBundle);
              LLVM_DEBUG(dbgs()
                         << "SLP:    gets ready (def): " << *DepBundle << "\n");
            }
          });
        };

        // If BundleMember is a vector bundle, its operands may have been
        // reordered duiring buildTree(). We therefore need to get its operands
        // through the TreeEntry.
        if (TreeEntry *TE = BundleMember->TE) {
          int Lane = BundleMember->Lane;
          assert(Lane >= 0 && "Lane not set");

          // Since vectorization tree is being built recursively this assertion
          // ensures that the tree entry has all operands set before reaching
          // this code. Couple of exceptions known at the moment are extracts
          // where their second (immediate) operand is not added. Since
          // immediates do not affect scheduler behavior this is considered
          // okay.
          auto *In = TE->getMainOp();
          assert(In &&
                 (isa<ExtractValueInst>(In) || isa<ExtractElementInst>(In) ||
                  In->getNumOperands() == TE->getNumOperands()) &&
                 "Missed TreeEntry operands?");
          (void)In; // fake use to avoid build failure when assertions disabled

          for (unsigned OpIdx = 0, NumOperands = TE->getNumOperands();
               OpIdx != NumOperands; ++OpIdx)
            if (auto *I = dyn_cast<Instruction>(TE->getOperand(OpIdx)[Lane]))
              DecrUnsched(I);
        } else {
          // If BundleMember is a stand-alone instruction, no operand reordering
          // has taken place, so we directly access its operands.
          for (Use &U : BundleMember->Inst->operands())
            if (auto *I = dyn_cast<Instruction>(U.get()))
              DecrUnsched(I);
        }
        // Handle the memory dependencies.
        for (ScheduleData *MemoryDepSD : BundleMember->MemoryDependencies) {
          if (MemoryDepSD->incrementUnscheduledDeps(-1) == 0) {
            // There are no more unscheduled dependencies after decrementing,
            // so we can put the dependent instruction into the ready list.
            ScheduleData *DepBundle = MemoryDepSD->FirstInBundle;
            assert(!DepBundle->IsScheduled &&
                   "already scheduled bundle gets ready");
            ReadyList.insert(DepBundle);
            LLVM_DEBUG(dbgs()
                       << "SLP:    gets ready (mem): " << *DepBundle << "\n");
          }
        }
        BundleMember = BundleMember->NextInBundle;
      }
    }

    void doForAllOpcodes(Value *V,
                         function_ref<void(ScheduleData *SD)> Action) {
      if (ScheduleData *SD = getScheduleData(V))
        Action(SD);
      auto I = ExtraScheduleDataMap.find(V);
      if (I != ExtraScheduleDataMap.end())
        for (auto &P : I->second)
          if (P.second->SchedulingRegionID == SchedulingRegionID)
            Action(P.second);
    }

    /// Put all instructions into the ReadyList which are ready for scheduling.
    template <typename ReadyListType>
    void initialFillReadyList(ReadyListType &ReadyList) {
      for (auto *I = ScheduleStart; I != ScheduleEnd; I = I->getNextNode()) {
        doForAllOpcodes(I, [&](ScheduleData *SD) {
          if (SD->isSchedulingEntity() && SD->isReady()) {
            ReadyList.insert(SD);
            LLVM_DEBUG(dbgs()
                       << "SLP:    initially in ready list: " << *I << "\n");
          }
        });
      }
    }

    /// Checks if a bundle of instructions can be scheduled, i.e. has no
    /// cyclic dependencies. This is only a dry-run, no instructions are
    /// actually moved at this stage.
    /// \returns the scheduling bundle. The returned Optional value is non-None
    /// if \p VL is allowed to be scheduled.
    Optional<ScheduleData *>
    tryScheduleBundle(ArrayRef<Value *> VL, BoUpSLP *SLP,
                      const InstructionsState &S);

    /// Un-bundles a group of instructions.
    void cancelScheduling(ArrayRef<Value *> VL, Value *OpValue);

    /// Allocates schedule data chunk.
    ScheduleData *allocateScheduleDataChunks();

    /// Extends the scheduling region so that V is inside the region.
    /// \returns true if the region size is within the limit.
    bool extendSchedulingRegion(Value *V, const InstructionsState &S);

    /// Initialize the ScheduleData structures for new instructions in the
    /// scheduling region.
    void initScheduleData(Instruction *FromI, Instruction *ToI,
                          ScheduleData *PrevLoadStore,
                          ScheduleData *NextLoadStore);

    /// Updates the dependency information of a bundle and of all instructions/
    /// bundles which depend on the original bundle.
    void calculateDependencies(ScheduleData *SD, bool InsertInReadyList,
                               BoUpSLP *SLP);

    /// Sets all instruction in the scheduling region to un-scheduled.
    void resetSchedule();

    BasicBlock *BB;

    /// Simple memory allocation for ScheduleData.
    std::vector<std::unique_ptr<ScheduleData[]>> ScheduleDataChunks;

    /// The size of a ScheduleData array in ScheduleDataChunks.
    int ChunkSize;

    /// The allocator position in the current chunk, which is the last entry
    /// of ScheduleDataChunks.
    int ChunkPos;

    /// Attaches ScheduleData to Instruction.
    /// Note that the mapping survives during all vectorization iterations, i.e.
    /// ScheduleData structures are recycled.
    DenseMap<Value *, ScheduleData *> ScheduleDataMap;

    /// Attaches ScheduleData to Instruction with the leading key.
    DenseMap<Value *, SmallDenseMap<Value *, ScheduleData *>>
        ExtraScheduleDataMap;

    struct ReadyList : SmallVector<ScheduleData *, 8> {
      void insert(ScheduleData *SD) { push_back(SD); }
    };

    /// The ready-list for scheduling (only used for the dry-run).
    ReadyList ReadyInsts;

    /// The first instruction of the scheduling region.
    Instruction *ScheduleStart = nullptr;

    /// The first instruction _after_ the scheduling region.
    Instruction *ScheduleEnd = nullptr;

    /// The first memory accessing instruction in the scheduling region
    /// (can be null).
    ScheduleData *FirstLoadStoreInRegion = nullptr;

    /// The last memory accessing instruction in the scheduling region
    /// (can be null).
    ScheduleData *LastLoadStoreInRegion = nullptr;

    /// The current size of the scheduling region.
    int ScheduleRegionSize = 0;

    /// The maximum size allowed for the scheduling region.
    int ScheduleRegionSizeLimit = ScheduleRegionSizeBudget;

    /// The ID of the scheduling region. For a new vectorization iteration this
    /// is incremented which "removes" all ScheduleData from the region.
    // Make sure that the initial SchedulingRegionID is greater than the
    // initial SchedulingRegionID in ScheduleData (which is 0).
    int SchedulingRegionID = 1;
  };

  /// Attaches the BlockScheduling structures to basic blocks.
  MapVector<BasicBlock *, std::unique_ptr<BlockScheduling>> BlocksSchedules;

  /// Performs the "real" scheduling. Done before vectorization is actually
  /// performed in a basic block.
  void scheduleBlock(BlockScheduling *BS);

  /// List of users to ignore during scheduling and that don't need extracting.
  ArrayRef<Value *> UserIgnoreList;

  /// A DenseMapInfo implementation for holding DenseMaps and DenseSets of
  /// sorted SmallVectors of unsigned.
  struct OrdersTypeDenseMapInfo {
    static OrdersType getEmptyKey() {
      OrdersType V;
      V.push_back(~1U);
      return V;
    }

    static OrdersType getTombstoneKey() {
      OrdersType V;
      V.push_back(~2U);
      return V;
    }

    static unsigned getHashValue(const OrdersType &V) {
      return static_cast<unsigned>(hash_combine_range(V.begin(), V.end()));
    }

    static bool isEqual(const OrdersType &LHS, const OrdersType &RHS) {
      return LHS == RHS;
    }
  };

  /// Contains orders of operations along with the number of bundles that have
  /// operations in this order. It stores only those orders that require
  /// reordering, if reordering is not required it is counted using \a
  /// NumOpsWantToKeepOriginalOrder.
  DenseMap<OrdersType, unsigned, OrdersTypeDenseMapInfo> NumOpsWantToKeepOrder;
  /// Number of bundles that do not require reordering.
  unsigned NumOpsWantToKeepOriginalOrder = 0;

  // Analysis and block reference.
  Function *F;
  ScalarEvolution *SE;
  TargetTransformInfo *TTI;
  TargetLibraryInfo *TLI;
  AAResults *AA;
  LoopInfo *LI;
  DominatorTree *DT;
  AssumptionCache *AC;
  DemandedBits *DB;
  const DataLayout *DL;
  OptimizationRemarkEmitter *ORE;

  unsigned MaxVecRegSize; // This is set by TTI or overridden by cl::opt.
  unsigned MinVecRegSize; // Set by cl::opt (default: 128).

  /// Instruction builder to construct the vectorized tree.
  IRBuilder<> Builder;

  /// A map of scalar integer values to the smallest bit width with which they
  /// can legally be represented. The values map to (width, signed) pairs,
  /// where "width" indicates the minimum bit width and "signed" is True if the
  /// value must be signed-extended, rather than zero-extended, back to its
  /// original width.
  MapVector<Value *, std::pair<uint64_t, bool>> MinBWs;
};

} // end namespace slpvectorizer

template <> struct GraphTraits<BoUpSLP *> {
  using TreeEntry = BoUpSLP::TreeEntry;

  /// NodeRef has to be a pointer per the GraphWriter.
  using NodeRef = TreeEntry *;

  using ContainerTy = BoUpSLP::TreeEntry::VecTreeTy;

  /// Add the VectorizableTree to the index iterator to be able to return
  /// TreeEntry pointers.
  struct ChildIteratorType
      : public iterator_adaptor_base<
            ChildIteratorType, SmallVector<BoUpSLP::EdgeInfo, 1>::iterator> {
    ContainerTy &VectorizableTree;

    ChildIteratorType(SmallVector<BoUpSLP::EdgeInfo, 1>::iterator W,
                      ContainerTy &VT)
        : ChildIteratorType::iterator_adaptor_base(W), VectorizableTree(VT) {}

    NodeRef operator*() { return I->UserTE; }
  };

  static NodeRef getEntryNode(BoUpSLP &R) {
    return R.VectorizableTree[0].get();
  }

  static ChildIteratorType child_begin(NodeRef N) {
    return {N->UserTreeIndices.begin(), N->Container};
  }

  static ChildIteratorType child_end(NodeRef N) {
    return {N->UserTreeIndices.end(), N->Container};
  }

  /// For the node iterator we just need to turn the TreeEntry iterator into a
  /// TreeEntry* iterator so that it dereferences to NodeRef.
  class nodes_iterator {
    using ItTy = ContainerTy::iterator;
    ItTy It;

  public:
    nodes_iterator(const ItTy &It2) : It(It2) {}
    NodeRef operator*() { return It->get(); }
    nodes_iterator operator++() {
      ++It;
      return *this;
    }
    bool operator!=(const nodes_iterator &N2) const { return N2.It != It; }
  };

  static nodes_iterator nodes_begin(BoUpSLP *R) {
    return nodes_iterator(R->VectorizableTree.begin());
  }

  static nodes_iterator nodes_end(BoUpSLP *R) {
    return nodes_iterator(R->VectorizableTree.end());
  }

  static unsigned size(BoUpSLP *R) { return R->VectorizableTree.size(); }
};

template <> struct DOTGraphTraits<BoUpSLP *> : public DefaultDOTGraphTraits {
  using TreeEntry = BoUpSLP::TreeEntry;

  DOTGraphTraits(bool isSimple = false) : DefaultDOTGraphTraits(isSimple) {}

  std::string getNodeLabel(const TreeEntry *Entry, const BoUpSLP *R) {
    std::string Str;
    raw_string_ostream OS(Str);
    if (isSplat(Entry->Scalars)) {
      OS << "<splat> " << *Entry->Scalars[0];
      return Str;
    }
    for (auto V : Entry->Scalars) {
      OS << *V;
      if (std::any_of(
              R->ExternalUses.begin(), R->ExternalUses.end(),
              [&](const BoUpSLP::ExternalUser &EU) { return EU.Scalar == V; }))
        OS << " <extract>";
      OS << "\n";
    }
    return Str;
  }

  static std::string getNodeAttributes(const TreeEntry *Entry,
                                       const BoUpSLP *) {
    if (Entry->State == TreeEntry::NeedToGather)
      return "color=red";
    return "";
  }
};

} // end namespace llvm

BoUpSLP::~BoUpSLP() {
  for (const auto &Pair : DeletedInstructions) {
    // Replace operands of ignored instructions with Undefs in case if they were
    // marked for deletion.
    if (Pair.getSecond()) {
      Value *Undef = UndefValue::get(Pair.getFirst()->getType());
      Pair.getFirst()->replaceAllUsesWith(Undef);
    }
    Pair.getFirst()->dropAllReferences();
  }
  for (const auto &Pair : DeletedInstructions) {
    assert(Pair.getFirst()->use_empty() &&
           "trying to erase instruction with users.");
    Pair.getFirst()->eraseFromParent();
  }
  assert(!verifyFunction(*F, &dbgs()));
}

void BoUpSLP::eraseInstructions(ArrayRef<Value *> AV) {
  for (auto *V : AV) {
    if (auto *I = dyn_cast<Instruction>(V))
      eraseInstruction(I, /*ReplaceOpsWithUndef=*/true);
  };
}

void BoUpSLP::buildTree(ArrayRef<Value *> Roots,
                        ArrayRef<Value *> UserIgnoreLst) {
  ExtraValueToDebugLocsMap ExternallyUsedValues;
  buildTree(Roots, ExternallyUsedValues, UserIgnoreLst);
}

void BoUpSLP::buildTree(ArrayRef<Value *> Roots,
                        ExtraValueToDebugLocsMap &ExternallyUsedValues,
                        ArrayRef<Value *> UserIgnoreLst) {
  deleteTree();
  UserIgnoreList = UserIgnoreLst;
  if (!allSameType(Roots))
    return;
  buildTree_rec(Roots, 0, EdgeInfo());

  // Collect the values that we need to extract from the tree.
  for (auto &TEPtr : VectorizableTree) {
    TreeEntry *Entry = TEPtr.get();

    // No need to handle users of gathered values.
    if (Entry->State == TreeEntry::NeedToGather)
      continue;

    // For each lane:
    for (int Lane = 0, LE = Entry->Scalars.size(); Lane != LE; ++Lane) {
      Value *Scalar = Entry->Scalars[Lane];
      int FoundLane = Lane;
      if (!Entry->ReuseShuffleIndices.empty()) {
        FoundLane =
            std::distance(Entry->ReuseShuffleIndices.begin(),
                          llvm::find(Entry->ReuseShuffleIndices, FoundLane));
      }

      // Check if the scalar is externally used as an extra arg.
      auto ExtI = ExternallyUsedValues.find(Scalar);
      if (ExtI != ExternallyUsedValues.end()) {
        LLVM_DEBUG(dbgs() << "SLP: Need to extract: Extra arg from lane "
                          << Lane << " from " << *Scalar << ".\n");
        ExternalUses.emplace_back(Scalar, nullptr, FoundLane);
      }
      for (User *U : Scalar->users()) {
        LLVM_DEBUG(dbgs() << "SLP: Checking user:" << *U << ".\n");

        Instruction *UserInst = dyn_cast<Instruction>(U);
        if (!UserInst)
          continue;

        // Skip in-tree scalars that become vectors
        if (TreeEntry *UseEntry = getTreeEntry(U)) {
          Value *UseScalar = UseEntry->Scalars[0];
          // Some in-tree scalars will remain as scalar in vectorized
          // instructions. If that is the case, the one in Lane 0 will
          // be used.
          if (UseScalar != U ||
              !InTreeUserNeedToExtract(Scalar, UserInst, TLI)) {
            LLVM_DEBUG(dbgs() << "SLP: \tInternal user will be removed:" << *U
                              << ".\n");
            assert(UseEntry->State != TreeEntry::NeedToGather && "Bad state");
            continue;
          }
        }

        // Ignore users in the user ignore list.
        if (is_contained(UserIgnoreList, UserInst))
          continue;

        LLVM_DEBUG(dbgs() << "SLP: Need to extract:" << *U << " from lane "
                          << Lane << " from " << *Scalar << ".\n");
        ExternalUses.push_back(ExternalUser(Scalar, U, FoundLane));
      }
    }
  }
}

void BoUpSLP::buildTree_rec(ArrayRef<Value *> VL, unsigned Depth,
                            const EdgeInfo &UserTreeIdx) {
  assert((allConstant(VL) || allSameType(VL)) && "Invalid types!");

  InstructionsState S = getSameOpcode(VL);
  if (Depth == RecursionMaxDepth) {
    LLVM_DEBUG(dbgs() << "SLP: Gathering due to max recursion depth.\n");
    newTreeEntry(VL, None /*not vectorized*/, S, UserTreeIdx);
    return;
  }

  // Don't handle vectors.
  if (S.OpValue->getType()->isVectorTy()) {
    LLVM_DEBUG(dbgs() << "SLP: Gathering due to vector type.\n");
    newTreeEntry(VL, None /*not vectorized*/, S, UserTreeIdx);
    return;
  }

  if (StoreInst *SI = dyn_cast<StoreInst>(S.OpValue))
    if (SI->getValueOperand()->getType()->isVectorTy()) {
      LLVM_DEBUG(dbgs() << "SLP: Gathering due to store vector type.\n");
      newTreeEntry(VL, None /*not vectorized*/, S, UserTreeIdx);
      return;
    }

  // If all of the operands are identical or constant we have a simple solution.
  if (allConstant(VL) || isSplat(VL) || !allSameBlock(VL) || !S.getOpcode()) {
    LLVM_DEBUG(dbgs() << "SLP: Gathering due to C,S,B,O. \n");
    newTreeEntry(VL, None /*not vectorized*/, S, UserTreeIdx);
    return;
  }

  // We now know that this is a vector of instructions of the same type from
  // the same block.

  // Don't vectorize ephemeral values.
  for (Value *V : VL) {
    if (EphValues.count(V)) {
      LLVM_DEBUG(dbgs() << "SLP: The instruction (" << *V
                        << ") is ephemeral.\n");
      newTreeEntry(VL, None /*not vectorized*/, S, UserTreeIdx);
      return;
    }
  }

  // Check if this is a duplicate of another entry.
  if (TreeEntry *E = getTreeEntry(S.OpValue)) {
    LLVM_DEBUG(dbgs() << "SLP: \tChecking bundle: " << *S.OpValue << ".\n");
    if (!E->isSame(VL)) {
      LLVM_DEBUG(dbgs() << "SLP: Gathering due to partial overlap.\n");
      newTreeEntry(VL, None /*not vectorized*/, S, UserTreeIdx);
      return;
    }
    // Record the reuse of the tree node.  FIXME, currently this is only used to
    // properly draw the graph rather than for the actual vectorization.
    E->UserTreeIndices.push_back(UserTreeIdx);
    LLVM_DEBUG(dbgs() << "SLP: Perfect diamond merge at " << *S.OpValue
                      << ".\n");
    return;
  }

  // Check that none of the instructions in the bundle are already in the tree.
  for (Value *V : VL) {
    auto *I = dyn_cast<Instruction>(V);
    if (!I)
      continue;
    if (getTreeEntry(I)) {
      LLVM_DEBUG(dbgs() << "SLP: The instruction (" << *V
                        << ") is already in tree.\n");
      newTreeEntry(VL, None /*not vectorized*/, S, UserTreeIdx);
      return;
    }
  }

  // If any of the scalars is marked as a value that needs to stay scalar, then
  // we need to gather the scalars.
  // The reduction nodes (stored in UserIgnoreList) also should stay scalar.
  for (Value *V : VL) {
    if (MustGather.count(V) || is_contained(UserIgnoreList, V)) {
      LLVM_DEBUG(dbgs() << "SLP: Gathering due to gathered scalar.\n");
      newTreeEntry(VL, None /*not vectorized*/, S, UserTreeIdx);
      return;
    }
  }

  // Check that all of the users of the scalars that we want to vectorize are
  // schedulable.
  auto *VL0 = cast<Instruction>(S.OpValue);
  BasicBlock *BB = VL0->getParent();

  if (!DT->isReachableFromEntry(BB)) {
    // Don't go into unreachable blocks. They may contain instructions with
    // dependency cycles which confuse the final scheduling.
    LLVM_DEBUG(dbgs() << "SLP: bundle in unreachable block.\n");
    newTreeEntry(VL, None /*not vectorized*/, S, UserTreeIdx);
    return;
  }

  // Check that every instruction appears once in this bundle.
  SmallVector<unsigned, 4> ReuseShuffleIndicies;
  SmallVector<Value *, 4> UniqueValues;
  DenseMap<Value *, unsigned> UniquePositions;
  for (Value *V : VL) {
    auto Res = UniquePositions.try_emplace(V, UniqueValues.size());
    ReuseShuffleIndicies.emplace_back(Res.first->second);
    if (Res.second)
      UniqueValues.emplace_back(V);
  }
  size_t NumUniqueScalarValues = UniqueValues.size();
  if (NumUniqueScalarValues == VL.size()) {
    ReuseShuffleIndicies.clear();
  } else {
    LLVM_DEBUG(dbgs() << "SLP: Shuffle for reused scalars.\n");
    if (NumUniqueScalarValues <= 1 ||
        !llvm::isPowerOf2_32(NumUniqueScalarValues)) {
      LLVM_DEBUG(dbgs() << "SLP: Scalar used twice in bundle.\n");
      newTreeEntry(VL, None /*not vectorized*/, S, UserTreeIdx);
      return;
    }
    VL = UniqueValues;
  }

  auto &BSRef = BlocksSchedules[BB];
  if (!BSRef)
    BSRef = std::make_unique<BlockScheduling>(BB);

  BlockScheduling &BS = *BSRef.get();

  Optional<ScheduleData *> Bundle = BS.tryScheduleBundle(VL, this, S);
  if (!Bundle) {
    LLVM_DEBUG(dbgs() << "SLP: We are not able to schedule this bundle!\n");
    assert((!BS.getScheduleData(VL0) ||
            !BS.getScheduleData(VL0)->isPartOfBundle()) &&
           "tryScheduleBundle should cancelScheduling on failure");
    newTreeEntry(VL, None /*not vectorized*/, S, UserTreeIdx,
                 ReuseShuffleIndicies);
    return;
  }
  LLVM_DEBUG(dbgs() << "SLP: We are able to schedule this bundle.\n");

  unsigned ShuffleOrOp = S.isAltShuffle() ?
                (unsigned) Instruction::ShuffleVector : S.getOpcode();
  switch (ShuffleOrOp) {
    case Instruction::PHI: {
      auto *PH = cast<PHINode>(VL0);

      // Check for terminator values (e.g. invoke).
      for (Value *V : VL)
        for (unsigned I = 0, E = PH->getNumIncomingValues(); I < E; ++I) {
          Instruction *Term = dyn_cast<Instruction>(
              cast<PHINode>(V)->getIncomingValueForBlock(
                  PH->getIncomingBlock(I)));
          if (Term && Term->isTerminator()) {
            LLVM_DEBUG(dbgs()
                       << "SLP: Need to swizzle PHINodes (terminator use).\n");
            BS.cancelScheduling(VL, VL0);
            newTreeEntry(VL, None /*not vectorized*/, S, UserTreeIdx,
                         ReuseShuffleIndicies);
            return;
          }
        }

      TreeEntry *TE =
          newTreeEntry(VL, Bundle, S, UserTreeIdx, ReuseShuffleIndicies);
      LLVM_DEBUG(dbgs() << "SLP: added a vector of PHINodes.\n");

      // Keeps the reordered operands to avoid code duplication.
      SmallVector<ValueList, 2> OperandsVec;
      for (unsigned I = 0, E = PH->getNumIncomingValues(); I < E; ++I) {
        ValueList Operands;
        // Prepare the operand vector.
        for (Value *V : VL)
          Operands.push_back(cast<PHINode>(V)->getIncomingValueForBlock(
              PH->getIncomingBlock(I)));
        TE->setOperand(I, Operands);
        OperandsVec.push_back(Operands);
      }
      for (unsigned OpIdx = 0, OpE = OperandsVec.size(); OpIdx != OpE; ++OpIdx)
        buildTree_rec(OperandsVec[OpIdx], Depth + 1, {TE, OpIdx});
      return;
    }
    case Instruction::ExtractValue:
    case Instruction::ExtractElement: {
      OrdersType CurrentOrder;
      bool Reuse = canReuseExtract(VL, VL0, CurrentOrder);
      if (Reuse) {
        LLVM_DEBUG(dbgs() << "SLP: Reusing or shuffling extract sequence.\n");
        ++NumOpsWantToKeepOriginalOrder;
        newTreeEntry(VL, Bundle /*vectorized*/, S, UserTreeIdx,
                     ReuseShuffleIndicies);
        // This is a special case, as it does not gather, but at the same time
        // we are not extending buildTree_rec() towards the operands.
        ValueList Op0;
        Op0.assign(VL.size(), VL0->getOperand(0));
        VectorizableTree.back()->setOperand(0, Op0);
        return;
      }
      if (!CurrentOrder.empty()) {
        LLVM_DEBUG({
          dbgs() << "SLP: Reusing or shuffling of reordered extract sequence "
                    "with order";
          for (unsigned Idx : CurrentOrder)
            dbgs() << " " << Idx;
          dbgs() << "\n";
        });
        // Insert new order with initial value 0, if it does not exist,
        // otherwise return the iterator to the existing one.
        newTreeEntry(VL, Bundle /*vectorized*/, S, UserTreeIdx,
                     ReuseShuffleIndicies, CurrentOrder);
        findRootOrder(CurrentOrder);
        ++NumOpsWantToKeepOrder[CurrentOrder];
        // This is a special case, as it does not gather, but at the same time
        // we are not extending buildTree_rec() towards the operands.
        ValueList Op0;
        Op0.assign(VL.size(), VL0->getOperand(0));
        VectorizableTree.back()->setOperand(0, Op0);
        return;
      }
      LLVM_DEBUG(dbgs() << "SLP: Gather extract sequence.\n");
      newTreeEntry(VL, None /*not vectorized*/, S, UserTreeIdx,
                   ReuseShuffleIndicies);
      BS.cancelScheduling(VL, VL0);
      return;
    }
    case Instruction::Load: {
      // Check that a vectorized load would load the same memory as a scalar
      // load. For example, we don't want to vectorize loads that are smaller
      // than 8-bit. Even though we have a packed struct {<i2, i2, i2, i2>} LLVM
      // treats loading/storing it as an i8 struct. If we vectorize loads/stores
      // from such a struct, we read/write packed bits disagreeing with the
      // unvectorized version.
      Type *ScalarTy = VL0->getType();

      if (DL->getTypeSizeInBits(ScalarTy) !=
          DL->getTypeAllocSizeInBits(ScalarTy)) {
        BS.cancelScheduling(VL, VL0);
        newTreeEntry(VL, None /*not vectorized*/, S, UserTreeIdx,
                     ReuseShuffleIndicies);
        LLVM_DEBUG(dbgs() << "SLP: Gathering loads of non-packed type.\n");
        return;
      }

      // Make sure all loads in the bundle are simple - we can't vectorize
      // atomic or volatile loads.
      SmallVector<Value *, 4> PointerOps(VL.size());
      auto POIter = PointerOps.begin();
      for (Value *V : VL) {
        auto *L = cast<LoadInst>(V);
        if (!L->isSimple()) {
          BS.cancelScheduling(VL, VL0);
          newTreeEntry(VL, None /*not vectorized*/, S, UserTreeIdx,
                       ReuseShuffleIndicies);
          LLVM_DEBUG(dbgs() << "SLP: Gathering non-simple loads.\n");
          return;
        }
        *POIter = L->getPointerOperand();
        ++POIter;
      }

      OrdersType CurrentOrder;
      // Check the order of pointer operands.
      if (llvm::sortPtrAccesses(PointerOps, *DL, *SE, CurrentOrder)) {
        Value *Ptr0;
        Value *PtrN;
        if (CurrentOrder.empty()) {
          Ptr0 = PointerOps.front();
          PtrN = PointerOps.back();
        } else {
          Ptr0 = PointerOps[CurrentOrder.front()];
          PtrN = PointerOps[CurrentOrder.back()];
        }
        const SCEV *Scev0 = SE->getSCEV(Ptr0);
        const SCEV *ScevN = SE->getSCEV(PtrN);
        const auto *Diff =
            dyn_cast<SCEVConstant>(SE->getMinusSCEV(ScevN, Scev0));
        uint64_t Size = DL->getTypeAllocSize(ScalarTy);
        // Check that the sorted loads are consecutive.
        if (Diff && Diff->getAPInt() == (VL.size() - 1) * Size) {
          if (CurrentOrder.empty()) {
            // Original loads are consecutive and does not require reordering.
            ++NumOpsWantToKeepOriginalOrder;
            TreeEntry *TE = newTreeEntry(VL, Bundle /*vectorized*/, S,
                                         UserTreeIdx, ReuseShuffleIndicies);
            TE->setOperandsInOrder();
            LLVM_DEBUG(dbgs() << "SLP: added a vector of loads.\n");
          } else {
            // Need to reorder.
            TreeEntry *TE =
                newTreeEntry(VL, Bundle /*vectorized*/, S, UserTreeIdx,
                             ReuseShuffleIndicies, CurrentOrder);
            TE->setOperandsInOrder();
            LLVM_DEBUG(dbgs() << "SLP: added a vector of jumbled loads.\n");
            findRootOrder(CurrentOrder);
            ++NumOpsWantToKeepOrder[CurrentOrder];
          }
          return;
        }
        // Vectorizing non-consecutive loads with `llvm.masked.gather`.
        TreeEntry *TE = newTreeEntry(VL, TreeEntry::ScatterVectorize, Bundle, S,
                                     UserTreeIdx, ReuseShuffleIndicies);
        TE->setOperandsInOrder();
        buildTree_rec(PointerOps, Depth + 1, {TE, 0});
        LLVM_DEBUG(dbgs() << "SLP: added a vector of non-consecutive loads.\n");
        return;
      }

      LLVM_DEBUG(dbgs() << "SLP: Gathering non-consecutive loads.\n");
      BS.cancelScheduling(VL, VL0);
      newTreeEntry(VL, None /*not vectorized*/, S, UserTreeIdx,
                   ReuseShuffleIndicies);
      return;
    }
    case Instruction::ZExt:
    case Instruction::SExt:
    case Instruction::FPToUI:
    case Instruction::FPToSI:
    case Instruction::FPExt:
    case Instruction::PtrToInt:
    case Instruction::IntToPtr:
    case Instruction::SIToFP:
    case Instruction::UIToFP:
    case Instruction::Trunc:
    case Instruction::FPTrunc:
    case Instruction::BitCast: {
      Type *SrcTy = VL0->getOperand(0)->getType();
      for (Value *V : VL) {
        Type *Ty = cast<Instruction>(V)->getOperand(0)->getType();
        if (Ty != SrcTy || !isValidElementType(Ty)) {
          BS.cancelScheduling(VL, VL0);
          newTreeEntry(VL, None /*not vectorized*/, S, UserTreeIdx,
                       ReuseShuffleIndicies);
          LLVM_DEBUG(dbgs()
                     << "SLP: Gathering casts with different src types.\n");
          return;
        }
      }
      TreeEntry *TE = newTreeEntry(VL, Bundle /*vectorized*/, S, UserTreeIdx,
                                   ReuseShuffleIndicies);
      LLVM_DEBUG(dbgs() << "SLP: added a vector of casts.\n");

      TE->setOperandsInOrder();
      for (unsigned i = 0, e = VL0->getNumOperands(); i < e; ++i) {
        ValueList Operands;
        // Prepare the operand vector.
        for (Value *V : VL)
          Operands.push_back(cast<Instruction>(V)->getOperand(i));

        buildTree_rec(Operands, Depth + 1, {TE, i});
      }
      return;
    }
    case Instruction::ICmp:
    case Instruction::FCmp: {
      // Check that all of the compares have the same predicate.
      CmpInst::Predicate P0 = cast<CmpInst>(VL0)->getPredicate();
      CmpInst::Predicate SwapP0 = CmpInst::getSwappedPredicate(P0);
      Type *ComparedTy = VL0->getOperand(0)->getType();
      for (Value *V : VL) {
        CmpInst *Cmp = cast<CmpInst>(V);
        if ((Cmp->getPredicate() != P0 && Cmp->getPredicate() != SwapP0) ||
            Cmp->getOperand(0)->getType() != ComparedTy) {
          BS.cancelScheduling(VL, VL0);
          newTreeEntry(VL, None /*not vectorized*/, S, UserTreeIdx,
                       ReuseShuffleIndicies);
          LLVM_DEBUG(dbgs()
                     << "SLP: Gathering cmp with different predicate.\n");
          return;
        }
      }

      TreeEntry *TE = newTreeEntry(VL, Bundle /*vectorized*/, S, UserTreeIdx,
                                   ReuseShuffleIndicies);
      LLVM_DEBUG(dbgs() << "SLP: added a vector of compares.\n");

      ValueList Left, Right;
      if (cast<CmpInst>(VL0)->isCommutative()) {
        // Commutative predicate - collect + sort operands of the instructions
        // so that each side is more likely to have the same opcode.
        assert(P0 == SwapP0 && "Commutative Predicate mismatch");
        reorderInputsAccordingToOpcode(VL, Left, Right, *DL, *SE, *this);
      } else {
        // Collect operands - commute if it uses the swapped predicate.
        for (Value *V : VL) {
          auto *Cmp = cast<CmpInst>(V);
          Value *LHS = Cmp->getOperand(0);
          Value *RHS = Cmp->getOperand(1);
          if (Cmp->getPredicate() != P0)
            std::swap(LHS, RHS);
          Left.push_back(LHS);
          Right.push_back(RHS);
        }
      }
      TE->setOperand(0, Left);
      TE->setOperand(1, Right);
      buildTree_rec(Left, Depth + 1, {TE, 0});
      buildTree_rec(Right, Depth + 1, {TE, 1});
      return;
    }
    case Instruction::Select:
    case Instruction::FNeg:
    case Instruction::Add:
    case Instruction::FAdd:
    case Instruction::Sub:
    case Instruction::FSub:
    case Instruction::Mul:
    case Instruction::FMul:
    case Instruction::UDiv:
    case Instruction::SDiv:
    case Instruction::FDiv:
    case Instruction::URem:
    case Instruction::SRem:
    case Instruction::FRem:
    case Instruction::Shl:
    case Instruction::LShr:
    case Instruction::AShr:
    case Instruction::And:
    case Instruction::Or:
    case Instruction::Xor: {
      TreeEntry *TE = newTreeEntry(VL, Bundle /*vectorized*/, S, UserTreeIdx,
                                   ReuseShuffleIndicies);
      LLVM_DEBUG(dbgs() << "SLP: added a vector of un/bin op.\n");

      // Sort operands of the instructions so that each side is more likely to
      // have the same opcode.
      if (isa<BinaryOperator>(VL0) && VL0->isCommutative()) {
        ValueList Left, Right;
        reorderInputsAccordingToOpcode(VL, Left, Right, *DL, *SE, *this);
        TE->setOperand(0, Left);
        TE->setOperand(1, Right);
        buildTree_rec(Left, Depth + 1, {TE, 0});
        buildTree_rec(Right, Depth + 1, {TE, 1});
        return;
      }

      TE->setOperandsInOrder();
      for (unsigned i = 0, e = VL0->getNumOperands(); i < e; ++i) {
        ValueList Operands;
        // Prepare the operand vector.
        for (Value *V : VL)
          Operands.push_back(cast<Instruction>(V)->getOperand(i));

        buildTree_rec(Operands, Depth + 1, {TE, i});
      }
      return;
    }
    case Instruction::GetElementPtr: {
      // We don't combine GEPs with complicated (nested) indexing.
      for (Value *V : VL) {
        if (cast<Instruction>(V)->getNumOperands() != 2) {
          LLVM_DEBUG(dbgs() << "SLP: not-vectorizable GEP (nested indexes).\n");
          BS.cancelScheduling(VL, VL0);
          newTreeEntry(VL, None /*not vectorized*/, S, UserTreeIdx,
                       ReuseShuffleIndicies);
          return;
        }
      }

      // We can't combine several GEPs into one vector if they operate on
      // different types.
      Type *Ty0 = VL0->getOperand(0)->getType();
      for (Value *V : VL) {
        Type *CurTy = cast<Instruction>(V)->getOperand(0)->getType();
        if (Ty0 != CurTy) {
          LLVM_DEBUG(dbgs()
                     << "SLP: not-vectorizable GEP (different types).\n");
          BS.cancelScheduling(VL, VL0);
          newTreeEntry(VL, None /*not vectorized*/, S, UserTreeIdx,
                       ReuseShuffleIndicies);
          return;
        }
      }

      // We don't combine GEPs with non-constant indexes.
      Type *Ty1 = VL0->getOperand(1)->getType();
      for (Value *V : VL) {
        auto Op = cast<Instruction>(V)->getOperand(1);
        if (!isa<ConstantInt>(Op) ||
            (Op->getType() != Ty1 &&
             Op->getType()->getScalarSizeInBits() >
                 DL->getIndexSizeInBits(
                     V->getType()->getPointerAddressSpace()))) {
          LLVM_DEBUG(dbgs()
                     << "SLP: not-vectorizable GEP (non-constant indexes).\n");
          BS.cancelScheduling(VL, VL0);
          newTreeEntry(VL, None /*not vectorized*/, S, UserTreeIdx,
                       ReuseShuffleIndicies);
          return;
        }
      }

      TreeEntry *TE = newTreeEntry(VL, Bundle /*vectorized*/, S, UserTreeIdx,
                                   ReuseShuffleIndicies);
      LLVM_DEBUG(dbgs() << "SLP: added a vector of GEPs.\n");
      TE->setOperandsInOrder();
      for (unsigned i = 0, e = 2; i < e; ++i) {
        ValueList Operands;
        // Prepare the operand vector.
        for (Value *V : VL)
          Operands.push_back(cast<Instruction>(V)->getOperand(i));

        buildTree_rec(Operands, Depth + 1, {TE, i});
      }
      return;
    }
    case Instruction::Store: {
      // Check if the stores are consecutive or if we need to swizzle them.
      llvm::Type *ScalarTy = cast<StoreInst>(VL0)->getValueOperand()->getType();
      // Make sure all stores in the bundle are simple - we can't vectorize
      // atomic or volatile stores.
      SmallVector<Value *, 4> PointerOps(VL.size());
      ValueList Operands(VL.size());
      auto POIter = PointerOps.begin();
      auto OIter = Operands.begin();
      for (Value *V : VL) {
        auto *SI = cast<StoreInst>(V);
        if (!SI->isSimple()) {
          BS.cancelScheduling(VL, VL0);
          newTreeEntry(VL, None /*not vectorized*/, S, UserTreeIdx,
                       ReuseShuffleIndicies);
          LLVM_DEBUG(dbgs() << "SLP: Gathering non-simple stores.\n");
          return;
        }
        *POIter = SI->getPointerOperand();
        *OIter = SI->getValueOperand();
        ++POIter;
        ++OIter;
      }

      OrdersType CurrentOrder;
      // Check the order of pointer operands.
      if (llvm::sortPtrAccesses(PointerOps, *DL, *SE, CurrentOrder)) {
        Value *Ptr0;
        Value *PtrN;
        if (CurrentOrder.empty()) {
          Ptr0 = PointerOps.front();
          PtrN = PointerOps.back();
        } else {
          Ptr0 = PointerOps[CurrentOrder.front()];
          PtrN = PointerOps[CurrentOrder.back()];
        }
        const SCEV *Scev0 = SE->getSCEV(Ptr0);
        const SCEV *ScevN = SE->getSCEV(PtrN);
        const auto *Diff =
            dyn_cast<SCEVConstant>(SE->getMinusSCEV(ScevN, Scev0));
        uint64_t Size = DL->getTypeAllocSize(ScalarTy);
        // Check that the sorted pointer operands are consecutive.
        if (Diff && Diff->getAPInt() == (VL.size() - 1) * Size) {
          if (CurrentOrder.empty()) {
            // Original stores are consecutive and does not require reordering.
            ++NumOpsWantToKeepOriginalOrder;
            TreeEntry *TE = newTreeEntry(VL, Bundle /*vectorized*/, S,
                                         UserTreeIdx, ReuseShuffleIndicies);
            TE->setOperandsInOrder();
            buildTree_rec(Operands, Depth + 1, {TE, 0});
            LLVM_DEBUG(dbgs() << "SLP: added a vector of stores.\n");
          } else {
            TreeEntry *TE =
                newTreeEntry(VL, Bundle /*vectorized*/, S, UserTreeIdx,
                             ReuseShuffleIndicies, CurrentOrder);
            TE->setOperandsInOrder();
            buildTree_rec(Operands, Depth + 1, {TE, 0});
            LLVM_DEBUG(dbgs() << "SLP: added a vector of jumbled stores.\n");
            findRootOrder(CurrentOrder);
            ++NumOpsWantToKeepOrder[CurrentOrder];
          }
          return;
        }
      }

      BS.cancelScheduling(VL, VL0);
      newTreeEntry(VL, None /*not vectorized*/, S, UserTreeIdx,
                   ReuseShuffleIndicies);
      LLVM_DEBUG(dbgs() << "SLP: Non-consecutive store.\n");
      return;
    }
    case Instruction::Call: {
      // Check if the calls are all to the same vectorizable intrinsic or
      // library function.
      CallInst *CI = cast<CallInst>(VL0);
      Intrinsic::ID ID = getVectorIntrinsicIDForCall(CI, TLI);

      VFShape Shape = VFShape::get(
          *CI, ElementCount::getFixed(static_cast<unsigned int>(VL.size())),
          false /*HasGlobalPred*/);
      Function *VecFunc = VFDatabase(*CI).getVectorizedFunction(Shape);

      if (!VecFunc && !isTriviallyVectorizable(ID)) {
        BS.cancelScheduling(VL, VL0);
        newTreeEntry(VL, None /*not vectorized*/, S, UserTreeIdx,
                     ReuseShuffleIndicies);
        LLVM_DEBUG(dbgs() << "SLP: Non-vectorizable call.\n");
        return;
      }
      Function *F = CI->getCalledFunction();
      unsigned NumArgs = CI->getNumArgOperands();
      SmallVector<Value*, 4> ScalarArgs(NumArgs, nullptr);
      for (unsigned j = 0; j != NumArgs; ++j)
        if (hasVectorInstrinsicScalarOpd(ID, j))
          ScalarArgs[j] = CI->getArgOperand(j);
      for (Value *V : VL) {
        CallInst *CI2 = dyn_cast<CallInst>(V);
        if (!CI2 || CI2->getCalledFunction() != F ||
            getVectorIntrinsicIDForCall(CI2, TLI) != ID ||
            (VecFunc &&
             VecFunc != VFDatabase(*CI2).getVectorizedFunction(Shape)) ||
            !CI->hasIdenticalOperandBundleSchema(*CI2)) {
          BS.cancelScheduling(VL, VL0);
          newTreeEntry(VL, None /*not vectorized*/, S, UserTreeIdx,
                       ReuseShuffleIndicies);
          LLVM_DEBUG(dbgs() << "SLP: mismatched calls:" << *CI << "!=" << *V
                            << "\n");
          return;
        }
        // Some intrinsics have scalar arguments and should be same in order for
        // them to be vectorized.
        for (unsigned j = 0; j != NumArgs; ++j) {
          if (hasVectorInstrinsicScalarOpd(ID, j)) {
            Value *A1J = CI2->getArgOperand(j);
            if (ScalarArgs[j] != A1J) {
              BS.cancelScheduling(VL, VL0);
              newTreeEntry(VL, None /*not vectorized*/, S, UserTreeIdx,
                           ReuseShuffleIndicies);
              LLVM_DEBUG(dbgs() << "SLP: mismatched arguments in call:" << *CI
                                << " argument " << ScalarArgs[j] << "!=" << A1J
                                << "\n");
              return;
            }
          }
        }
        // Verify that the bundle operands are identical between the two calls.
        if (CI->hasOperandBundles() &&
            !std::equal(CI->op_begin() + CI->getBundleOperandsStartIndex(),
                        CI->op_begin() + CI->getBundleOperandsEndIndex(),
                        CI2->op_begin() + CI2->getBundleOperandsStartIndex())) {
          BS.cancelScheduling(VL, VL0);
          newTreeEntry(VL, None /*not vectorized*/, S, UserTreeIdx,
                       ReuseShuffleIndicies);
          LLVM_DEBUG(dbgs() << "SLP: mismatched bundle operands in calls:"
                            << *CI << "!=" << *V << '\n');
          return;
        }
      }

      TreeEntry *TE = newTreeEntry(VL, Bundle /*vectorized*/, S, UserTreeIdx,
                                   ReuseShuffleIndicies);
      TE->setOperandsInOrder();
      for (unsigned i = 0, e = CI->getNumArgOperands(); i != e; ++i) {
        ValueList Operands;
        // Prepare the operand vector.
        for (Value *V : VL) {
          auto *CI2 = cast<CallInst>(V);
          Operands.push_back(CI2->getArgOperand(i));
        }
        buildTree_rec(Operands, Depth + 1, {TE, i});
      }
      return;
    }
    case Instruction::ShuffleVector: {
      // If this is not an alternate sequence of opcode like add-sub
      // then do not vectorize this instruction.
      if (!S.isAltShuffle()) {
        BS.cancelScheduling(VL, VL0);
        newTreeEntry(VL, None /*not vectorized*/, S, UserTreeIdx,
                     ReuseShuffleIndicies);
        LLVM_DEBUG(dbgs() << "SLP: ShuffleVector are not vectorized.\n");
        return;
      }
      TreeEntry *TE = newTreeEntry(VL, Bundle /*vectorized*/, S, UserTreeIdx,
                                   ReuseShuffleIndicies);
      LLVM_DEBUG(dbgs() << "SLP: added a ShuffleVector op.\n");

      // Reorder operands if reordering would enable vectorization.
      if (isa<BinaryOperator>(VL0)) {
        ValueList Left, Right;
        reorderInputsAccordingToOpcode(VL, Left, Right, *DL, *SE, *this);
        TE->setOperand(0, Left);
        TE->setOperand(1, Right);
        buildTree_rec(Left, Depth + 1, {TE, 0});
        buildTree_rec(Right, Depth + 1, {TE, 1});
        return;
      }

      TE->setOperandsInOrder();
      for (unsigned i = 0, e = VL0->getNumOperands(); i < e; ++i) {
        ValueList Operands;
        // Prepare the operand vector.
        for (Value *V : VL)
          Operands.push_back(cast<Instruction>(V)->getOperand(i));

        buildTree_rec(Operands, Depth + 1, {TE, i});
      }
      return;
    }
    default:
      BS.cancelScheduling(VL, VL0);
      newTreeEntry(VL, None /*not vectorized*/, S, UserTreeIdx,
                   ReuseShuffleIndicies);
      LLVM_DEBUG(dbgs() << "SLP: Gathering unknown instruction.\n");
      return;
  }
}

unsigned BoUpSLP::canMapToVector(Type *T, const DataLayout &DL) const {
  unsigned N = 1;
  Type *EltTy = T;

  while (isa<StructType>(EltTy) || isa<ArrayType>(EltTy) ||
         isa<VectorType>(EltTy)) {
    if (auto *ST = dyn_cast<StructType>(EltTy)) {
      // Check that struct is homogeneous.
      for (const auto *Ty : ST->elements())
        if (Ty != *ST->element_begin())
          return 0;
      N *= ST->getNumElements();
      EltTy = *ST->element_begin();
    } else if (auto *AT = dyn_cast<ArrayType>(EltTy)) {
      N *= AT->getNumElements();
      EltTy = AT->getElementType();
    } else {
      auto *VT = cast<FixedVectorType>(EltTy);
      N *= VT->getNumElements();
      EltTy = VT->getElementType();
    }
  }

  if (!isValidElementType(EltTy))
    return 0;
  uint64_t VTSize = DL.getTypeStoreSizeInBits(FixedVectorType::get(EltTy, N));
  if (VTSize < MinVecRegSize || VTSize > MaxVecRegSize || VTSize != DL.getTypeStoreSizeInBits(T))
    return 0;
  return N;
}

bool BoUpSLP::canReuseExtract(ArrayRef<Value *> VL, Value *OpValue,
                              SmallVectorImpl<unsigned> &CurrentOrder) const {
  Instruction *E0 = cast<Instruction>(OpValue);
  assert(E0->getOpcode() == Instruction::ExtractElement ||
         E0->getOpcode() == Instruction::ExtractValue);
  assert(E0->getOpcode() == getSameOpcode(VL).getOpcode() && "Invalid opcode");
  // Check if all of the extracts come from the same vector and from the
  // correct offset.
  Value *Vec = E0->getOperand(0);

  CurrentOrder.clear();

  // We have to extract from a vector/aggregate with the same number of elements.
  unsigned NElts;
  if (E0->getOpcode() == Instruction::ExtractValue) {
    const DataLayout &DL = E0->getModule()->getDataLayout();
    NElts = canMapToVector(Vec->getType(), DL);
    if (!NElts)
      return false;
    // Check if load can be rewritten as load of vector.
    LoadInst *LI = dyn_cast<LoadInst>(Vec);
    if (!LI || !LI->isSimple() || !LI->hasNUses(VL.size()))
      return false;
  } else {
    NElts = cast<FixedVectorType>(Vec->getType())->getNumElements();
  }

  if (NElts != VL.size())
    return false;

  // Check that all of the indices extract from the correct offset.
  bool ShouldKeepOrder = true;
  unsigned E = VL.size();
  // Assign to all items the initial value E + 1 so we can check if the extract
  // instruction index was used already.
  // Also, later we can check that all the indices are used and we have a
  // consecutive access in the extract instructions, by checking that no
  // element of CurrentOrder still has value E + 1.
  CurrentOrder.assign(E, E + 1);
  unsigned I = 0;
  for (; I < E; ++I) {
    auto *Inst = cast<Instruction>(VL[I]);
    if (Inst->getOperand(0) != Vec)
      break;
    Optional<unsigned> Idx = getExtractIndex(Inst);
    if (!Idx)
      break;
    const unsigned ExtIdx = *Idx;
    if (ExtIdx != I) {
      if (ExtIdx >= E || CurrentOrder[ExtIdx] != E + 1)
        break;
      ShouldKeepOrder = false;
      CurrentOrder[ExtIdx] = I;
    } else {
      if (CurrentOrder[I] != E + 1)
        break;
      CurrentOrder[I] = I;
    }
  }
  if (I < E) {
    CurrentOrder.clear();
    return false;
  }

  return ShouldKeepOrder;
}

bool BoUpSLP::areAllUsersVectorized(Instruction *I) const {
  return I->hasOneUse() ||
         std::all_of(I->user_begin(), I->user_end(), [this](User *U) {
           return ScalarToTreeEntry.count(U) > 0;
         });
}

static std::pair<unsigned, unsigned>
getVectorCallCosts(CallInst *CI, FixedVectorType *VecTy,
                   TargetTransformInfo *TTI, TargetLibraryInfo *TLI) {
  Intrinsic::ID ID = getVectorIntrinsicIDForCall(CI, TLI);

  // Calculate the cost of the scalar and vector calls.
  IntrinsicCostAttributes CostAttrs(ID, *CI, VecTy->getElementCount());
  int IntrinsicCost =
    TTI->getIntrinsicInstrCost(CostAttrs, TTI::TCK_RecipThroughput);

  auto Shape = VFShape::get(*CI, ElementCount::getFixed(static_cast<unsigned>(
                                     VecTy->getNumElements())),
                            false /*HasGlobalPred*/);
  Function *VecFunc = VFDatabase(*CI).getVectorizedFunction(Shape);
  int LibCost = IntrinsicCost;
  if (!CI->isNoBuiltin() && VecFunc) {
    // Calculate the cost of the vector library call.
    SmallVector<Type *, 4> VecTys;
    for (Use &Arg : CI->args())
      VecTys.push_back(
          FixedVectorType::get(Arg->getType(), VecTy->getNumElements()));

    // If the corresponding vector call is cheaper, return its cost.
    LibCost = TTI->getCallInstrCost(nullptr, VecTy, VecTys,
                                    TTI::TCK_RecipThroughput);
  }
  return {IntrinsicCost, LibCost};
}

InstructionCost BoUpSLP::getEntryCost(TreeEntry *E) {
  ArrayRef<Value*> VL = E->Scalars;

  Type *ScalarTy = VL[0]->getType();
  if (StoreInst *SI = dyn_cast<StoreInst>(VL[0]))
    ScalarTy = SI->getValueOperand()->getType();
  else if (CmpInst *CI = dyn_cast<CmpInst>(VL[0]))
    ScalarTy = CI->getOperand(0)->getType();
  auto *VecTy = FixedVectorType::get(ScalarTy, VL.size());
  TTI::TargetCostKind CostKind = TTI::TCK_RecipThroughput;

  // If we have computed a smaller type for the expression, update VecTy so
  // that the costs will be accurate.
  if (MinBWs.count(VL[0]))
    VecTy = FixedVectorType::get(
        IntegerType::get(F->getContext(), MinBWs[VL[0]].first), VL.size());

  unsigned ReuseShuffleNumbers = E->ReuseShuffleIndices.size();
  bool NeedToShuffleReuses = !E->ReuseShuffleIndices.empty();
  InstructionCost ReuseShuffleCost = 0;
  if (NeedToShuffleReuses) {
    ReuseShuffleCost =
        TTI->getShuffleCost(TargetTransformInfo::SK_PermuteSingleSrc, VecTy);
  }
  if (E->State == TreeEntry::NeedToGather) {
    if (allConstant(VL))
      return 0;
    if (isSplat(VL)) {
      return ReuseShuffleCost +
             TTI->getShuffleCost(TargetTransformInfo::SK_Broadcast, VecTy, 0);
    }
    if (E->getOpcode() == Instruction::ExtractElement &&
        allSameType(VL) && allSameBlock(VL)) {
      Optional<TargetTransformInfo::ShuffleKind> ShuffleKind = isShuffle(VL);
      if (ShuffleKind.hasValue()) {
        InstructionCost Cost =
            TTI->getShuffleCost(ShuffleKind.getValue(), VecTy);
        for (auto *V : VL) {
          // If all users of instruction are going to be vectorized and this
          // instruction itself is not going to be vectorized, consider this
          // instruction as dead and remove its cost from the final cost of the
          // vectorized tree.
          if (areAllUsersVectorized(cast<Instruction>(V)) &&
              !ScalarToTreeEntry.count(V)) {
            auto *IO = cast<ConstantInt>(
                cast<ExtractElementInst>(V)->getIndexOperand());
            Cost -= TTI->getVectorInstrCost(Instruction::ExtractElement, VecTy,
                                            IO->getZExtValue());
          }
        }
        return ReuseShuffleCost + Cost;
      }
    }
    return ReuseShuffleCost + getGatherCost(VL);
  }
  assert((E->State == TreeEntry::Vectorize ||
          E->State == TreeEntry::ScatterVectorize) &&
         "Unhandled state");
  assert(E->getOpcode() && allSameType(VL) && allSameBlock(VL) && "Invalid VL");
  Instruction *VL0 = E->getMainOp();
  unsigned ShuffleOrOp =
      E->isAltShuffle() ? (unsigned)Instruction::ShuffleVector : E->getOpcode();
  switch (ShuffleOrOp) {
    case Instruction::PHI:
      return 0;

    case Instruction::ExtractValue:
    case Instruction::ExtractElement: {
<<<<<<< HEAD
      int DeadCost = 0;
=======
      InstructionCost DeadCost = 0;
>>>>>>> e1e3308f
      if (NeedToShuffleReuses) {
        unsigned Idx = 0;
        for (unsigned I : E->ReuseShuffleIndices) {
          if (ShuffleOrOp == Instruction::ExtractElement) {
            auto *IO = cast<ConstantInt>(
                cast<ExtractElementInst>(VL[I])->getIndexOperand());
            Idx = IO->getZExtValue();
            ReuseShuffleCost -= TTI->getVectorInstrCost(
                Instruction::ExtractElement, VecTy, Idx);
          } else {
            ReuseShuffleCost -= TTI->getVectorInstrCost(
                Instruction::ExtractElement, VecTy, Idx);
            ++Idx;
          }
        }
        Idx = ReuseShuffleNumbers;
        for (Value *V : VL) {
          if (ShuffleOrOp == Instruction::ExtractElement) {
            auto *IO = cast<ConstantInt>(
                cast<ExtractElementInst>(V)->getIndexOperand());
            Idx = IO->getZExtValue();
          } else {
            --Idx;
          }
          ReuseShuffleCost +=
              TTI->getVectorInstrCost(Instruction::ExtractElement, VecTy, Idx);
        }
        DeadCost = ReuseShuffleCost;
      } else if (!E->ReorderIndices.empty()) {
        DeadCost = TTI->getShuffleCost(TargetTransformInfo::SK_PermuteSingleSrc,
                                       VecTy);
      }
      for (unsigned I = 0, E = VL.size(); I < E; ++I) {
        Instruction *EI = cast<Instruction>(VL[I]);
        // If all users are going to be vectorized, instruction can be
        // considered as dead.
        // The same, if have only one user, it will be vectorized for sure.
        if (areAllUsersVectorized(EI)) {
          // Take credit for instruction that will become dead.
          if (EI->hasOneUse()) {
            Instruction *Ext = EI->user_back();
            if ((isa<SExtInst>(Ext) || isa<ZExtInst>(Ext)) &&
                all_of(Ext->users(),
                       [](User *U) { return isa<GetElementPtrInst>(U); })) {
              // Use getExtractWithExtendCost() to calculate the cost of
              // extractelement/ext pair.
              DeadCost -= TTI->getExtractWithExtendCost(
                  Ext->getOpcode(), Ext->getType(), VecTy, I);
              // Add back the cost of s|zext which is subtracted separately.
              DeadCost += TTI->getCastInstrCost(
                  Ext->getOpcode(), Ext->getType(), EI->getType(),
                  TTI::getCastContextHint(Ext), CostKind, Ext);
              continue;
            }
          }
          DeadCost -=
              TTI->getVectorInstrCost(Instruction::ExtractElement, VecTy, I);
        }
      }
      return DeadCost;
    }
    case Instruction::ZExt:
    case Instruction::SExt:
    case Instruction::FPToUI:
    case Instruction::FPToSI:
    case Instruction::FPExt:
    case Instruction::PtrToInt:
    case Instruction::IntToPtr:
    case Instruction::SIToFP:
    case Instruction::UIToFP:
    case Instruction::Trunc:
    case Instruction::FPTrunc:
    case Instruction::BitCast: {
      Type *SrcTy = VL0->getOperand(0)->getType();
      InstructionCost ScalarEltCost =
          TTI->getCastInstrCost(E->getOpcode(), ScalarTy, SrcTy,
                                TTI::getCastContextHint(VL0), CostKind, VL0);
      if (NeedToShuffleReuses) {
        ReuseShuffleCost -= (ReuseShuffleNumbers - VL.size()) * ScalarEltCost;
      }

      // Calculate the cost of this instruction.
      InstructionCost ScalarCost = VL.size() * ScalarEltCost;

      auto *SrcVecTy = FixedVectorType::get(SrcTy, VL.size());
      InstructionCost VecCost = 0;
      // Check if the values are candidates to demote.
      if (!MinBWs.count(VL0) || VecTy != SrcVecTy) {
        VecCost =
            ReuseShuffleCost +
            TTI->getCastInstrCost(E->getOpcode(), VecTy, SrcVecTy,
                                  TTI::getCastContextHint(VL0), CostKind, VL0);
      }
      LLVM_DEBUG(dumpTreeCosts(E, ReuseShuffleCost, VecCost, ScalarCost));
      return VecCost - ScalarCost;
    }
    case Instruction::FCmp:
    case Instruction::ICmp:
    case Instruction::Select: {
      // Calculate the cost of this instruction.
      InstructionCost ScalarEltCost =
          TTI->getCmpSelInstrCost(E->getOpcode(), ScalarTy, Builder.getInt1Ty(),
                                  CmpInst::BAD_ICMP_PREDICATE, CostKind, VL0);
      if (NeedToShuffleReuses) {
        ReuseShuffleCost -= (ReuseShuffleNumbers - VL.size()) * ScalarEltCost;
      }
      auto *MaskTy = FixedVectorType::get(Builder.getInt1Ty(), VL.size());
      InstructionCost ScalarCost = VecTy->getNumElements() * ScalarEltCost;

      // Check if all entries in VL are either compares or selects with compares
      // as condition that have the same predicates.
      CmpInst::Predicate VecPred = CmpInst::BAD_ICMP_PREDICATE;
      bool First = true;
      for (auto *V : VL) {
        CmpInst::Predicate CurrentPred;
        auto MatchCmp = m_Cmp(CurrentPred, m_Value(), m_Value());
        if ((!match(V, m_Select(MatchCmp, m_Value(), m_Value())) &&
             !match(V, MatchCmp)) ||
            (!First && VecPred != CurrentPred)) {
          VecPred = CmpInst::BAD_ICMP_PREDICATE;
          break;
        }
        First = false;
        VecPred = CurrentPred;
      }

      InstructionCost VecCost = TTI->getCmpSelInstrCost(
          E->getOpcode(), VecTy, MaskTy, VecPred, CostKind, VL0);
      // Check if it is possible and profitable to use min/max for selects in
      // VL.
      //
      auto IntrinsicAndUse = canConvertToMinOrMaxIntrinsic(VL);
      if (IntrinsicAndUse.first != Intrinsic::not_intrinsic) {
        IntrinsicCostAttributes CostAttrs(IntrinsicAndUse.first, VecTy,
                                          {VecTy, VecTy});
        InstructionCost IntrinsicCost =
            TTI->getIntrinsicInstrCost(CostAttrs, CostKind);
        // If the selects are the only uses of the compares, they will be dead
        // and we can adjust the cost by removing their cost.
        if (IntrinsicAndUse.second)
          IntrinsicCost -=
              TTI->getCmpSelInstrCost(Instruction::ICmp, VecTy, MaskTy,
                                      CmpInst::BAD_ICMP_PREDICATE, CostKind);
        VecCost = std::min(VecCost, IntrinsicCost);
      }
      LLVM_DEBUG(dumpTreeCosts(E, ReuseShuffleCost, VecCost, ScalarCost));
      return ReuseShuffleCost + VecCost - ScalarCost;
    }
    case Instruction::FNeg:
    case Instruction::Add:
    case Instruction::FAdd:
    case Instruction::Sub:
    case Instruction::FSub:
    case Instruction::Mul:
    case Instruction::FMul:
    case Instruction::UDiv:
    case Instruction::SDiv:
    case Instruction::FDiv:
    case Instruction::URem:
    case Instruction::SRem:
    case Instruction::FRem:
    case Instruction::Shl:
    case Instruction::LShr:
    case Instruction::AShr:
    case Instruction::And:
    case Instruction::Or:
    case Instruction::Xor: {
      // Certain instructions can be cheaper to vectorize if they have a
      // constant second vector operand.
      TargetTransformInfo::OperandValueKind Op1VK =
          TargetTransformInfo::OK_AnyValue;
      TargetTransformInfo::OperandValueKind Op2VK =
          TargetTransformInfo::OK_UniformConstantValue;
      TargetTransformInfo::OperandValueProperties Op1VP =
          TargetTransformInfo::OP_None;
      TargetTransformInfo::OperandValueProperties Op2VP =
          TargetTransformInfo::OP_PowerOf2;

      // If all operands are exactly the same ConstantInt then set the
      // operand kind to OK_UniformConstantValue.
      // If instead not all operands are constants, then set the operand kind
      // to OK_AnyValue. If all operands are constants but not the same,
      // then set the operand kind to OK_NonUniformConstantValue.
      ConstantInt *CInt0 = nullptr;
      for (unsigned i = 0, e = VL.size(); i < e; ++i) {
        const Instruction *I = cast<Instruction>(VL[i]);
        unsigned OpIdx = isa<BinaryOperator>(I) ? 1 : 0;
        ConstantInt *CInt = dyn_cast<ConstantInt>(I->getOperand(OpIdx));
        if (!CInt) {
          Op2VK = TargetTransformInfo::OK_AnyValue;
          Op2VP = TargetTransformInfo::OP_None;
          break;
        }
        if (Op2VP == TargetTransformInfo::OP_PowerOf2 &&
            !CInt->getValue().isPowerOf2())
          Op2VP = TargetTransformInfo::OP_None;
        if (i == 0) {
          CInt0 = CInt;
          continue;
        }
        if (CInt0 != CInt)
          Op2VK = TargetTransformInfo::OK_NonUniformConstantValue;
      }

      SmallVector<const Value *, 4> Operands(VL0->operand_values());
      InstructionCost ScalarEltCost =
          TTI->getArithmeticInstrCost(E->getOpcode(), ScalarTy, CostKind, Op1VK,
                                      Op2VK, Op1VP, Op2VP, Operands, VL0);
      if (NeedToShuffleReuses) {
        ReuseShuffleCost -= (ReuseShuffleNumbers - VL.size()) * ScalarEltCost;
      }
      InstructionCost ScalarCost = VecTy->getNumElements() * ScalarEltCost;
      InstructionCost VecCost =
          TTI->getArithmeticInstrCost(E->getOpcode(), VecTy, CostKind, Op1VK,
                                      Op2VK, Op1VP, Op2VP, Operands, VL0);
      LLVM_DEBUG(dumpTreeCosts(E, ReuseShuffleCost, VecCost, ScalarCost));
      return ReuseShuffleCost + VecCost - ScalarCost;
    }
    case Instruction::GetElementPtr: {
      TargetTransformInfo::OperandValueKind Op1VK =
          TargetTransformInfo::OK_AnyValue;
      TargetTransformInfo::OperandValueKind Op2VK =
          TargetTransformInfo::OK_UniformConstantValue;

      InstructionCost ScalarEltCost = TTI->getArithmeticInstrCost(
          Instruction::Add, ScalarTy, CostKind, Op1VK, Op2VK);
      if (NeedToShuffleReuses) {
        ReuseShuffleCost -= (ReuseShuffleNumbers - VL.size()) * ScalarEltCost;
      }
      InstructionCost ScalarCost = VecTy->getNumElements() * ScalarEltCost;
      InstructionCost VecCost = TTI->getArithmeticInstrCost(
          Instruction::Add, VecTy, CostKind, Op1VK, Op2VK);
      LLVM_DEBUG(dumpTreeCosts(E, ReuseShuffleCost, VecCost, ScalarCost));
      return ReuseShuffleCost + VecCost - ScalarCost;
    }
    case Instruction::Load: {
      // Cost of wide load - cost of scalar loads.
      Align alignment = cast<LoadInst>(VL0)->getAlign();
      InstructionCost ScalarEltCost = TTI->getMemoryOpCost(
          Instruction::Load, ScalarTy, alignment, 0, CostKind, VL0);
      if (NeedToShuffleReuses) {
        ReuseShuffleCost -= (ReuseShuffleNumbers - VL.size()) * ScalarEltCost;
      }
      InstructionCost ScalarLdCost = VecTy->getNumElements() * ScalarEltCost;
      InstructionCost VecLdCost;
      if (E->State == TreeEntry::Vectorize) {
        VecLdCost = TTI->getMemoryOpCost(Instruction::Load, VecTy, alignment, 0,
                                         CostKind, VL0);
      } else {
        assert(E->State == TreeEntry::ScatterVectorize && "Unknown EntryState");
        VecLdCost = TTI->getGatherScatterOpCost(
            Instruction::Load, VecTy, cast<LoadInst>(VL0)->getPointerOperand(),
            /*VariableMask=*/false, alignment, CostKind, VL0);
      }
      if (!NeedToShuffleReuses && !E->ReorderIndices.empty())
        VecLdCost += TTI->getShuffleCost(
            TargetTransformInfo::SK_PermuteSingleSrc, VecTy);
      LLVM_DEBUG(dumpTreeCosts(E, ReuseShuffleCost, VecLdCost, ScalarLdCost));
      return ReuseShuffleCost + VecLdCost - ScalarLdCost;
    }
    case Instruction::Store: {
      // We know that we can merge the stores. Calculate the cost.
      bool IsReorder = !E->ReorderIndices.empty();
      auto *SI =
          cast<StoreInst>(IsReorder ? VL[E->ReorderIndices.front()] : VL0);
      Align Alignment = SI->getAlign();
<<<<<<< HEAD
      int ScalarEltCost =
          TTI->getMemoryOpCost(Instruction::Store, ScalarTy, Alignment, 0,
                               CostKind, VL0);
      int ScalarStCost = VecTy->getNumElements() * ScalarEltCost;
      int VecStCost = TTI->getMemoryOpCost(Instruction::Store,
                                           VecTy, Alignment, 0, CostKind, VL0);
=======
      InstructionCost ScalarEltCost = TTI->getMemoryOpCost(
          Instruction::Store, ScalarTy, Alignment, 0, CostKind, VL0);
      InstructionCost ScalarStCost = VecTy->getNumElements() * ScalarEltCost;
      InstructionCost VecStCost = TTI->getMemoryOpCost(
          Instruction::Store, VecTy, Alignment, 0, CostKind, VL0);
>>>>>>> e1e3308f
      if (IsReorder)
        VecStCost += TTI->getShuffleCost(
            TargetTransformInfo::SK_PermuteSingleSrc, VecTy);
      LLVM_DEBUG(dumpTreeCosts(E, ReuseShuffleCost, VecStCost, ScalarStCost));
      return VecStCost - ScalarStCost;
    }
    case Instruction::Call: {
      CallInst *CI = cast<CallInst>(VL0);
      Intrinsic::ID ID = getVectorIntrinsicIDForCall(CI, TLI);

      // Calculate the cost of the scalar and vector calls.
      IntrinsicCostAttributes CostAttrs(ID, *CI, ElementCount::getFixed(1), 1);
      InstructionCost ScalarEltCost =
          TTI->getIntrinsicInstrCost(CostAttrs, CostKind);
      if (NeedToShuffleReuses) {
        ReuseShuffleCost -= (ReuseShuffleNumbers - VL.size()) * ScalarEltCost;
      }
      InstructionCost ScalarCallCost = VecTy->getNumElements() * ScalarEltCost;

      auto VecCallCosts = getVectorCallCosts(CI, VecTy, TTI, TLI);
      InstructionCost VecCallCost =
          std::min(VecCallCosts.first, VecCallCosts.second);

      LLVM_DEBUG(dbgs() << "SLP: Call cost " << VecCallCost - ScalarCallCost
                        << " (" << VecCallCost << "-" << ScalarCallCost << ")"
                        << " for " << *CI << "\n");

      return ReuseShuffleCost + VecCallCost - ScalarCallCost;
    }
    case Instruction::ShuffleVector: {
      assert(E->isAltShuffle() &&
             ((Instruction::isBinaryOp(E->getOpcode()) &&
               Instruction::isBinaryOp(E->getAltOpcode())) ||
              (Instruction::isCast(E->getOpcode()) &&
               Instruction::isCast(E->getAltOpcode()))) &&
             "Invalid Shuffle Vector Operand");
      InstructionCost ScalarCost = 0;
      if (NeedToShuffleReuses) {
        for (unsigned Idx : E->ReuseShuffleIndices) {
          Instruction *I = cast<Instruction>(VL[Idx]);
          InstructionCost Cost = TTI->getInstructionCost(I, CostKind);
          assert(Cost.isValid() && "Invalid instruction cost");
          ReuseShuffleCost -= *(Cost.getValue());
        }
        for (Value *V : VL) {
          Instruction *I = cast<Instruction>(V);
          InstructionCost Cost = TTI->getInstructionCost(I, CostKind);
          assert(Cost.isValid() && "Invalid instruction cost");
          ReuseShuffleCost += *(Cost.getValue());
        }
      }
      for (Value *V : VL) {
        Instruction *I = cast<Instruction>(V);
        assert(E->isOpcodeOrAlt(I) && "Unexpected main/alternate opcode");
        InstructionCost Cost = TTI->getInstructionCost(I, CostKind);
        assert(Cost.isValid() && "Invalid instruction cost");
        ScalarCost += *(Cost.getValue());
      }
      // VecCost is equal to sum of the cost of creating 2 vectors
      // and the cost of creating shuffle.
      InstructionCost VecCost = 0;
      if (Instruction::isBinaryOp(E->getOpcode())) {
        VecCost = TTI->getArithmeticInstrCost(E->getOpcode(), VecTy, CostKind);
        VecCost += TTI->getArithmeticInstrCost(E->getAltOpcode(), VecTy,
                                               CostKind);
      } else {
        Type *Src0SclTy = E->getMainOp()->getOperand(0)->getType();
        Type *Src1SclTy = E->getAltOp()->getOperand(0)->getType();
        auto *Src0Ty = FixedVectorType::get(Src0SclTy, VL.size());
        auto *Src1Ty = FixedVectorType::get(Src1SclTy, VL.size());
        VecCost = TTI->getCastInstrCost(E->getOpcode(), VecTy, Src0Ty,
                                        TTI::CastContextHint::None, CostKind);
        VecCost += TTI->getCastInstrCost(E->getAltOpcode(), VecTy, Src1Ty,
                                         TTI::CastContextHint::None, CostKind);
      }
      VecCost += TTI->getShuffleCost(TargetTransformInfo::SK_Select, VecTy, 0);
      LLVM_DEBUG(dumpTreeCosts(E, ReuseShuffleCost, VecCost, ScalarCost));
      return ReuseShuffleCost + VecCost - ScalarCost;
    }
    default:
      llvm_unreachable("Unknown instruction");
  }
}

bool BoUpSLP::isFullyVectorizableTinyTree() const {
  LLVM_DEBUG(dbgs() << "SLP: Check whether the tree with height "
                    << VectorizableTree.size() << " is fully vectorizable .\n");

  // We only handle trees of heights 1 and 2.
  if (VectorizableTree.size() == 1 &&
      VectorizableTree[0]->State == TreeEntry::Vectorize)
    return true;

  if (VectorizableTree.size() != 2)
    return false;

  // Handle splat and all-constants stores.
  if (VectorizableTree[0]->State == TreeEntry::Vectorize &&
      (allConstant(VectorizableTree[1]->Scalars) ||
       isSplat(VectorizableTree[1]->Scalars)))
    return true;

  // Gathering cost would be too much for tiny trees.
  if (VectorizableTree[0]->State == TreeEntry::NeedToGather ||
      VectorizableTree[1]->State == TreeEntry::NeedToGather)
    return false;

  return true;
}

static bool isLoadCombineCandidateImpl(Value *Root, unsigned NumElts,
                                       TargetTransformInfo *TTI) {
  // Look past the root to find a source value. Arbitrarily follow the
  // path through operand 0 of any 'or'. Also, peek through optional
  // shift-left-by-multiple-of-8-bits.
  Value *ZextLoad = Root;
  const APInt *ShAmtC;
  while (!isa<ConstantExpr>(ZextLoad) &&
         (match(ZextLoad, m_Or(m_Value(), m_Value())) ||
          (match(ZextLoad, m_Shl(m_Value(), m_APInt(ShAmtC))) &&
           ShAmtC->urem(8) == 0)))
    ZextLoad = cast<BinaryOperator>(ZextLoad)->getOperand(0);

  // Check if the input is an extended load of the required or/shift expression.
  Value *LoadPtr;
  if (ZextLoad == Root || !match(ZextLoad, m_ZExt(m_Load(m_Value(LoadPtr)))))
    return false;

  // Require that the total load bit width is a legal integer type.
  // For example, <8 x i8> --> i64 is a legal integer on a 64-bit target.
  // But <16 x i8> --> i128 is not, so the backend probably can't reduce it.
  Type *SrcTy = LoadPtr->getType()->getPointerElementType();
  unsigned LoadBitWidth = SrcTy->getIntegerBitWidth() * NumElts;
  if (!TTI->isTypeLegal(IntegerType::get(Root->getContext(), LoadBitWidth)))
    return false;

  // Everything matched - assume that we can fold the whole sequence using
  // load combining.
  LLVM_DEBUG(dbgs() << "SLP: Assume load combining for tree starting at "
             << *(cast<Instruction>(Root)) << "\n");

  return true;
}

bool BoUpSLP::isLoadCombineReductionCandidate(unsigned RdxOpcode) const {
  if (RdxOpcode != Instruction::Or)
    return false;

  unsigned NumElts = VectorizableTree[0]->Scalars.size();
  Value *FirstReduced = VectorizableTree[0]->Scalars[0];
  return isLoadCombineCandidateImpl(FirstReduced, NumElts, TTI);
}

bool BoUpSLP::isLoadCombineCandidate() const {
  // Peek through a final sequence of stores and check if all operations are
  // likely to be load-combined.
  unsigned NumElts = VectorizableTree[0]->Scalars.size();
  for (Value *Scalar : VectorizableTree[0]->Scalars) {
    Value *X;
    if (!match(Scalar, m_Store(m_Value(X), m_Value())) ||
        !isLoadCombineCandidateImpl(X, NumElts, TTI))
      return false;
  }
  return true;
}

bool BoUpSLP::isTreeTinyAndNotFullyVectorizable() const {
  // We can vectorize the tree if its size is greater than or equal to the
  // minimum size specified by the MinTreeSize command line option.
  if (VectorizableTree.size() >= MinTreeSize)
    return false;

  // If we have a tiny tree (a tree whose size is less than MinTreeSize), we
  // can vectorize it if we can prove it fully vectorizable.
  if (isFullyVectorizableTinyTree())
    return false;

  assert(VectorizableTree.empty()
             ? ExternalUses.empty()
             : true && "We shouldn't have any external users");

  // Otherwise, we can't vectorize the tree. It is both tiny and not fully
  // vectorizable.
  return true;
}

InstructionCost BoUpSLP::getSpillCost() const {
  // Walk from the bottom of the tree to the top, tracking which values are
  // live. When we see a call instruction that is not part of our tree,
  // query TTI to see if there is a cost to keeping values live over it
  // (for example, if spills and fills are required).
  unsigned BundleWidth = VectorizableTree.front()->Scalars.size();
  InstructionCost Cost = 0;

  SmallPtrSet<Instruction*, 4> LiveValues;
  Instruction *PrevInst = nullptr;

  // The entries in VectorizableTree are not necessarily ordered by their
  // position in basic blocks. Collect them and order them by dominance so later
  // instructions are guaranteed to be visited first. For instructions in
  // different basic blocks, we only scan to the beginning of the block, so
  // their order does not matter, as long as all instructions in a basic block
  // are grouped together. Using dominance ensures a deterministic order.
  SmallVector<Instruction *, 16> OrderedScalars;
  for (const auto &TEPtr : VectorizableTree) {
    Instruction *Inst = dyn_cast<Instruction>(TEPtr->Scalars[0]);
    if (!Inst)
      continue;
    OrderedScalars.push_back(Inst);
  }
  llvm::stable_sort(OrderedScalars, [this](Instruction *A, Instruction *B) {
    return DT->dominates(B, A);
  });

  for (Instruction *Inst : OrderedScalars) {
    if (!PrevInst) {
      PrevInst = Inst;
      continue;
    }

    // Update LiveValues.
    LiveValues.erase(PrevInst);
    for (auto &J : PrevInst->operands()) {
      if (isa<Instruction>(&*J) && getTreeEntry(&*J))
        LiveValues.insert(cast<Instruction>(&*J));
    }

    LLVM_DEBUG({
      dbgs() << "SLP: #LV: " << LiveValues.size();
      for (auto *X : LiveValues)
        dbgs() << " " << X->getName();
      dbgs() << ", Looking at ";
      Inst->dump();
    });

    // Now find the sequence of instructions between PrevInst and Inst.
    unsigned NumCalls = 0;
    BasicBlock::reverse_iterator InstIt = ++Inst->getIterator().getReverse(),
                                 PrevInstIt =
                                     PrevInst->getIterator().getReverse();
    while (InstIt != PrevInstIt) {
      if (PrevInstIt == PrevInst->getParent()->rend()) {
        PrevInstIt = Inst->getParent()->rbegin();
        continue;
      }

      // Debug information does not impact spill cost.
      if ((isa<CallInst>(&*PrevInstIt) &&
           !isa<DbgInfoIntrinsic>(&*PrevInstIt)) &&
          &*PrevInstIt != PrevInst)
        NumCalls++;

      ++PrevInstIt;
    }

    if (NumCalls) {
      SmallVector<Type*, 4> V;
      for (auto *II : LiveValues)
        V.push_back(FixedVectorType::get(II->getType(), BundleWidth));
      Cost += NumCalls * TTI->getCostOfKeepingLiveOverCall(V);
    }

    PrevInst = Inst;
  }

  return Cost;
}

InstructionCost BoUpSLP::getTreeCost() {
  InstructionCost Cost = 0;
  LLVM_DEBUG(dbgs() << "SLP: Calculating cost for tree of size "
                    << VectorizableTree.size() << ".\n");

  unsigned BundleWidth = VectorizableTree[0]->Scalars.size();

  for (unsigned I = 0, E = VectorizableTree.size(); I < E; ++I) {
    TreeEntry &TE = *VectorizableTree[I].get();

    // We create duplicate tree entries for gather sequences that have multiple
    // uses. However, we should not compute the cost of duplicate sequences.
    // For example, if we have a build vector (i.e., insertelement sequence)
    // that is used by more than one vector instruction, we only need to
    // compute the cost of the insertelement instructions once. The redundant
    // instructions will be eliminated by CSE.
    //
    // We should consider not creating duplicate tree entries for gather
    // sequences, and instead add additional edges to the tree representing
    // their uses. Since such an approach results in fewer total entries,
    // existing heuristics based on tree size may yield different results.
    //
    if (TE.State == TreeEntry::NeedToGather &&
        std::any_of(std::next(VectorizableTree.begin(), I + 1),
                    VectorizableTree.end(),
                    [TE](const std::unique_ptr<TreeEntry> &EntryPtr) {
                      return EntryPtr->State == TreeEntry::NeedToGather &&
                             EntryPtr->isSame(TE.Scalars);
                    }))
      continue;

    InstructionCost C = getEntryCost(&TE);
    Cost += C;
    LLVM_DEBUG(dbgs() << "SLP: Adding cost " << C
                      << " for bundle that starts with " << *TE.Scalars[0]
                      << ".\n"
                      << "SLP: Current total cost = " << Cost << "\n");
  }

  SmallPtrSet<Value *, 16> ExtractCostCalculated;
  InstructionCost ExtractCost = 0;
  for (ExternalUser &EU : ExternalUses) {
    // We only add extract cost once for the same scalar.
    if (!ExtractCostCalculated.insert(EU.Scalar).second)
      continue;

    // Uses by ephemeral values are free (because the ephemeral value will be
    // removed prior to code generation, and so the extraction will be
    // removed as well).
    if (EphValues.count(EU.User))
      continue;

    // If we plan to rewrite the tree in a smaller type, we will need to sign
    // extend the extracted value back to the original type. Here, we account
    // for the extract and the added cost of the sign extend if needed.
    auto *VecTy = FixedVectorType::get(EU.Scalar->getType(), BundleWidth);
    auto *ScalarRoot = VectorizableTree[0]->Scalars[0];
    if (MinBWs.count(ScalarRoot)) {
      auto *MinTy = IntegerType::get(F->getContext(), MinBWs[ScalarRoot].first);
      auto Extend =
          MinBWs[ScalarRoot].second ? Instruction::SExt : Instruction::ZExt;
      VecTy = FixedVectorType::get(MinTy, BundleWidth);
      ExtractCost += TTI->getExtractWithExtendCost(Extend, EU.Scalar->getType(),
                                                   VecTy, EU.Lane);
    } else {
      ExtractCost +=
          TTI->getVectorInstrCost(Instruction::ExtractElement, VecTy, EU.Lane);
    }
  }

  InstructionCost SpillCost = getSpillCost();
  Cost += SpillCost + ExtractCost;

#ifndef NDEBUG
  SmallString<256> Str;
  {
    raw_svector_ostream OS(Str);
    OS << "SLP: Spill Cost = " << SpillCost << ".\n"
       << "SLP: Extract Cost = " << ExtractCost << ".\n"
       << "SLP: Total Cost = " << Cost << ".\n";
  }
  LLVM_DEBUG(dbgs() << Str);
  if (ViewSLPTree)
    ViewGraph(this, "SLP" + F->getName(), false, Str);
#endif

  return Cost;
}

InstructionCost
BoUpSLP::getGatherCost(FixedVectorType *Ty,
                       const DenseSet<unsigned> &ShuffledIndices) const {
  unsigned NumElts = Ty->getNumElements();
  APInt DemandedElts = APInt::getNullValue(NumElts);
  for (unsigned I = 0; I < NumElts; ++I)
    if (!ShuffledIndices.count(I))
      DemandedElts.setBit(I);
  InstructionCost Cost =
      TTI->getScalarizationOverhead(Ty, DemandedElts, /*Insert*/ true,
                                    /*Extract*/ false);
  if (!ShuffledIndices.empty())
    Cost += TTI->getShuffleCost(TargetTransformInfo::SK_PermuteSingleSrc, Ty);
  return Cost;
}

InstructionCost BoUpSLP::getGatherCost(ArrayRef<Value *> VL) const {
  // Find the type of the operands in VL.
  Type *ScalarTy = VL[0]->getType();
  if (StoreInst *SI = dyn_cast<StoreInst>(VL[0]))
    ScalarTy = SI->getValueOperand()->getType();
  auto *VecTy = FixedVectorType::get(ScalarTy, VL.size());
  // Find the cost of inserting/extracting values from the vector.
  // Check if the same elements are inserted several times and count them as
  // shuffle candidates.
  DenseSet<unsigned> ShuffledElements;
  DenseSet<Value *> UniqueElements;
  // Iterate in reverse order to consider insert elements with the high cost.
  for (unsigned I = VL.size(); I > 0; --I) {
    unsigned Idx = I - 1;
    if (!UniqueElements.insert(VL[Idx]).second)
      ShuffledElements.insert(Idx);
  }
  return getGatherCost(VecTy, ShuffledElements);
}

// Perform operand reordering on the instructions in VL and return the reordered
// operands in Left and Right.
void BoUpSLP::reorderInputsAccordingToOpcode(ArrayRef<Value *> VL,
                                             SmallVectorImpl<Value *> &Left,
                                             SmallVectorImpl<Value *> &Right,
                                             const DataLayout &DL,
                                             ScalarEvolution &SE,
                                             const BoUpSLP &R) {
  if (VL.empty())
    return;
  VLOperands Ops(VL, DL, SE, R);
  // Reorder the operands in place.
  Ops.reorder();
  Left = Ops.getVL(0);
  Right = Ops.getVL(1);
}

void BoUpSLP::setInsertPointAfterBundle(TreeEntry *E) {
  // Get the basic block this bundle is in. All instructions in the bundle
  // should be in this block.
  auto *Front = E->getMainOp();
  auto *BB = Front->getParent();
  assert(llvm::all_of(make_range(E->Scalars.begin(), E->Scalars.end()),
                      [=](Value *V) -> bool {
                        auto *I = cast<Instruction>(V);
                        return !E->isOpcodeOrAlt(I) || I->getParent() == BB;
                      }));

  // The last instruction in the bundle in program order.
  Instruction *LastInst = nullptr;

  // Find the last instruction. The common case should be that BB has been
  // scheduled, and the last instruction is VL.back(). So we start with
  // VL.back() and iterate over schedule data until we reach the end of the
  // bundle. The end of the bundle is marked by null ScheduleData.
  if (BlocksSchedules.count(BB)) {
    auto *Bundle =
        BlocksSchedules[BB]->getScheduleData(E->isOneOf(E->Scalars.back()));
    if (Bundle && Bundle->isPartOfBundle())
      for (; Bundle; Bundle = Bundle->NextInBundle)
        if (Bundle->OpValue == Bundle->Inst)
          LastInst = Bundle->Inst;
  }

  // LastInst can still be null at this point if there's either not an entry
  // for BB in BlocksSchedules or there's no ScheduleData available for
  // VL.back(). This can be the case if buildTree_rec aborts for various
  // reasons (e.g., the maximum recursion depth is reached, the maximum region
  // size is reached, etc.). ScheduleData is initialized in the scheduling
  // "dry-run".
  //
  // If this happens, we can still find the last instruction by brute force. We
  // iterate forwards from Front (inclusive) until we either see all
  // instructions in the bundle or reach the end of the block. If Front is the
  // last instruction in program order, LastInst will be set to Front, and we
  // will visit all the remaining instructions in the block.
  //
  // One of the reasons we exit early from buildTree_rec is to place an upper
  // bound on compile-time. Thus, taking an additional compile-time hit here is
  // not ideal. However, this should be exceedingly rare since it requires that
  // we both exit early from buildTree_rec and that the bundle be out-of-order
  // (causing us to iterate all the way to the end of the block).
  if (!LastInst) {
    SmallPtrSet<Value *, 16> Bundle(E->Scalars.begin(), E->Scalars.end());
    for (auto &I : make_range(BasicBlock::iterator(Front), BB->end())) {
      if (Bundle.erase(&I) && E->isOpcodeOrAlt(&I))
        LastInst = &I;
      if (Bundle.empty())
        break;
    }
  }
  assert(LastInst && "Failed to find last instruction in bundle");

  // Set the insertion point after the last instruction in the bundle. Set the
  // debug location to Front.
  Builder.SetInsertPoint(BB, ++LastInst->getIterator());
  Builder.SetCurrentDebugLocation(Front->getDebugLoc());
}

Value *BoUpSLP::gather(ArrayRef<Value *> VL) {
  Value *Val0 =
      isa<StoreInst>(VL[0]) ? cast<StoreInst>(VL[0])->getValueOperand() : VL[0];
  FixedVectorType *VecTy = FixedVectorType::get(Val0->getType(), VL.size());
  Value *Vec = UndefValue::get(VecTy);
  unsigned InsIndex = 0;
  for (Value *Val : VL) {
    Vec = Builder.CreateInsertElement(Vec, Val, Builder.getInt32(InsIndex++));
    auto *InsElt = dyn_cast<InsertElementInst>(Vec);
    if (!InsElt)
      continue;
    GatherSeq.insert(InsElt);
    CSEBlocks.insert(InsElt->getParent());
    // Add to our 'need-to-extract' list.
    if (TreeEntry *Entry = getTreeEntry(Val)) {
      // Find which lane we need to extract.
      unsigned FoundLane = std::distance(Entry->Scalars.begin(),
                                         find(Entry->Scalars, Val));
      assert(FoundLane < Entry->Scalars.size() && "Couldn't find extract lane");
      if (!Entry->ReuseShuffleIndices.empty()) {
        FoundLane = std::distance(Entry->ReuseShuffleIndices.begin(),
                                  find(Entry->ReuseShuffleIndices, FoundLane));
      }
      ExternalUses.push_back(ExternalUser(Val, InsElt, FoundLane));
    }
  }

  return Vec;
}

Value *BoUpSLP::vectorizeTree(ArrayRef<Value *> VL) {
  InstructionsState S = getSameOpcode(VL);
  if (S.getOpcode()) {
    if (TreeEntry *E = getTreeEntry(S.OpValue)) {
      if (E->isSame(VL)) {
        Value *V = vectorizeTree(E);
        if (VL.size() == E->Scalars.size() && !E->ReuseShuffleIndices.empty()) {
          // We need to get the vectorized value but without shuffle.
          if (auto *SV = dyn_cast<ShuffleVectorInst>(V)) {
            V = SV->getOperand(0);
          } else {
            // Reshuffle to get only unique values.
            SmallVector<int, 4> UniqueIdxs;
            SmallSet<int, 4> UsedIdxs;
            for (int Idx : E->ReuseShuffleIndices)
              if (UsedIdxs.insert(Idx).second)
                UniqueIdxs.emplace_back(Idx);
            V = Builder.CreateShuffleVector(V, UniqueIdxs);
          }
        }
        return V;
      }
    }
  }

  // Check that every instruction appears once in this bundle.
  SmallVector<int, 4> ReuseShuffleIndicies;
  SmallVector<Value *, 4> UniqueValues;
  if (VL.size() > 2) {
    DenseMap<Value *, unsigned> UniquePositions;
    for (Value *V : VL) {
      auto Res = UniquePositions.try_emplace(V, UniqueValues.size());
      ReuseShuffleIndicies.emplace_back(Res.first->second);
      if (Res.second || isa<Constant>(V))
        UniqueValues.emplace_back(V);
    }
    // Do not shuffle single element or if number of unique values is not power
    // of 2.
    if (UniqueValues.size() == VL.size() || UniqueValues.size() <= 1 ||
        !llvm::isPowerOf2_32(UniqueValues.size()))
      ReuseShuffleIndicies.clear();
    else
      VL = UniqueValues;
  }

  Value *Vec = gather(VL);
  if (!ReuseShuffleIndicies.empty()) {
    Vec = Builder.CreateShuffleVector(Vec, ReuseShuffleIndicies, "shuffle");
    if (auto *I = dyn_cast<Instruction>(Vec)) {
      GatherSeq.insert(I);
      CSEBlocks.insert(I->getParent());
    }
  }
  return Vec;
}

namespace {
/// Merges shuffle masks and emits final shuffle instruction, if required.
class ShuffleInstructionBuilder {
  IRBuilderBase &Builder;
  bool IsFinalized = false;
  SmallVector<int, 4> Mask;

public:
  ShuffleInstructionBuilder(IRBuilderBase &Builder) : Builder(Builder) {}

  /// Adds a mask, inverting it before applying.
  void addInversedMask(ArrayRef<unsigned> SubMask) {
    if (SubMask.empty())
      return;
    SmallVector<int, 4> NewMask;
    inversePermutation(SubMask, NewMask);
    addMask(NewMask);
  }

  /// Functions adds masks, merging them into  single one.
  void addMask(ArrayRef<unsigned> SubMask) {
    SmallVector<int, 4> NewMask(SubMask.begin(), SubMask.end());
    addMask(NewMask);
  }

  void addMask(ArrayRef<int> SubMask) {
    if (SubMask.empty())
      return;
    if (Mask.empty()) {
      Mask.append(SubMask.begin(), SubMask.end());
      return;
    }
    SmallVector<int, 4> NewMask(SubMask.size(), SubMask.size());
    int TermValue = std::min(Mask.size(), SubMask.size());
    for (int I = 0, E = SubMask.size(); I < E; ++I) {
      if (SubMask[I] >= TermValue || Mask[SubMask[I]] >= TermValue) {
        NewMask[I] = E;
        continue;
      }
      NewMask[I] = Mask[SubMask[I]];
    }
    Mask.swap(NewMask);
  }

  Value *finalize(Value *V) {
    IsFinalized = true;
    if (Mask.empty())
      return V;
    return Builder.CreateShuffleVector(V, Mask, "shuffle");
  }

  ~ShuffleInstructionBuilder() {
    assert((IsFinalized || Mask.empty()) &&
           "Must be finalized construction of the shuffles.");
  }
};
} // namespace

Value *BoUpSLP::vectorizeTree(TreeEntry *E) {
  IRBuilder<>::InsertPointGuard Guard(Builder);

  if (E->VectorizedValue) {
    LLVM_DEBUG(dbgs() << "SLP: Diamond merged for " << *E->Scalars[0] << ".\n");
    return E->VectorizedValue;
  }

  ShuffleInstructionBuilder ShuffleBuilder(Builder);
  bool NeedToShuffleReuses = !E->ReuseShuffleIndices.empty();
  if (E->State == TreeEntry::NeedToGather) {
    setInsertPointAfterBundle(E);
    Value *Vec = gather(E->Scalars);
    if (NeedToShuffleReuses) {
      ShuffleBuilder.addMask(E->ReuseShuffleIndices);
      Vec = ShuffleBuilder.finalize(Vec);
      if (auto *I = dyn_cast<Instruction>(Vec)) {
        GatherSeq.insert(I);
        CSEBlocks.insert(I->getParent());
      }
    }
    E->VectorizedValue = Vec;
    return Vec;
  }

  assert((E->State == TreeEntry::Vectorize ||
          E->State == TreeEntry::ScatterVectorize) &&
         "Unhandled state");
  unsigned ShuffleOrOp =
      E->isAltShuffle() ? (unsigned)Instruction::ShuffleVector : E->getOpcode();
  Instruction *VL0 = E->getMainOp();
  Type *ScalarTy = VL0->getType();
  if (auto *Store = dyn_cast<StoreInst>(VL0))
    ScalarTy = Store->getValueOperand()->getType();
  auto *VecTy = FixedVectorType::get(ScalarTy, E->Scalars.size());
  switch (ShuffleOrOp) {
    case Instruction::PHI: {
      auto *PH = cast<PHINode>(VL0);
      Builder.SetInsertPoint(PH->getParent()->getFirstNonPHI());
      Builder.SetCurrentDebugLocation(PH->getDebugLoc());
      PHINode *NewPhi = Builder.CreatePHI(VecTy, PH->getNumIncomingValues());
      Value *V = NewPhi;
      if (NeedToShuffleReuses)
        V = Builder.CreateShuffleVector(V, E->ReuseShuffleIndices, "shuffle");

      E->VectorizedValue = V;

      // PHINodes may have multiple entries from the same block. We want to
      // visit every block once.
      SmallPtrSet<BasicBlock*, 4> VisitedBBs;

      for (unsigned i = 0, e = PH->getNumIncomingValues(); i < e; ++i) {
        ValueList Operands;
        BasicBlock *IBB = PH->getIncomingBlock(i);

        if (!VisitedBBs.insert(IBB).second) {
          NewPhi->addIncoming(NewPhi->getIncomingValueForBlock(IBB), IBB);
          continue;
        }

        Builder.SetInsertPoint(IBB->getTerminator());
        Builder.SetCurrentDebugLocation(PH->getDebugLoc());
        Value *Vec = vectorizeTree(E->getOperand(i));
        NewPhi->addIncoming(Vec, IBB);
      }

      assert(NewPhi->getNumIncomingValues() == PH->getNumIncomingValues() &&
             "Invalid number of incoming values");
      return V;
    }

    case Instruction::ExtractElement: {
      Value *V = E->getSingleOperand(0);
      Builder.SetInsertPoint(VL0);
      ShuffleBuilder.addInversedMask(E->ReorderIndices);
      ShuffleBuilder.addMask(E->ReuseShuffleIndices);
      V = ShuffleBuilder.finalize(V);
      E->VectorizedValue = V;
      return V;
    }
    case Instruction::ExtractValue: {
      auto *LI = cast<LoadInst>(E->getSingleOperand(0));
      Builder.SetInsertPoint(LI);
      auto *PtrTy = PointerType::get(VecTy, LI->getPointerAddressSpace());
      Value *Ptr = Builder.CreateBitCast(LI->getOperand(0), PtrTy);
      LoadInst *V = Builder.CreateAlignedLoad(VecTy, Ptr, LI->getAlign());
      Value *NewV = propagateMetadata(V, E->Scalars);
      ShuffleBuilder.addInversedMask(E->ReorderIndices);
      ShuffleBuilder.addMask(E->ReuseShuffleIndices);
      NewV = ShuffleBuilder.finalize(NewV);
      E->VectorizedValue = NewV;
      return NewV;
    }
    case Instruction::ZExt:
    case Instruction::SExt:
    case Instruction::FPToUI:
    case Instruction::FPToSI:
    case Instruction::FPExt:
    case Instruction::PtrToInt:
    case Instruction::IntToPtr:
    case Instruction::SIToFP:
    case Instruction::UIToFP:
    case Instruction::Trunc:
    case Instruction::FPTrunc:
    case Instruction::BitCast: {
      setInsertPointAfterBundle(E);

      Value *InVec = vectorizeTree(E->getOperand(0));

      if (E->VectorizedValue) {
        LLVM_DEBUG(dbgs() << "SLP: Diamond merged for " << *VL0 << ".\n");
        return E->VectorizedValue;
      }

      auto *CI = cast<CastInst>(VL0);
      Value *V = Builder.CreateCast(CI->getOpcode(), InVec, VecTy);
      ShuffleBuilder.addMask(E->ReuseShuffleIndices);
      V = ShuffleBuilder.finalize(V);

      E->VectorizedValue = V;
      ++NumVectorInstructions;
      return V;
    }
    case Instruction::FCmp:
    case Instruction::ICmp: {
      setInsertPointAfterBundle(E);

      Value *L = vectorizeTree(E->getOperand(0));
      Value *R = vectorizeTree(E->getOperand(1));

      if (E->VectorizedValue) {
        LLVM_DEBUG(dbgs() << "SLP: Diamond merged for " << *VL0 << ".\n");
        return E->VectorizedValue;
      }

      CmpInst::Predicate P0 = cast<CmpInst>(VL0)->getPredicate();
      Value *V = Builder.CreateCmp(P0, L, R);
      propagateIRFlags(V, E->Scalars, VL0);
      ShuffleBuilder.addMask(E->ReuseShuffleIndices);
      V = ShuffleBuilder.finalize(V);

      E->VectorizedValue = V;
      ++NumVectorInstructions;
      return V;
    }
    case Instruction::Select: {
      setInsertPointAfterBundle(E);

      Value *Cond = vectorizeTree(E->getOperand(0));
      Value *True = vectorizeTree(E->getOperand(1));
      Value *False = vectorizeTree(E->getOperand(2));

      if (E->VectorizedValue) {
        LLVM_DEBUG(dbgs() << "SLP: Diamond merged for " << *VL0 << ".\n");
        return E->VectorizedValue;
      }

      Value *V = Builder.CreateSelect(Cond, True, False);
      ShuffleBuilder.addMask(E->ReuseShuffleIndices);
      V = ShuffleBuilder.finalize(V);

      E->VectorizedValue = V;
      ++NumVectorInstructions;
      return V;
    }
    case Instruction::FNeg: {
      setInsertPointAfterBundle(E);

      Value *Op = vectorizeTree(E->getOperand(0));

      if (E->VectorizedValue) {
        LLVM_DEBUG(dbgs() << "SLP: Diamond merged for " << *VL0 << ".\n");
        return E->VectorizedValue;
      }

      Value *V = Builder.CreateUnOp(
          static_cast<Instruction::UnaryOps>(E->getOpcode()), Op);
      propagateIRFlags(V, E->Scalars, VL0);
      if (auto *I = dyn_cast<Instruction>(V))
        V = propagateMetadata(I, E->Scalars);

      ShuffleBuilder.addMask(E->ReuseShuffleIndices);
      V = ShuffleBuilder.finalize(V);

      E->VectorizedValue = V;
      ++NumVectorInstructions;

      return V;
    }
    case Instruction::Add:
    case Instruction::FAdd:
    case Instruction::Sub:
    case Instruction::FSub:
    case Instruction::Mul:
    case Instruction::FMul:
    case Instruction::UDiv:
    case Instruction::SDiv:
    case Instruction::FDiv:
    case Instruction::URem:
    case Instruction::SRem:
    case Instruction::FRem:
    case Instruction::Shl:
    case Instruction::LShr:
    case Instruction::AShr:
    case Instruction::And:
    case Instruction::Or:
    case Instruction::Xor: {
      setInsertPointAfterBundle(E);

      Value *LHS = vectorizeTree(E->getOperand(0));
      Value *RHS = vectorizeTree(E->getOperand(1));

      if (E->VectorizedValue) {
        LLVM_DEBUG(dbgs() << "SLP: Diamond merged for " << *VL0 << ".\n");
        return E->VectorizedValue;
      }

      Value *V = Builder.CreateBinOp(
          static_cast<Instruction::BinaryOps>(E->getOpcode()), LHS,
          RHS);
      propagateIRFlags(V, E->Scalars, VL0);
      if (auto *I = dyn_cast<Instruction>(V))
        V = propagateMetadata(I, E->Scalars);

      ShuffleBuilder.addMask(E->ReuseShuffleIndices);
      V = ShuffleBuilder.finalize(V);

      E->VectorizedValue = V;
      ++NumVectorInstructions;

      return V;
    }
    case Instruction::Load: {
      // Loads are inserted at the head of the tree because we don't want to
      // sink them all the way down past store instructions.
      bool IsReorder = E->updateStateIfReorder();
      if (IsReorder)
        VL0 = E->getMainOp();
      setInsertPointAfterBundle(E);

      LoadInst *LI = cast<LoadInst>(VL0);
      Instruction *NewLI;
      unsigned AS = LI->getPointerAddressSpace();
      Value *PO = LI->getPointerOperand();
      if (E->State == TreeEntry::Vectorize) {

        Value *VecPtr = Builder.CreateBitCast(PO, VecTy->getPointerTo(AS));

        // The pointer operand uses an in-tree scalar so we add the new BitCast
        // to ExternalUses list to make sure that an extract will be generated
        // in the future.
        if (getTreeEntry(PO))
          ExternalUses.emplace_back(PO, cast<User>(VecPtr), 0);

        NewLI = Builder.CreateAlignedLoad(VecTy, VecPtr, LI->getAlign());
      } else {
        assert(E->State == TreeEntry::ScatterVectorize && "Unhandled state");
        Value *VecPtr = vectorizeTree(E->getOperand(0));
        // Use the minimum alignment of the gathered loads.
        Align CommonAlignment = LI->getAlign();
        for (Value *V : E->Scalars)
          CommonAlignment =
              commonAlignment(CommonAlignment, cast<LoadInst>(V)->getAlign());
        NewLI = Builder.CreateMaskedGather(VecPtr, CommonAlignment);
      }
      Value *V = propagateMetadata(NewLI, E->Scalars);

      ShuffleBuilder.addInversedMask(E->ReorderIndices);
      ShuffleBuilder.addMask(E->ReuseShuffleIndices);
      V = ShuffleBuilder.finalize(V);
      E->VectorizedValue = V;
      ++NumVectorInstructions;
      return V;
    }
    case Instruction::Store: {
      bool IsReorder = !E->ReorderIndices.empty();
      auto *SI = cast<StoreInst>(
          IsReorder ? E->Scalars[E->ReorderIndices.front()] : VL0);
      unsigned AS = SI->getPointerAddressSpace();

      setInsertPointAfterBundle(E);

      Value *VecValue = vectorizeTree(E->getOperand(0));
      ShuffleBuilder.addMask(E->ReorderIndices);
      VecValue = ShuffleBuilder.finalize(VecValue);

      Value *ScalarPtr = SI->getPointerOperand();
      Value *VecPtr = Builder.CreateBitCast(
          ScalarPtr, VecValue->getType()->getPointerTo(AS));
      StoreInst *ST = Builder.CreateAlignedStore(VecValue, VecPtr,
                                                 SI->getAlign());

      // The pointer operand uses an in-tree scalar, so add the new BitCast to
      // ExternalUses to make sure that an extract will be generated in the
      // future.
      if (getTreeEntry(ScalarPtr))
        ExternalUses.push_back(ExternalUser(ScalarPtr, cast<User>(VecPtr), 0));

      Value *V = propagateMetadata(ST, E->Scalars);

      E->VectorizedValue = V;
      ++NumVectorInstructions;
      return V;
    }
    case Instruction::GetElementPtr: {
      setInsertPointAfterBundle(E);

      Value *Op0 = vectorizeTree(E->getOperand(0));

      std::vector<Value *> OpVecs;
      for (int j = 1, e = cast<GetElementPtrInst>(VL0)->getNumOperands(); j < e;
           ++j) {
        ValueList &VL = E->getOperand(j);
        // Need to cast all elements to the same type before vectorization to
        // avoid crash.
        Type *VL0Ty = VL0->getOperand(j)->getType();
        Type *Ty = llvm::all_of(
                       VL, [VL0Ty](Value *V) { return VL0Ty == V->getType(); })
                       ? VL0Ty
                       : DL->getIndexType(cast<GetElementPtrInst>(VL0)
                                              ->getPointerOperandType()
                                              ->getScalarType());
        for (Value *&V : VL) {
          auto *CI = cast<ConstantInt>(V);
          V = ConstantExpr::getIntegerCast(CI, Ty,
                                           CI->getValue().isSignBitSet());
        }
        Value *OpVec = vectorizeTree(VL);
        OpVecs.push_back(OpVec);
      }

      Value *V = Builder.CreateGEP(
          cast<GetElementPtrInst>(VL0)->getSourceElementType(), Op0, OpVecs);
      if (Instruction *I = dyn_cast<Instruction>(V))
        V = propagateMetadata(I, E->Scalars);

      ShuffleBuilder.addMask(E->ReuseShuffleIndices);
      V = ShuffleBuilder.finalize(V);

      E->VectorizedValue = V;
      ++NumVectorInstructions;

      return V;
    }
    case Instruction::Call: {
      CallInst *CI = cast<CallInst>(VL0);
      setInsertPointAfterBundle(E);

      Intrinsic::ID IID  = Intrinsic::not_intrinsic;
      if (Function *FI = CI->getCalledFunction())
        IID = FI->getIntrinsicID();

      Intrinsic::ID ID = getVectorIntrinsicIDForCall(CI, TLI);

      auto VecCallCosts = getVectorCallCosts(CI, VecTy, TTI, TLI);
      bool UseIntrinsic = ID != Intrinsic::not_intrinsic &&
                          VecCallCosts.first <= VecCallCosts.second;

      Value *ScalarArg = nullptr;
      std::vector<Value *> OpVecs;
      for (int j = 0, e = CI->getNumArgOperands(); j < e; ++j) {
        ValueList OpVL;
        // Some intrinsics have scalar arguments. This argument should not be
        // vectorized.
        if (UseIntrinsic && hasVectorInstrinsicScalarOpd(IID, j)) {
          CallInst *CEI = cast<CallInst>(VL0);
          ScalarArg = CEI->getArgOperand(j);
          OpVecs.push_back(CEI->getArgOperand(j));
          continue;
        }

        Value *OpVec = vectorizeTree(E->getOperand(j));
        LLVM_DEBUG(dbgs() << "SLP: OpVec[" << j << "]: " << *OpVec << "\n");
        OpVecs.push_back(OpVec);
      }

      Function *CF;
      if (!UseIntrinsic) {
        VFShape Shape =
            VFShape::get(*CI, ElementCount::getFixed(static_cast<unsigned>(
                                  VecTy->getNumElements())),
                         false /*HasGlobalPred*/);
        CF = VFDatabase(*CI).getVectorizedFunction(Shape);
      } else {
        Type *Tys[] = {FixedVectorType::get(CI->getType(), E->Scalars.size())};
        CF = Intrinsic::getDeclaration(F->getParent(), ID, Tys);
      }

      SmallVector<OperandBundleDef, 1> OpBundles;
      CI->getOperandBundlesAsDefs(OpBundles);
      Value *V = Builder.CreateCall(CF, OpVecs, OpBundles);

      // The scalar argument uses an in-tree scalar so we add the new vectorized
      // call to ExternalUses list to make sure that an extract will be
      // generated in the future.
      if (ScalarArg && getTreeEntry(ScalarArg))
        ExternalUses.push_back(ExternalUser(ScalarArg, cast<User>(V), 0));

      propagateIRFlags(V, E->Scalars, VL0);
      ShuffleBuilder.addMask(E->ReuseShuffleIndices);
      V = ShuffleBuilder.finalize(V);

      E->VectorizedValue = V;
      ++NumVectorInstructions;
      return V;
    }
    case Instruction::ShuffleVector: {
      assert(E->isAltShuffle() &&
             ((Instruction::isBinaryOp(E->getOpcode()) &&
               Instruction::isBinaryOp(E->getAltOpcode())) ||
              (Instruction::isCast(E->getOpcode()) &&
               Instruction::isCast(E->getAltOpcode()))) &&
             "Invalid Shuffle Vector Operand");

      Value *LHS = nullptr, *RHS = nullptr;
      if (Instruction::isBinaryOp(E->getOpcode())) {
        setInsertPointAfterBundle(E);
        LHS = vectorizeTree(E->getOperand(0));
        RHS = vectorizeTree(E->getOperand(1));
      } else {
        setInsertPointAfterBundle(E);
        LHS = vectorizeTree(E->getOperand(0));
      }

      if (E->VectorizedValue) {
        LLVM_DEBUG(dbgs() << "SLP: Diamond merged for " << *VL0 << ".\n");
        return E->VectorizedValue;
      }

      Value *V0, *V1;
      if (Instruction::isBinaryOp(E->getOpcode())) {
        V0 = Builder.CreateBinOp(
            static_cast<Instruction::BinaryOps>(E->getOpcode()), LHS, RHS);
        V1 = Builder.CreateBinOp(
            static_cast<Instruction::BinaryOps>(E->getAltOpcode()), LHS, RHS);
      } else {
        V0 = Builder.CreateCast(
            static_cast<Instruction::CastOps>(E->getOpcode()), LHS, VecTy);
        V1 = Builder.CreateCast(
            static_cast<Instruction::CastOps>(E->getAltOpcode()), LHS, VecTy);
      }

      // Create shuffle to take alternate operations from the vector.
      // Also, gather up main and alt scalar ops to propagate IR flags to
      // each vector operation.
      ValueList OpScalars, AltScalars;
      unsigned e = E->Scalars.size();
      SmallVector<int, 8> Mask(e);
      for (unsigned i = 0; i < e; ++i) {
        auto *OpInst = cast<Instruction>(E->Scalars[i]);
        assert(E->isOpcodeOrAlt(OpInst) && "Unexpected main/alternate opcode");
        if (OpInst->getOpcode() == E->getAltOpcode()) {
          Mask[i] = e + i;
          AltScalars.push_back(E->Scalars[i]);
        } else {
          Mask[i] = i;
          OpScalars.push_back(E->Scalars[i]);
        }
      }

      propagateIRFlags(V0, OpScalars);
      propagateIRFlags(V1, AltScalars);

      Value *V = Builder.CreateShuffleVector(V0, V1, Mask);
      if (Instruction *I = dyn_cast<Instruction>(V))
        V = propagateMetadata(I, E->Scalars);
      ShuffleBuilder.addMask(E->ReuseShuffleIndices);
      V = ShuffleBuilder.finalize(V);

      E->VectorizedValue = V;
      ++NumVectorInstructions;

      return V;
    }
    default:
    llvm_unreachable("unknown inst");
  }
  return nullptr;
}

Value *BoUpSLP::vectorizeTree() {
  ExtraValueToDebugLocsMap ExternallyUsedValues;
  return vectorizeTree(ExternallyUsedValues);
}

Value *
BoUpSLP::vectorizeTree(ExtraValueToDebugLocsMap &ExternallyUsedValues) {
  // All blocks must be scheduled before any instructions are inserted.
  for (auto &BSIter : BlocksSchedules) {
    scheduleBlock(BSIter.second.get());
  }

  Builder.SetInsertPoint(&F->getEntryBlock().front());
  auto *VectorRoot = vectorizeTree(VectorizableTree[0].get());

  // If the vectorized tree can be rewritten in a smaller type, we truncate the
  // vectorized root. InstCombine will then rewrite the entire expression. We
  // sign extend the extracted values below.
  auto *ScalarRoot = VectorizableTree[0]->Scalars[0];
  if (MinBWs.count(ScalarRoot)) {
    if (auto *I = dyn_cast<Instruction>(VectorRoot))
      Builder.SetInsertPoint(&*++BasicBlock::iterator(I));
    auto BundleWidth = VectorizableTree[0]->Scalars.size();
    auto *MinTy = IntegerType::get(F->getContext(), MinBWs[ScalarRoot].first);
    auto *VecTy = FixedVectorType::get(MinTy, BundleWidth);
    auto *Trunc = Builder.CreateTrunc(VectorRoot, VecTy);
    VectorizableTree[0]->VectorizedValue = Trunc;
  }

  LLVM_DEBUG(dbgs() << "SLP: Extracting " << ExternalUses.size()
                    << " values .\n");

  // If necessary, sign-extend or zero-extend ScalarRoot to the larger type
  // specified by ScalarType.
  auto extend = [&](Value *ScalarRoot, Value *Ex, Type *ScalarType) {
    if (!MinBWs.count(ScalarRoot))
      return Ex;
    if (MinBWs[ScalarRoot].second)
      return Builder.CreateSExt(Ex, ScalarType);
    return Builder.CreateZExt(Ex, ScalarType);
  };

  // Extract all of the elements with the external uses.
  for (const auto &ExternalUse : ExternalUses) {
    Value *Scalar = ExternalUse.Scalar;
    llvm::User *User = ExternalUse.User;

    // Skip users that we already RAUW. This happens when one instruction
    // has multiple uses of the same value.
    if (User && !is_contained(Scalar->users(), User))
      continue;
    TreeEntry *E = getTreeEntry(Scalar);
    assert(E && "Invalid scalar");
    assert(E->State != TreeEntry::NeedToGather &&
           "Extracting from a gather list");

    Value *Vec = E->VectorizedValue;
    assert(Vec && "Can't find vectorizable value");

    Value *Lane = Builder.getInt32(ExternalUse.Lane);
    // If User == nullptr, the Scalar is used as extra arg. Generate
    // ExtractElement instruction and update the record for this scalar in
    // ExternallyUsedValues.
    if (!User) {
      assert(ExternallyUsedValues.count(Scalar) &&
             "Scalar with nullptr as an external user must be registered in "
             "ExternallyUsedValues map");
      if (auto *VecI = dyn_cast<Instruction>(Vec)) {
        Builder.SetInsertPoint(VecI->getParent(),
                               std::next(VecI->getIterator()));
      } else {
        Builder.SetInsertPoint(&F->getEntryBlock().front());
      }
      Value *Ex = Builder.CreateExtractElement(Vec, Lane);
      Ex = extend(ScalarRoot, Ex, Scalar->getType());
      CSEBlocks.insert(cast<Instruction>(Scalar)->getParent());
      auto &Locs = ExternallyUsedValues[Scalar];
      ExternallyUsedValues.insert({Ex, Locs});
      ExternallyUsedValues.erase(Scalar);
      // Required to update internally referenced instructions.
      Scalar->replaceAllUsesWith(Ex);
      continue;
    }

    // Generate extracts for out-of-tree users.
    // Find the insertion point for the extractelement lane.
    if (auto *VecI = dyn_cast<Instruction>(Vec)) {
      if (PHINode *PH = dyn_cast<PHINode>(User)) {
        for (int i = 0, e = PH->getNumIncomingValues(); i != e; ++i) {
          if (PH->getIncomingValue(i) == Scalar) {
            Instruction *IncomingTerminator =
                PH->getIncomingBlock(i)->getTerminator();
            if (isa<CatchSwitchInst>(IncomingTerminator)) {
              Builder.SetInsertPoint(VecI->getParent(),
                                     std::next(VecI->getIterator()));
            } else {
              Builder.SetInsertPoint(PH->getIncomingBlock(i)->getTerminator());
            }
            Value *Ex = Builder.CreateExtractElement(Vec, Lane);
            Ex = extend(ScalarRoot, Ex, Scalar->getType());
            CSEBlocks.insert(PH->getIncomingBlock(i));
            PH->setOperand(i, Ex);
          }
        }
      } else {
        Builder.SetInsertPoint(cast<Instruction>(User));
        Value *Ex = Builder.CreateExtractElement(Vec, Lane);
        Ex = extend(ScalarRoot, Ex, Scalar->getType());
        CSEBlocks.insert(cast<Instruction>(User)->getParent());
        User->replaceUsesOfWith(Scalar, Ex);
      }
    } else {
      Builder.SetInsertPoint(&F->getEntryBlock().front());
      Value *Ex = Builder.CreateExtractElement(Vec, Lane);
      Ex = extend(ScalarRoot, Ex, Scalar->getType());
      CSEBlocks.insert(&F->getEntryBlock());
      User->replaceUsesOfWith(Scalar, Ex);
    }

    LLVM_DEBUG(dbgs() << "SLP: Replaced:" << *User << ".\n");
  }

  // For each vectorized value:
  for (auto &TEPtr : VectorizableTree) {
    TreeEntry *Entry = TEPtr.get();

    // No need to handle users of gathered values.
    if (Entry->State == TreeEntry::NeedToGather)
      continue;

    assert(Entry->VectorizedValue && "Can't find vectorizable value");

    // For each lane:
    for (int Lane = 0, LE = Entry->Scalars.size(); Lane != LE; ++Lane) {
      Value *Scalar = Entry->Scalars[Lane];

#ifndef NDEBUG
      Type *Ty = Scalar->getType();
      if (!Ty->isVoidTy()) {
        for (User *U : Scalar->users()) {
          LLVM_DEBUG(dbgs() << "SLP: \tvalidating user:" << *U << ".\n");

          // It is legal to delete users in the ignorelist.
          assert((getTreeEntry(U) || is_contained(UserIgnoreList, U)) &&
                 "Deleting out-of-tree value");
        }
      }
#endif
      LLVM_DEBUG(dbgs() << "SLP: \tErasing scalar:" << *Scalar << ".\n");
      eraseInstruction(cast<Instruction>(Scalar));
    }
  }

  Builder.ClearInsertionPoint();
  InstrElementSize.clear();

  return VectorizableTree[0]->VectorizedValue;
}

void BoUpSLP::optimizeGatherSequence() {
  LLVM_DEBUG(dbgs() << "SLP: Optimizing " << GatherSeq.size()
                    << " gather sequences instructions.\n");
  // LICM InsertElementInst sequences.
  for (Instruction *I : GatherSeq) {
    if (isDeleted(I))
      continue;

    // Check if this block is inside a loop.
    Loop *L = LI->getLoopFor(I->getParent());
    if (!L)
      continue;

    // Check if it has a preheader.
    BasicBlock *PreHeader = L->getLoopPreheader();
    if (!PreHeader)
      continue;

    // If the vector or the element that we insert into it are
    // instructions that are defined in this basic block then we can't
    // hoist this instruction.
    auto *Op0 = dyn_cast<Instruction>(I->getOperand(0));
    auto *Op1 = dyn_cast<Instruction>(I->getOperand(1));
    if (Op0 && L->contains(Op0))
      continue;
    if (Op1 && L->contains(Op1))
      continue;

    // We can hoist this instruction. Move it to the pre-header.
    I->moveBefore(PreHeader->getTerminator());
  }

  // Make a list of all reachable blocks in our CSE queue.
  SmallVector<const DomTreeNode *, 8> CSEWorkList;
  CSEWorkList.reserve(CSEBlocks.size());
  for (BasicBlock *BB : CSEBlocks)
    if (DomTreeNode *N = DT->getNode(BB)) {
      assert(DT->isReachableFromEntry(N));
      CSEWorkList.push_back(N);
    }

  // Sort blocks by domination. This ensures we visit a block after all blocks
  // dominating it are visited.
  llvm::stable_sort(CSEWorkList,
                    [this](const DomTreeNode *A, const DomTreeNode *B) {
                      return DT->properlyDominates(A, B);
                    });

  // Perform O(N^2) search over the gather sequences and merge identical
  // instructions. TODO: We can further optimize this scan if we split the
  // instructions into different buckets based on the insert lane.
  SmallVector<Instruction *, 16> Visited;
  for (auto I = CSEWorkList.begin(), E = CSEWorkList.end(); I != E; ++I) {
    assert(*I &&
           (I == CSEWorkList.begin() || !DT->dominates(*I, *std::prev(I))) &&
           "Worklist not sorted properly!");
    BasicBlock *BB = (*I)->getBlock();
    // For all instructions in blocks containing gather sequences:
    for (BasicBlock::iterator it = BB->begin(), e = BB->end(); it != e;) {
      Instruction *In = &*it++;
      if (isDeleted(In))
        continue;
      if (!isa<InsertElementInst>(In) && !isa<ExtractElementInst>(In))
        continue;

      // Check if we can replace this instruction with any of the
      // visited instructions.
      for (Instruction *v : Visited) {
        if (In->isIdenticalTo(v) &&
            DT->dominates(v->getParent(), In->getParent())) {
          In->replaceAllUsesWith(v);
          eraseInstruction(In);
          In = nullptr;
          break;
        }
      }
      if (In) {
        assert(!is_contained(Visited, In));
        Visited.push_back(In);
      }
    }
  }
  CSEBlocks.clear();
  GatherSeq.clear();
}

// Groups the instructions to a bundle (which is then a single scheduling entity)
// and schedules instructions until the bundle gets ready.
Optional<BoUpSLP::ScheduleData *>
BoUpSLP::BlockScheduling::tryScheduleBundle(ArrayRef<Value *> VL, BoUpSLP *SLP,
                                            const InstructionsState &S) {
  if (isa<PHINode>(S.OpValue))
    return nullptr;

  // Initialize the instruction bundle.
  Instruction *OldScheduleEnd = ScheduleEnd;
  ScheduleData *PrevInBundle = nullptr;
  ScheduleData *Bundle = nullptr;
  bool ReSchedule = false;
  LLVM_DEBUG(dbgs() << "SLP:  bundle: " << *S.OpValue << "\n");

  // Make sure that the scheduling region contains all
  // instructions of the bundle.
  for (Value *V : VL) {
    if (!extendSchedulingRegion(V, S))
      return None;
  }

  for (Value *V : VL) {
    ScheduleData *BundleMember = getScheduleData(V);
    assert(BundleMember &&
           "no ScheduleData for bundle member (maybe not in same basic block)");
    if (BundleMember->IsScheduled) {
      // A bundle member was scheduled as single instruction before and now
      // needs to be scheduled as part of the bundle. We just get rid of the
      // existing schedule.
      LLVM_DEBUG(dbgs() << "SLP:  reset schedule because " << *BundleMember
                        << " was already scheduled\n");
      ReSchedule = true;
    }
    assert(BundleMember->isSchedulingEntity() &&
           "bundle member already part of other bundle");
    if (PrevInBundle) {
      PrevInBundle->NextInBundle = BundleMember;
    } else {
      Bundle = BundleMember;
    }
    BundleMember->UnscheduledDepsInBundle = 0;
    Bundle->UnscheduledDepsInBundle += BundleMember->UnscheduledDeps;

    // Group the instructions to a bundle.
    BundleMember->FirstInBundle = Bundle;
    PrevInBundle = BundleMember;
  }
  if (ScheduleEnd != OldScheduleEnd) {
    // The scheduling region got new instructions at the lower end (or it is a
    // new region for the first bundle). This makes it necessary to
    // recalculate all dependencies.
    // It is seldom that this needs to be done a second time after adding the
    // initial bundle to the region.
    for (auto *I = ScheduleStart; I != ScheduleEnd; I = I->getNextNode()) {
      doForAllOpcodes(I, [](ScheduleData *SD) {
        SD->clearDependencies();
      });
    }
    ReSchedule = true;
  }
  if (ReSchedule) {
    resetSchedule();
    initialFillReadyList(ReadyInsts);
  }
  assert(Bundle && "Failed to find schedule bundle");

  LLVM_DEBUG(dbgs() << "SLP: try schedule bundle " << *Bundle << " in block "
                    << BB->getName() << "\n");

  calculateDependencies(Bundle, true, SLP);

  // Now try to schedule the new bundle. As soon as the bundle is "ready" it
  // means that there are no cyclic dependencies and we can schedule it.
  // Note that's important that we don't "schedule" the bundle yet (see
  // cancelScheduling).
  while (!Bundle->isReady() && !ReadyInsts.empty()) {

    ScheduleData *pickedSD = ReadyInsts.back();
    ReadyInsts.pop_back();

    if (pickedSD->isSchedulingEntity() && pickedSD->isReady()) {
      schedule(pickedSD, ReadyInsts);
    }
  }
  if (!Bundle->isReady()) {
    cancelScheduling(VL, S.OpValue);
    return None;
  }
  return Bundle;
}

void BoUpSLP::BlockScheduling::cancelScheduling(ArrayRef<Value *> VL,
                                                Value *OpValue) {
  if (isa<PHINode>(OpValue))
    return;

  ScheduleData *Bundle = getScheduleData(OpValue);
  LLVM_DEBUG(dbgs() << "SLP:  cancel scheduling of " << *Bundle << "\n");
  assert(!Bundle->IsScheduled &&
         "Can't cancel bundle which is already scheduled");
  assert(Bundle->isSchedulingEntity() && Bundle->isPartOfBundle() &&
         "tried to unbundle something which is not a bundle");

  // Un-bundle: make single instructions out of the bundle.
  ScheduleData *BundleMember = Bundle;
  while (BundleMember) {
    assert(BundleMember->FirstInBundle == Bundle && "corrupt bundle links");
    BundleMember->FirstInBundle = BundleMember;
    ScheduleData *Next = BundleMember->NextInBundle;
    BundleMember->NextInBundle = nullptr;
    BundleMember->UnscheduledDepsInBundle = BundleMember->UnscheduledDeps;
    if (BundleMember->UnscheduledDepsInBundle == 0) {
      ReadyInsts.insert(BundleMember);
    }
    BundleMember = Next;
  }
}

BoUpSLP::ScheduleData *BoUpSLP::BlockScheduling::allocateScheduleDataChunks() {
  // Allocate a new ScheduleData for the instruction.
  if (ChunkPos >= ChunkSize) {
    ScheduleDataChunks.push_back(std::make_unique<ScheduleData[]>(ChunkSize));
    ChunkPos = 0;
  }
  return &(ScheduleDataChunks.back()[ChunkPos++]);
}

bool BoUpSLP::BlockScheduling::extendSchedulingRegion(Value *V,
                                                      const InstructionsState &S) {
  if (getScheduleData(V, isOneOf(S, V)))
    return true;
  Instruction *I = dyn_cast<Instruction>(V);
  assert(I && "bundle member must be an instruction");
  assert(!isa<PHINode>(I) && "phi nodes don't need to be scheduled");
  auto &&CheckSheduleForI = [this, &S](Instruction *I) -> bool {
    ScheduleData *ISD = getScheduleData(I);
    if (!ISD)
      return false;
    assert(isInSchedulingRegion(ISD) &&
           "ScheduleData not in scheduling region");
    ScheduleData *SD = allocateScheduleDataChunks();
    SD->Inst = I;
    SD->init(SchedulingRegionID, S.OpValue);
    ExtraScheduleDataMap[I][S.OpValue] = SD;
    return true;
  };
  if (CheckSheduleForI(I))
    return true;
  if (!ScheduleStart) {
    // It's the first instruction in the new region.
    initScheduleData(I, I->getNextNode(), nullptr, nullptr);
    ScheduleStart = I;
    ScheduleEnd = I->getNextNode();
    if (isOneOf(S, I) != I)
      CheckSheduleForI(I);
    assert(ScheduleEnd && "tried to vectorize a terminator?");
    LLVM_DEBUG(dbgs() << "SLP:  initialize schedule region to " << *I << "\n");
    return true;
  }
  // Search up and down at the same time, because we don't know if the new
  // instruction is above or below the existing scheduling region.
  BasicBlock::reverse_iterator UpIter =
      ++ScheduleStart->getIterator().getReverse();
  BasicBlock::reverse_iterator UpperEnd = BB->rend();
  BasicBlock::iterator DownIter = ScheduleEnd->getIterator();
  BasicBlock::iterator LowerEnd = BB->end();
  while (true) {
    if (++ScheduleRegionSize > ScheduleRegionSizeLimit) {
      LLVM_DEBUG(dbgs() << "SLP:  exceeded schedule region size limit\n");
      return false;
    }

    if (UpIter != UpperEnd) {
      if (&*UpIter == I) {
        initScheduleData(I, ScheduleStart, nullptr, FirstLoadStoreInRegion);
        ScheduleStart = I;
        if (isOneOf(S, I) != I)
          CheckSheduleForI(I);
        LLVM_DEBUG(dbgs() << "SLP:  extend schedule region start to " << *I
                          << "\n");
        return true;
      }
      ++UpIter;
    }
    if (DownIter != LowerEnd) {
      if (&*DownIter == I) {
        initScheduleData(ScheduleEnd, I->getNextNode(), LastLoadStoreInRegion,
                         nullptr);
        ScheduleEnd = I->getNextNode();
        if (isOneOf(S, I) != I)
          CheckSheduleForI(I);
        assert(ScheduleEnd && "tried to vectorize a terminator?");
        LLVM_DEBUG(dbgs() << "SLP:  extend schedule region end to " << *I
                          << "\n");
        return true;
      }
      ++DownIter;
    }
    assert((UpIter != UpperEnd || DownIter != LowerEnd) &&
           "instruction not found in block");
  }
  return true;
}

void BoUpSLP::BlockScheduling::initScheduleData(Instruction *FromI,
                                                Instruction *ToI,
                                                ScheduleData *PrevLoadStore,
                                                ScheduleData *NextLoadStore) {
  ScheduleData *CurrentLoadStore = PrevLoadStore;
  for (Instruction *I = FromI; I != ToI; I = I->getNextNode()) {
    ScheduleData *SD = ScheduleDataMap[I];
    if (!SD) {
      SD = allocateScheduleDataChunks();
      ScheduleDataMap[I] = SD;
      SD->Inst = I;
    }
    assert(!isInSchedulingRegion(SD) &&
           "new ScheduleData already in scheduling region");
    SD->init(SchedulingRegionID, I);

    if (I->mayReadOrWriteMemory() &&
        (!isa<IntrinsicInst>(I) ||
         (cast<IntrinsicInst>(I)->getIntrinsicID() != Intrinsic::sideeffect &&
          cast<IntrinsicInst>(I)->getIntrinsicID() !=
              Intrinsic::pseudoprobe))) {
      // Update the linked list of memory accessing instructions.
      if (CurrentLoadStore) {
        CurrentLoadStore->NextLoadStore = SD;
      } else {
        FirstLoadStoreInRegion = SD;
      }
      CurrentLoadStore = SD;
    }
  }
  if (NextLoadStore) {
    if (CurrentLoadStore)
      CurrentLoadStore->NextLoadStore = NextLoadStore;
  } else {
    LastLoadStoreInRegion = CurrentLoadStore;
  }
}

void BoUpSLP::BlockScheduling::calculateDependencies(ScheduleData *SD,
                                                     bool InsertInReadyList,
                                                     BoUpSLP *SLP) {
  assert(SD->isSchedulingEntity());

  SmallVector<ScheduleData *, 10> WorkList;
  WorkList.push_back(SD);

  while (!WorkList.empty()) {
    ScheduleData *SD = WorkList.back();
    WorkList.pop_back();

    ScheduleData *BundleMember = SD;
    while (BundleMember) {
      assert(isInSchedulingRegion(BundleMember));
      if (!BundleMember->hasValidDependencies()) {

        LLVM_DEBUG(dbgs() << "SLP:       update deps of " << *BundleMember
                          << "\n");
        BundleMember->Dependencies = 0;
        BundleMember->resetUnscheduledDeps();

        // Handle def-use chain dependencies.
        if (BundleMember->OpValue != BundleMember->Inst) {
          ScheduleData *UseSD = getScheduleData(BundleMember->Inst);
          if (UseSD && isInSchedulingRegion(UseSD->FirstInBundle)) {
            BundleMember->Dependencies++;
            ScheduleData *DestBundle = UseSD->FirstInBundle;
            if (!DestBundle->IsScheduled)
              BundleMember->incrementUnscheduledDeps(1);
            if (!DestBundle->hasValidDependencies())
              WorkList.push_back(DestBundle);
          }
        } else {
          for (User *U : BundleMember->Inst->users()) {
            if (isa<Instruction>(U)) {
              ScheduleData *UseSD = getScheduleData(U);
              if (UseSD && isInSchedulingRegion(UseSD->FirstInBundle)) {
                BundleMember->Dependencies++;
                ScheduleData *DestBundle = UseSD->FirstInBundle;
                if (!DestBundle->IsScheduled)
                  BundleMember->incrementUnscheduledDeps(1);
                if (!DestBundle->hasValidDependencies())
                  WorkList.push_back(DestBundle);
              }
            } else {
              // I'm not sure if this can ever happen. But we need to be safe.
              // This lets the instruction/bundle never be scheduled and
              // eventually disable vectorization.
              BundleMember->Dependencies++;
              BundleMember->incrementUnscheduledDeps(1);
            }
          }
        }

        // Handle the memory dependencies.
        ScheduleData *DepDest = BundleMember->NextLoadStore;
        if (DepDest) {
          Instruction *SrcInst = BundleMember->Inst;
          MemoryLocation SrcLoc = getLocation(SrcInst, SLP->AA);
          bool SrcMayWrite = BundleMember->Inst->mayWriteToMemory();
          unsigned numAliased = 0;
          unsigned DistToSrc = 1;

          while (DepDest) {
            assert(isInSchedulingRegion(DepDest));

            // We have two limits to reduce the complexity:
            // 1) AliasedCheckLimit: It's a small limit to reduce calls to
            //    SLP->isAliased (which is the expensive part in this loop).
            // 2) MaxMemDepDistance: It's for very large blocks and it aborts
            //    the whole loop (even if the loop is fast, it's quadratic).
            //    It's important for the loop break condition (see below) to
            //    check this limit even between two read-only instructions.
            if (DistToSrc >= MaxMemDepDistance ||
                    ((SrcMayWrite || DepDest->Inst->mayWriteToMemory()) &&
                     (numAliased >= AliasedCheckLimit ||
                      SLP->isAliased(SrcLoc, SrcInst, DepDest->Inst)))) {

              // We increment the counter only if the locations are aliased
              // (instead of counting all alias checks). This gives a better
              // balance between reduced runtime and accurate dependencies.
              numAliased++;

              DepDest->MemoryDependencies.push_back(BundleMember);
              BundleMember->Dependencies++;
              ScheduleData *DestBundle = DepDest->FirstInBundle;
              if (!DestBundle->IsScheduled) {
                BundleMember->incrementUnscheduledDeps(1);
              }
              if (!DestBundle->hasValidDependencies()) {
                WorkList.push_back(DestBundle);
              }
            }
            DepDest = DepDest->NextLoadStore;

            // Example, explaining the loop break condition: Let's assume our
            // starting instruction is i0 and MaxMemDepDistance = 3.
            //
            //                      +--------v--v--v
            //             i0,i1,i2,i3,i4,i5,i6,i7,i8
            //             +--------^--^--^
            //
            // MaxMemDepDistance let us stop alias-checking at i3 and we add
            // dependencies from i0 to i3,i4,.. (even if they are not aliased).
            // Previously we already added dependencies from i3 to i6,i7,i8
            // (because of MaxMemDepDistance). As we added a dependency from
            // i0 to i3, we have transitive dependencies from i0 to i6,i7,i8
            // and we can abort this loop at i6.
            if (DistToSrc >= 2 * MaxMemDepDistance)
              break;
            DistToSrc++;
          }
        }
      }
      BundleMember = BundleMember->NextInBundle;
    }
    if (InsertInReadyList && SD->isReady()) {
      ReadyInsts.push_back(SD);
      LLVM_DEBUG(dbgs() << "SLP:     gets ready on update: " << *SD->Inst
                        << "\n");
    }
  }
}

void BoUpSLP::BlockScheduling::resetSchedule() {
  assert(ScheduleStart &&
         "tried to reset schedule on block which has not been scheduled");
  for (Instruction *I = ScheduleStart; I != ScheduleEnd; I = I->getNextNode()) {
    doForAllOpcodes(I, [&](ScheduleData *SD) {
      assert(isInSchedulingRegion(SD) &&
             "ScheduleData not in scheduling region");
      SD->IsScheduled = false;
      SD->resetUnscheduledDeps();
    });
  }
  ReadyInsts.clear();
}

void BoUpSLP::scheduleBlock(BlockScheduling *BS) {
  if (!BS->ScheduleStart)
    return;

  LLVM_DEBUG(dbgs() << "SLP: schedule block " << BS->BB->getName() << "\n");

  BS->resetSchedule();

  // For the real scheduling we use a more sophisticated ready-list: it is
  // sorted by the original instruction location. This lets the final schedule
  // be as  close as possible to the original instruction order.
  struct ScheduleDataCompare {
    bool operator()(ScheduleData *SD1, ScheduleData *SD2) const {
      return SD2->SchedulingPriority < SD1->SchedulingPriority;
    }
  };
  std::set<ScheduleData *, ScheduleDataCompare> ReadyInsts;

  // Ensure that all dependency data is updated and fill the ready-list with
  // initial instructions.
  int Idx = 0;
  int NumToSchedule = 0;
  for (auto *I = BS->ScheduleStart; I != BS->ScheduleEnd;
       I = I->getNextNode()) {
    BS->doForAllOpcodes(I, [this, &Idx, &NumToSchedule, BS](ScheduleData *SD) {
      assert(SD->isPartOfBundle() ==
                 (getTreeEntry(SD->Inst) != nullptr) &&
             "scheduler and vectorizer bundle mismatch");
      SD->FirstInBundle->SchedulingPriority = Idx++;
      if (SD->isSchedulingEntity()) {
        BS->calculateDependencies(SD, false, this);
        NumToSchedule++;
      }
    });
  }
  BS->initialFillReadyList(ReadyInsts);

  Instruction *LastScheduledInst = BS->ScheduleEnd;

  // Do the "real" scheduling.
  while (!ReadyInsts.empty()) {
    ScheduleData *picked = *ReadyInsts.begin();
    ReadyInsts.erase(ReadyInsts.begin());

    // Move the scheduled instruction(s) to their dedicated places, if not
    // there yet.
    ScheduleData *BundleMember = picked;
    while (BundleMember) {
      Instruction *pickedInst = BundleMember->Inst;
      if (LastScheduledInst->getNextNode() != pickedInst) {
        BS->BB->getInstList().remove(pickedInst);
        BS->BB->getInstList().insert(LastScheduledInst->getIterator(),
                                     pickedInst);
      }
      LastScheduledInst = pickedInst;
      BundleMember = BundleMember->NextInBundle;
    }

    BS->schedule(picked, ReadyInsts);
    NumToSchedule--;
  }
  assert(NumToSchedule == 0 && "could not schedule all instructions");

  // Avoid duplicate scheduling of the block.
  BS->ScheduleStart = nullptr;
}

unsigned BoUpSLP::getVectorElementSize(Value *V) {
  // If V is a store, just return the width of the stored value (or value
  // truncated just before storing) without traversing the expression tree.
  // This is the common case.
  if (auto *Store = dyn_cast<StoreInst>(V)) {
    if (auto *Trunc = dyn_cast<TruncInst>(Store->getValueOperand()))
      return DL->getTypeSizeInBits(Trunc->getSrcTy());
    else
      return DL->getTypeSizeInBits(Store->getValueOperand()->getType());
  }

  auto E = InstrElementSize.find(V);
  if (E != InstrElementSize.end())
    return E->second;

  // If V is not a store, we can traverse the expression tree to find loads
  // that feed it. The type of the loaded value may indicate a more suitable
  // width than V's type. We want to base the vector element size on the width
  // of memory operations where possible.
  SmallVector<Instruction *, 16> Worklist;
  SmallPtrSet<Instruction *, 16> Visited;
  if (auto *I = dyn_cast<Instruction>(V)) {
    Worklist.push_back(I);
    Visited.insert(I);
  }

  // Traverse the expression tree in bottom-up order looking for loads. If we
  // encounter an instruction we don't yet handle, we give up.
  auto MaxWidth = 0u;
  auto FoundUnknownInst = false;
  while (!Worklist.empty() && !FoundUnknownInst) {
    auto *I = Worklist.pop_back_val();

    // We should only be looking at scalar instructions here. If the current
    // instruction has a vector type, give up.
    auto *Ty = I->getType();
    if (isa<VectorType>(Ty))
      FoundUnknownInst = true;

    // If the current instruction is a load, update MaxWidth to reflect the
    // width of the loaded value.
    else if (isa<LoadInst>(I))
      MaxWidth = std::max<unsigned>(MaxWidth, DL->getTypeSizeInBits(Ty));

    // Otherwise, we need to visit the operands of the instruction. We only
    // handle the interesting cases from buildTree here. If an operand is an
    // instruction we haven't yet visited, we add it to the worklist.
    else if (isa<PHINode>(I) || isa<CastInst>(I) || isa<GetElementPtrInst>(I) ||
             isa<CmpInst>(I) || isa<SelectInst>(I) || isa<BinaryOperator>(I)) {
      for (Use &U : I->operands())
        if (auto *J = dyn_cast<Instruction>(U.get()))
          if (Visited.insert(J).second)
            Worklist.push_back(J);
    }

    // If we don't yet handle the instruction, give up.
    else
      FoundUnknownInst = true;
  }

  int Width = MaxWidth;
  // If we didn't encounter a memory access in the expression tree, or if we
  // gave up for some reason, just return the width of V. Otherwise, return the
  // maximum width we found.
  if (!MaxWidth || FoundUnknownInst)
    Width = DL->getTypeSizeInBits(V->getType());

  for (Instruction *I : Visited)
    InstrElementSize[I] = Width;

  return Width;
}

// Determine if a value V in a vectorizable expression Expr can be demoted to a
// smaller type with a truncation. We collect the values that will be demoted
// in ToDemote and additional roots that require investigating in Roots.
static bool collectValuesToDemote(Value *V, SmallPtrSetImpl<Value *> &Expr,
                                  SmallVectorImpl<Value *> &ToDemote,
                                  SmallVectorImpl<Value *> &Roots) {
  // We can always demote constants.
  if (isa<Constant>(V)) {
    ToDemote.push_back(V);
    return true;
  }

  // If the value is not an instruction in the expression with only one use, it
  // cannot be demoted.
  auto *I = dyn_cast<Instruction>(V);
  if (!I || !I->hasOneUse() || !Expr.count(I))
    return false;

  switch (I->getOpcode()) {

  // We can always demote truncations and extensions. Since truncations can
  // seed additional demotion, we save the truncated value.
  case Instruction::Trunc:
    Roots.push_back(I->getOperand(0));
    break;
  case Instruction::ZExt:
  case Instruction::SExt:
    break;

  // We can demote certain binary operations if we can demote both of their
  // operands.
  case Instruction::Add:
  case Instruction::Sub:
  case Instruction::Mul:
  case Instruction::And:
  case Instruction::Or:
  case Instruction::Xor:
    if (!collectValuesToDemote(I->getOperand(0), Expr, ToDemote, Roots) ||
        !collectValuesToDemote(I->getOperand(1), Expr, ToDemote, Roots))
      return false;
    break;

  // We can demote selects if we can demote their true and false values.
  case Instruction::Select: {
    SelectInst *SI = cast<SelectInst>(I);
    if (!collectValuesToDemote(SI->getTrueValue(), Expr, ToDemote, Roots) ||
        !collectValuesToDemote(SI->getFalseValue(), Expr, ToDemote, Roots))
      return false;
    break;
  }

  // We can demote phis if we can demote all their incoming operands. Note that
  // we don't need to worry about cycles since we ensure single use above.
  case Instruction::PHI: {
    PHINode *PN = cast<PHINode>(I);
    for (Value *IncValue : PN->incoming_values())
      if (!collectValuesToDemote(IncValue, Expr, ToDemote, Roots))
        return false;
    break;
  }

  // Otherwise, conservatively give up.
  default:
    return false;
  }

  // Record the value that we can demote.
  ToDemote.push_back(V);
  return true;
}

void BoUpSLP::computeMinimumValueSizes() {
  // If there are no external uses, the expression tree must be rooted by a
  // store. We can't demote in-memory values, so there is nothing to do here.
  if (ExternalUses.empty())
    return;

  // We only attempt to truncate integer expressions.
  auto &TreeRoot = VectorizableTree[0]->Scalars;
  auto *TreeRootIT = dyn_cast<IntegerType>(TreeRoot[0]->getType());
  if (!TreeRootIT)
    return;

  // If the expression is not rooted by a store, these roots should have
  // external uses. We will rely on InstCombine to rewrite the expression in
  // the narrower type. However, InstCombine only rewrites single-use values.
  // This means that if a tree entry other than a root is used externally, it
  // must have multiple uses and InstCombine will not rewrite it. The code
  // below ensures that only the roots are used externally.
  SmallPtrSet<Value *, 32> Expr(TreeRoot.begin(), TreeRoot.end());
  for (auto &EU : ExternalUses)
    if (!Expr.erase(EU.Scalar))
      return;
  if (!Expr.empty())
    return;

  // Collect the scalar values of the vectorizable expression. We will use this
  // context to determine which values can be demoted. If we see a truncation,
  // we mark it as seeding another demotion.
  for (auto &EntryPtr : VectorizableTree)
    Expr.insert(EntryPtr->Scalars.begin(), EntryPtr->Scalars.end());

  // Ensure the roots of the vectorizable tree don't form a cycle. They must
  // have a single external user that is not in the vectorizable tree.
  for (auto *Root : TreeRoot)
    if (!Root->hasOneUse() || Expr.count(*Root->user_begin()))
      return;

  // Conservatively determine if we can actually truncate the roots of the
  // expression. Collect the values that can be demoted in ToDemote and
  // additional roots that require investigating in Roots.
  SmallVector<Value *, 32> ToDemote;
  SmallVector<Value *, 4> Roots;
  for (auto *Root : TreeRoot)
    if (!collectValuesToDemote(Root, Expr, ToDemote, Roots))
      return;

  // The maximum bit width required to represent all the values that can be
  // demoted without loss of precision. It would be safe to truncate the roots
  // of the expression to this width.
  auto MaxBitWidth = 8u;

  // We first check if all the bits of the roots are demanded. If they're not,
  // we can truncate the roots to this narrower type.
  for (auto *Root : TreeRoot) {
    auto Mask = DB->getDemandedBits(cast<Instruction>(Root));
    MaxBitWidth = std::max<unsigned>(
        Mask.getBitWidth() - Mask.countLeadingZeros(), MaxBitWidth);
  }

  // True if the roots can be zero-extended back to their original type, rather
  // than sign-extended. We know that if the leading bits are not demanded, we
  // can safely zero-extend. So we initialize IsKnownPositive to True.
  bool IsKnownPositive = true;

  // If all the bits of the roots are demanded, we can try a little harder to
  // compute a narrower type. This can happen, for example, if the roots are
  // getelementptr indices. InstCombine promotes these indices to the pointer
  // width. Thus, all their bits are technically demanded even though the
  // address computation might be vectorized in a smaller type.
  //
  // We start by looking at each entry that can be demoted. We compute the
  // maximum bit width required to store the scalar by using ValueTracking to
  // compute the number of high-order bits we can truncate.
  if (MaxBitWidth == DL->getTypeSizeInBits(TreeRoot[0]->getType()) &&
      llvm::all_of(TreeRoot, [](Value *R) {
        assert(R->hasOneUse() && "Root should have only one use!");
        return isa<GetElementPtrInst>(R->user_back());
      })) {
    MaxBitWidth = 8u;

    // Determine if the sign bit of all the roots is known to be zero. If not,
    // IsKnownPositive is set to False.
    IsKnownPositive = llvm::all_of(TreeRoot, [&](Value *R) {
      KnownBits Known = computeKnownBits(R, *DL);
      return Known.isNonNegative();
    });

    // Determine the maximum number of bits required to store the scalar
    // values.
    for (auto *Scalar : ToDemote) {
      auto NumSignBits = ComputeNumSignBits(Scalar, *DL, 0, AC, nullptr, DT);
      auto NumTypeBits = DL->getTypeSizeInBits(Scalar->getType());
      MaxBitWidth = std::max<unsigned>(NumTypeBits - NumSignBits, MaxBitWidth);
    }

    // If we can't prove that the sign bit is zero, we must add one to the
    // maximum bit width to account for the unknown sign bit. This preserves
    // the existing sign bit so we can safely sign-extend the root back to the
    // original type. Otherwise, if we know the sign bit is zero, we will
    // zero-extend the root instead.
    //
    // FIXME: This is somewhat suboptimal, as there will be cases where adding
    //        one to the maximum bit width will yield a larger-than-necessary
    //        type. In general, we need to add an extra bit only if we can't
    //        prove that the upper bit of the original type is equal to the
    //        upper bit of the proposed smaller type. If these two bits are the
    //        same (either zero or one) we know that sign-extending from the
    //        smaller type will result in the same value. Here, since we can't
    //        yet prove this, we are just making the proposed smaller type
    //        larger to ensure correctness.
    if (!IsKnownPositive)
      ++MaxBitWidth;
  }

  // Round MaxBitWidth up to the next power-of-two.
  if (!isPowerOf2_64(MaxBitWidth))
    MaxBitWidth = NextPowerOf2(MaxBitWidth);

  // If the maximum bit width we compute is less than the with of the roots'
  // type, we can proceed with the narrowing. Otherwise, do nothing.
  if (MaxBitWidth >= TreeRootIT->getBitWidth())
    return;

  // If we can truncate the root, we must collect additional values that might
  // be demoted as a result. That is, those seeded by truncations we will
  // modify.
  while (!Roots.empty())
    collectValuesToDemote(Roots.pop_back_val(), Expr, ToDemote, Roots);

  // Finally, map the values we can demote to the maximum bit with we computed.
  for (auto *Scalar : ToDemote)
    MinBWs[Scalar] = std::make_pair(MaxBitWidth, !IsKnownPositive);
}

namespace {

/// The SLPVectorizer Pass.
struct SLPVectorizer : public FunctionPass {
  SLPVectorizerPass Impl;

  /// Pass identification, replacement for typeid
  static char ID;

  explicit SLPVectorizer() : FunctionPass(ID) {
    initializeSLPVectorizerPass(*PassRegistry::getPassRegistry());
  }

  bool doInitialization(Module &M) override {
    return false;
  }

  bool runOnFunction(Function &F) override {
    if (skipFunction(F))
      return false;

    auto *SE = &getAnalysis<ScalarEvolutionWrapperPass>().getSE();
    auto *TTI = &getAnalysis<TargetTransformInfoWrapperPass>().getTTI(F);
    auto *TLIP = getAnalysisIfAvailable<TargetLibraryInfoWrapperPass>();
    auto *TLI = TLIP ? &TLIP->getTLI(F) : nullptr;
    auto *AA = &getAnalysis<AAResultsWrapperPass>().getAAResults();
    auto *LI = &getAnalysis<LoopInfoWrapperPass>().getLoopInfo();
    auto *DT = &getAnalysis<DominatorTreeWrapperPass>().getDomTree();
    auto *AC = &getAnalysis<AssumptionCacheTracker>().getAssumptionCache(F);
    auto *DB = &getAnalysis<DemandedBitsWrapperPass>().getDemandedBits();
    auto *ORE = &getAnalysis<OptimizationRemarkEmitterWrapperPass>().getORE();

    return Impl.runImpl(F, SE, TTI, TLI, AA, LI, DT, AC, DB, ORE);
  }

  void getAnalysisUsage(AnalysisUsage &AU) const override {
    FunctionPass::getAnalysisUsage(AU);
    AU.addRequired<AssumptionCacheTracker>();
    AU.addRequired<ScalarEvolutionWrapperPass>();
    AU.addRequired<AAResultsWrapperPass>();
    AU.addRequired<TargetTransformInfoWrapperPass>();
    AU.addRequired<LoopInfoWrapperPass>();
    AU.addRequired<DominatorTreeWrapperPass>();
    AU.addRequired<DemandedBitsWrapperPass>();
    AU.addRequired<OptimizationRemarkEmitterWrapperPass>();
    AU.addRequired<InjectTLIMappingsLegacy>();
    AU.addPreserved<LoopInfoWrapperPass>();
    AU.addPreserved<DominatorTreeWrapperPass>();
    AU.addPreserved<AAResultsWrapperPass>();
    AU.addPreserved<GlobalsAAWrapperPass>();
    AU.setPreservesCFG();
  }
};

} // end anonymous namespace

PreservedAnalyses SLPVectorizerPass::run(Function &F, FunctionAnalysisManager &AM) {
  auto *SE = &AM.getResult<ScalarEvolutionAnalysis>(F);
  auto *TTI = &AM.getResult<TargetIRAnalysis>(F);
  auto *TLI = AM.getCachedResult<TargetLibraryAnalysis>(F);
  auto *AA = &AM.getResult<AAManager>(F);
  auto *LI = &AM.getResult<LoopAnalysis>(F);
  auto *DT = &AM.getResult<DominatorTreeAnalysis>(F);
  auto *AC = &AM.getResult<AssumptionAnalysis>(F);
  auto *DB = &AM.getResult<DemandedBitsAnalysis>(F);
  auto *ORE = &AM.getResult<OptimizationRemarkEmitterAnalysis>(F);

  bool Changed = runImpl(F, SE, TTI, TLI, AA, LI, DT, AC, DB, ORE);
  if (!Changed)
    return PreservedAnalyses::all();

  PreservedAnalyses PA;
  PA.preserveSet<CFGAnalyses>();
  PA.preserve<AAManager>();
  PA.preserve<GlobalsAA>();
  return PA;
}

bool SLPVectorizerPass::runImpl(Function &F, ScalarEvolution *SE_,
                                TargetTransformInfo *TTI_,
                                TargetLibraryInfo *TLI_, AAResults *AA_,
                                LoopInfo *LI_, DominatorTree *DT_,
                                AssumptionCache *AC_, DemandedBits *DB_,
                                OptimizationRemarkEmitter *ORE_) {
  if (!RunSLPVectorization)
    return false;
  SE = SE_;
  TTI = TTI_;
  TLI = TLI_;
  AA = AA_;
  LI = LI_;
  DT = DT_;
  AC = AC_;
  DB = DB_;
  DL = &F.getParent()->getDataLayout();

  Stores.clear();
  GEPs.clear();
  bool Changed = false;

  // If the target claims to have no vector registers don't attempt
  // vectorization.
  if (!TTI->getNumberOfRegisters(TTI->getRegisterClassForType(true)))
    return false;

  // Don't vectorize when the attribute NoImplicitFloat is used.
  if (F.hasFnAttribute(Attribute::NoImplicitFloat))
    return false;

  LLVM_DEBUG(dbgs() << "SLP: Analyzing blocks in " << F.getName() << ".\n");

  // Use the bottom up slp vectorizer to construct chains that start with
  // store instructions.
  BoUpSLP R(&F, SE, TTI, TLI, AA, LI, DT, AC, DB, DL, ORE_);

  // A general note: the vectorizer must use BoUpSLP::eraseInstruction() to
  // delete instructions.

  // Scan the blocks in the function in post order.
  for (auto BB : post_order(&F.getEntryBlock())) {
    collectSeedInstructions(BB);

    // Vectorize trees that end at stores.
    if (!Stores.empty()) {
      LLVM_DEBUG(dbgs() << "SLP: Found stores for " << Stores.size()
                        << " underlying objects.\n");
      Changed |= vectorizeStoreChains(R);
    }

    // Vectorize trees that end at reductions.
    Changed |= vectorizeChainsInBlock(BB, R);

    // Vectorize the index computations of getelementptr instructions. This
    // is primarily intended to catch gather-like idioms ending at
    // non-consecutive loads.
    if (!GEPs.empty()) {
      LLVM_DEBUG(dbgs() << "SLP: Found GEPs for " << GEPs.size()
                        << " underlying objects.\n");
      Changed |= vectorizeGEPIndices(BB, R);
    }
  }

  if (Changed) {
    R.optimizeGatherSequence();
    LLVM_DEBUG(dbgs() << "SLP: vectorized \"" << F.getName() << "\"\n");
  }
  return Changed;
}

bool SLPVectorizerPass::vectorizeStoreChain(ArrayRef<Value *> Chain, BoUpSLP &R,
                                            unsigned Idx) {
  LLVM_DEBUG(dbgs() << "SLP: Analyzing a store chain of length " << Chain.size()
                    << "\n");
  const unsigned Sz = R.getVectorElementSize(Chain[0]);
  const unsigned MinVF = R.getMinVecRegSize() / Sz;
  unsigned VF = Chain.size();

  if (!isPowerOf2_32(Sz) || !isPowerOf2_32(VF) || VF < 2 || VF < MinVF)
    return false;

  LLVM_DEBUG(dbgs() << "SLP: Analyzing " << VF << " stores at offset " << Idx
                    << "\n");

  R.buildTree(Chain);
  Optional<ArrayRef<unsigned>> Order = R.bestOrder();
  // TODO: Handle orders of size less than number of elements in the vector.
  if (Order && Order->size() == Chain.size()) {
    // TODO: reorder tree nodes without tree rebuilding.
    SmallVector<Value *, 4> ReorderedOps(Chain.rbegin(), Chain.rend());
    llvm::transform(*Order, ReorderedOps.begin(),
                    [Chain](const unsigned Idx) { return Chain[Idx]; });
    R.buildTree(ReorderedOps);
  }
  if (R.isTreeTinyAndNotFullyVectorizable())
    return false;
  if (R.isLoadCombineCandidate())
    return false;

  R.computeMinimumValueSizes();

  InstructionCost Cost = R.getTreeCost();

  LLVM_DEBUG(dbgs() << "SLP: Found cost = " << Cost << " for VF =" << VF << "\n");
  if (Cost.isValid() && Cost < -SLPCostThreshold) {
    LLVM_DEBUG(dbgs() << "SLP: Decided to vectorize cost = " << Cost << "\n");

    using namespace ore;

    R.getORE()->emit(OptimizationRemark(SV_NAME, "StoresVectorized",
                                        cast<StoreInst>(Chain[0]))
                     << "Stores SLP vectorized with cost " << NV("Cost", Cost)
                     << " and with tree size "
                     << NV("TreeSize", R.getTreeSize()));

    R.vectorizeTree();
    return true;
  }

  return false;
}

bool SLPVectorizerPass::vectorizeStores(ArrayRef<StoreInst *> Stores,
                                        BoUpSLP &R) {
  // We may run into multiple chains that merge into a single chain. We mark the
  // stores that we vectorized so that we don't visit the same store twice.
  BoUpSLP::ValueSet VectorizedStores;
  bool Changed = false;

  int E = Stores.size();
  SmallBitVector Tails(E, false);
  SmallVector<int, 16> ConsecutiveChain(E, E + 1);
  int MaxIter = MaxStoreLookup.getValue();
  int IterCnt;
  auto &&FindConsecutiveAccess = [this, &Stores, &Tails, &IterCnt, MaxIter,
                                  &ConsecutiveChain](int K, int Idx) {
    if (IterCnt >= MaxIter)
      return true;
    ++IterCnt;
    if (!isConsecutiveAccess(Stores[K], Stores[Idx], *DL, *SE))
      return false;

    Tails.set(Idx);
    ConsecutiveChain[K] = Idx;
    return true;
  };
  // Do a quadratic search on all of the given stores in reverse order and find
  // all of the pairs of stores that follow each other.
  for (int Idx = E - 1; Idx >= 0; --Idx) {
    // If a store has multiple consecutive store candidates, search according
    // to the sequence: Idx-1, Idx+1, Idx-2, Idx+2, ...
    // This is because usually pairing with immediate succeeding or preceding
    // candidate create the best chance to find slp vectorization opportunity.
    const int MaxLookDepth = std::max(E - Idx, Idx + 1);
    IterCnt = 0;
    for (int Offset = 1, F = MaxLookDepth; Offset < F; ++Offset)
      if ((Idx >= Offset && FindConsecutiveAccess(Idx - Offset, Idx)) ||
          (Idx + Offset < E && FindConsecutiveAccess(Idx + Offset, Idx)))
        break;
  }

  // For stores that start but don't end a link in the chain:
  for (int Cnt = E; Cnt > 0; --Cnt) {
    int I = Cnt - 1;
    if (ConsecutiveChain[I] == E + 1 || Tails.test(I))
      continue;
    // We found a store instr that starts a chain. Now follow the chain and try
    // to vectorize it.
    BoUpSLP::ValueList Operands;
    // Collect the chain into a list.
    while (I != E + 1 && !VectorizedStores.count(Stores[I])) {
      Operands.push_back(Stores[I]);
      // Move to the next value in the chain.
      I = ConsecutiveChain[I];
    }

    // If a vector register can't hold 1 element, we are done.
    unsigned MaxVecRegSize = R.getMaxVecRegSize();
    unsigned EltSize = R.getVectorElementSize(Operands[0]);
    if (MaxVecRegSize % EltSize != 0)
      continue;

    unsigned MaxElts = MaxVecRegSize / EltSize;
    // FIXME: Is division-by-2 the correct step? Should we assert that the
    // register size is a power-of-2?
    unsigned StartIdx = 0;
    for (unsigned Size = llvm::PowerOf2Ceil(MaxElts); Size >= 2; Size /= 2) {
      for (unsigned Cnt = StartIdx, E = Operands.size(); Cnt + Size <= E;) {
        ArrayRef<Value *> Slice = makeArrayRef(Operands).slice(Cnt, Size);
        if (!VectorizedStores.count(Slice.front()) &&
            !VectorizedStores.count(Slice.back()) &&
            vectorizeStoreChain(Slice, R, Cnt)) {
          // Mark the vectorized stores so that we don't vectorize them again.
          VectorizedStores.insert(Slice.begin(), Slice.end());
          Changed = true;
          // If we vectorized initial block, no need to try to vectorize it
          // again.
          if (Cnt == StartIdx)
            StartIdx += Size;
          Cnt += Size;
          continue;
        }
        ++Cnt;
      }
      // Check if the whole array was vectorized already - exit.
      if (StartIdx >= Operands.size())
        break;
    }
  }

  return Changed;
}

void SLPVectorizerPass::collectSeedInstructions(BasicBlock *BB) {
  // Initialize the collections. We will make a single pass over the block.
  Stores.clear();
  GEPs.clear();

  // Visit the store and getelementptr instructions in BB and organize them in
  // Stores and GEPs according to the underlying objects of their pointer
  // operands.
  for (Instruction &I : *BB) {
    // Ignore store instructions that are volatile or have a pointer operand
    // that doesn't point to a scalar type.
    if (auto *SI = dyn_cast<StoreInst>(&I)) {
      if (!SI->isSimple())
        continue;
      if (!isValidElementType(SI->getValueOperand()->getType()))
        continue;
      Stores[getUnderlyingObject(SI->getPointerOperand())].push_back(SI);
    }

    // Ignore getelementptr instructions that have more than one index, a
    // constant index, or a pointer operand that doesn't point to a scalar
    // type.
    else if (auto *GEP = dyn_cast<GetElementPtrInst>(&I)) {
      auto Idx = GEP->idx_begin()->get();
      if (GEP->getNumIndices() > 1 || isa<Constant>(Idx))
        continue;
      if (!isValidElementType(Idx->getType()))
        continue;
      if (GEP->getType()->isVectorTy())
        continue;
      GEPs[GEP->getPointerOperand()].push_back(GEP);
    }
  }
}

bool SLPVectorizerPass::tryToVectorizePair(Value *A, Value *B, BoUpSLP &R) {
  if (!A || !B)
    return false;
  Value *VL[] = {A, B};
  return tryToVectorizeList(VL, R, /*AllowReorder=*/true);
}

bool SLPVectorizerPass::tryToVectorizeList(ArrayRef<Value *> VL, BoUpSLP &R,
                                           bool AllowReorder,
                                           ArrayRef<Value *> InsertUses) {
  if (VL.size() < 2)
    return false;

  LLVM_DEBUG(dbgs() << "SLP: Trying to vectorize a list of length = "
                    << VL.size() << ".\n");

  // Check that all of the parts are instructions of the same type,
  // we permit an alternate opcode via InstructionsState.
  InstructionsState S = getSameOpcode(VL);
  if (!S.getOpcode())
    return false;

  Instruction *I0 = cast<Instruction>(S.OpValue);
  // Make sure invalid types (including vector type) are rejected before
  // determining vectorization factor for scalar instructions.
  for (Value *V : VL) {
    Type *Ty = V->getType();
    if (!isValidElementType(Ty)) {
      // NOTE: the following will give user internal llvm type name, which may
      // not be useful.
      R.getORE()->emit([&]() {
        std::string type_str;
        llvm::raw_string_ostream rso(type_str);
        Ty->print(rso);
        return OptimizationRemarkMissed(SV_NAME, "UnsupportedType", I0)
               << "Cannot SLP vectorize list: type "
               << rso.str() + " is unsupported by vectorizer";
      });
      return false;
    }
  }

  unsigned Sz = R.getVectorElementSize(I0);
  unsigned MinVF = std::max(2U, R.getMinVecRegSize() / Sz);
  unsigned MaxVF = std::max<unsigned>(PowerOf2Floor(VL.size()), MinVF);
  MaxVF = std::min(R.getMaximumVF(Sz, S.getOpcode()), MaxVF);
  if (MaxVF < 2) {
    R.getORE()->emit([&]() {
      return OptimizationRemarkMissed(SV_NAME, "SmallVF", I0)
             << "Cannot SLP vectorize list: vectorization factor "
             << "less than 2 is not supported";
    });
    return false;
  }

  bool Changed = false;
  bool CandidateFound = false;
  InstructionCost MinCost = SLPCostThreshold.getValue();

  bool CompensateUseCost =
      !InsertUses.empty() && llvm::all_of(InsertUses, [](const Value *V) {
        return V && isa<InsertElementInst>(V);
      });
  assert((!CompensateUseCost || InsertUses.size() == VL.size()) &&
         "Each scalar expected to have an associated InsertElement user.");

  unsigned NextInst = 0, MaxInst = VL.size();
  for (unsigned VF = MaxVF; NextInst + 1 < MaxInst && VF >= MinVF; VF /= 2) {
    // No actual vectorization should happen, if number of parts is the same as
    // provided vectorization factor (i.e. the scalar type is used for vector
    // code during codegen).
    auto *VecTy = FixedVectorType::get(VL[0]->getType(), VF);
    if (TTI->getNumberOfParts(VecTy) == VF)
      continue;
    for (unsigned I = NextInst; I < MaxInst; ++I) {
      unsigned OpsWidth = 0;

      if (I + VF > MaxInst)
        OpsWidth = MaxInst - I;
      else
        OpsWidth = VF;

      if (!isPowerOf2_32(OpsWidth) || OpsWidth < 2)
        break;

      ArrayRef<Value *> Ops = VL.slice(I, OpsWidth);
      // Check that a previous iteration of this loop did not delete the Value.
      if (llvm::any_of(Ops, [&R](Value *V) {
            auto *I = dyn_cast<Instruction>(V);
            return I && R.isDeleted(I);
          }))
        continue;

      LLVM_DEBUG(dbgs() << "SLP: Analyzing " << OpsWidth << " operations "
                        << "\n");

      R.buildTree(Ops);
      Optional<ArrayRef<unsigned>> Order = R.bestOrder();
      // TODO: check if we can allow reordering for more cases.
      if (AllowReorder && Order) {
        // TODO: reorder tree nodes without tree rebuilding.
        // Conceptually, there is nothing actually preventing us from trying to
        // reorder a larger list. In fact, we do exactly this when vectorizing
        // reductions. However, at this point, we only expect to get here when
        // there are exactly two operations.
        assert(Ops.size() == 2);
        Value *ReorderedOps[] = {Ops[1], Ops[0]};
        R.buildTree(ReorderedOps, None);
      }
      if (R.isTreeTinyAndNotFullyVectorizable())
        continue;

      R.computeMinimumValueSizes();
      InstructionCost Cost = R.getTreeCost();
      CandidateFound = true;
      if (CompensateUseCost) {
        // TODO: Use TTI's getScalarizationOverhead for sequence of inserts
        // rather than sum of single inserts as the latter may overestimate
        // cost. This work should imply improving cost estimation for extracts
        // that added in for external (for vectorization tree) users,i.e. that
        // part should also switch to same interface.
        // For example, the following case is projected code after SLP:
        //  %4 = extractelement <4 x i64> %3, i32 0
        //  %v0 = insertelement <4 x i64> undef, i64 %4, i32 0
        //  %5 = extractelement <4 x i64> %3, i32 1
        //  %v1 = insertelement <4 x i64> %v0, i64 %5, i32 1
        //  %6 = extractelement <4 x i64> %3, i32 2
        //  %v2 = insertelement <4 x i64> %v1, i64 %6, i32 2
        //  %7 = extractelement <4 x i64> %3, i32 3
        //  %v3 = insertelement <4 x i64> %v2, i64 %7, i32 3
        //
        // Extracts here added by SLP in order to feed users (the inserts) of
        // original scalars and contribute to "ExtractCost" at cost evaluation.
        // The inserts in turn form sequence to build an aggregate that
        // detected by findBuildAggregate routine.
        // SLP makes an assumption that such sequence will be optimized away
        // later (instcombine) so it tries to compensate ExctractCost with
        // cost of insert sequence.
        // Current per element cost calculation approach is not quite accurate
        // and tends to create bias toward favoring vectorization.
        // Switching to the TTI interface might help a bit.
        // Alternative solution could be pattern-match to detect a no-op or
        // shuffle.
        InstructionCost UserCost = 0;
        for (unsigned Lane = 0; Lane < OpsWidth; Lane++) {
          auto *IE = cast<InsertElementInst>(InsertUses[I + Lane]);
          if (auto *CI = dyn_cast<ConstantInt>(IE->getOperand(2)))
            UserCost += TTI->getVectorInstrCost(
                Instruction::InsertElement, IE->getType(), CI->getZExtValue());
        }
        LLVM_DEBUG(dbgs() << "SLP: Compensate cost of users by: " << UserCost
                          << ".\n");
        Cost -= UserCost;
      }

      MinCost = InstructionCost::min(MinCost, Cost);

      if (Cost.isValid() && Cost < -SLPCostThreshold) {
        LLVM_DEBUG(dbgs() << "SLP: Vectorizing list at cost:" << Cost << ".\n");
        R.getORE()->emit(OptimizationRemark(SV_NAME, "VectorizedList",
                                                    cast<Instruction>(Ops[0]))
                                 << "SLP vectorized with cost " << ore::NV("Cost", Cost)
                                 << " and with tree size "
                                 << ore::NV("TreeSize", R.getTreeSize()));

        R.vectorizeTree();
        // Move to the next bundle.
        I += VF - 1;
        NextInst = I + 1;
        Changed = true;
      }
    }
  }

  if (!Changed && CandidateFound) {
    R.getORE()->emit([&]() {
      return OptimizationRemarkMissed(SV_NAME, "NotBeneficial", I0)
             << "List vectorization was possible but not beneficial with cost "
             << ore::NV("Cost", MinCost) << " >= "
             << ore::NV("Treshold", -SLPCostThreshold);
    });
  } else if (!Changed) {
    R.getORE()->emit([&]() {
      return OptimizationRemarkMissed(SV_NAME, "NotPossible", I0)
             << "Cannot SLP vectorize list: vectorization was impossible"
             << " with available vectorization factors";
    });
  }
  return Changed;
}

bool SLPVectorizerPass::tryToVectorize(Instruction *I, BoUpSLP &R) {
  if (!I)
    return false;

  if (!isa<BinaryOperator>(I) && !isa<CmpInst>(I))
    return false;

  Value *P = I->getParent();

  // Vectorize in current basic block only.
  auto *Op0 = dyn_cast<Instruction>(I->getOperand(0));
  auto *Op1 = dyn_cast<Instruction>(I->getOperand(1));
  if (!Op0 || !Op1 || Op0->getParent() != P || Op1->getParent() != P)
    return false;

  // Try to vectorize V.
  if (tryToVectorizePair(Op0, Op1, R))
    return true;

  auto *A = dyn_cast<BinaryOperator>(Op0);
  auto *B = dyn_cast<BinaryOperator>(Op1);
  // Try to skip B.
  if (B && B->hasOneUse()) {
    auto *B0 = dyn_cast<BinaryOperator>(B->getOperand(0));
    auto *B1 = dyn_cast<BinaryOperator>(B->getOperand(1));
    if (B0 && B0->getParent() == P && tryToVectorizePair(A, B0, R))
      return true;
    if (B1 && B1->getParent() == P && tryToVectorizePair(A, B1, R))
      return true;
  }

  // Try to skip A.
  if (A && A->hasOneUse()) {
    auto *A0 = dyn_cast<BinaryOperator>(A->getOperand(0));
    auto *A1 = dyn_cast<BinaryOperator>(A->getOperand(1));
    if (A0 && A0->getParent() == P && tryToVectorizePair(A0, B, R))
      return true;
    if (A1 && A1->getParent() == P && tryToVectorizePair(A1, B, R))
      return true;
  }
  return false;
}

/// Generate a shuffle mask to be used in a reduction tree.
///
/// \param VecLen The length of the vector to be reduced.
/// \param NumEltsToRdx The number of elements that should be reduced in the
///        vector.
/// \param IsPairwise Whether the reduction is a pairwise or splitting
///        reduction. A pairwise reduction will generate a mask of
///        <0,2,...> or <1,3,..> while a splitting reduction will generate
///        <2,3, undef,undef> for a vector of 4 and NumElts = 2.
/// \param IsLeft True will generate a mask of even elements, odd otherwise.
static SmallVector<int, 32> createRdxShuffleMask(unsigned VecLen,
                                                 unsigned NumEltsToRdx,
                                                 bool IsPairwise, bool IsLeft) {
  assert((IsPairwise || !IsLeft) && "Don't support a <0,1,undef,...> mask");

  SmallVector<int, 32> ShuffleMask(VecLen, -1);

  if (IsPairwise)
    // Build a mask of 0, 2, ... (left) or 1, 3, ... (right).
    for (unsigned i = 0; i != NumEltsToRdx; ++i)
      ShuffleMask[i] = 2 * i + !IsLeft;
  else
    // Move the upper half of the vector to the lower half.
    for (unsigned i = 0; i != NumEltsToRdx; ++i)
      ShuffleMask[i] = NumEltsToRdx + i;

  return ShuffleMask;
}

namespace {

/// Model horizontal reductions.
///
/// A horizontal reduction is a tree of reduction operations (currently add and
/// fadd) that has operations that can be put into a vector as its leaf.
/// For example, this tree:
///
/// mul mul mul mul
///  \  /    \  /
///   +       +
///    \     /
///       +
/// This tree has "mul" as its reduced values and "+" as its reduction
/// operations. A reduction might be feeding into a store or a binary operation
/// feeding a phi.
///    ...
///    \  /
///     +
///     |
///  phi +=
///
///  Or:
///    ...
///    \  /
///     +
///     |
///   *p =
///
class HorizontalReduction {
  using ReductionOpsType = SmallVector<Value *, 16>;
  using ReductionOpsListType = SmallVector<ReductionOpsType, 2>;
  ReductionOpsListType  ReductionOps;
  SmallVector<Value *, 32> ReducedVals;
  // Use map vector to make stable output.
  MapVector<Instruction *, Value *> ExtraArgs;

  /// Kind of the reduction data.
  enum ReductionKind {
    RK_None,       /// Not a reduction.
    RK_Arithmetic, /// Binary reduction data.
    RK_SMin,       /// Signed minimum reduction data.
    RK_UMin,       /// Unsigned minimum reduction data.
    RK_SMax,       /// Signed maximum reduction data.
    RK_UMax,       /// Unsigned maximum reduction data.
  };

  /// Contains info about operation, like its opcode, left and right operands.
  class OperationData {
    /// Opcode of the instruction.
    unsigned Opcode = 0;

    /// Kind of the reduction operation.
    ReductionKind Kind = RK_None;

    /// Checks if the reduction operation can be vectorized.
    bool isVectorizable() const {
      // We currently only support add/mul/logical && min/max reductions.
      return ((Kind == RK_Arithmetic &&
               (Opcode == Instruction::Add || Opcode == Instruction::FAdd ||
                Opcode == Instruction::Mul || Opcode == Instruction::FMul ||
                Opcode == Instruction::And || Opcode == Instruction::Or ||
                Opcode == Instruction::Xor)) ||
              (Opcode == Instruction::ICmp &&
               (Kind == RK_SMin || Kind == RK_SMax ||
                Kind == RK_UMin || Kind == RK_UMax)));
    }

    /// Creates reduction operation with the current opcode.
    Value *createOp(IRBuilder<> &Builder, Value *LHS, Value *RHS,
                    const Twine &Name) const {
      assert(isVectorizable() &&
             "Expected add|fadd or min/max reduction operation.");
      Value *Cmp = nullptr;
      switch (Kind) {
      case RK_Arithmetic:
        return Builder.CreateBinOp((Instruction::BinaryOps)Opcode, LHS, RHS,
                                   Name);
      case RK_SMin:
        assert(Opcode == Instruction::ICmp && "Expected integer types.");
        Cmp = Builder.CreateICmpSLT(LHS, RHS);
        return Builder.CreateSelect(Cmp, LHS, RHS, Name);
      case RK_SMax:
        assert(Opcode == Instruction::ICmp && "Expected integer types.");
        Cmp = Builder.CreateICmpSGT(LHS, RHS);
        return Builder.CreateSelect(Cmp, LHS, RHS, Name);
      case RK_UMin:
        assert(Opcode == Instruction::ICmp && "Expected integer types.");
        Cmp = Builder.CreateICmpULT(LHS, RHS);
        return Builder.CreateSelect(Cmp, LHS, RHS, Name);
      case RK_UMax:
        assert(Opcode == Instruction::ICmp && "Expected integer types.");
        Cmp = Builder.CreateICmpUGT(LHS, RHS);
        return Builder.CreateSelect(Cmp, LHS, RHS, Name);
      case RK_None:
        break;
      }
      llvm_unreachable("Unknown reduction operation.");
    }

  public:
    explicit OperationData() = default;

    /// Construction for reduced values. They are identified by opcode only and
    /// don't have associated LHS/RHS values.
    explicit OperationData(Instruction &I) {
      Opcode = I.getOpcode();
    }

    /// Constructor for reduction operations with opcode and its left and
    /// right operands.
    OperationData(unsigned Opcode, ReductionKind Kind)
        : Opcode(Opcode), Kind(Kind) {
      assert(Kind != RK_None && "One of the reduction operations is expected.");
    }

    explicit operator bool() const { return Opcode; }

    /// Return true if this operation is any kind of minimum or maximum.
    bool isMinMax() const {
      switch (Kind) {
      case RK_Arithmetic:
        return false;
      case RK_SMin:
      case RK_SMax:
      case RK_UMin:
      case RK_UMax:
        return true;
      case RK_None:
        break;
      }
      llvm_unreachable("Reduction kind is not set");
    }

    /// Get the index of the first operand.
    unsigned getFirstOperandIndex() const {
      assert(!!*this && "The opcode is not set.");
      // We allow calling this before 'Kind' is set, so handle that specially.
      if (Kind == RK_None)
        return 0;
      return isMinMax() ? 1 : 0;
    }

    /// Total number of operands in the reduction operation.
    unsigned getNumberOfOperands() const {
      assert(Kind != RK_None && !!*this && "Expected reduction operation.");
      return isMinMax() ? 3 : 2;
    }

    /// Checks if the instruction is in basic block \p BB.
    /// For a min/max reduction check that both compare and select are in \p BB.
    bool hasSameParent(Instruction *I, BasicBlock *BB, bool IsRedOp) const {
      assert(Kind != RK_None && !!*this && "Expected reduction operation.");
      if (IsRedOp && isMinMax()) {
        auto *Cmp = cast<Instruction>(cast<SelectInst>(I)->getCondition());
        return I->getParent() == BB && Cmp && Cmp->getParent() == BB;
      }
      return I->getParent() == BB;
    }

    /// Expected number of uses for reduction operations/reduced values.
    bool hasRequiredNumberOfUses(Instruction *I, bool IsReductionOp) const {
      assert(Kind != RK_None && !!*this && "Expected reduction operation.");
      // SelectInst must be used twice while the condition op must have single
      // use only.
      if (isMinMax())
        return I->hasNUses(2) &&
               (!IsReductionOp ||
                cast<SelectInst>(I)->getCondition()->hasOneUse());

      // Arithmetic reduction operation must be used once only.
      return I->hasOneUse();
    }

    /// Initializes the list of reduction operations.
    void initReductionOps(ReductionOpsListType &ReductionOps) {
      assert(Kind != RK_None && !!*this && "Expected reduction operation.");
      if (isMinMax())
        ReductionOps.assign(2, ReductionOpsType());
      else
        ReductionOps.assign(1, ReductionOpsType());
    }

    /// Add all reduction operations for the reduction instruction \p I.
    void addReductionOps(Instruction *I, ReductionOpsListType &ReductionOps) {
      assert(Kind != RK_None && !!*this && "Expected reduction operation.");
      if (isMinMax()) {
        ReductionOps[0].emplace_back(cast<SelectInst>(I)->getCondition());
        ReductionOps[1].emplace_back(I);
      } else {
        ReductionOps[0].emplace_back(I);
      }
    }

    /// Checks if instruction is associative and can be vectorized.
    bool isAssociative(Instruction *I) const {
      assert(Kind != RK_None && *this && "Expected reduction operation.");
      switch (Kind) {
      case RK_Arithmetic:
        return I->isAssociative();
      case RK_SMin:
      case RK_SMax:
      case RK_UMin:
      case RK_UMax:
        assert(Opcode == Instruction::ICmp &&
               "Only integer compare operation is expected.");
        return true;
      case RK_None:
        break;
      }
      llvm_unreachable("Reduction kind is not set");
    }

    /// Checks if the reduction operation can be vectorized.
    bool isVectorizable(Instruction *I) const {
      return isVectorizable() && isAssociative(I);
    }

    /// Checks if two operation data are both a reduction op or both a reduced
    /// value.
    bool operator==(const OperationData &OD) const {
      assert(((Kind != OD.Kind) || (Opcode != 0 && OD.Opcode != 0)) &&
             "One of the comparing operations is incorrect.");
      return Kind == OD.Kind && Opcode == OD.Opcode;
    }
    bool operator!=(const OperationData &OD) const { return !(*this == OD); }
    void clear() {
      Opcode = 0;
      Kind = RK_None;
    }

    /// Get the opcode of the reduction operation.
    unsigned getOpcode() const {
      assert(isVectorizable() && "Expected vectorizable operation.");
      return Opcode;
    }

    /// Get kind of reduction data.
    ReductionKind getKind() const { return Kind; }
    Value *getLHS(Instruction *I) const {
      if (Kind == RK_None)
        return nullptr;
      return I->getOperand(getFirstOperandIndex());
    }
    Value *getRHS(Instruction *I) const {
      if (Kind == RK_None)
        return nullptr;
      return I->getOperand(getFirstOperandIndex() + 1);
    }

    /// Creates reduction operation with the current opcode with the IR flags
    /// from \p ReductionOps.
    Value *createOp(IRBuilder<> &Builder, Value *LHS, Value *RHS,
                    const Twine &Name,
                    const ReductionOpsListType &ReductionOps) const {
      assert(isVectorizable() &&
             "Expected add|fadd or min/max reduction operation.");
      auto *Op = createOp(Builder, LHS, RHS, Name);
      switch (Kind) {
      case RK_Arithmetic:
        propagateIRFlags(Op, ReductionOps[0]);
        return Op;
      case RK_SMin:
      case RK_SMax:
      case RK_UMin:
      case RK_UMax:
        if (auto *SI = dyn_cast<SelectInst>(Op))
          propagateIRFlags(SI->getCondition(), ReductionOps[0]);
        propagateIRFlags(Op, ReductionOps[1]);
        return Op;
      case RK_None:
        break;
      }
      llvm_unreachable("Unknown reduction operation.");
    }
    /// Creates reduction operation with the current opcode with the IR flags
    /// from \p I.
    Value *createOp(IRBuilder<> &Builder, Value *LHS, Value *RHS,
                    const Twine &Name, Instruction *I) const {
      assert(isVectorizable() &&
             "Expected add|fadd or min/max reduction operation.");
      auto *Op = createOp(Builder, LHS, RHS, Name);
      switch (Kind) {
      case RK_Arithmetic:
        propagateIRFlags(Op, I);
        return Op;
      case RK_SMin:
      case RK_SMax:
      case RK_UMin:
      case RK_UMax:
        if (auto *SI = dyn_cast<SelectInst>(Op)) {
          propagateIRFlags(SI->getCondition(),
                           cast<SelectInst>(I)->getCondition());
        }
        propagateIRFlags(Op, I);
        return Op;
      case RK_None:
        break;
      }
      llvm_unreachable("Unknown reduction operation.");
    }

    TargetTransformInfo::ReductionFlags getFlags() const {
      TargetTransformInfo::ReductionFlags Flags;
      switch (Kind) {
      case RK_Arithmetic:
        break;
      case RK_SMin:
        Flags.IsSigned = true;
        Flags.IsMaxOp = false;
        break;
      case RK_SMax:
        Flags.IsSigned = true;
        Flags.IsMaxOp = true;
        break;
      case RK_UMin:
        Flags.IsSigned = false;
        Flags.IsMaxOp = false;
        break;
      case RK_UMax:
        Flags.IsSigned = false;
        Flags.IsMaxOp = true;
        break;
      case RK_None:
        llvm_unreachable("Reduction kind is not set");
      }
      return Flags;
    }
  };

  WeakTrackingVH ReductionRoot;

  /// The operation data of the reduction operation.
  OperationData ReductionData;

  /// The operation data of the values we perform a reduction on.
  OperationData ReducedValueData;

  /// Should we model this reduction as a pairwise reduction tree or a tree that
  /// splits the vector in halves and adds those halves.
  bool IsPairwiseReduction = false;

  /// Checks if the ParentStackElem.first should be marked as a reduction
  /// operation with an extra argument or as extra argument itself.
  void markExtraArg(std::pair<Instruction *, unsigned> &ParentStackElem,
                    Value *ExtraArg) {
    if (ExtraArgs.count(ParentStackElem.first)) {
      ExtraArgs[ParentStackElem.first] = nullptr;
      // We ran into something like:
      // ParentStackElem.first = ExtraArgs[ParentStackElem.first] + ExtraArg.
      // The whole ParentStackElem.first should be considered as an extra value
      // in this case.
      // Do not perform analysis of remaining operands of ParentStackElem.first
      // instruction, this whole instruction is an extra argument.
      ParentStackElem.second = ParentStackElem.first->getNumOperands();
    } else {
      // We ran into something like:
      // ParentStackElem.first += ... + ExtraArg + ...
      ExtraArgs[ParentStackElem.first] = ExtraArg;
    }
  }

  static OperationData getOperationData(Instruction *I) {
    if (!I)
      return OperationData();

    Value *LHS;
    Value *RHS;
    if (m_BinOp(m_Value(LHS), m_Value(RHS)).match(I)) {
      return OperationData(cast<BinaryOperator>(I)->getOpcode(), RK_Arithmetic);
    }
    if (auto *Select = dyn_cast<SelectInst>(I)) {
      // Look for a min/max pattern.
      if (m_UMin(m_Value(LHS), m_Value(RHS)).match(Select)) {
        return OperationData(Instruction::ICmp, RK_UMin);
      } else if (m_SMin(m_Value(LHS), m_Value(RHS)).match(Select)) {
        return OperationData(Instruction::ICmp, RK_SMin);
      } else if (m_UMax(m_Value(LHS), m_Value(RHS)).match(Select)) {
        return OperationData(Instruction::ICmp, RK_UMax);
      } else if (m_SMax(m_Value(LHS), m_Value(RHS)).match(Select)) {
        return OperationData(Instruction::ICmp, RK_SMax);
      } else {
        // Try harder: look for min/max pattern based on instructions producing
        // same values such as: select ((cmp Inst1, Inst2), Inst1, Inst2).
        // During the intermediate stages of SLP, it's very common to have
        // pattern like this (since optimizeGatherSequence is run only once
        // at the end):
        // %1 = extractelement <2 x i32> %a, i32 0
        // %2 = extractelement <2 x i32> %a, i32 1
        // %cond = icmp sgt i32 %1, %2
        // %3 = extractelement <2 x i32> %a, i32 0
        // %4 = extractelement <2 x i32> %a, i32 1
        // %select = select i1 %cond, i32 %3, i32 %4
        CmpInst::Predicate Pred;
        Instruction *L1;
        Instruction *L2;

        LHS = Select->getTrueValue();
        RHS = Select->getFalseValue();
        Value *Cond = Select->getCondition();

        // TODO: Support inverse predicates.
        if (match(Cond, m_Cmp(Pred, m_Specific(LHS), m_Instruction(L2)))) {
          if (!isa<ExtractElementInst>(RHS) ||
              !L2->isIdenticalTo(cast<Instruction>(RHS)))
            return OperationData(*I);
        } else if (match(Cond, m_Cmp(Pred, m_Instruction(L1), m_Specific(RHS)))) {
          if (!isa<ExtractElementInst>(LHS) ||
              !L1->isIdenticalTo(cast<Instruction>(LHS)))
            return OperationData(*I);
        } else {
          if (!isa<ExtractElementInst>(LHS) || !isa<ExtractElementInst>(RHS))
            return OperationData(*I);
          if (!match(Cond, m_Cmp(Pred, m_Instruction(L1), m_Instruction(L2))) ||
              !L1->isIdenticalTo(cast<Instruction>(LHS)) ||
              !L2->isIdenticalTo(cast<Instruction>(RHS)))
            return OperationData(*I);
        }
        switch (Pred) {
        default:
          return OperationData(*I);

        case CmpInst::ICMP_ULT:
        case CmpInst::ICMP_ULE:
          return OperationData(Instruction::ICmp, RK_UMin);

        case CmpInst::ICMP_SLT:
        case CmpInst::ICMP_SLE:
          return OperationData(Instruction::ICmp, RK_SMin);

        case CmpInst::ICMP_UGT:
        case CmpInst::ICMP_UGE:
          return OperationData(Instruction::ICmp, RK_UMax);

        case CmpInst::ICMP_SGT:
        case CmpInst::ICMP_SGE:
          return OperationData(Instruction::ICmp, RK_SMax);
        }
      }
    }
    return OperationData(*I);
  }

public:
  HorizontalReduction() = default;

  /// Try to find a reduction tree.
  bool matchAssociativeReduction(PHINode *Phi, Instruction *B) {
    assert((!Phi || is_contained(Phi->operands(), B)) &&
           "Thi phi needs to use the binary operator");

    ReductionData = getOperationData(B);

    // We could have a initial reductions that is not an add.
    //  r *= v1 + v2 + v3 + v4
    // In such a case start looking for a tree rooted in the first '+'.
    if (Phi) {
      if (ReductionData.getLHS(B) == Phi) {
        Phi = nullptr;
        B = dyn_cast<Instruction>(ReductionData.getRHS(B));
        ReductionData = getOperationData(B);
      } else if (ReductionData.getRHS(B) == Phi) {
        Phi = nullptr;
        B = dyn_cast<Instruction>(ReductionData.getLHS(B));
        ReductionData = getOperationData(B);
      }
    }

    if (!ReductionData.isVectorizable(B))
      return false;

    Type *Ty = B->getType();
    if (!isValidElementType(Ty))
      return false;
    if (!Ty->isIntOrIntVectorTy() && !Ty->isFPOrFPVectorTy())
      return false;

    ReducedValueData.clear();
    ReductionRoot = B;

    // Post order traverse the reduction tree starting at B. We only handle true
    // trees containing only binary operators.
    SmallVector<std::pair<Instruction *, unsigned>, 32> Stack;
    Stack.push_back(std::make_pair(B, ReductionData.getFirstOperandIndex()));
    ReductionData.initReductionOps(ReductionOps);
    while (!Stack.empty()) {
      Instruction *TreeN = Stack.back().first;
      unsigned EdgeToVisit = Stack.back().second++;
      OperationData OpData = getOperationData(TreeN);
      bool IsReducedValue = OpData != ReductionData;

      // Postorder vist.
      if (IsReducedValue || EdgeToVisit == OpData.getNumberOfOperands()) {
        if (IsReducedValue)
          ReducedVals.push_back(TreeN);
        else {
          auto I = ExtraArgs.find(TreeN);
          if (I != ExtraArgs.end() && !I->second) {
            // Check if TreeN is an extra argument of its parent operation.
            if (Stack.size() <= 1) {
              // TreeN can't be an extra argument as it is a root reduction
              // operation.
              return false;
            }
            // Yes, TreeN is an extra argument, do not add it to a list of
            // reduction operations.
            // Stack[Stack.size() - 2] always points to the parent operation.
            markExtraArg(Stack[Stack.size() - 2], TreeN);
            ExtraArgs.erase(TreeN);
          } else
            ReductionData.addReductionOps(TreeN, ReductionOps);
        }
        // Retract.
        Stack.pop_back();
        continue;
      }

      // Visit left or right.
      Value *NextV = TreeN->getOperand(EdgeToVisit);
      if (NextV != Phi) {
        auto *I = dyn_cast<Instruction>(NextV);
        OpData = getOperationData(I);
        // Continue analysis if the next operand is a reduction operation or
        // (possibly) a reduced value. If the reduced value opcode is not set,
        // the first met operation != reduction operation is considered as the
        // reduced value class.
        if (I && (!ReducedValueData || OpData == ReducedValueData ||
                  OpData == ReductionData)) {
          const bool IsReductionOperation = OpData == ReductionData;
          // Only handle trees in the current basic block.
          if (!ReductionData.hasSameParent(I, B->getParent(),
                                           IsReductionOperation)) {
            // I is an extra argument for TreeN (its parent operation).
            markExtraArg(Stack.back(), I);
            continue;
          }

          // Each tree node needs to have minimal number of users except for the
          // ultimate reduction.
          if (!ReductionData.hasRequiredNumberOfUses(I,
                                                     OpData == ReductionData) &&
              I != B) {
            // I is an extra argument for TreeN (its parent operation).
            markExtraArg(Stack.back(), I);
            continue;
          }

          if (IsReductionOperation) {
            // We need to be able to reassociate the reduction operations.
            if (!OpData.isAssociative(I)) {
              // I is an extra argument for TreeN (its parent operation).
              markExtraArg(Stack.back(), I);
              continue;
            }
          } else if (ReducedValueData &&
                     ReducedValueData != OpData) {
            // Make sure that the opcodes of the operations that we are going to
            // reduce match.
            // I is an extra argument for TreeN (its parent operation).
            markExtraArg(Stack.back(), I);
            continue;
          } else if (!ReducedValueData)
            ReducedValueData = OpData;

          Stack.push_back(std::make_pair(I, OpData.getFirstOperandIndex()));
          continue;
        }
      }
      // NextV is an extra argument for TreeN (its parent operation).
      markExtraArg(Stack.back(), NextV);
    }
    return true;
  }

  /// Attempt to vectorize the tree found by matchAssociativeReduction.
  bool tryToReduce(BoUpSLP &V, TargetTransformInfo *TTI) {
    // If there are a sufficient number of reduction values, reduce
    // to a nearby power-of-2. We can safely generate oversized
    // vectors and rely on the backend to split them to legal sizes.
    unsigned NumReducedVals = ReducedVals.size();
    if (NumReducedVals < 4)
      return false;

    // FIXME: Fast-math-flags should be set based on the instructions in the
    //        reduction (not all of 'fast' are required).
    IRBuilder<> Builder(cast<Instruction>(ReductionRoot));
    FastMathFlags Unsafe;
    Unsafe.setFast();
    Builder.setFastMathFlags(Unsafe);

    BoUpSLP::ExtraValueToDebugLocsMap ExternallyUsedValues;
    // The same extra argument may be used several times, so log each attempt
    // to use it.
    for (const std::pair<Instruction *, Value *> &Pair : ExtraArgs) {
      assert(Pair.first && "DebugLoc must be set.");
      ExternallyUsedValues[Pair.second].push_back(Pair.first);
    }

    // The compare instruction of a min/max is the insertion point for new
    // instructions and may be replaced with a new compare instruction.
    auto getCmpForMinMaxReduction = [](Instruction *RdxRootInst) {
      assert(isa<SelectInst>(RdxRootInst) &&
             "Expected min/max reduction to have select root instruction");
      Value *ScalarCond = cast<SelectInst>(RdxRootInst)->getCondition();
      assert(isa<Instruction>(ScalarCond) &&
             "Expected min/max reduction to have compare condition");
      return cast<Instruction>(ScalarCond);
    };

    // The reduction root is used as the insertion point for new instructions,
    // so set it as externally used to prevent it from being deleted.
    ExternallyUsedValues[ReductionRoot];
    SmallVector<Value *, 16> IgnoreList;
    for (ReductionOpsType &RdxOp : ReductionOps)
      IgnoreList.append(RdxOp.begin(), RdxOp.end());

    unsigned ReduxWidth = PowerOf2Floor(NumReducedVals);
    if (NumReducedVals > ReduxWidth) {
      // In the loop below, we are building a tree based on a window of
      // 'ReduxWidth' values.
      // If the operands of those values have common traits (compare predicate,
      // constant operand, etc), then we want to group those together to
      // minimize the cost of the reduction.

      // TODO: This should be extended to count common operands for
      //       compares and binops.

      // Step 1: Count the number of times each compare predicate occurs.
      SmallDenseMap<unsigned, unsigned> PredCountMap;
      for (Value *RdxVal : ReducedVals) {
        CmpInst::Predicate Pred;
        if (match(RdxVal, m_Cmp(Pred, m_Value(), m_Value())))
          ++PredCountMap[Pred];
      }
      // Step 2: Sort the values so the most common predicates come first.
      stable_sort(ReducedVals, [&PredCountMap](Value *A, Value *B) {
        CmpInst::Predicate PredA, PredB;
        if (match(A, m_Cmp(PredA, m_Value(), m_Value())) &&
            match(B, m_Cmp(PredB, m_Value(), m_Value()))) {
          return PredCountMap[PredA] > PredCountMap[PredB];
        }
        return false;
      });
    }

    Value *VectorizedTree = nullptr;
    unsigned i = 0;
    while (i < NumReducedVals - ReduxWidth + 1 && ReduxWidth > 2) {
      ArrayRef<Value *> VL(&ReducedVals[i], ReduxWidth);
      V.buildTree(VL, ExternallyUsedValues, IgnoreList);
      Optional<ArrayRef<unsigned>> Order = V.bestOrder();
      if (Order) {
        assert(Order->size() == VL.size() &&
               "Order size must be the same as number of vectorized "
               "instructions.");
        // TODO: reorder tree nodes without tree rebuilding.
        SmallVector<Value *, 4> ReorderedOps(VL.size());
        llvm::transform(*Order, ReorderedOps.begin(),
                        [VL](const unsigned Idx) { return VL[Idx]; });
        V.buildTree(ReorderedOps, ExternallyUsedValues, IgnoreList);
      }
      if (V.isTreeTinyAndNotFullyVectorizable())
        break;
      if (V.isLoadCombineReductionCandidate(ReductionData.getOpcode()))
        break;

      V.computeMinimumValueSizes();

      // Estimate cost.
      InstructionCost TreeCost = V.getTreeCost();
      InstructionCost ReductionCost =
          getReductionCost(TTI, ReducedVals[i], ReduxWidth);
      InstructionCost Cost = TreeCost + ReductionCost;
      if (!Cost.isValid()) {
        LLVM_DEBUG(dbgs() << "Encountered invalid baseline cost.\n");
        return false;
      }
      if (Cost >= -SLPCostThreshold) {
        V.getORE()->emit([&]() {
          return OptimizationRemarkMissed(SV_NAME, "HorSLPNotBeneficial",
                                          cast<Instruction>(VL[0]))
                 << "Vectorizing horizontal reduction is possible"
                 << "but not beneficial with cost " << ore::NV("Cost", Cost)
                 << " and threshold "
                 << ore::NV("Threshold", -SLPCostThreshold);
        });
        break;
      }

      LLVM_DEBUG(dbgs() << "SLP: Vectorizing horizontal reduction at cost:"
                        << Cost << ". (HorRdx)\n");
      V.getORE()->emit([&]() {
        return OptimizationRemark(SV_NAME, "VectorizedHorizontalReduction",
                                  cast<Instruction>(VL[0]))
               << "Vectorized horizontal reduction with cost "
               << ore::NV("Cost", Cost) << " and with tree size "
               << ore::NV("TreeSize", V.getTreeSize());
      });

      // Vectorize a tree.
      DebugLoc Loc = cast<Instruction>(ReducedVals[i])->getDebugLoc();
      Value *VectorizedRoot = V.vectorizeTree(ExternallyUsedValues);

      // Emit a reduction. For min/max, the root is a select, but the insertion
      // point is the compare condition of that select.
      Instruction *RdxRootInst = cast<Instruction>(ReductionRoot);
      if (ReductionData.isMinMax())
        Builder.SetInsertPoint(getCmpForMinMaxReduction(RdxRootInst));
      else
        Builder.SetInsertPoint(RdxRootInst);

      Value *ReducedSubTree =
          emitReduction(VectorizedRoot, Builder, ReduxWidth, TTI);

      if (!VectorizedTree) {
        // Initialize the final value in the reduction.
        VectorizedTree = ReducedSubTree;
      } else {
        // Update the final value in the reduction.
        Builder.SetCurrentDebugLocation(Loc);
        VectorizedTree = ReductionData.createOp(
            Builder, VectorizedTree, ReducedSubTree, "op.rdx", ReductionOps);
      }
      i += ReduxWidth;
      ReduxWidth = PowerOf2Floor(NumReducedVals - i);
    }

    if (VectorizedTree) {
      // Finish the reduction.
      for (; i < NumReducedVals; ++i) {
        auto *I = cast<Instruction>(ReducedVals[i]);
        Builder.SetCurrentDebugLocation(I->getDebugLoc());
        VectorizedTree = ReductionData.createOp(Builder, VectorizedTree, I, "",
                                                ReductionOps);
      }
      for (auto &Pair : ExternallyUsedValues) {
        // Add each externally used value to the final reduction.
        for (auto *I : Pair.second) {
          Builder.SetCurrentDebugLocation(I->getDebugLoc());
          VectorizedTree = ReductionData.createOp(Builder, VectorizedTree,
                                                  Pair.first, "op.extra", I);
        }
      }

      // Update users. For a min/max reduction that ends with a compare and
      // select, we also have to RAUW for the compare instruction feeding the
      // reduction root. That's because the original compare may have extra uses
      // besides the final select of the reduction.
      if (ReductionData.isMinMax()) {
        if (auto *VecSelect = dyn_cast<SelectInst>(VectorizedTree)) {
          Instruction *ScalarCmp =
              getCmpForMinMaxReduction(cast<Instruction>(ReductionRoot));
          ScalarCmp->replaceAllUsesWith(VecSelect->getCondition());
        }
      }
      ReductionRoot->replaceAllUsesWith(VectorizedTree);

      // Mark all scalar reduction ops for deletion, they are replaced by the
      // vector reductions.
      V.eraseInstructions(IgnoreList);
    }
    return VectorizedTree != nullptr;
  }

  unsigned numReductionValues() const {
    return ReducedVals.size();
  }

private:
  /// Calculate the cost of a reduction.
  int getReductionCost(TargetTransformInfo *TTI, Value *FirstReducedVal,
                       unsigned ReduxWidth) {
    Type *ScalarTy = FirstReducedVal->getType();
    auto *VecTy = FixedVectorType::get(ScalarTy, ReduxWidth);

    int PairwiseRdxCost;
    int SplittingRdxCost;
    switch (ReductionData.getKind()) {
    case RK_Arithmetic:
      PairwiseRdxCost =
          TTI->getArithmeticReductionCost(ReductionData.getOpcode(), VecTy,
                                          /*IsPairwiseForm=*/true);
      SplittingRdxCost =
          TTI->getArithmeticReductionCost(ReductionData.getOpcode(), VecTy,
                                          /*IsPairwiseForm=*/false);
      break;
    case RK_SMin:
    case RK_SMax:
    case RK_UMin:
    case RK_UMax: {
      auto *VecCondTy = cast<VectorType>(CmpInst::makeCmpResultType(VecTy));
      bool IsUnsigned = ReductionData.getKind() == RK_UMin ||
                        ReductionData.getKind() == RK_UMax;
      PairwiseRdxCost =
          TTI->getMinMaxReductionCost(VecTy, VecCondTy,
                                      /*IsPairwiseForm=*/true, IsUnsigned);
      SplittingRdxCost =
          TTI->getMinMaxReductionCost(VecTy, VecCondTy,
                                      /*IsPairwiseForm=*/false, IsUnsigned);
      break;
    }
    case RK_None:
      llvm_unreachable("Expected arithmetic or min/max reduction operation");
    }

    IsPairwiseReduction = PairwiseRdxCost < SplittingRdxCost;
    int VecReduxCost = IsPairwiseReduction ? PairwiseRdxCost : SplittingRdxCost;

    int ScalarReduxCost = 0;
    switch (ReductionData.getKind()) {
    case RK_Arithmetic:
      ScalarReduxCost =
          TTI->getArithmeticInstrCost(ReductionData.getOpcode(), ScalarTy);
      break;
    case RK_SMin:
    case RK_SMax:
    case RK_UMin:
    case RK_UMax:
      ScalarReduxCost =
          TTI->getCmpSelInstrCost(ReductionData.getOpcode(), ScalarTy) +
          TTI->getCmpSelInstrCost(Instruction::Select, ScalarTy,
                                  CmpInst::makeCmpResultType(ScalarTy));
      break;
    case RK_None:
      llvm_unreachable("Expected arithmetic or min/max reduction operation");
    }
    ScalarReduxCost *= (ReduxWidth - 1);

    LLVM_DEBUG(dbgs() << "SLP: Adding cost " << VecReduxCost - ScalarReduxCost
                      << " for reduction that starts with " << *FirstReducedVal
                      << " (It is a "
                      << (IsPairwiseReduction ? "pairwise" : "splitting")
                      << " reduction)\n");

    return VecReduxCost - ScalarReduxCost;
  }

  /// Emit a horizontal reduction of the vectorized value.
  Value *emitReduction(Value *VectorizedValue, IRBuilder<> &Builder,
                       unsigned ReduxWidth, const TargetTransformInfo *TTI) {
    assert(VectorizedValue && "Need to have a vectorized tree node");
    assert(isPowerOf2_32(ReduxWidth) &&
           "We only handle power-of-two reductions for now");

    if (!IsPairwiseReduction) {
      // FIXME: The builder should use an FMF guard. It should not be hard-coded
      //        to 'fast'.
      assert(Builder.getFastMathFlags().isFast() && "Expected 'fast' FMF");
      return createSimpleTargetReduction(
          Builder, TTI, ReductionData.getOpcode(), VectorizedValue,
          ReductionData.getFlags(), ReductionOps.back());
    }

    Value *TmpVec = VectorizedValue;
    for (unsigned i = ReduxWidth / 2; i != 0; i >>= 1) {
      auto LeftMask = createRdxShuffleMask(ReduxWidth, i, true, true);
      auto RightMask = createRdxShuffleMask(ReduxWidth, i, true, false);

      Value *LeftShuf =
          Builder.CreateShuffleVector(TmpVec, LeftMask, "rdx.shuf.l");
      Value *RightShuf =
          Builder.CreateShuffleVector(TmpVec, RightMask, "rdx.shuf.r");
      TmpVec = ReductionData.createOp(Builder, LeftShuf, RightShuf, "op.rdx",
                                      ReductionOps);
    }

    // The result is in the first element of the vector.
    return Builder.CreateExtractElement(TmpVec, Builder.getInt32(0));
  }
};

} // end anonymous namespace

static Optional<unsigned> getAggregateSize(Instruction *InsertInst) {
  if (auto *IE = dyn_cast<InsertElementInst>(InsertInst))
    return cast<FixedVectorType>(IE->getType())->getNumElements();

  unsigned AggregateSize = 1;
  auto *IV = cast<InsertValueInst>(InsertInst);
  Type *CurrentType = IV->getType();
  do {
    if (auto *ST = dyn_cast<StructType>(CurrentType)) {
      for (auto *Elt : ST->elements())
        if (Elt != ST->getElementType(0)) // check homogeneity
          return None;
      AggregateSize *= ST->getNumElements();
      CurrentType = ST->getElementType(0);
    } else if (auto *AT = dyn_cast<ArrayType>(CurrentType)) {
      AggregateSize *= AT->getNumElements();
      CurrentType = AT->getElementType();
    } else if (auto *VT = dyn_cast<FixedVectorType>(CurrentType)) {
      AggregateSize *= VT->getNumElements();
      return AggregateSize;
    } else if (CurrentType->isSingleValueType()) {
      return AggregateSize;
    } else {
      return None;
    }
  } while (true);
}

static Optional<unsigned> getOperandIndex(Instruction *InsertInst,
                                          unsigned OperandOffset) {
  unsigned OperandIndex = OperandOffset;
  if (auto *IE = dyn_cast<InsertElementInst>(InsertInst)) {
    if (auto *CI = dyn_cast<ConstantInt>(IE->getOperand(2))) {
      auto *VT = cast<FixedVectorType>(IE->getType());
      OperandIndex *= VT->getNumElements();
      OperandIndex += CI->getZExtValue();
      return OperandIndex;
    }
    return None;
  }

  auto *IV = cast<InsertValueInst>(InsertInst);
  Type *CurrentType = IV->getType();
  for (unsigned int Index : IV->indices()) {
    if (auto *ST = dyn_cast<StructType>(CurrentType)) {
      OperandIndex *= ST->getNumElements();
      CurrentType = ST->getElementType(Index);
    } else if (auto *AT = dyn_cast<ArrayType>(CurrentType)) {
      OperandIndex *= AT->getNumElements();
      CurrentType = AT->getElementType();
    } else {
      return None;
    }
    OperandIndex += Index;
  }
  return OperandIndex;
}

static bool findBuildAggregate_rec(Instruction *LastInsertInst,
                                   TargetTransformInfo *TTI,
                                   SmallVectorImpl<Value *> &BuildVectorOpds,
                                   SmallVectorImpl<Value *> &InsertElts,
                                   unsigned OperandOffset) {
  do {
    Value *InsertedOperand = LastInsertInst->getOperand(1);
    Optional<unsigned> OperandIndex =
        getOperandIndex(LastInsertInst, OperandOffset);
    if (!OperandIndex)
      return false;
    if (isa<InsertElementInst>(InsertedOperand) ||
        isa<InsertValueInst>(InsertedOperand)) {
      if (!findBuildAggregate_rec(cast<Instruction>(InsertedOperand), TTI,
                                  BuildVectorOpds, InsertElts, *OperandIndex))
        return false;
    } else {
      BuildVectorOpds[*OperandIndex] = InsertedOperand;
      InsertElts[*OperandIndex] = LastInsertInst;
    }
    if (isa<UndefValue>(LastInsertInst->getOperand(0)))
      return true;
    LastInsertInst = dyn_cast<Instruction>(LastInsertInst->getOperand(0));
  } while (LastInsertInst != nullptr &&
           (isa<InsertValueInst>(LastInsertInst) ||
            isa<InsertElementInst>(LastInsertInst)) &&
           LastInsertInst->hasOneUse());
  return false;
}

/// Recognize construction of vectors like
///  %ra = insertelement <4 x float> undef, float %s0, i32 0
///  %rb = insertelement <4 x float> %ra, float %s1, i32 1
///  %rc = insertelement <4 x float> %rb, float %s2, i32 2
///  %rd = insertelement <4 x float> %rc, float %s3, i32 3
///  starting from the last insertelement or insertvalue instruction.
///
/// Also recognize homogeneous aggregates like {<2 x float>, <2 x float>},
/// {{float, float}, {float, float}}, [2 x {float, float}] and so on.
/// See llvm/test/Transforms/SLPVectorizer/X86/pr42022.ll for examples.
///
/// Assume LastInsertInst is of InsertElementInst or InsertValueInst type.
///
/// \return true if it matches.
static bool findBuildAggregate(Instruction *LastInsertInst,
                               TargetTransformInfo *TTI,
                               SmallVectorImpl<Value *> &BuildVectorOpds,
                               SmallVectorImpl<Value *> &InsertElts) {

  assert((isa<InsertElementInst>(LastInsertInst) ||
          isa<InsertValueInst>(LastInsertInst)) &&
         "Expected insertelement or insertvalue instruction!");

  assert((BuildVectorOpds.empty() && InsertElts.empty()) &&
         "Expected empty result vectors!");

  Optional<unsigned> AggregateSize = getAggregateSize(LastInsertInst);
  if (!AggregateSize)
    return false;
  BuildVectorOpds.resize(*AggregateSize);
  InsertElts.resize(*AggregateSize);

  if (findBuildAggregate_rec(LastInsertInst, TTI, BuildVectorOpds, InsertElts,
                             0)) {
    llvm::erase_value(BuildVectorOpds, nullptr);
    llvm::erase_value(InsertElts, nullptr);
    if (BuildVectorOpds.size() >= 2)
      return true;
  }

  return false;
}

static bool PhiTypeSorterFunc(Value *V, Value *V2) {
  return V->getType() < V2->getType();
}

/// Try and get a reduction value from a phi node.
///
/// Given a phi node \p P in a block \p ParentBB, consider possible reductions
/// if they come from either \p ParentBB or a containing loop latch.
///
/// \returns A candidate reduction value if possible, or \code nullptr \endcode
/// if not possible.
static Value *getReductionValue(const DominatorTree *DT, PHINode *P,
                                BasicBlock *ParentBB, LoopInfo *LI) {
  // There are situations where the reduction value is not dominated by the
  // reduction phi. Vectorizing such cases has been reported to cause
  // miscompiles. See PR25787.
  auto DominatedReduxValue = [&](Value *R) {
    return isa<Instruction>(R) &&
           DT->dominates(P->getParent(), cast<Instruction>(R)->getParent());
  };

  Value *Rdx = nullptr;

  // Return the incoming value if it comes from the same BB as the phi node.
  if (P->getIncomingBlock(0) == ParentBB) {
    Rdx = P->getIncomingValue(0);
  } else if (P->getIncomingBlock(1) == ParentBB) {
    Rdx = P->getIncomingValue(1);
  }

  if (Rdx && DominatedReduxValue(Rdx))
    return Rdx;

  // Otherwise, check whether we have a loop latch to look at.
  Loop *BBL = LI->getLoopFor(ParentBB);
  if (!BBL)
    return nullptr;
  BasicBlock *BBLatch = BBL->getLoopLatch();
  if (!BBLatch)
    return nullptr;

  // There is a loop latch, return the incoming value if it comes from
  // that. This reduction pattern occasionally turns up.
  if (P->getIncomingBlock(0) == BBLatch) {
    Rdx = P->getIncomingValue(0);
  } else if (P->getIncomingBlock(1) == BBLatch) {
    Rdx = P->getIncomingValue(1);
  }

  if (Rdx && DominatedReduxValue(Rdx))
    return Rdx;

  return nullptr;
}

/// Attempt to reduce a horizontal reduction.
/// If it is legal to match a horizontal reduction feeding the phi node \a P
/// with reduction operators \a Root (or one of its operands) in a basic block
/// \a BB, then check if it can be done. If horizontal reduction is not found
/// and root instruction is a binary operation, vectorization of the operands is
/// attempted.
/// \returns true if a horizontal reduction was matched and reduced or operands
/// of one of the binary instruction were vectorized.
/// \returns false if a horizontal reduction was not matched (or not possible)
/// or no vectorization of any binary operation feeding \a Root instruction was
/// performed.
static bool tryToVectorizeHorReductionOrInstOperands(
    PHINode *P, Instruction *Root, BasicBlock *BB, BoUpSLP &R,
    TargetTransformInfo *TTI,
    const function_ref<bool(Instruction *, BoUpSLP &)> Vectorize) {
  if (!ShouldVectorizeHor)
    return false;

  if (!Root)
    return false;

  if (Root->getParent() != BB || isa<PHINode>(Root))
    return false;
  // Start analysis starting from Root instruction. If horizontal reduction is
  // found, try to vectorize it. If it is not a horizontal reduction or
  // vectorization is not possible or not effective, and currently analyzed
  // instruction is a binary operation, try to vectorize the operands, using
  // pre-order DFS traversal order. If the operands were not vectorized, repeat
  // the same procedure considering each operand as a possible root of the
  // horizontal reduction.
  // Interrupt the process if the Root instruction itself was vectorized or all
  // sub-trees not higher that RecursionMaxDepth were analyzed/vectorized.
  SmallVector<std::pair<Instruction *, unsigned>, 8> Stack(1, {Root, 0});
  SmallPtrSet<Value *, 8> VisitedInstrs;
  bool Res = false;
  while (!Stack.empty()) {
    Instruction *Inst;
    unsigned Level;
    std::tie(Inst, Level) = Stack.pop_back_val();
    Value *B0, *B1;
    bool IsBinop = match(Inst, m_BinOp(m_Value(B0), m_Value(B1)));
    bool IsSelect = match(Inst, m_Select(m_Value(), m_Value(), m_Value()));
    if (IsBinop || IsSelect) {
      HorizontalReduction HorRdx;
      if (HorRdx.matchAssociativeReduction(P, Inst)) {
        if (HorRdx.tryToReduce(R, TTI)) {
          Res = true;
          // Set P to nullptr to avoid re-analysis of phi node in
          // matchAssociativeReduction function unless this is the root node.
          P = nullptr;
          continue;
        }
      }
      if (P && IsBinop) {
        Inst = dyn_cast<Instruction>(B0);
        if (Inst == P)
          Inst = dyn_cast<Instruction>(B1);
        if (!Inst) {
          // Set P to nullptr to avoid re-analysis of phi node in
          // matchAssociativeReduction function unless this is the root node.
          P = nullptr;
          continue;
        }
      }
    }
    // Set P to nullptr to avoid re-analysis of phi node in
    // matchAssociativeReduction function unless this is the root node.
    P = nullptr;
    if (Vectorize(Inst, R)) {
      Res = true;
      continue;
    }

    // Try to vectorize operands.
    // Continue analysis for the instruction from the same basic block only to
    // save compile time.
    if (++Level < RecursionMaxDepth)
      for (auto *Op : Inst->operand_values())
        if (VisitedInstrs.insert(Op).second)
          if (auto *I = dyn_cast<Instruction>(Op))
            if (!isa<PHINode>(I) && !R.isDeleted(I) && I->getParent() == BB)
              Stack.emplace_back(I, Level);
  }
  return Res;
}

bool SLPVectorizerPass::vectorizeRootInstruction(PHINode *P, Value *V,
                                                 BasicBlock *BB, BoUpSLP &R,
                                                 TargetTransformInfo *TTI) {
  auto *I = dyn_cast_or_null<Instruction>(V);
  if (!I)
    return false;

  if (!isa<BinaryOperator>(I))
    P = nullptr;
  // Try to match and vectorize a horizontal reduction.
  auto &&ExtraVectorization = [this](Instruction *I, BoUpSLP &R) -> bool {
    return tryToVectorize(I, R);
  };
  return tryToVectorizeHorReductionOrInstOperands(P, I, BB, R, TTI,
                                                  ExtraVectorization);
}

bool SLPVectorizerPass::vectorizeInsertValueInst(InsertValueInst *IVI,
                                                 BasicBlock *BB, BoUpSLP &R) {
  const DataLayout &DL = BB->getModule()->getDataLayout();
  if (!R.canMapToVector(IVI->getType(), DL))
    return false;

  SmallVector<Value *, 16> BuildVectorOpds;
  SmallVector<Value *, 16> BuildVectorInsts;
  if (!findBuildAggregate(IVI, TTI, BuildVectorOpds, BuildVectorInsts))
    return false;

  LLVM_DEBUG(dbgs() << "SLP: array mappable to vector: " << *IVI << "\n");
  // Aggregate value is unlikely to be processed in vector register, we need to
  // extract scalars into scalar registers, so NeedExtraction is set true.
  return tryToVectorizeList(BuildVectorOpds, R, /*AllowReorder=*/false,
                            BuildVectorInsts);
}

bool SLPVectorizerPass::vectorizeInsertElementInst(InsertElementInst *IEI,
                                                   BasicBlock *BB, BoUpSLP &R) {
  SmallVector<Value *, 16> BuildVectorInsts;
  SmallVector<Value *, 16> BuildVectorOpds;
  if (!findBuildAggregate(IEI, TTI, BuildVectorOpds, BuildVectorInsts) ||
      (llvm::all_of(BuildVectorOpds,
                    [](Value *V) { return isa<ExtractElementInst>(V); }) &&
       isShuffle(BuildVectorOpds)))
    return false;

  // Vectorize starting with the build vector operands ignoring the BuildVector
  // instructions for the purpose of scheduling and user extraction.
  return tryToVectorizeList(BuildVectorOpds, R, /*AllowReorder=*/false,
                            BuildVectorInsts);
}

bool SLPVectorizerPass::vectorizeCmpInst(CmpInst *CI, BasicBlock *BB,
                                         BoUpSLP &R) {
  if (tryToVectorizePair(CI->getOperand(0), CI->getOperand(1), R))
    return true;

  bool OpsChanged = false;
  for (int Idx = 0; Idx < 2; ++Idx) {
    OpsChanged |=
        vectorizeRootInstruction(nullptr, CI->getOperand(Idx), BB, R, TTI);
  }
  return OpsChanged;
}

bool SLPVectorizerPass::vectorizeSimpleInstructions(
    SmallVectorImpl<Instruction *> &Instructions, BasicBlock *BB, BoUpSLP &R) {
  bool OpsChanged = false;
  for (auto *I : reverse(Instructions)) {
    if (R.isDeleted(I))
      continue;
    if (auto *LastInsertValue = dyn_cast<InsertValueInst>(I))
      OpsChanged |= vectorizeInsertValueInst(LastInsertValue, BB, R);
    else if (auto *LastInsertElem = dyn_cast<InsertElementInst>(I))
      OpsChanged |= vectorizeInsertElementInst(LastInsertElem, BB, R);
    else if (auto *CI = dyn_cast<CmpInst>(I))
      OpsChanged |= vectorizeCmpInst(CI, BB, R);
  }
  Instructions.clear();
  return OpsChanged;
}

bool SLPVectorizerPass::vectorizeChainsInBlock(BasicBlock *BB, BoUpSLP &R) {
  bool Changed = false;
  SmallVector<Value *, 4> Incoming;
  SmallPtrSet<Value *, 16> VisitedInstrs;

  bool HaveVectorizedPhiNodes = true;
  while (HaveVectorizedPhiNodes) {
    HaveVectorizedPhiNodes = false;

    // Collect the incoming values from the PHIs.
    Incoming.clear();
    for (Instruction &I : *BB) {
      PHINode *P = dyn_cast<PHINode>(&I);
      if (!P)
        break;

      if (!VisitedInstrs.count(P) && !R.isDeleted(P))
        Incoming.push_back(P);
    }

    // Sort by type.
    llvm::stable_sort(Incoming, PhiTypeSorterFunc);

    // Try to vectorize elements base on their type.
    for (SmallVector<Value *, 4>::iterator IncIt = Incoming.begin(),
                                           E = Incoming.end();
         IncIt != E;) {

      // Look for the next elements with the same type.
      SmallVector<Value *, 4>::iterator SameTypeIt = IncIt;
      while (SameTypeIt != E &&
             (*SameTypeIt)->getType() == (*IncIt)->getType()) {
        VisitedInstrs.insert(*SameTypeIt);
        ++SameTypeIt;
      }

      // Try to vectorize them.
      unsigned NumElts = (SameTypeIt - IncIt);
      LLVM_DEBUG(dbgs() << "SLP: Trying to vectorize starting at PHIs ("
                        << NumElts << ")\n");
      // The order in which the phi nodes appear in the program does not matter.
      // So allow tryToVectorizeList to reorder them if it is beneficial. This
      // is done when there are exactly two elements since tryToVectorizeList
      // asserts that there are only two values when AllowReorder is true.
      bool AllowReorder = NumElts == 2;
      if (NumElts > 1 &&
          tryToVectorizeList(makeArrayRef(IncIt, NumElts), R, AllowReorder)) {
        // Success start over because instructions might have been changed.
        HaveVectorizedPhiNodes = true;
        Changed = true;
        break;
      }

      // Start over at the next instruction of a different type (or the end).
      IncIt = SameTypeIt;
    }
  }

  VisitedInstrs.clear();

  SmallVector<Instruction *, 8> PostProcessInstructions;
  SmallDenseSet<Instruction *, 4> KeyNodes;
  for (BasicBlock::iterator it = BB->begin(), e = BB->end(); it != e; ++it) {
    // Skip instructions with scalable type. The num of elements is unknown at
    // compile-time for scalable type.
    if (isa<ScalableVectorType>(it->getType()))
      continue;

    // Skip instructions marked for the deletion.
    if (R.isDeleted(&*it))
      continue;
    // We may go through BB multiple times so skip the one we have checked.
    if (!VisitedInstrs.insert(&*it).second) {
      if (it->use_empty() && KeyNodes.count(&*it) > 0 &&
          vectorizeSimpleInstructions(PostProcessInstructions, BB, R)) {
        // We would like to start over since some instructions are deleted
        // and the iterator may become invalid value.
        Changed = true;
        it = BB->begin();
        e = BB->end();
      }
      continue;
    }

    if (isa<DbgInfoIntrinsic>(it))
      continue;

    // Try to vectorize reductions that use PHINodes.
    if (PHINode *P = dyn_cast<PHINode>(it)) {
      // Check that the PHI is a reduction PHI.
      if (P->getNumIncomingValues() == 2) {
        // Try to match and vectorize a horizontal reduction.
        if (vectorizeRootInstruction(P, getReductionValue(DT, P, BB, LI), BB, R,
                                     TTI)) {
          Changed = true;
          it = BB->begin();
          e = BB->end();
          continue;
        }
      }
      // Try to vectorize the incoming values of the PHI, to catch reductions
      // that feed into PHIs.
      for (unsigned I = 0, E = P->getNumIncomingValues(); I != E; I++) {
        // Skip if the incoming block is the current BB for now. Also, bypass
        // unreachable IR for efficiency and to avoid crashing.
        // TODO: Collect the skipped incoming values and try to vectorize them
        // after processing BB.
        if (BB == P->getIncomingBlock(I) ||
            !DT->isReachableFromEntry(P->getIncomingBlock(I)))
          continue;

        Changed |= vectorizeRootInstruction(nullptr, P->getIncomingValue(I),
                                            P->getIncomingBlock(I), R, TTI);
      }
      continue;
    }

    // Ran into an instruction without users, like terminator, or function call
    // with ignored return value, store. Ignore unused instructions (basing on
    // instruction type, except for CallInst and InvokeInst).
    if (it->use_empty() && (it->getType()->isVoidTy() || isa<CallInst>(it) ||
                            isa<InvokeInst>(it))) {
      KeyNodes.insert(&*it);
      bool OpsChanged = false;
      if (ShouldStartVectorizeHorAtStore || !isa<StoreInst>(it)) {
        for (auto *V : it->operand_values()) {
          // Try to match and vectorize a horizontal reduction.
          OpsChanged |= vectorizeRootInstruction(nullptr, V, BB, R, TTI);
        }
      }
      // Start vectorization of post-process list of instructions from the
      // top-tree instructions to try to vectorize as many instructions as
      // possible.
      OpsChanged |= vectorizeSimpleInstructions(PostProcessInstructions, BB, R);
      if (OpsChanged) {
        // We would like to start over since some instructions are deleted
        // and the iterator may become invalid value.
        Changed = true;
        it = BB->begin();
        e = BB->end();
        continue;
      }
    }

    if (isa<InsertElementInst>(it) || isa<CmpInst>(it) ||
        isa<InsertValueInst>(it))
      PostProcessInstructions.push_back(&*it);
  }

  return Changed;
}

bool SLPVectorizerPass::vectorizeGEPIndices(BasicBlock *BB, BoUpSLP &R) {
  auto Changed = false;
  for (auto &Entry : GEPs) {
    // If the getelementptr list has fewer than two elements, there's nothing
    // to do.
    if (Entry.second.size() < 2)
      continue;

    LLVM_DEBUG(dbgs() << "SLP: Analyzing a getelementptr list of length "
                      << Entry.second.size() << ".\n");

    // Process the GEP list in chunks suitable for the target's supported
    // vector size. If a vector register can't hold 1 element, we are done. We
    // are trying to vectorize the index computations, so the maximum number of
    // elements is based on the size of the index expression, rather than the
    // size of the GEP itself (the target's pointer size).
    unsigned MaxVecRegSize = R.getMaxVecRegSize();
    unsigned EltSize = R.getVectorElementSize(*Entry.second[0]->idx_begin());
    if (MaxVecRegSize < EltSize)
      continue;

    unsigned MaxElts = MaxVecRegSize / EltSize;
    for (unsigned BI = 0, BE = Entry.second.size(); BI < BE; BI += MaxElts) {
      auto Len = std::min<unsigned>(BE - BI, MaxElts);
      ArrayRef<GetElementPtrInst *> GEPList(&Entry.second[BI], Len);

      // Initialize a set a candidate getelementptrs. Note that we use a
      // SetVector here to preserve program order. If the index computations
      // are vectorizable and begin with loads, we want to minimize the chance
      // of having to reorder them later.
      SetVector<Value *> Candidates(GEPList.begin(), GEPList.end());

      // Some of the candidates may have already been vectorized after we
      // initially collected them. If so, they are marked as deleted, so remove
      // them from the set of candidates.
      Candidates.remove_if(
          [&R](Value *I) { return R.isDeleted(cast<Instruction>(I)); });

      // Remove from the set of candidates all pairs of getelementptrs with
      // constant differences. Such getelementptrs are likely not good
      // candidates for vectorization in a bottom-up phase since one can be
      // computed from the other. We also ensure all candidate getelementptr
      // indices are unique.
      for (int I = 0, E = GEPList.size(); I < E && Candidates.size() > 1; ++I) {
        auto *GEPI = GEPList[I];
        if (!Candidates.count(GEPI))
          continue;
        auto *SCEVI = SE->getSCEV(GEPList[I]);
        for (int J = I + 1; J < E && Candidates.size() > 1; ++J) {
          auto *GEPJ = GEPList[J];
          auto *SCEVJ = SE->getSCEV(GEPList[J]);
          if (isa<SCEVConstant>(SE->getMinusSCEV(SCEVI, SCEVJ))) {
            Candidates.remove(GEPI);
            Candidates.remove(GEPJ);
          } else if (GEPI->idx_begin()->get() == GEPJ->idx_begin()->get()) {
            Candidates.remove(GEPJ);
          }
        }
      }

      // We break out of the above computation as soon as we know there are
      // fewer than two candidates remaining.
      if (Candidates.size() < 2)
        continue;

      // Add the single, non-constant index of each candidate to the bundle. We
      // ensured the indices met these constraints when we originally collected
      // the getelementptrs.
      SmallVector<Value *, 16> Bundle(Candidates.size());
      auto BundleIndex = 0u;
      for (auto *V : Candidates) {
        auto *GEP = cast<GetElementPtrInst>(V);
        auto *GEPIdx = GEP->idx_begin()->get();
        assert(GEP->getNumIndices() == 1 || !isa<Constant>(GEPIdx));
        Bundle[BundleIndex++] = GEPIdx;
      }

      // Try and vectorize the indices. We are currently only interested in
      // gather-like cases of the form:
      //
      // ... = g[a[0] - b[0]] + g[a[1] - b[1]] + ...
      //
      // where the loads of "a", the loads of "b", and the subtractions can be
      // performed in parallel. It's likely that detecting this pattern in a
      // bottom-up phase will be simpler and less costly than building a
      // full-blown top-down phase beginning at the consecutive loads.
      Changed |= tryToVectorizeList(Bundle, R);
    }
  }
  return Changed;
}

bool SLPVectorizerPass::vectorizeStoreChains(BoUpSLP &R) {
  bool Changed = false;
  // Attempt to sort and vectorize each of the store-groups.
  for (StoreListMap::iterator it = Stores.begin(), e = Stores.end(); it != e;
       ++it) {
    if (it->second.size() < 2)
      continue;

    LLVM_DEBUG(dbgs() << "SLP: Analyzing a store chain of length "
                      << it->second.size() << ".\n");

    Changed |= vectorizeStores(it->second, R);
  }
  return Changed;
}

char SLPVectorizer::ID = 0;

static const char lv_name[] = "SLP Vectorizer";

INITIALIZE_PASS_BEGIN(SLPVectorizer, SV_NAME, lv_name, false, false)
INITIALIZE_PASS_DEPENDENCY(AAResultsWrapperPass)
INITIALIZE_PASS_DEPENDENCY(TargetTransformInfoWrapperPass)
INITIALIZE_PASS_DEPENDENCY(AssumptionCacheTracker)
INITIALIZE_PASS_DEPENDENCY(ScalarEvolutionWrapperPass)
INITIALIZE_PASS_DEPENDENCY(LoopSimplify)
INITIALIZE_PASS_DEPENDENCY(DemandedBitsWrapperPass)
INITIALIZE_PASS_DEPENDENCY(OptimizationRemarkEmitterWrapperPass)
INITIALIZE_PASS_DEPENDENCY(InjectTLIMappingsLegacy)
INITIALIZE_PASS_END(SLPVectorizer, SV_NAME, lv_name, false, false)

Pass *llvm::createSLPVectorizerPass() { return new SLPVectorizer(); }<|MERGE_RESOLUTION|>--- conflicted
+++ resolved
@@ -3494,11 +3494,7 @@
 
     case Instruction::ExtractValue:
     case Instruction::ExtractElement: {
-<<<<<<< HEAD
-      int DeadCost = 0;
-=======
       InstructionCost DeadCost = 0;
->>>>>>> e1e3308f
       if (NeedToShuffleReuses) {
         unsigned Idx = 0;
         for (unsigned I : E->ReuseShuffleIndices) {
@@ -3765,20 +3761,11 @@
       auto *SI =
           cast<StoreInst>(IsReorder ? VL[E->ReorderIndices.front()] : VL0);
       Align Alignment = SI->getAlign();
-<<<<<<< HEAD
-      int ScalarEltCost =
-          TTI->getMemoryOpCost(Instruction::Store, ScalarTy, Alignment, 0,
-                               CostKind, VL0);
-      int ScalarStCost = VecTy->getNumElements() * ScalarEltCost;
-      int VecStCost = TTI->getMemoryOpCost(Instruction::Store,
-                                           VecTy, Alignment, 0, CostKind, VL0);
-=======
       InstructionCost ScalarEltCost = TTI->getMemoryOpCost(
           Instruction::Store, ScalarTy, Alignment, 0, CostKind, VL0);
       InstructionCost ScalarStCost = VecTy->getNumElements() * ScalarEltCost;
       InstructionCost VecStCost = TTI->getMemoryOpCost(
           Instruction::Store, VecTy, Alignment, 0, CostKind, VL0);
->>>>>>> e1e3308f
       if (IsReorder)
         VecStCost += TTI->getShuffleCost(
             TargetTransformInfo::SK_PermuteSingleSrc, VecTy);
@@ -3819,23 +3806,17 @@
       if (NeedToShuffleReuses) {
         for (unsigned Idx : E->ReuseShuffleIndices) {
           Instruction *I = cast<Instruction>(VL[Idx]);
-          InstructionCost Cost = TTI->getInstructionCost(I, CostKind);
-          assert(Cost.isValid() && "Invalid instruction cost");
-          ReuseShuffleCost -= *(Cost.getValue());
+          ReuseShuffleCost -= TTI->getInstructionCost(I, CostKind);
         }
         for (Value *V : VL) {
           Instruction *I = cast<Instruction>(V);
-          InstructionCost Cost = TTI->getInstructionCost(I, CostKind);
-          assert(Cost.isValid() && "Invalid instruction cost");
-          ReuseShuffleCost += *(Cost.getValue());
+          ReuseShuffleCost += TTI->getInstructionCost(I, CostKind);
         }
       }
       for (Value *V : VL) {
         Instruction *I = cast<Instruction>(V);
         assert(E->isOpcodeOrAlt(I) && "Unexpected main/alternate opcode");
-        InstructionCost Cost = TTI->getInstructionCost(I, CostKind);
-        assert(Cost.isValid() && "Invalid instruction cost");
-        ScalarCost += *(Cost.getValue());
+        ScalarCost += TTI->getInstructionCost(I, CostKind);
       }
       // VecCost is equal to sum of the cost of creating 2 vectors
       // and the cost of creating shuffle.
