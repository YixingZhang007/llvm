--- conflicted
+++ resolved
@@ -564,19 +564,13 @@
           .Case("spir64", Triple::spir64)
           .Cases("spirv", "spirv1.5", "spirv1.6", Triple::spirv)
           .Cases("spirv32", "spirv32v1.0", "spirv32v1.1", "spirv32v1.2",
-            "spirv32v1.3", "spirv32v1.4", "spirv32v1.5",
-            "spirv32v1.6", Triple::spirv32)
+                 "spirv32v1.3", "spirv32v1.4", "spirv32v1.5",
+                 "spirv32v1.6", Triple::spirv32)
           .Cases("spirv64", "spirv64v1.0", "spirv64v1.1", "spirv64v1.2",
-<<<<<<< HEAD
-                 "spirv64v1.3", "spirv64v1.4", "spirv64v1.5", Triple::spirv64)
-          .Cases("spirv32", "spirv32v1.0", "spirv32v1.1", "spirv32v1.2",
-                 "spirv32v1.3", "spirv32v1.4", "spirv32v1.5", Triple::spirv32)
+                 "spirv64v1.3", "spirv64v1.4", "spirv64v1.5",
+                 "spirv64v1.6", Triple::spirv64)
           .StartsWith("spir64", Triple::spir64)
           .StartsWith("spir", Triple::spir)
-=======
-            "spirv64v1.3", "spirv64v1.4", "spirv64v1.5",
-            "spirv64v1.6", Triple::spirv64)
->>>>>>> f352ce36
           .StartsWith("kalimba", Triple::kalimba)
           .Case("lanai", Triple::lanai)
           .Case("renderscript32", Triple::renderscript32)
