--- conflicted
+++ resolved
@@ -128,10 +128,6 @@
 static cl::opt<size_t>
     StackSizeThreshold("inline-max-stacksize", cl::Hidden,
                        cl::init(std::numeric_limits<size_t>::max()),
-<<<<<<< HEAD
-                       cl::ZeroOrMore,
-=======
->>>>>>> 3de04b6d
                        cl::desc("Do not inline functions with a stack size "
                                 "that exceeds the specified limit"));
 
