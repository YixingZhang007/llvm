--- conflicted
+++ resolved
@@ -1118,44 +1118,6 @@
       break;
     }
 
-<<<<<<< HEAD
-    const Value *V;
-    // Handle bitcast from floating point to integer.
-    if (match(I, m_ElementWiseBitCast(m_Value(V))) &&
-        V->getType()->isFPOrFPVectorTy()) {
-      Type *FPType = V->getType()->getScalarType();
-      KnownFPClass Result = computeKnownFPClass(V, fcAllFlags, Depth + 1, Q);
-      FPClassTest FPClasses = Result.KnownFPClasses;
-
-      if (Result.isKnownNever(fcNormal | fcSubnormal | fcNan)) {
-        Known.Zero.setAllBits();
-        Known.One.setAllBits();
-
-        if (FPClasses & fcInf)
-          Known = Known.intersectWith(KnownBits::makeConstant(
-              APFloat::getInf(FPType->getFltSemantics()).bitcastToAPInt()));
-
-        if (FPClasses & fcZero)
-          Known = Known.intersectWith(KnownBits::makeConstant(
-              APInt::getZero(FPType->getScalarSizeInBits())));
-      }
-
-      Known.Zero.clearSignBit();
-      Known.One.clearSignBit();
-      if (Result.SignBit) {
-        if (*Result.SignBit)
-          Known.makeNegative();
-        else
-          Known.makeNonNegative();
-      }
-
-      assert(!Known.hasConflict() && "Bits known to be one AND zero?");
-
-      break;
-    }
-
-=======
->>>>>>> 2e165a2c
     // Handle cast from vector integer type to scalar or vector integer.
     auto *SrcVecTy = dyn_cast<FixedVectorType>(SrcTy);
     if (!SrcVecTy || !SrcVecTy->getElementType()->isIntegerTy() ||
