//===- RegAllocGreedy.cpp - greedy register allocator ---------------------===//
//
// Part of the LLVM Project, under the Apache License v2.0 with LLVM Exceptions.
// See https://llvm.org/LICENSE.txt for license information.
// SPDX-License-Identifier: Apache-2.0 WITH LLVM-exception
//
//===----------------------------------------------------------------------===//
//
// This file defines the RAGreedy function pass for register allocation in
// optimized builds.
//
//===----------------------------------------------------------------------===//

#include "AllocationOrder.h"
#include "InterferenceCache.h"
#include "LiveDebugVariables.h"
#include "RegAllocBase.h"
#include "SpillPlacement.h"
#include "SplitKit.h"
#include "llvm/ADT/ArrayRef.h"
#include "llvm/ADT/BitVector.h"
#include "llvm/ADT/DenseMap.h"
#include "llvm/ADT/IndexedMap.h"
#include "llvm/ADT/MapVector.h"
#include "llvm/ADT/SetVector.h"
#include "llvm/ADT/SmallPtrSet.h"
#include "llvm/ADT/SmallSet.h"
#include "llvm/ADT/SmallVector.h"
#include "llvm/ADT/Statistic.h"
#include "llvm/ADT/StringRef.h"
#include "llvm/Analysis/AliasAnalysis.h"
#include "llvm/Analysis/OptimizationRemarkEmitter.h"
#include "llvm/CodeGen/CalcSpillWeights.h"
#include "llvm/CodeGen/EdgeBundles.h"
#include "llvm/CodeGen/LiveInterval.h"
#include "llvm/CodeGen/LiveIntervalUnion.h"
#include "llvm/CodeGen/LiveIntervals.h"
#include "llvm/CodeGen/LiveRangeEdit.h"
#include "llvm/CodeGen/LiveRegMatrix.h"
#include "llvm/CodeGen/LiveStacks.h"
#include "llvm/CodeGen/MachineBasicBlock.h"
#include "llvm/CodeGen/MachineBlockFrequencyInfo.h"
#include "llvm/CodeGen/MachineDominators.h"
#include "llvm/CodeGen/MachineFrameInfo.h"
#include "llvm/CodeGen/MachineFunction.h"
#include "llvm/CodeGen/MachineFunctionPass.h"
#include "llvm/CodeGen/MachineInstr.h"
#include "llvm/CodeGen/MachineLoopInfo.h"
#include "llvm/CodeGen/MachineOperand.h"
#include "llvm/CodeGen/MachineOptimizationRemarkEmitter.h"
#include "llvm/CodeGen/MachineRegisterInfo.h"
#include "llvm/CodeGen/RegAllocRegistry.h"
#include "llvm/CodeGen/RegisterClassInfo.h"
#include "llvm/CodeGen/SlotIndexes.h"
#include "llvm/CodeGen/Spiller.h"
#include "llvm/CodeGen/TargetInstrInfo.h"
#include "llvm/CodeGen/TargetRegisterInfo.h"
#include "llvm/CodeGen/TargetSubtargetInfo.h"
#include "llvm/CodeGen/VirtRegMap.h"
#include "llvm/IR/Function.h"
#include "llvm/IR/LLVMContext.h"
#include "llvm/MC/MCRegisterInfo.h"
#include "llvm/Pass.h"
#include "llvm/Support/BlockFrequency.h"
#include "llvm/Support/BranchProbability.h"
#include "llvm/Support/CommandLine.h"
#include "llvm/Support/Debug.h"
#include "llvm/Support/MathExtras.h"
#include "llvm/Support/Timer.h"
#include "llvm/Support/raw_ostream.h"
#include "llvm/Target/TargetMachine.h"
#include "llvm/IR/DebugInfoMetadata.h"
#include <algorithm>
#include <cassert>
#include <cstdint>
#include <memory>
#include <queue>
#include <tuple>
#include <utility>

using namespace llvm;

#define DEBUG_TYPE "regalloc"

STATISTIC(NumGlobalSplits, "Number of split global live ranges");
STATISTIC(NumLocalSplits,  "Number of split local live ranges");
STATISTIC(NumEvicted,      "Number of interferences evicted");

static cl::opt<SplitEditor::ComplementSpillMode> SplitSpillMode(
    "split-spill-mode", cl::Hidden,
    cl::desc("Spill mode for splitting live ranges"),
    cl::values(clEnumValN(SplitEditor::SM_Partition, "default", "Default"),
               clEnumValN(SplitEditor::SM_Size, "size", "Optimize for size"),
               clEnumValN(SplitEditor::SM_Speed, "speed", "Optimize for speed")),
    cl::init(SplitEditor::SM_Speed));

static cl::opt<unsigned>
LastChanceRecoloringMaxDepth("lcr-max-depth", cl::Hidden,
                             cl::desc("Last chance recoloring max depth"),
                             cl::init(5));

static cl::opt<unsigned> LastChanceRecoloringMaxInterference(
    "lcr-max-interf", cl::Hidden,
    cl::desc("Last chance recoloring maximum number of considered"
             " interference at a time"),
    cl::init(8));

static cl::opt<bool> ExhaustiveSearch(
    "exhaustive-register-search", cl::NotHidden,
    cl::desc("Exhaustive Search for registers bypassing the depth "
             "and interference cutoffs of last chance recoloring"),
    cl::Hidden);

static cl::opt<bool> EnableLocalReassignment(
    "enable-local-reassign", cl::Hidden,
    cl::desc("Local reassignment can yield better allocation decisions, but "
             "may be compile time intensive"),
    cl::init(false));

static cl::opt<bool> EnableDeferredSpilling(
    "enable-deferred-spilling", cl::Hidden,
    cl::desc("Instead of spilling a variable right away, defer the actual "
             "code insertion to the end of the allocation. That way the "
             "allocator might still find a suitable coloring for this "
             "variable because of other evicted variables."),
    cl::init(false));

// FIXME: Find a good default for this flag and remove the flag.
static cl::opt<unsigned>
CSRFirstTimeCost("regalloc-csr-first-time-cost",
              cl::desc("Cost for first time use of callee-saved register."),
              cl::init(0), cl::Hidden);

static cl::opt<bool> ConsiderLocalIntervalCost(
    "consider-local-interval-cost", cl::Hidden,
    cl::desc("Consider the cost of local intervals created by a split "
             "candidate when choosing the best split candidate."),
    cl::init(false));

static RegisterRegAlloc greedyRegAlloc("greedy", "greedy register allocator",
                                       createGreedyRegisterAllocator);

namespace {

class RAGreedy : public MachineFunctionPass,
                 public RegAllocBase,
                 private LiveRangeEdit::Delegate {
  // Convenient shortcuts.
  using PQueue = std::priority_queue<std::pair<unsigned, unsigned>>;
  using SmallLISet = SmallPtrSet<LiveInterval *, 4>;
  using SmallVirtRegSet = SmallSet<Register, 16>;

  // context
  MachineFunction *MF;

  // Shortcuts to some useful interface.
  const TargetInstrInfo *TII;
  const TargetRegisterInfo *TRI;
  RegisterClassInfo RCI;

  // analyses
  SlotIndexes *Indexes;
  MachineBlockFrequencyInfo *MBFI;
  MachineDominatorTree *DomTree;
  MachineLoopInfo *Loops;
  MachineOptimizationRemarkEmitter *ORE;
  EdgeBundles *Bundles;
  SpillPlacement *SpillPlacer;
  LiveDebugVariables *DebugVars;
  AliasAnalysis *AA;

  // state
  std::unique_ptr<Spiller> SpillerInstance;
  PQueue Queue;
  unsigned NextCascade;
  std::unique_ptr<VirtRegAuxInfo> VRAI;

  // Live ranges pass through a number of stages as we try to allocate them.
  // Some of the stages may also create new live ranges:
  //
  // - Region splitting.
  // - Per-block splitting.
  // - Local splitting.
  // - Spilling.
  //
  // Ranges produced by one of the stages skip the previous stages when they are
  // dequeued. This improves performance because we can skip interference checks
  // that are unlikely to give any results. It also guarantees that the live
  // range splitting algorithm terminates, something that is otherwise hard to
  // ensure.
  enum LiveRangeStage {
    /// Newly created live range that has never been queued.
    RS_New,

    /// Only attempt assignment and eviction. Then requeue as RS_Split.
    RS_Assign,

    /// Attempt live range splitting if assignment is impossible.
    RS_Split,

    /// Attempt more aggressive live range splitting that is guaranteed to make
    /// progress.  This is used for split products that may not be making
    /// progress.
    RS_Split2,

    /// Live range will be spilled.  No more splitting will be attempted.
    RS_Spill,


    /// Live range is in memory. Because of other evictions, it might get moved
    /// in a register in the end.
    RS_Memory,

    /// There is nothing more we can do to this live range.  Abort compilation
    /// if it can't be assigned.
    RS_Done
  };

  // Enum CutOffStage to keep a track whether the register allocation failed
  // because of the cutoffs encountered in last chance recoloring.
  // Note: This is used as bitmask. New value should be next power of 2.
  enum CutOffStage {
    // No cutoffs encountered
    CO_None = 0,

    // lcr-max-depth cutoff encountered
    CO_Depth = 1,

    // lcr-max-interf cutoff encountered
    CO_Interf = 2
  };

  uint8_t CutOffInfo;

#ifndef NDEBUG
  static const char *const StageName[];
#endif

  // RegInfo - Keep additional information about each live range.
  struct RegInfo {
    LiveRangeStage Stage = RS_New;

    // Cascade - Eviction loop prevention. See canEvictInterference().
    unsigned Cascade = 0;

    RegInfo() = default;
  };

  IndexedMap<RegInfo, VirtReg2IndexFunctor> ExtraRegInfo;

  LiveRangeStage getStage(const LiveInterval &VirtReg) const {
    return ExtraRegInfo[VirtReg.reg()].Stage;
  }

  void setStage(const LiveInterval &VirtReg, LiveRangeStage Stage) {
    ExtraRegInfo.resize(MRI->getNumVirtRegs());
    ExtraRegInfo[VirtReg.reg()].Stage = Stage;
  }

  template<typename Iterator>
  void setStage(Iterator Begin, Iterator End, LiveRangeStage NewStage) {
    ExtraRegInfo.resize(MRI->getNumVirtRegs());
    for (;Begin != End; ++Begin) {
      Register Reg = *Begin;
      if (ExtraRegInfo[Reg].Stage == RS_New)
        ExtraRegInfo[Reg].Stage = NewStage;
    }
  }

  /// Cost of evicting interference.
  struct EvictionCost {
    unsigned BrokenHints = 0; ///< Total number of broken hints.
    float MaxWeight = 0;      ///< Maximum spill weight evicted.

    EvictionCost() = default;

    bool isMax() const { return BrokenHints == ~0u; }

    void setMax() { BrokenHints = ~0u; }

    void setBrokenHints(unsigned NHints) { BrokenHints = NHints; }

    bool operator<(const EvictionCost &O) const {
      return std::tie(BrokenHints, MaxWeight) <
             std::tie(O.BrokenHints, O.MaxWeight);
    }
  };

  /// EvictionTrack - Keeps track of past evictions in order to optimize region
  /// split decision.
  class EvictionTrack {

  public:
    using EvictorInfo =
        std::pair<Register /* evictor */, MCRegister /* physreg */>;
    using EvicteeInfo = llvm::DenseMap<Register /* evictee */, EvictorInfo>;

  private:
    /// Each Vreg that has been evicted in the last stage of selectOrSplit will
    /// be mapped to the evictor Vreg and the PhysReg it was evicted from.
    EvicteeInfo Evictees;

  public:
    /// Clear all eviction information.
    void clear() { Evictees.clear(); }

    ///  Clear eviction information for the given evictee Vreg.
    /// E.g. when Vreg get's a new allocation, the old eviction info is no
    /// longer relevant.
    /// \param Evictee The evictee Vreg for whom we want to clear collected
    /// eviction info.
    void clearEvicteeInfo(Register Evictee) { Evictees.erase(Evictee); }

    /// Track new eviction.
    /// The Evictor vreg has evicted the Evictee vreg from Physreg.
    /// \param PhysReg The physical register Evictee was evicted from.
    /// \param Evictor The evictor Vreg that evicted Evictee.
    /// \param Evictee The evictee Vreg.
    void addEviction(MCRegister PhysReg, Register Evictor, Register Evictee) {
      Evictees[Evictee].first = Evictor;
      Evictees[Evictee].second = PhysReg;
    }

    /// Return the Evictor Vreg which evicted Evictee Vreg from PhysReg.
    /// \param Evictee The evictee vreg.
    /// \return The Evictor vreg which evicted Evictee vreg from PhysReg. 0 if
    /// nobody has evicted Evictee from PhysReg.
    EvictorInfo getEvictor(Register Evictee) {
      if (Evictees.count(Evictee)) {
        return Evictees[Evictee];
      }

      return EvictorInfo(0, 0);
    }
  };

  // Keeps track of past evictions in order to optimize region split decision.
  EvictionTrack LastEvicted;

  // splitting state.
  std::unique_ptr<SplitAnalysis> SA;
  std::unique_ptr<SplitEditor> SE;

  /// Cached per-block interference maps
  InterferenceCache IntfCache;

  /// All basic blocks where the current register has uses.
  SmallVector<SpillPlacement::BlockConstraint, 8> SplitConstraints;

  /// Global live range splitting candidate info.
  struct GlobalSplitCandidate {
    // Register intended for assignment, or 0.
    MCRegister PhysReg;

    // SplitKit interval index for this candidate.
    unsigned IntvIdx;

    // Interference for PhysReg.
    InterferenceCache::Cursor Intf;

    // Bundles where this candidate should be live.
    BitVector LiveBundles;
    SmallVector<unsigned, 8> ActiveBlocks;

    void reset(InterferenceCache &Cache, MCRegister Reg) {
      PhysReg = Reg;
      IntvIdx = 0;
      Intf.setPhysReg(Cache, Reg);
      LiveBundles.clear();
      ActiveBlocks.clear();
    }

    // Set B[I] = C for every live bundle where B[I] was NoCand.
    unsigned getBundles(SmallVectorImpl<unsigned> &B, unsigned C) {
      unsigned Count = 0;
      for (unsigned I : LiveBundles.set_bits())
        if (B[I] == NoCand) {
          B[I] = C;
          Count++;
        }
      return Count;
    }
  };

  /// Candidate info for each PhysReg in AllocationOrder.
  /// This vector never shrinks, but grows to the size of the largest register
  /// class.
  SmallVector<GlobalSplitCandidate, 32> GlobalCand;

  enum : unsigned { NoCand = ~0u };

  /// Candidate map. Each edge bundle is assigned to a GlobalCand entry, or to
  /// NoCand which indicates the stack interval.
  SmallVector<unsigned, 32> BundleCand;

  /// Callee-save register cost, calculated once per machine function.
  BlockFrequency CSRCost;

  /// Run or not the local reassignment heuristic. This information is
  /// obtained from the TargetSubtargetInfo.
  bool EnableLocalReassign;

  /// Enable or not the consideration of the cost of local intervals created
  /// by a split candidate when choosing the best split candidate.
  bool EnableAdvancedRASplitCost;

  /// Set of broken hints that may be reconciled later because of eviction.
  SmallSetVector<LiveInterval *, 8> SetOfBrokenHints;

  /// The register cost values. This list will be recreated for each Machine
  /// Function
  ArrayRef<uint8_t> RegCosts;

public:
  RAGreedy();

  /// Return the pass name.
  StringRef getPassName() const override { return "Greedy Register Allocator"; }

  /// RAGreedy analysis usage.
  void getAnalysisUsage(AnalysisUsage &AU) const override;
  void releaseMemory() override;
  Spiller &spiller() override { return *SpillerInstance; }
  void enqueue(LiveInterval *LI) override;
  LiveInterval *dequeue() override;
  MCRegister selectOrSplit(LiveInterval &,
                           SmallVectorImpl<Register> &) override;
  void aboutToRemoveInterval(LiveInterval &) override;

  /// Perform register allocation.
  bool runOnMachineFunction(MachineFunction &mf) override;

  MachineFunctionProperties getRequiredProperties() const override {
    return MachineFunctionProperties().set(
        MachineFunctionProperties::Property::NoPHIs);
  }

  MachineFunctionProperties getClearedProperties() const override {
    return MachineFunctionProperties().set(
      MachineFunctionProperties::Property::IsSSA);
  }

  static char ID;

private:
  MCRegister selectOrSplitImpl(LiveInterval &, SmallVectorImpl<Register> &,
                               SmallVirtRegSet &, unsigned = 0);

  bool LRE_CanEraseVirtReg(Register) override;
  void LRE_WillShrinkVirtReg(Register) override;
  void LRE_DidCloneVirtReg(Register, Register) override;
  void enqueue(PQueue &CurQueue, LiveInterval *LI);
  LiveInterval *dequeue(PQueue &CurQueue);

  BlockFrequency calcSpillCost();
  bool addSplitConstraints(InterferenceCache::Cursor, BlockFrequency&);
  bool addThroughConstraints(InterferenceCache::Cursor, ArrayRef<unsigned>);
  bool growRegion(GlobalSplitCandidate &Cand);
  bool splitCanCauseEvictionChain(Register Evictee, GlobalSplitCandidate &Cand,
                                  unsigned BBNumber,
                                  const AllocationOrder &Order);
  bool splitCanCauseLocalSpill(unsigned VirtRegToSplit,
                               GlobalSplitCandidate &Cand, unsigned BBNumber,
                               const AllocationOrder &Order);
  BlockFrequency calcGlobalSplitCost(GlobalSplitCandidate &,
                                     const AllocationOrder &Order,
                                     bool *CanCauseEvictionChain);
  bool calcCompactRegion(GlobalSplitCandidate&);
  void splitAroundRegion(LiveRangeEdit&, ArrayRef<unsigned>);
  void calcGapWeights(MCRegister, SmallVectorImpl<float> &);
  Register canReassign(LiveInterval &VirtReg, Register PrevReg) const;
  bool shouldEvict(LiveInterval &A, bool, LiveInterval &B, bool) const;
  bool canEvictInterference(LiveInterval &, MCRegister, bool, EvictionCost &,
                            const SmallVirtRegSet &) const;
  bool canEvictInterferenceInRange(const LiveInterval &VirtReg,
                                   MCRegister PhysReg, SlotIndex Start,
                                   SlotIndex End, EvictionCost &MaxCost) const;
  MCRegister getCheapestEvicteeWeight(const AllocationOrder &Order,
                                      const LiveInterval &VirtReg,
                                      SlotIndex Start, SlotIndex End,
                                      float *BestEvictWeight) const;
  void evictInterference(LiveInterval &, MCRegister,
                         SmallVectorImpl<Register> &);
  bool mayRecolorAllInterferences(MCRegister PhysReg, LiveInterval &VirtReg,
                                  SmallLISet &RecoloringCandidates,
                                  const SmallVirtRegSet &FixedRegisters);

  MCRegister tryAssign(LiveInterval&, AllocationOrder&,
                     SmallVectorImpl<Register>&,
                     const SmallVirtRegSet&);
  MCRegister tryEvict(LiveInterval &, AllocationOrder &,
                    SmallVectorImpl<Register> &, uint8_t,
                    const SmallVirtRegSet &);
  MCRegister tryRegionSplit(LiveInterval &, AllocationOrder &,
                            SmallVectorImpl<Register> &);
  /// Calculate cost of region splitting.
  unsigned calculateRegionSplitCost(LiveInterval &VirtReg,
                                    AllocationOrder &Order,
                                    BlockFrequency &BestCost,
                                    unsigned &NumCands, bool IgnoreCSR,
                                    bool *CanCauseEvictionChain = nullptr);
  /// Perform region splitting.
  unsigned doRegionSplit(LiveInterval &VirtReg, unsigned BestCand,
                         bool HasCompact,
                         SmallVectorImpl<Register> &NewVRegs);
  /// Check other options before using a callee-saved register for the first
  /// time.
  MCRegister tryAssignCSRFirstTime(LiveInterval &VirtReg,
                                   AllocationOrder &Order, MCRegister PhysReg,
                                   uint8_t &CostPerUseLimit,
                                   SmallVectorImpl<Register> &NewVRegs);
  void initializeCSRCost();
  unsigned tryBlockSplit(LiveInterval&, AllocationOrder&,
                         SmallVectorImpl<Register>&);
  unsigned tryInstructionSplit(LiveInterval&, AllocationOrder&,
                               SmallVectorImpl<Register>&);
  unsigned tryLocalSplit(LiveInterval&, AllocationOrder&,
    SmallVectorImpl<Register>&);
  unsigned trySplit(LiveInterval&, AllocationOrder&,
                    SmallVectorImpl<Register>&,
                    const SmallVirtRegSet&);
  unsigned tryLastChanceRecoloring(LiveInterval &, AllocationOrder &,
                                   SmallVectorImpl<Register> &,
                                   SmallVirtRegSet &, unsigned);
  bool tryRecoloringCandidates(PQueue &, SmallVectorImpl<Register> &,
                               SmallVirtRegSet &, unsigned);
  void tryHintRecoloring(LiveInterval &);
  void tryHintsRecoloring();

  /// Model the information carried by one end of a copy.
  struct HintInfo {
    /// The frequency of the copy.
    BlockFrequency Freq;
    /// The virtual register or physical register.
    Register Reg;
    /// Its currently assigned register.
    /// In case of a physical register Reg == PhysReg.
    MCRegister PhysReg;

    HintInfo(BlockFrequency Freq, Register Reg, MCRegister PhysReg)
        : Freq(Freq), Reg(Reg), PhysReg(PhysReg) {}
  };
  using HintsInfo = SmallVector<HintInfo, 4>;

  BlockFrequency getBrokenHintFreq(const HintsInfo &, MCRegister);
  void collectHintInfo(Register, HintsInfo &);

  bool isUnusedCalleeSavedReg(MCRegister PhysReg) const;

  /// Greedy RA statistic to remark.
  struct RAGreedyStats {
    unsigned Reloads = 0;
    unsigned FoldedReloads = 0;
    unsigned ZeroCostFoldedReloads = 0;
    unsigned Spills = 0;
    unsigned FoldedSpills = 0;
    unsigned Copies = 0;
    float ReloadsCost = 0.0f;
    float FoldedReloadsCost = 0.0f;
    float SpillsCost = 0.0f;
    float FoldedSpillsCost = 0.0f;
    float CopiesCost = 0.0f;

    bool isEmpty() {
      return !(Reloads || FoldedReloads || Spills || FoldedSpills ||
               ZeroCostFoldedReloads || Copies);
    }

    void add(RAGreedyStats other) {
      Reloads += other.Reloads;
      FoldedReloads += other.FoldedReloads;
      ZeroCostFoldedReloads += other.ZeroCostFoldedReloads;
      Spills += other.Spills;
      FoldedSpills += other.FoldedSpills;
      Copies += other.Copies;
      ReloadsCost += other.ReloadsCost;
      FoldedReloadsCost += other.FoldedReloadsCost;
      SpillsCost += other.SpillsCost;
      FoldedSpillsCost += other.FoldedSpillsCost;
      CopiesCost += other.CopiesCost;
    }

    void report(MachineOptimizationRemarkMissed &R);
  };

  /// Compute statistic for a basic block.
  RAGreedyStats computeStats(MachineBasicBlock &MBB);

  /// Compute and report statistic through a remark.
  RAGreedyStats reportStats(MachineLoop *L);

  /// Report the statistic for each loop.
  void reportStats();
};

} // end anonymous namespace

char RAGreedy::ID = 0;
char &llvm::RAGreedyID = RAGreedy::ID;

INITIALIZE_PASS_BEGIN(RAGreedy, "greedy",
                "Greedy Register Allocator", false, false)
INITIALIZE_PASS_DEPENDENCY(LiveDebugVariables)
INITIALIZE_PASS_DEPENDENCY(SlotIndexes)
INITIALIZE_PASS_DEPENDENCY(LiveIntervals)
INITIALIZE_PASS_DEPENDENCY(RegisterCoalescer)
INITIALIZE_PASS_DEPENDENCY(MachineScheduler)
INITIALIZE_PASS_DEPENDENCY(LiveStacks)
INITIALIZE_PASS_DEPENDENCY(MachineDominatorTree)
INITIALIZE_PASS_DEPENDENCY(MachineLoopInfo)
INITIALIZE_PASS_DEPENDENCY(VirtRegMap)
INITIALIZE_PASS_DEPENDENCY(LiveRegMatrix)
INITIALIZE_PASS_DEPENDENCY(EdgeBundles)
INITIALIZE_PASS_DEPENDENCY(SpillPlacement)
INITIALIZE_PASS_DEPENDENCY(MachineOptimizationRemarkEmitterPass)
INITIALIZE_PASS_END(RAGreedy, "greedy",
                "Greedy Register Allocator", false, false)

#ifndef NDEBUG
const char *const RAGreedy::StageName[] = {
    "RS_New",
    "RS_Assign",
    "RS_Split",
    "RS_Split2",
    "RS_Spill",
    "RS_Memory",
    "RS_Done"
};
#endif

// Hysteresis to use when comparing floats.
// This helps stabilize decisions based on float comparisons.
const float Hysteresis = (2007 / 2048.0f); // 0.97998046875

FunctionPass* llvm::createGreedyRegisterAllocator() {
  return new RAGreedy();
}

RAGreedy::RAGreedy(): MachineFunctionPass(ID) {
}

void RAGreedy::getAnalysisUsage(AnalysisUsage &AU) const {
  AU.setPreservesCFG();
  AU.addRequired<MachineBlockFrequencyInfo>();
  AU.addPreserved<MachineBlockFrequencyInfo>();
  AU.addRequired<AAResultsWrapperPass>();
  AU.addPreserved<AAResultsWrapperPass>();
  AU.addRequired<LiveIntervals>();
  AU.addPreserved<LiveIntervals>();
  AU.addRequired<SlotIndexes>();
  AU.addPreserved<SlotIndexes>();
  AU.addRequired<LiveDebugVariables>();
  AU.addPreserved<LiveDebugVariables>();
  AU.addRequired<LiveStacks>();
  AU.addPreserved<LiveStacks>();
  AU.addRequired<MachineDominatorTree>();
  AU.addPreserved<MachineDominatorTree>();
  AU.addRequired<MachineLoopInfo>();
  AU.addPreserved<MachineLoopInfo>();
  AU.addRequired<VirtRegMap>();
  AU.addPreserved<VirtRegMap>();
  AU.addRequired<LiveRegMatrix>();
  AU.addPreserved<LiveRegMatrix>();
  AU.addRequired<EdgeBundles>();
  AU.addRequired<SpillPlacement>();
  AU.addRequired<MachineOptimizationRemarkEmitterPass>();
  MachineFunctionPass::getAnalysisUsage(AU);
}

//===----------------------------------------------------------------------===//
//                     LiveRangeEdit delegate methods
//===----------------------------------------------------------------------===//

bool RAGreedy::LRE_CanEraseVirtReg(Register VirtReg) {
  LiveInterval &LI = LIS->getInterval(VirtReg);
  if (VRM->hasPhys(VirtReg)) {
    Matrix->unassign(LI);
    aboutToRemoveInterval(LI);
    return true;
  }
  // Unassigned virtreg is probably in the priority queue.
  // RegAllocBase will erase it after dequeueing.
  // Nonetheless, clear the live-range so that the debug
  // dump will show the right state for that VirtReg.
  LI.clear();
  return false;
}

void RAGreedy::LRE_WillShrinkVirtReg(Register VirtReg) {
  if (!VRM->hasPhys(VirtReg))
    return;

  // Register is assigned, put it back on the queue for reassignment.
  LiveInterval &LI = LIS->getInterval(VirtReg);
  Matrix->unassign(LI);
  enqueue(&LI);
}

void RAGreedy::LRE_DidCloneVirtReg(Register New, Register Old) {
  // Cloning a register we haven't even heard about yet?  Just ignore it.
  if (!ExtraRegInfo.inBounds(Old))
    return;

  // LRE may clone a virtual register because dead code elimination causes it to
  // be split into connected components. The new components are much smaller
  // than the original, so they should get a new chance at being assigned.
  // same stage as the parent.
  ExtraRegInfo[Old].Stage = RS_Assign;
  ExtraRegInfo.grow(New);
  ExtraRegInfo[New] = ExtraRegInfo[Old];
}

void RAGreedy::releaseMemory() {
  SpillerInstance.reset();
  ExtraRegInfo.clear();
  GlobalCand.clear();
}

void RAGreedy::enqueue(LiveInterval *LI) { enqueue(Queue, LI); }

void RAGreedy::enqueue(PQueue &CurQueue, LiveInterval *LI) {
  // Prioritize live ranges by size, assigning larger ranges first.
  // The queue holds (size, reg) pairs.
  const unsigned Size = LI->getSize();
  const Register Reg = LI->reg();
  assert(Reg.isVirtual() && "Can only enqueue virtual registers");
  unsigned Prio;

  ExtraRegInfo.grow(Reg);
  if (ExtraRegInfo[Reg].Stage == RS_New)
    ExtraRegInfo[Reg].Stage = RS_Assign;

  if (ExtraRegInfo[Reg].Stage == RS_Split) {
    // Unsplit ranges that couldn't be allocated immediately are deferred until
    // everything else has been allocated.
    Prio = Size;
  } else if (ExtraRegInfo[Reg].Stage == RS_Memory) {
    // Memory operand should be considered last.
    // Change the priority such that Memory operand are assigned in
    // the reverse order that they came in.
    // TODO: Make this a member variable and probably do something about hints.
    static unsigned MemOp = 0;
    Prio = MemOp++;
  } else {
    // Giant live ranges fall back to the global assignment heuristic, which
    // prevents excessive spilling in pathological cases.
    bool ReverseLocal = TRI->reverseLocalAssignment();
    const TargetRegisterClass &RC = *MRI->getRegClass(Reg);
    bool ForceGlobal = !ReverseLocal &&
      (Size / SlotIndex::InstrDist) > (2 * RC.getNumRegs());

    if (ExtraRegInfo[Reg].Stage == RS_Assign && !ForceGlobal && !LI->empty() &&
        LIS->intervalIsInOneMBB(*LI)) {
      // Allocate original local ranges in linear instruction order. Since they
      // are singly defined, this produces optimal coloring in the absence of
      // global interference and other constraints.
      if (!ReverseLocal)
        Prio = LI->beginIndex().getInstrDistance(Indexes->getLastIndex());
      else {
        // Allocating bottom up may allow many short LRGs to be assigned first
        // to one of the cheap registers. This could be much faster for very
        // large blocks on targets with many physical registers.
        Prio = Indexes->getZeroIndex().getInstrDistance(LI->endIndex());
      }
      Prio |= RC.AllocationPriority << 24;
    } else {
      // Allocate global and split ranges in long->short order. Long ranges that
      // don't fit should be spilled (or split) ASAP so they don't create
      // interference.  Mark a bit to prioritize global above local ranges.
      Prio = (1u << 29) + Size;
    }
    // Mark a higher bit to prioritize global and local above RS_Split.
    Prio |= (1u << 31);

    // Boost ranges that have a physical register hint.
    if (VRM->hasKnownPreference(Reg))
      Prio |= (1u << 30);
  }
  // The virtual register number is a tie breaker for same-sized ranges.
  // Give lower vreg numbers higher priority to assign them first.
  CurQueue.push(std::make_pair(Prio, ~Reg));
}

LiveInterval *RAGreedy::dequeue() { return dequeue(Queue); }

LiveInterval *RAGreedy::dequeue(PQueue &CurQueue) {
  if (CurQueue.empty())
    return nullptr;
  LiveInterval *LI = &LIS->getInterval(~CurQueue.top().second);
  CurQueue.pop();
  return LI;
}

//===----------------------------------------------------------------------===//
//                            Direct Assignment
//===----------------------------------------------------------------------===//

/// tryAssign - Try to assign VirtReg to an available register.
MCRegister RAGreedy::tryAssign(LiveInterval &VirtReg,
                             AllocationOrder &Order,
                             SmallVectorImpl<Register> &NewVRegs,
                             const SmallVirtRegSet &FixedRegisters) {
  MCRegister PhysReg;
  for (auto I = Order.begin(), E = Order.end(); I != E && !PhysReg; ++I) {
    assert(*I);
    if (!Matrix->checkInterference(VirtReg, *I)) {
      if (I.isHint())
        return *I;
      else
        PhysReg = *I;
    }
  }
  if (!PhysReg.isValid())
    return PhysReg;

  // PhysReg is available, but there may be a better choice.

  // If we missed a simple hint, try to cheaply evict interference from the
  // preferred register.
  if (Register Hint = MRI->getSimpleHint(VirtReg.reg()))
    if (Order.isHint(Hint)) {
      MCRegister PhysHint = Hint.asMCReg();
      LLVM_DEBUG(dbgs() << "missed hint " << printReg(PhysHint, TRI) << '\n');
      EvictionCost MaxCost;
      MaxCost.setBrokenHints(1);
      if (canEvictInterference(VirtReg, PhysHint, true, MaxCost,
                               FixedRegisters)) {
        evictInterference(VirtReg, PhysHint, NewVRegs);
        return PhysHint;
      }
      // Record the missed hint, we may be able to recover
      // at the end if the surrounding allocation changed.
      SetOfBrokenHints.insert(&VirtReg);
    }

  // Try to evict interference from a cheaper alternative.
  uint8_t Cost = RegCosts[PhysReg];

  // Most registers have 0 additional cost.
  if (!Cost)
    return PhysReg;

  LLVM_DEBUG(dbgs() << printReg(PhysReg, TRI) << " is available at cost "
                    << Cost << '\n');
  MCRegister CheapReg = tryEvict(VirtReg, Order, NewVRegs, Cost, FixedRegisters);
  return CheapReg ? CheapReg : PhysReg;
}

//===----------------------------------------------------------------------===//
//                         Interference eviction
//===----------------------------------------------------------------------===//

Register RAGreedy::canReassign(LiveInterval &VirtReg, Register PrevReg) const {
  auto Order =
      AllocationOrder::create(VirtReg.reg(), *VRM, RegClassInfo, Matrix);
  MCRegister PhysReg;
  for (auto I = Order.begin(), E = Order.end(); I != E && !PhysReg; ++I) {
    if ((*I).id() == PrevReg.id())
      continue;

    MCRegUnitIterator Units(*I, TRI);
    for (; Units.isValid(); ++Units) {
      // Instantiate a "subquery", not to be confused with the Queries array.
      LiveIntervalUnion::Query subQ(VirtReg, Matrix->getLiveUnions()[*Units]);
      if (subQ.checkInterference())
        break;
    }
    // If no units have interference, break out with the current PhysReg.
    if (!Units.isValid())
      PhysReg = *I;
  }
  if (PhysReg)
    LLVM_DEBUG(dbgs() << "can reassign: " << VirtReg << " from "
                      << printReg(PrevReg, TRI) << " to "
                      << printReg(PhysReg, TRI) << '\n');
  return PhysReg;
}

/// shouldEvict - determine if A should evict the assigned live range B. The
/// eviction policy defined by this function together with the allocation order
/// defined by enqueue() decides which registers ultimately end up being split
/// and spilled.
///
/// Cascade numbers are used to prevent infinite loops if this function is a
/// cyclic relation.
///
/// @param A          The live range to be assigned.
/// @param IsHint     True when A is about to be assigned to its preferred
///                   register.
/// @param B          The live range to be evicted.
/// @param BreaksHint True when B is already assigned to its preferred register.
bool RAGreedy::shouldEvict(LiveInterval &A, bool IsHint,
                           LiveInterval &B, bool BreaksHint) const {
  bool CanSplit = getStage(B) < RS_Spill;

  // Be fairly aggressive about following hints as long as the evictee can be
  // split.
  if (CanSplit && IsHint && !BreaksHint)
    return true;

  if (A.weight() > B.weight()) {
    LLVM_DEBUG(dbgs() << "should evict: " << B << " w= " << B.weight() << '\n');
    return true;
  }
  return false;
}

/// canEvictInterference - Return true if all interferences between VirtReg and
/// PhysReg can be evicted.
///
/// @param VirtReg Live range that is about to be assigned.
/// @param PhysReg Desired register for assignment.
/// @param IsHint  True when PhysReg is VirtReg's preferred register.
/// @param MaxCost Only look for cheaper candidates and update with new cost
///                when returning true.
/// @returns True when interference can be evicted cheaper than MaxCost.
bool RAGreedy::canEvictInterference(
    LiveInterval &VirtReg, MCRegister PhysReg, bool IsHint,
    EvictionCost &MaxCost, const SmallVirtRegSet &FixedRegisters) const {
  // It is only possible to evict virtual register interference.
  if (Matrix->checkInterference(VirtReg, PhysReg) > LiveRegMatrix::IK_VirtReg)
    return false;

  bool IsLocal = LIS->intervalIsInOneMBB(VirtReg);

  // Find VirtReg's cascade number. This will be unassigned if VirtReg was never
  // involved in an eviction before. If a cascade number was assigned, deny
  // evicting anything with the same or a newer cascade number. This prevents
  // infinite eviction loops.
  //
  // This works out so a register without a cascade number is allowed to evict
  // anything, and it can be evicted by anything.
  unsigned Cascade = ExtraRegInfo[VirtReg.reg()].Cascade;
  if (!Cascade)
    Cascade = NextCascade;

  EvictionCost Cost;
  for (MCRegUnitIterator Units(PhysReg, TRI); Units.isValid(); ++Units) {
    LiveIntervalUnion::Query &Q = Matrix->query(VirtReg, *Units);
    // If there is 10 or more interferences, chances are one is heavier.
    if (Q.collectInterferingVRegs(10) >= 10)
      return false;

    // Check if any interfering live range is heavier than MaxWeight.
    for (LiveInterval *Intf : reverse(Q.interferingVRegs())) {
      assert(Register::isVirtualRegister(Intf->reg()) &&
             "Only expecting virtual register interference from query");

      // Do not allow eviction of a virtual register if we are in the middle
      // of last-chance recoloring and this virtual register is one that we
      // have scavenged a physical register for.
      if (FixedRegisters.count(Intf->reg()))
        return false;

      // Never evict spill products. They cannot split or spill.
      if (getStage(*Intf) == RS_Done)
        return false;
      // Once a live range becomes small enough, it is urgent that we find a
      // register for it. This is indicated by an infinite spill weight. These
      // urgent live ranges get to evict almost anything.
      //
      // Also allow urgent evictions of unspillable ranges from a strictly
      // larger allocation order.
      bool Urgent =
          !VirtReg.isSpillable() &&
          (Intf->isSpillable() ||
           RegClassInfo.getNumAllocatableRegs(MRI->getRegClass(VirtReg.reg())) <
               RegClassInfo.getNumAllocatableRegs(
                   MRI->getRegClass(Intf->reg())));
      // Only evict older cascades or live ranges without a cascade.
      unsigned IntfCascade = ExtraRegInfo[Intf->reg()].Cascade;
      if (Cascade <= IntfCascade) {
        if (!Urgent)
          return false;
        // We permit breaking cascades for urgent evictions. It should be the
        // last resort, though, so make it really expensive.
        Cost.BrokenHints += 10;
      }
      // Would this break a satisfied hint?
      bool BreaksHint = VRM->hasPreferredPhys(Intf->reg());
      // Update eviction cost.
      Cost.BrokenHints += BreaksHint;
      Cost.MaxWeight = std::max(Cost.MaxWeight, Intf->weight());
      // Abort if this would be too expensive.
      if (!(Cost < MaxCost))
        return false;
      if (Urgent)
        continue;
      // Apply the eviction policy for non-urgent evictions.
      if (!shouldEvict(VirtReg, IsHint, *Intf, BreaksHint))
        return false;
      // If !MaxCost.isMax(), then we're just looking for a cheap register.
      // Evicting another local live range in this case could lead to suboptimal
      // coloring.
      if (!MaxCost.isMax() && IsLocal && LIS->intervalIsInOneMBB(*Intf) &&
          (!EnableLocalReassign || !canReassign(*Intf, PhysReg))) {
        return false;
      }
    }
  }
  MaxCost = Cost;
  return true;
}

/// Return true if all interferences between VirtReg and PhysReg between
/// Start and End can be evicted.
///
/// \param VirtReg Live range that is about to be assigned.
/// \param PhysReg Desired register for assignment.
/// \param Start   Start of range to look for interferences.
/// \param End     End of range to look for interferences.
/// \param MaxCost Only look for cheaper candidates and update with new cost
///                when returning true.
/// \return True when interference can be evicted cheaper than MaxCost.
bool RAGreedy::canEvictInterferenceInRange(const LiveInterval &VirtReg,
                                           MCRegister PhysReg, SlotIndex Start,
                                           SlotIndex End,
                                           EvictionCost &MaxCost) const {
  EvictionCost Cost;

  for (MCRegUnitIterator Units(PhysReg, TRI); Units.isValid(); ++Units) {
    LiveIntervalUnion::Query &Q = Matrix->query(VirtReg, *Units);
    Q.collectInterferingVRegs();

    // Check if any interfering live range is heavier than MaxWeight.
    for (const LiveInterval *Intf : reverse(Q.interferingVRegs())) {
      // Check if interference overlast the segment in interest.
      if (!Intf->overlaps(Start, End))
        continue;

      // Cannot evict non virtual reg interference.
      if (!Register::isVirtualRegister(Intf->reg()))
        return false;
      // Never evict spill products. They cannot split or spill.
      if (getStage(*Intf) == RS_Done)
        return false;

      // Would this break a satisfied hint?
      bool BreaksHint = VRM->hasPreferredPhys(Intf->reg());
      // Update eviction cost.
      Cost.BrokenHints += BreaksHint;
      Cost.MaxWeight = std::max(Cost.MaxWeight, Intf->weight());
      // Abort if this would be too expensive.
      if (!(Cost < MaxCost))
        return false;
    }
  }

  if (Cost.MaxWeight == 0)
    return false;

  MaxCost = Cost;
  return true;
}

/// Return the physical register that will be best
/// candidate for eviction by a local split interval that will be created
/// between Start and End.
///
/// \param Order            The allocation order
/// \param VirtReg          Live range that is about to be assigned.
/// \param Start            Start of range to look for interferences
/// \param End              End of range to look for interferences
/// \param BestEvictweight  The eviction cost of that eviction
/// \return The PhysReg which is the best candidate for eviction and the
/// eviction cost in BestEvictweight
MCRegister RAGreedy::getCheapestEvicteeWeight(const AllocationOrder &Order,
                                              const LiveInterval &VirtReg,
                                              SlotIndex Start, SlotIndex End,
                                              float *BestEvictweight) const {
  EvictionCost BestEvictCost;
  BestEvictCost.setMax();
  BestEvictCost.MaxWeight = VirtReg.weight();
  MCRegister BestEvicteePhys;

  // Go over all physical registers and find the best candidate for eviction
  for (MCRegister PhysReg : Order.getOrder()) {

    if (!canEvictInterferenceInRange(VirtReg, PhysReg, Start, End,
                                     BestEvictCost))
      continue;

    // Best so far.
    BestEvicteePhys = PhysReg;
  }
  *BestEvictweight = BestEvictCost.MaxWeight;
  return BestEvicteePhys;
}

/// evictInterference - Evict any interferring registers that prevent VirtReg
/// from being assigned to Physreg. This assumes that canEvictInterference
/// returned true.
void RAGreedy::evictInterference(LiveInterval &VirtReg, MCRegister PhysReg,
                                 SmallVectorImpl<Register> &NewVRegs) {
  // Make sure that VirtReg has a cascade number, and assign that cascade
  // number to every evicted register. These live ranges than then only be
  // evicted by a newer cascade, preventing infinite loops.
  unsigned Cascade = ExtraRegInfo[VirtReg.reg()].Cascade;
  if (!Cascade)
    Cascade = ExtraRegInfo[VirtReg.reg()].Cascade = NextCascade++;

  LLVM_DEBUG(dbgs() << "evicting " << printReg(PhysReg, TRI)
                    << " interference: Cascade " << Cascade << '\n');

  // Collect all interfering virtregs first.
  SmallVector<LiveInterval*, 8> Intfs;
  for (MCRegUnitIterator Units(PhysReg, TRI); Units.isValid(); ++Units) {
    LiveIntervalUnion::Query &Q = Matrix->query(VirtReg, *Units);
    // We usually have the interfering VRegs cached so collectInterferingVRegs()
    // should be fast, we may need to recalculate if when different physregs
    // overlap the same register unit so we had different SubRanges queried
    // against it.
    Q.collectInterferingVRegs();
    ArrayRef<LiveInterval*> IVR = Q.interferingVRegs();
    Intfs.append(IVR.begin(), IVR.end());
  }

  // Evict them second. This will invalidate the queries.
  for (LiveInterval *Intf : Intfs) {
    // The same VirtReg may be present in multiple RegUnits. Skip duplicates.
    if (!VRM->hasPhys(Intf->reg()))
      continue;

    LastEvicted.addEviction(PhysReg, VirtReg.reg(), Intf->reg());

    Matrix->unassign(*Intf);
    assert((ExtraRegInfo[Intf->reg()].Cascade < Cascade ||
            VirtReg.isSpillable() < Intf->isSpillable()) &&
           "Cannot decrease cascade number, illegal eviction");
    ExtraRegInfo[Intf->reg()].Cascade = Cascade;
    ++NumEvicted;
    NewVRegs.push_back(Intf->reg());
  }
}

/// Returns true if the given \p PhysReg is a callee saved register and has not
/// been used for allocation yet.
bool RAGreedy::isUnusedCalleeSavedReg(MCRegister PhysReg) const {
  MCRegister CSR = RegClassInfo.getLastCalleeSavedAlias(PhysReg);
  if (!CSR)
    return false;

  return !Matrix->isPhysRegUsed(PhysReg);
}

/// tryEvict - Try to evict all interferences for a physreg.
/// @param  VirtReg Currently unassigned virtual register.
/// @param  Order   Physregs to try.
/// @return         Physreg to assign VirtReg, or 0.
MCRegister RAGreedy::tryEvict(LiveInterval &VirtReg, AllocationOrder &Order,
                            SmallVectorImpl<Register> &NewVRegs,
                            uint8_t CostPerUseLimit,
                            const SmallVirtRegSet &FixedRegisters) {
  NamedRegionTimer T("evict", "Evict", TimerGroupName, TimerGroupDescription,
                     TimePassesIsEnabled);

  // Keep track of the cheapest interference seen so far.
  EvictionCost BestCost;
  BestCost.setMax();
  MCRegister BestPhys;
  unsigned OrderLimit = Order.getOrder().size();

  // When we are just looking for a reduced cost per use, don't break any
  // hints, and only evict smaller spill weights.
  if (CostPerUseLimit < uint8_t(~0u)) {
    BestCost.BrokenHints = 0;
    BestCost.MaxWeight = VirtReg.weight();

    // Check of any registers in RC are below CostPerUseLimit.
    const TargetRegisterClass *RC = MRI->getRegClass(VirtReg.reg());
    uint8_t MinCost = RegClassInfo.getMinCost(RC);
    if (MinCost >= CostPerUseLimit) {
      LLVM_DEBUG(dbgs() << TRI->getRegClassName(RC) << " minimum cost = "
                        << MinCost << ", no cheaper registers to be found.\n");
      return 0;
    }

    // It is normal for register classes to have a long tail of registers with
    // the same cost. We don't need to look at them if they're too expensive.
    if (RegCosts[Order.getOrder().back()] >= CostPerUseLimit) {
      OrderLimit = RegClassInfo.getLastCostChange(RC);
      LLVM_DEBUG(dbgs() << "Only trying the first " << OrderLimit
                        << " regs.\n");
    }
  }

  for (auto I = Order.begin(), E = Order.getOrderLimitEnd(OrderLimit); I != E;
       ++I) {
    MCRegister PhysReg = *I;
    assert(PhysReg);
    if (RegCosts[PhysReg] >= CostPerUseLimit)
      continue;
    // The first use of a callee-saved register in a function has cost 1.
    // Don't start using a CSR when the CostPerUseLimit is low.
    if (CostPerUseLimit == 1 && isUnusedCalleeSavedReg(PhysReg)) {
      LLVM_DEBUG(
          dbgs() << printReg(PhysReg, TRI) << " would clobber CSR "
                 << printReg(RegClassInfo.getLastCalleeSavedAlias(PhysReg), TRI)
                 << '\n');
      continue;
    }

    if (!canEvictInterference(VirtReg, PhysReg, false, BestCost,
                              FixedRegisters))
      continue;

    // Best so far.
    BestPhys = PhysReg;

    // Stop if the hint can be used.
    if (I.isHint())
      break;
  }

  if (BestPhys.isValid())
    evictInterference(VirtReg, BestPhys, NewVRegs);
  return BestPhys;
}

//===----------------------------------------------------------------------===//
//                              Region Splitting
//===----------------------------------------------------------------------===//

/// addSplitConstraints - Fill out the SplitConstraints vector based on the
/// interference pattern in Physreg and its aliases. Add the constraints to
/// SpillPlacement and return the static cost of this split in Cost, assuming
/// that all preferences in SplitConstraints are met.
/// Return false if there are no bundles with positive bias.
bool RAGreedy::addSplitConstraints(InterferenceCache::Cursor Intf,
                                   BlockFrequency &Cost) {
  ArrayRef<SplitAnalysis::BlockInfo> UseBlocks = SA->getUseBlocks();

  // Reset interference dependent info.
  SplitConstraints.resize(UseBlocks.size());
  BlockFrequency StaticCost = 0;
  for (unsigned I = 0; I != UseBlocks.size(); ++I) {
    const SplitAnalysis::BlockInfo &BI = UseBlocks[I];
    SpillPlacement::BlockConstraint &BC = SplitConstraints[I];

    BC.Number = BI.MBB->getNumber();
    Intf.moveToBlock(BC.Number);
    BC.Entry = BI.LiveIn ? SpillPlacement::PrefReg : SpillPlacement::DontCare;
    BC.Exit = (BI.LiveOut &&
               !LIS->getInstructionFromIndex(BI.LastInstr)->isImplicitDef())
                  ? SpillPlacement::PrefReg
                  : SpillPlacement::DontCare;
    BC.ChangesValue = BI.FirstDef.isValid();

    if (!Intf.hasInterference())
      continue;

    // Number of spill code instructions to insert.
    unsigned Ins = 0;

    // Interference for the live-in value.
    if (BI.LiveIn) {
      if (Intf.first() <= Indexes->getMBBStartIdx(BC.Number)) {
        BC.Entry = SpillPlacement::MustSpill;
        ++Ins;
      } else if (Intf.first() < BI.FirstInstr) {
        BC.Entry = SpillPlacement::PrefSpill;
        ++Ins;
      } else if (Intf.first() < BI.LastInstr) {
        ++Ins;
      }

      // Abort if the spill cannot be inserted at the MBB' start
      if (((BC.Entry == SpillPlacement::MustSpill) ||
           (BC.Entry == SpillPlacement::PrefSpill)) &&
          SlotIndex::isEarlierInstr(BI.FirstInstr,
                                    SA->getFirstSplitPoint(BC.Number)))
        return false;
    }

    // Interference for the live-out value.
    if (BI.LiveOut) {
      if (Intf.last() >= SA->getLastSplitPoint(BC.Number)) {
        BC.Exit = SpillPlacement::MustSpill;
        ++Ins;
      } else if (Intf.last() > BI.LastInstr) {
        BC.Exit = SpillPlacement::PrefSpill;
        ++Ins;
      } else if (Intf.last() > BI.FirstInstr) {
        ++Ins;
      }
    }

    // Accumulate the total frequency of inserted spill code.
    while (Ins--)
      StaticCost += SpillPlacer->getBlockFrequency(BC.Number);
  }
  Cost = StaticCost;

  // Add constraints for use-blocks. Note that these are the only constraints
  // that may add a positive bias, it is downhill from here.
  SpillPlacer->addConstraints(SplitConstraints);
  return SpillPlacer->scanActiveBundles();
}

/// addThroughConstraints - Add constraints and links to SpillPlacer from the
/// live-through blocks in Blocks.
bool RAGreedy::addThroughConstraints(InterferenceCache::Cursor Intf,
                                     ArrayRef<unsigned> Blocks) {
  const unsigned GroupSize = 8;
  SpillPlacement::BlockConstraint BCS[GroupSize];
  unsigned TBS[GroupSize];
  unsigned B = 0, T = 0;

  for (unsigned Number : Blocks) {
    Intf.moveToBlock(Number);

    if (!Intf.hasInterference()) {
      assert(T < GroupSize && "Array overflow");
      TBS[T] = Number;
      if (++T == GroupSize) {
        SpillPlacer->addLinks(makeArrayRef(TBS, T));
        T = 0;
      }
      continue;
    }

    assert(B < GroupSize && "Array overflow");
    BCS[B].Number = Number;

    // Abort if the spill cannot be inserted at the MBB' start
    MachineBasicBlock *MBB = MF->getBlockNumbered(Number);
<<<<<<< HEAD
    if (!MBB->empty() &&
        SlotIndex::isEarlierInstr(
            LIS->getInstructionIndex(*MBB->getFirstNonDebugInstr()),
            SA->getFirstSplitPoint(Number)))
=======
    auto FirstNonDebugInstr = MBB->getFirstNonDebugInstr();
    if (FirstNonDebugInstr != MBB->end() &&
        SlotIndex::isEarlierInstr(LIS->getInstructionIndex(*FirstNonDebugInstr),
                                  SA->getFirstSplitPoint(Number)))
>>>>>>> 11299179
      return false;
    // Interference for the live-in value.
    if (Intf.first() <= Indexes->getMBBStartIdx(Number))
      BCS[B].Entry = SpillPlacement::MustSpill;
    else
      BCS[B].Entry = SpillPlacement::PrefSpill;

    // Interference for the live-out value.
    if (Intf.last() >= SA->getLastSplitPoint(Number))
      BCS[B].Exit = SpillPlacement::MustSpill;
    else
      BCS[B].Exit = SpillPlacement::PrefSpill;

    if (++B == GroupSize) {
      SpillPlacer->addConstraints(makeArrayRef(BCS, B));
      B = 0;
    }
  }

  SpillPlacer->addConstraints(makeArrayRef(BCS, B));
  SpillPlacer->addLinks(makeArrayRef(TBS, T));
  return true;
}

bool RAGreedy::growRegion(GlobalSplitCandidate &Cand) {
  // Keep track of through blocks that have not been added to SpillPlacer.
  BitVector Todo = SA->getThroughBlocks();
  SmallVectorImpl<unsigned> &ActiveBlocks = Cand.ActiveBlocks;
  unsigned AddedTo = 0;
#ifndef NDEBUG
  unsigned Visited = 0;
#endif

  while (true) {
    ArrayRef<unsigned> NewBundles = SpillPlacer->getRecentPositive();
    // Find new through blocks in the periphery of PrefRegBundles.
    for (unsigned Bundle : NewBundles) {
      // Look at all blocks connected to Bundle in the full graph.
      ArrayRef<unsigned> Blocks = Bundles->getBlocks(Bundle);
      for (unsigned Block : Blocks) {
        if (!Todo.test(Block))
          continue;
        Todo.reset(Block);
        // This is a new through block. Add it to SpillPlacer later.
        ActiveBlocks.push_back(Block);
#ifndef NDEBUG
        ++Visited;
#endif
      }
    }
    // Any new blocks to add?
    if (ActiveBlocks.size() == AddedTo)
      break;

    // Compute through constraints from the interference, or assume that all
    // through blocks prefer spilling when forming compact regions.
    auto NewBlocks = makeArrayRef(ActiveBlocks).slice(AddedTo);
    if (Cand.PhysReg) {
      if (!addThroughConstraints(Cand.Intf, NewBlocks))
        return false;
    } else
      // Provide a strong negative bias on through blocks to prevent unwanted
      // liveness on loop backedges.
      SpillPlacer->addPrefSpill(NewBlocks, /* Strong= */ true);
    AddedTo = ActiveBlocks.size();

    // Perhaps iterating can enable more bundles?
    SpillPlacer->iterate();
  }
  LLVM_DEBUG(dbgs() << ", v=" << Visited);
  return true;
}

/// calcCompactRegion - Compute the set of edge bundles that should be live
/// when splitting the current live range into compact regions.  Compact
/// regions can be computed without looking at interference.  They are the
/// regions formed by removing all the live-through blocks from the live range.
///
/// Returns false if the current live range is already compact, or if the
/// compact regions would form single block regions anyway.
bool RAGreedy::calcCompactRegion(GlobalSplitCandidate &Cand) {
  // Without any through blocks, the live range is already compact.
  if (!SA->getNumThroughBlocks())
    return false;

  // Compact regions don't correspond to any physreg.
  Cand.reset(IntfCache, MCRegister::NoRegister);

  LLVM_DEBUG(dbgs() << "Compact region bundles");

  // Use the spill placer to determine the live bundles. GrowRegion pretends
  // that all the through blocks have interference when PhysReg is unset.
  SpillPlacer->prepare(Cand.LiveBundles);

  // The static split cost will be zero since Cand.Intf reports no interference.
  BlockFrequency Cost;
  if (!addSplitConstraints(Cand.Intf, Cost)) {
    LLVM_DEBUG(dbgs() << ", none.\n");
    return false;
  }

  if (!growRegion(Cand)) {
    LLVM_DEBUG(dbgs() << ", cannot spill all interferences.\n");
    return false;
  }

  SpillPlacer->finish();

  if (!Cand.LiveBundles.any()) {
    LLVM_DEBUG(dbgs() << ", none.\n");
    return false;
  }

  LLVM_DEBUG({
    for (int I : Cand.LiveBundles.set_bits())
      dbgs() << " EB#" << I;
    dbgs() << ".\n";
  });
  return true;
}

/// calcSpillCost - Compute how expensive it would be to split the live range in
/// SA around all use blocks instead of forming bundle regions.
BlockFrequency RAGreedy::calcSpillCost() {
  BlockFrequency Cost = 0;
  ArrayRef<SplitAnalysis::BlockInfo> UseBlocks = SA->getUseBlocks();
  for (const SplitAnalysis::BlockInfo &BI : UseBlocks) {
    unsigned Number = BI.MBB->getNumber();
    // We normally only need one spill instruction - a load or a store.
    Cost += SpillPlacer->getBlockFrequency(Number);

    // Unless the value is redefined in the block.
    if (BI.LiveIn && BI.LiveOut && BI.FirstDef)
      Cost += SpillPlacer->getBlockFrequency(Number);
  }
  return Cost;
}

/// Check if splitting Evictee will create a local split interval in
/// basic block number BBNumber that may cause a bad eviction chain. This is
/// intended to prevent bad eviction sequences like:
/// movl	%ebp, 8(%esp)           # 4-byte Spill
/// movl	%ecx, %ebp
/// movl	%ebx, %ecx
/// movl	%edi, %ebx
/// movl	%edx, %edi
/// cltd
/// idivl	%esi
/// movl	%edi, %edx
/// movl	%ebx, %edi
/// movl	%ecx, %ebx
/// movl	%ebp, %ecx
/// movl	16(%esp), %ebp          # 4 - byte Reload
///
/// Such sequences are created in 2 scenarios:
///
/// Scenario #1:
/// %0 is evicted from physreg0 by %1.
/// Evictee %0 is intended for region splitting with split candidate
/// physreg0 (the reg %0 was evicted from).
/// Region splitting creates a local interval because of interference with the
/// evictor %1 (normally region splitting creates 2 interval, the "by reg"
/// and "by stack" intervals and local interval created when interference
/// occurs).
/// One of the split intervals ends up evicting %2 from physreg1.
/// Evictee %2 is intended for region splitting with split candidate
/// physreg1.
/// One of the split intervals ends up evicting %3 from physreg2, etc.
///
/// Scenario #2
/// %0 is evicted from physreg0 by %1.
/// %2 is evicted from physreg2 by %3 etc.
/// Evictee %0 is intended for region splitting with split candidate
/// physreg1.
/// Region splitting creates a local interval because of interference with the
/// evictor %1.
/// One of the split intervals ends up evicting back original evictor %1
/// from physreg0 (the reg %0 was evicted from).
/// Another evictee %2 is intended for region splitting with split candidate
/// physreg1.
/// One of the split intervals ends up evicting %3 from physreg2, etc.
///
/// \param Evictee  The register considered to be split.
/// \param Cand     The split candidate that determines the physical register
///                 we are splitting for and the interferences.
/// \param BBNumber The number of a BB for which the region split process will
///                 create a local split interval.
/// \param Order    The physical registers that may get evicted by a split
///                 artifact of Evictee.
/// \return True if splitting Evictee may cause a bad eviction chain, false
/// otherwise.
bool RAGreedy::splitCanCauseEvictionChain(Register Evictee,
                                          GlobalSplitCandidate &Cand,
                                          unsigned BBNumber,
                                          const AllocationOrder &Order) {
  EvictionTrack::EvictorInfo VregEvictorInfo = LastEvicted.getEvictor(Evictee);
  unsigned Evictor = VregEvictorInfo.first;
  MCRegister PhysReg = VregEvictorInfo.second;

  // No actual evictor.
  if (!Evictor || !PhysReg)
    return false;

  float MaxWeight = 0;
  MCRegister FutureEvictedPhysReg =
      getCheapestEvicteeWeight(Order, LIS->getInterval(Evictee),
                               Cand.Intf.first(), Cand.Intf.last(), &MaxWeight);

  // The bad eviction chain occurs when either the split candidate is the
  // evicting reg or one of the split artifact will evict the evicting reg.
  if ((PhysReg != Cand.PhysReg) && (PhysReg != FutureEvictedPhysReg))
    return false;

  Cand.Intf.moveToBlock(BBNumber);

  // Check to see if the Evictor contains interference (with Evictee) in the
  // given BB. If so, this interference caused the eviction of Evictee from
  // PhysReg. This suggest that we will create a local interval during the
  // region split to avoid this interference This local interval may cause a bad
  // eviction chain.
  if (!LIS->hasInterval(Evictor))
    return false;
  LiveInterval &EvictorLI = LIS->getInterval(Evictor);
  if (EvictorLI.FindSegmentContaining(Cand.Intf.first()) == EvictorLI.end())
    return false;

  // Now, check to see if the local interval we will create is going to be
  // expensive enough to evict somebody If so, this may cause a bad eviction
  // chain.
  float splitArtifactWeight =
      VRAI->futureWeight(LIS->getInterval(Evictee),
                         Cand.Intf.first().getPrevIndex(), Cand.Intf.last());
  if (splitArtifactWeight >= 0 && splitArtifactWeight < MaxWeight)
    return false;

  return true;
}

/// Check if splitting VirtRegToSplit will create a local split interval
/// in basic block number BBNumber that may cause a spill.
///
/// \param VirtRegToSplit The register considered to be split.
/// \param Cand           The split candidate that determines the physical
///                       register we are splitting for and the interferences.
/// \param BBNumber       The number of a BB for which the region split process
///                       will create a local split interval.
/// \param Order          The physical registers that may get evicted by a
///                       split artifact of VirtRegToSplit.
/// \return True if splitting VirtRegToSplit may cause a spill, false
/// otherwise.
bool RAGreedy::splitCanCauseLocalSpill(unsigned VirtRegToSplit,
                                       GlobalSplitCandidate &Cand,
                                       unsigned BBNumber,
                                       const AllocationOrder &Order) {
  Cand.Intf.moveToBlock(BBNumber);

  // Check if the local interval will find a non interfereing assignment.
  for (auto PhysReg : Order.getOrder()) {
    if (!Matrix->checkInterference(Cand.Intf.first().getPrevIndex(),
                                   Cand.Intf.last(), PhysReg))
      return false;
  }

  // The local interval is not able to find non interferencing assignment
  // and not able to evict a less worthy interval, therfore, it can cause a
  // spill.
  return true;
}

/// calcGlobalSplitCost - Return the global split cost of following the split
/// pattern in LiveBundles. This cost should be added to the local cost of the
/// interference pattern in SplitConstraints.
///
BlockFrequency RAGreedy::calcGlobalSplitCost(GlobalSplitCandidate &Cand,
                                             const AllocationOrder &Order,
                                             bool *CanCauseEvictionChain) {
  BlockFrequency GlobalCost = 0;
  const BitVector &LiveBundles = Cand.LiveBundles;
  Register VirtRegToSplit = SA->getParent().reg();
  ArrayRef<SplitAnalysis::BlockInfo> UseBlocks = SA->getUseBlocks();
  for (unsigned I = 0; I != UseBlocks.size(); ++I) {
    const SplitAnalysis::BlockInfo &BI = UseBlocks[I];
    SpillPlacement::BlockConstraint &BC = SplitConstraints[I];
    bool RegIn  = LiveBundles[Bundles->getBundle(BC.Number, false)];
    bool RegOut = LiveBundles[Bundles->getBundle(BC.Number, true)];
    unsigned Ins = 0;

    Cand.Intf.moveToBlock(BC.Number);
    // Check wheather a local interval is going to be created during the region
    // split. Calculate adavanced spilt cost (cost of local intervals) if option
    // is enabled.
    if (EnableAdvancedRASplitCost && Cand.Intf.hasInterference() && BI.LiveIn &&
        BI.LiveOut && RegIn && RegOut) {

      if (CanCauseEvictionChain &&
          splitCanCauseEvictionChain(VirtRegToSplit, Cand, BC.Number, Order)) {
        // This interference causes our eviction from this assignment, we might
        // evict somebody else and eventually someone will spill, add that cost.
        // See splitCanCauseEvictionChain for detailed description of scenarios.
        GlobalCost += SpillPlacer->getBlockFrequency(BC.Number);
        GlobalCost += SpillPlacer->getBlockFrequency(BC.Number);

        *CanCauseEvictionChain = true;

      } else if (splitCanCauseLocalSpill(VirtRegToSplit, Cand, BC.Number,
                                         Order)) {
        // This interference causes local interval to spill, add that cost.
        GlobalCost += SpillPlacer->getBlockFrequency(BC.Number);
        GlobalCost += SpillPlacer->getBlockFrequency(BC.Number);
      }
    }

    if (BI.LiveIn)
      Ins += RegIn != (BC.Entry == SpillPlacement::PrefReg);
    if (BI.LiveOut)
      Ins += RegOut != (BC.Exit == SpillPlacement::PrefReg);
    while (Ins--)
      GlobalCost += SpillPlacer->getBlockFrequency(BC.Number);
  }

  for (unsigned Number : Cand.ActiveBlocks) {
    bool RegIn  = LiveBundles[Bundles->getBundle(Number, false)];
    bool RegOut = LiveBundles[Bundles->getBundle(Number, true)];
    if (!RegIn && !RegOut)
      continue;
    if (RegIn && RegOut) {
      // We need double spill code if this block has interference.
      Cand.Intf.moveToBlock(Number);
      if (Cand.Intf.hasInterference()) {
        GlobalCost += SpillPlacer->getBlockFrequency(Number);
        GlobalCost += SpillPlacer->getBlockFrequency(Number);

        // Check wheather a local interval is going to be created during the
        // region split.
        if (EnableAdvancedRASplitCost && CanCauseEvictionChain &&
            splitCanCauseEvictionChain(VirtRegToSplit, Cand, Number, Order)) {
          // This interference cause our eviction from this assignment, we might
          // evict somebody else, add that cost.
          // See splitCanCauseEvictionChain for detailed description of
          // scenarios.
          GlobalCost += SpillPlacer->getBlockFrequency(Number);
          GlobalCost += SpillPlacer->getBlockFrequency(Number);

          *CanCauseEvictionChain = true;
        }
      }
      continue;
    }
    // live-in / stack-out or stack-in live-out.
    GlobalCost += SpillPlacer->getBlockFrequency(Number);
  }
  return GlobalCost;
}

/// splitAroundRegion - Split the current live range around the regions
/// determined by BundleCand and GlobalCand.
///
/// Before calling this function, GlobalCand and BundleCand must be initialized
/// so each bundle is assigned to a valid candidate, or NoCand for the
/// stack-bound bundles.  The shared SA/SE SplitAnalysis and SplitEditor
/// objects must be initialized for the current live range, and intervals
/// created for the used candidates.
///
/// @param LREdit    The LiveRangeEdit object handling the current split.
/// @param UsedCands List of used GlobalCand entries. Every BundleCand value
///                  must appear in this list.
void RAGreedy::splitAroundRegion(LiveRangeEdit &LREdit,
                                 ArrayRef<unsigned> UsedCands) {
  // These are the intervals created for new global ranges. We may create more
  // intervals for local ranges.
  const unsigned NumGlobalIntvs = LREdit.size();
  LLVM_DEBUG(dbgs() << "splitAroundRegion with " << NumGlobalIntvs
                    << " globals.\n");
  assert(NumGlobalIntvs && "No global intervals configured");

  // Isolate even single instructions when dealing with a proper sub-class.
  // That guarantees register class inflation for the stack interval because it
  // is all copies.
  Register Reg = SA->getParent().reg();
  bool SingleInstrs = RegClassInfo.isProperSubClass(MRI->getRegClass(Reg));

  // First handle all the blocks with uses.
  ArrayRef<SplitAnalysis::BlockInfo> UseBlocks = SA->getUseBlocks();
  for (const SplitAnalysis::BlockInfo &BI : UseBlocks) {
    unsigned Number = BI.MBB->getNumber();
    unsigned IntvIn = 0, IntvOut = 0;
    SlotIndex IntfIn, IntfOut;
    if (BI.LiveIn) {
      unsigned CandIn = BundleCand[Bundles->getBundle(Number, false)];
      if (CandIn != NoCand) {
        GlobalSplitCandidate &Cand = GlobalCand[CandIn];
        IntvIn = Cand.IntvIdx;
        Cand.Intf.moveToBlock(Number);
        IntfIn = Cand.Intf.first();
      }
    }
    if (BI.LiveOut) {
      unsigned CandOut = BundleCand[Bundles->getBundle(Number, true)];
      if (CandOut != NoCand) {
        GlobalSplitCandidate &Cand = GlobalCand[CandOut];
        IntvOut = Cand.IntvIdx;
        Cand.Intf.moveToBlock(Number);
        IntfOut = Cand.Intf.last();
      }
    }

    // Create separate intervals for isolated blocks with multiple uses.
    if (!IntvIn && !IntvOut) {
      LLVM_DEBUG(dbgs() << printMBBReference(*BI.MBB) << " isolated.\n");
      if (SA->shouldSplitSingleBlock(BI, SingleInstrs))
        SE->splitSingleBlock(BI);
      continue;
    }

    if (IntvIn && IntvOut)
      SE->splitLiveThroughBlock(Number, IntvIn, IntfIn, IntvOut, IntfOut);
    else if (IntvIn)
      SE->splitRegInBlock(BI, IntvIn, IntfIn);
    else
      SE->splitRegOutBlock(BI, IntvOut, IntfOut);
  }

  // Handle live-through blocks. The relevant live-through blocks are stored in
  // the ActiveBlocks list with each candidate. We need to filter out
  // duplicates.
  BitVector Todo = SA->getThroughBlocks();
  for (unsigned c = 0; c != UsedCands.size(); ++c) {
    ArrayRef<unsigned> Blocks = GlobalCand[UsedCands[c]].ActiveBlocks;
    for (unsigned Number : Blocks) {
      if (!Todo.test(Number))
        continue;
      Todo.reset(Number);

      unsigned IntvIn = 0, IntvOut = 0;
      SlotIndex IntfIn, IntfOut;

      unsigned CandIn = BundleCand[Bundles->getBundle(Number, false)];
      if (CandIn != NoCand) {
        GlobalSplitCandidate &Cand = GlobalCand[CandIn];
        IntvIn = Cand.IntvIdx;
        Cand.Intf.moveToBlock(Number);
        IntfIn = Cand.Intf.first();
      }

      unsigned CandOut = BundleCand[Bundles->getBundle(Number, true)];
      if (CandOut != NoCand) {
        GlobalSplitCandidate &Cand = GlobalCand[CandOut];
        IntvOut = Cand.IntvIdx;
        Cand.Intf.moveToBlock(Number);
        IntfOut = Cand.Intf.last();
      }
      if (!IntvIn && !IntvOut)
        continue;
      SE->splitLiveThroughBlock(Number, IntvIn, IntfIn, IntvOut, IntfOut);
    }
  }

  ++NumGlobalSplits;

  SmallVector<unsigned, 8> IntvMap;
  SE->finish(&IntvMap);
  DebugVars->splitRegister(Reg, LREdit.regs(), *LIS);

  ExtraRegInfo.resize(MRI->getNumVirtRegs());
  unsigned OrigBlocks = SA->getNumLiveBlocks();

  // Sort out the new intervals created by splitting. We get four kinds:
  // - Remainder intervals should not be split again.
  // - Candidate intervals can be assigned to Cand.PhysReg.
  // - Block-local splits are candidates for local splitting.
  // - DCE leftovers should go back on the queue.
  for (unsigned I = 0, E = LREdit.size(); I != E; ++I) {
    LiveInterval &Reg = LIS->getInterval(LREdit.get(I));

    // Ignore old intervals from DCE.
    if (getStage(Reg) != RS_New)
      continue;

    // Remainder interval. Don't try splitting again, spill if it doesn't
    // allocate.
    if (IntvMap[I] == 0) {
      setStage(Reg, RS_Spill);
      continue;
    }

    // Global intervals. Allow repeated splitting as long as the number of live
    // blocks is strictly decreasing.
    if (IntvMap[I] < NumGlobalIntvs) {
      if (SA->countLiveBlocks(&Reg) >= OrigBlocks) {
        LLVM_DEBUG(dbgs() << "Main interval covers the same " << OrigBlocks
                          << " blocks as original.\n");
        // Don't allow repeated splitting as a safe guard against looping.
        setStage(Reg, RS_Split2);
      }
      continue;
    }

    // Other intervals are treated as new. This includes local intervals created
    // for blocks with multiple uses, and anything created by DCE.
  }

  if (VerifyEnabled)
    MF->verify(this, "After splitting live range around region");
}

MCRegister RAGreedy::tryRegionSplit(LiveInterval &VirtReg,
                                    AllocationOrder &Order,
                                    SmallVectorImpl<Register> &NewVRegs) {
  if (!TRI->shouldRegionSplitForVirtReg(*MF, VirtReg))
    return MCRegister::NoRegister;
  unsigned NumCands = 0;
  BlockFrequency SpillCost = calcSpillCost();
  BlockFrequency BestCost;

  // Check if we can split this live range around a compact region.
  bool HasCompact = calcCompactRegion(GlobalCand.front());
  if (HasCompact) {
    // Yes, keep GlobalCand[0] as the compact region candidate.
    NumCands = 1;
    BestCost = BlockFrequency::getMaxFrequency();
  } else {
    // No benefit from the compact region, our fallback will be per-block
    // splitting. Make sure we find a solution that is cheaper than spilling.
    BestCost = SpillCost;
    LLVM_DEBUG(dbgs() << "Cost of isolating all blocks = ";
               MBFI->printBlockFreq(dbgs(), BestCost) << '\n');
  }

  bool CanCauseEvictionChain = false;
  unsigned BestCand =
      calculateRegionSplitCost(VirtReg, Order, BestCost, NumCands,
                               false /*IgnoreCSR*/, &CanCauseEvictionChain);

  // Split candidates with compact regions can cause a bad eviction sequence.
  // See splitCanCauseEvictionChain for detailed description of scenarios.
  // To avoid it, we need to comapre the cost with the spill cost and not the
  // current max frequency.
  if (HasCompact && (BestCost > SpillCost) && (BestCand != NoCand) &&
    CanCauseEvictionChain) {
    return MCRegister::NoRegister;
  }

  // No solutions found, fall back to single block splitting.
  if (!HasCompact && BestCand == NoCand)
    return MCRegister::NoRegister;

  return doRegionSplit(VirtReg, BestCand, HasCompact, NewVRegs);
}

unsigned RAGreedy::calculateRegionSplitCost(LiveInterval &VirtReg,
                                            AllocationOrder &Order,
                                            BlockFrequency &BestCost,
                                            unsigned &NumCands, bool IgnoreCSR,
                                            bool *CanCauseEvictionChain) {
  unsigned BestCand = NoCand;
  for (MCPhysReg PhysReg : Order) {
    assert(PhysReg);
    if (IgnoreCSR && isUnusedCalleeSavedReg(PhysReg))
      continue;

    // Discard bad candidates before we run out of interference cache cursors.
    // This will only affect register classes with a lot of registers (>32).
    if (NumCands == IntfCache.getMaxCursors()) {
      unsigned WorstCount = ~0u;
      unsigned Worst = 0;
      for (unsigned CandIndex = 0; CandIndex != NumCands; ++CandIndex) {
        if (CandIndex == BestCand || !GlobalCand[CandIndex].PhysReg)
          continue;
        unsigned Count = GlobalCand[CandIndex].LiveBundles.count();
        if (Count < WorstCount) {
          Worst = CandIndex;
          WorstCount = Count;
        }
      }
      --NumCands;
      GlobalCand[Worst] = GlobalCand[NumCands];
      if (BestCand == NumCands)
        BestCand = Worst;
    }

    if (GlobalCand.size() <= NumCands)
      GlobalCand.resize(NumCands+1);
    GlobalSplitCandidate &Cand = GlobalCand[NumCands];
    Cand.reset(IntfCache, PhysReg);

    SpillPlacer->prepare(Cand.LiveBundles);
    BlockFrequency Cost;
    if (!addSplitConstraints(Cand.Intf, Cost)) {
      LLVM_DEBUG(dbgs() << printReg(PhysReg, TRI) << "\tno positive bundles\n");
      continue;
    }
    LLVM_DEBUG(dbgs() << printReg(PhysReg, TRI) << "\tstatic = ";
               MBFI->printBlockFreq(dbgs(), Cost));
    if (Cost >= BestCost) {
      LLVM_DEBUG({
        if (BestCand == NoCand)
          dbgs() << " worse than no bundles\n";
        else
          dbgs() << " worse than "
                 << printReg(GlobalCand[BestCand].PhysReg, TRI) << '\n';
      });
      continue;
    }
    if (!growRegion(Cand)) {
      LLVM_DEBUG(dbgs() << ", cannot spill all interferences.\n");
      continue;
    }

    SpillPlacer->finish();

    // No live bundles, defer to splitSingleBlocks().
    if (!Cand.LiveBundles.any()) {
      LLVM_DEBUG(dbgs() << " no bundles.\n");
      continue;
    }

    bool HasEvictionChain = false;
    Cost += calcGlobalSplitCost(Cand, Order, &HasEvictionChain);
    LLVM_DEBUG({
      dbgs() << ", total = ";
      MBFI->printBlockFreq(dbgs(), Cost) << " with bundles";
      for (int I : Cand.LiveBundles.set_bits())
        dbgs() << " EB#" << I;
      dbgs() << ".\n";
    });
    if (Cost < BestCost) {
      BestCand = NumCands;
      BestCost = Cost;
      // See splitCanCauseEvictionChain for detailed description of bad
      // eviction chain scenarios.
      if (CanCauseEvictionChain)
        *CanCauseEvictionChain = HasEvictionChain;
    }
    ++NumCands;
  }

  if (CanCauseEvictionChain && BestCand != NoCand) {
    // See splitCanCauseEvictionChain for detailed description of bad
    // eviction chain scenarios.
    LLVM_DEBUG(dbgs() << "Best split candidate of vreg "
                      << printReg(VirtReg.reg(), TRI) << "  may ");
    if (!(*CanCauseEvictionChain))
      LLVM_DEBUG(dbgs() << "not ");
    LLVM_DEBUG(dbgs() << "cause bad eviction chain\n");
  }

  return BestCand;
}

unsigned RAGreedy::doRegionSplit(LiveInterval &VirtReg, unsigned BestCand,
                                 bool HasCompact,
                                 SmallVectorImpl<Register> &NewVRegs) {
  SmallVector<unsigned, 8> UsedCands;
  // Prepare split editor.
  LiveRangeEdit LREdit(&VirtReg, NewVRegs, *MF, *LIS, VRM, this, &DeadRemats);
  SE->reset(LREdit, SplitSpillMode);

  // Assign all edge bundles to the preferred candidate, or NoCand.
  BundleCand.assign(Bundles->getNumBundles(), NoCand);

  // Assign bundles for the best candidate region.
  if (BestCand != NoCand) {
    GlobalSplitCandidate &Cand = GlobalCand[BestCand];
    if (unsigned B = Cand.getBundles(BundleCand, BestCand)) {
      UsedCands.push_back(BestCand);
      Cand.IntvIdx = SE->openIntv();
      LLVM_DEBUG(dbgs() << "Split for " << printReg(Cand.PhysReg, TRI) << " in "
                        << B << " bundles, intv " << Cand.IntvIdx << ".\n");
      (void)B;
    }
  }

  // Assign bundles for the compact region.
  if (HasCompact) {
    GlobalSplitCandidate &Cand = GlobalCand.front();
    assert(!Cand.PhysReg && "Compact region has no physreg");
    if (unsigned B = Cand.getBundles(BundleCand, 0)) {
      UsedCands.push_back(0);
      Cand.IntvIdx = SE->openIntv();
      LLVM_DEBUG(dbgs() << "Split for compact region in " << B
                        << " bundles, intv " << Cand.IntvIdx << ".\n");
      (void)B;
    }
  }

  splitAroundRegion(LREdit, UsedCands);
  return 0;
}

//===----------------------------------------------------------------------===//
//                            Per-Block Splitting
//===----------------------------------------------------------------------===//

/// tryBlockSplit - Split a global live range around every block with uses. This
/// creates a lot of local live ranges, that will be split by tryLocalSplit if
/// they don't allocate.
unsigned RAGreedy::tryBlockSplit(LiveInterval &VirtReg, AllocationOrder &Order,
                                 SmallVectorImpl<Register> &NewVRegs) {
  assert(&SA->getParent() == &VirtReg && "Live range wasn't analyzed");
  Register Reg = VirtReg.reg();
  bool SingleInstrs = RegClassInfo.isProperSubClass(MRI->getRegClass(Reg));
  LiveRangeEdit LREdit(&VirtReg, NewVRegs, *MF, *LIS, VRM, this, &DeadRemats);
  SE->reset(LREdit, SplitSpillMode);
  ArrayRef<SplitAnalysis::BlockInfo> UseBlocks = SA->getUseBlocks();
  for (const SplitAnalysis::BlockInfo &BI : UseBlocks) {
    if (SA->shouldSplitSingleBlock(BI, SingleInstrs))
      SE->splitSingleBlock(BI);
  }
  // No blocks were split.
  if (LREdit.empty())
    return 0;

  // We did split for some blocks.
  SmallVector<unsigned, 8> IntvMap;
  SE->finish(&IntvMap);

  // Tell LiveDebugVariables about the new ranges.
  DebugVars->splitRegister(Reg, LREdit.regs(), *LIS);

  ExtraRegInfo.resize(MRI->getNumVirtRegs());

  // Sort out the new intervals created by splitting. The remainder interval
  // goes straight to spilling, the new local ranges get to stay RS_New.
  for (unsigned I = 0, E = LREdit.size(); I != E; ++I) {
    LiveInterval &LI = LIS->getInterval(LREdit.get(I));
    if (getStage(LI) == RS_New && IntvMap[I] == 0)
      setStage(LI, RS_Spill);
  }

  if (VerifyEnabled)
    MF->verify(this, "After splitting live range around basic blocks");
  return 0;
}

//===----------------------------------------------------------------------===//
//                         Per-Instruction Splitting
//===----------------------------------------------------------------------===//

/// Get the number of allocatable registers that match the constraints of \p Reg
/// on \p MI and that are also in \p SuperRC.
static unsigned getNumAllocatableRegsForConstraints(
    const MachineInstr *MI, Register Reg, const TargetRegisterClass *SuperRC,
    const TargetInstrInfo *TII, const TargetRegisterInfo *TRI,
    const RegisterClassInfo &RCI) {
  assert(SuperRC && "Invalid register class");

  const TargetRegisterClass *ConstrainedRC =
      MI->getRegClassConstraintEffectForVReg(Reg, SuperRC, TII, TRI,
                                             /* ExploreBundle */ true);
  if (!ConstrainedRC)
    return 0;
  return RCI.getNumAllocatableRegs(ConstrainedRC);
}

/// tryInstructionSplit - Split a live range around individual instructions.
/// This is normally not worthwhile since the spiller is doing essentially the
/// same thing. However, when the live range is in a constrained register
/// class, it may help to insert copies such that parts of the live range can
/// be moved to a larger register class.
///
/// This is similar to spilling to a larger register class.
unsigned
RAGreedy::tryInstructionSplit(LiveInterval &VirtReg, AllocationOrder &Order,
                              SmallVectorImpl<Register> &NewVRegs) {
  const TargetRegisterClass *CurRC = MRI->getRegClass(VirtReg.reg());
  // There is no point to this if there are no larger sub-classes.
  if (!RegClassInfo.isProperSubClass(CurRC))
    return 0;

  // Always enable split spill mode, since we're effectively spilling to a
  // register.
  LiveRangeEdit LREdit(&VirtReg, NewVRegs, *MF, *LIS, VRM, this, &DeadRemats);
  SE->reset(LREdit, SplitEditor::SM_Size);

  ArrayRef<SlotIndex> Uses = SA->getUseSlots();
  if (Uses.size() <= 1)
    return 0;

  LLVM_DEBUG(dbgs() << "Split around " << Uses.size()
                    << " individual instrs.\n");

  const TargetRegisterClass *SuperRC =
      TRI->getLargestLegalSuperClass(CurRC, *MF);
  unsigned SuperRCNumAllocatableRegs = RCI.getNumAllocatableRegs(SuperRC);
  // Split around every non-copy instruction if this split will relax
  // the constraints on the virtual register.
  // Otherwise, splitting just inserts uncoalescable copies that do not help
  // the allocation.
  for (const auto &Use : Uses) {
    if (const MachineInstr *MI = Indexes->getInstructionFromIndex(Use))
      if (MI->isFullCopy() ||
          SuperRCNumAllocatableRegs ==
              getNumAllocatableRegsForConstraints(MI, VirtReg.reg(), SuperRC,
                                                  TII, TRI, RCI)) {
        LLVM_DEBUG(dbgs() << "    skip:\t" << Use << '\t' << *MI);
        continue;
      }
    SE->openIntv();
    SlotIndex SegStart = SE->enterIntvBefore(Use);
    SlotIndex SegStop = SE->leaveIntvAfter(Use);
    SE->useIntv(SegStart, SegStop);
  }

  if (LREdit.empty()) {
    LLVM_DEBUG(dbgs() << "All uses were copies.\n");
    return 0;
  }

  SmallVector<unsigned, 8> IntvMap;
  SE->finish(&IntvMap);
  DebugVars->splitRegister(VirtReg.reg(), LREdit.regs(), *LIS);
  ExtraRegInfo.resize(MRI->getNumVirtRegs());

  // Assign all new registers to RS_Spill. This was the last chance.
  setStage(LREdit.begin(), LREdit.end(), RS_Spill);
  return 0;
}

//===----------------------------------------------------------------------===//
//                             Local Splitting
//===----------------------------------------------------------------------===//

/// calcGapWeights - Compute the maximum spill weight that needs to be evicted
/// in order to use PhysReg between two entries in SA->UseSlots.
///
/// GapWeight[I] represents the gap between UseSlots[I] and UseSlots[I + 1].
///
void RAGreedy::calcGapWeights(MCRegister PhysReg,
                              SmallVectorImpl<float> &GapWeight) {
  assert(SA->getUseBlocks().size() == 1 && "Not a local interval");
  const SplitAnalysis::BlockInfo &BI = SA->getUseBlocks().front();
  ArrayRef<SlotIndex> Uses = SA->getUseSlots();
  const unsigned NumGaps = Uses.size()-1;

  // Start and end points for the interference check.
  SlotIndex StartIdx =
    BI.LiveIn ? BI.FirstInstr.getBaseIndex() : BI.FirstInstr;
  SlotIndex StopIdx =
    BI.LiveOut ? BI.LastInstr.getBoundaryIndex() : BI.LastInstr;

  GapWeight.assign(NumGaps, 0.0f);

  // Add interference from each overlapping register.
  for (MCRegUnitIterator Units(PhysReg, TRI); Units.isValid(); ++Units) {
    if (!Matrix->query(const_cast<LiveInterval&>(SA->getParent()), *Units)
          .checkInterference())
      continue;

    // We know that VirtReg is a continuous interval from FirstInstr to
    // LastInstr, so we don't need InterferenceQuery.
    //
    // Interference that overlaps an instruction is counted in both gaps
    // surrounding the instruction. The exception is interference before
    // StartIdx and after StopIdx.
    //
    LiveIntervalUnion::SegmentIter IntI =
      Matrix->getLiveUnions()[*Units] .find(StartIdx);
    for (unsigned Gap = 0; IntI.valid() && IntI.start() < StopIdx; ++IntI) {
      // Skip the gaps before IntI.
      while (Uses[Gap+1].getBoundaryIndex() < IntI.start())
        if (++Gap == NumGaps)
          break;
      if (Gap == NumGaps)
        break;

      // Update the gaps covered by IntI.
      const float weight = IntI.value()->weight();
      for (; Gap != NumGaps; ++Gap) {
        GapWeight[Gap] = std::max(GapWeight[Gap], weight);
        if (Uses[Gap+1].getBaseIndex() >= IntI.stop())
          break;
      }
      if (Gap == NumGaps)
        break;
    }
  }

  // Add fixed interference.
  for (MCRegUnitIterator Units(PhysReg, TRI); Units.isValid(); ++Units) {
    const LiveRange &LR = LIS->getRegUnit(*Units);
    LiveRange::const_iterator I = LR.find(StartIdx);
    LiveRange::const_iterator E = LR.end();

    // Same loop as above. Mark any overlapped gaps as HUGE_VALF.
    for (unsigned Gap = 0; I != E && I->start < StopIdx; ++I) {
      while (Uses[Gap+1].getBoundaryIndex() < I->start)
        if (++Gap == NumGaps)
          break;
      if (Gap == NumGaps)
        break;

      for (; Gap != NumGaps; ++Gap) {
        GapWeight[Gap] = huge_valf;
        if (Uses[Gap+1].getBaseIndex() >= I->end)
          break;
      }
      if (Gap == NumGaps)
        break;
    }
  }
}

/// tryLocalSplit - Try to split VirtReg into smaller intervals inside its only
/// basic block.
///
unsigned RAGreedy::tryLocalSplit(LiveInterval &VirtReg, AllocationOrder &Order,
                                 SmallVectorImpl<Register> &NewVRegs) {
  // TODO: the function currently only handles a single UseBlock; it should be
  // possible to generalize.
  if (SA->getUseBlocks().size() != 1)
    return 0;

  const SplitAnalysis::BlockInfo &BI = SA->getUseBlocks().front();

  // Note that it is possible to have an interval that is live-in or live-out
  // while only covering a single block - A phi-def can use undef values from
  // predecessors, and the block could be a single-block loop.
  // We don't bother doing anything clever about such a case, we simply assume
  // that the interval is continuous from FirstInstr to LastInstr. We should
  // make sure that we don't do anything illegal to such an interval, though.

  ArrayRef<SlotIndex> Uses = SA->getUseSlots();
  if (Uses.size() <= 2)
    return 0;
  const unsigned NumGaps = Uses.size()-1;

  LLVM_DEBUG({
    dbgs() << "tryLocalSplit: ";
    for (const auto &Use : Uses)
      dbgs() << ' ' << Use;
    dbgs() << '\n';
  });

  // If VirtReg is live across any register mask operands, compute a list of
  // gaps with register masks.
  SmallVector<unsigned, 8> RegMaskGaps;
  if (Matrix->checkRegMaskInterference(VirtReg)) {
    // Get regmask slots for the whole block.
    ArrayRef<SlotIndex> RMS = LIS->getRegMaskSlotsInBlock(BI.MBB->getNumber());
    LLVM_DEBUG(dbgs() << RMS.size() << " regmasks in block:");
    // Constrain to VirtReg's live range.
    unsigned RI =
        llvm::lower_bound(RMS, Uses.front().getRegSlot()) - RMS.begin();
    unsigned RE = RMS.size();
    for (unsigned I = 0; I != NumGaps && RI != RE; ++I) {
      // Look for Uses[I] <= RMS <= Uses[I + 1].
      assert(!SlotIndex::isEarlierInstr(RMS[RI], Uses[I]));
      if (SlotIndex::isEarlierInstr(Uses[I + 1], RMS[RI]))
        continue;
      // Skip a regmask on the same instruction as the last use. It doesn't
      // overlap the live range.
      if (SlotIndex::isSameInstr(Uses[I + 1], RMS[RI]) && I + 1 == NumGaps)
        break;
      LLVM_DEBUG(dbgs() << ' ' << RMS[RI] << ':' << Uses[I] << '-'
                        << Uses[I + 1]);
      RegMaskGaps.push_back(I);
      // Advance ri to the next gap. A regmask on one of the uses counts in
      // both gaps.
      while (RI != RE && SlotIndex::isEarlierInstr(RMS[RI], Uses[I + 1]))
        ++RI;
    }
    LLVM_DEBUG(dbgs() << '\n');
  }

  // Since we allow local split results to be split again, there is a risk of
  // creating infinite loops. It is tempting to require that the new live
  // ranges have less instructions than the original. That would guarantee
  // convergence, but it is too strict. A live range with 3 instructions can be
  // split 2+3 (including the COPY), and we want to allow that.
  //
  // Instead we use these rules:
  //
  // 1. Allow any split for ranges with getStage() < RS_Split2. (Except for the
  //    noop split, of course).
  // 2. Require progress be made for ranges with getStage() == RS_Split2. All
  //    the new ranges must have fewer instructions than before the split.
  // 3. New ranges with the same number of instructions are marked RS_Split2,
  //    smaller ranges are marked RS_New.
  //
  // These rules allow a 3 -> 2+3 split once, which we need. They also prevent
  // excessive splitting and infinite loops.
  //
  bool ProgressRequired = getStage(VirtReg) >= RS_Split2;

  // Best split candidate.
  unsigned BestBefore = NumGaps;
  unsigned BestAfter = 0;
  float BestDiff = 0;

  const float blockFreq =
    SpillPlacer->getBlockFrequency(BI.MBB->getNumber()).getFrequency() *
    (1.0f / MBFI->getEntryFreq());
  SmallVector<float, 8> GapWeight;

  for (MCPhysReg PhysReg : Order) {
    assert(PhysReg);
    // Keep track of the largest spill weight that would need to be evicted in
    // order to make use of PhysReg between UseSlots[I] and UseSlots[I + 1].
    calcGapWeights(PhysReg, GapWeight);

    // Remove any gaps with regmask clobbers.
    if (Matrix->checkRegMaskInterference(VirtReg, PhysReg))
      for (unsigned I = 0, E = RegMaskGaps.size(); I != E; ++I)
        GapWeight[RegMaskGaps[I]] = huge_valf;

    // Try to find the best sequence of gaps to close.
    // The new spill weight must be larger than any gap interference.

    // We will split before Uses[SplitBefore] and after Uses[SplitAfter].
    unsigned SplitBefore = 0, SplitAfter = 1;

    // MaxGap should always be max(GapWeight[SplitBefore..SplitAfter-1]).
    // It is the spill weight that needs to be evicted.
    float MaxGap = GapWeight[0];

    while (true) {
      // Live before/after split?
      const bool LiveBefore = SplitBefore != 0 || BI.LiveIn;
      const bool LiveAfter = SplitAfter != NumGaps || BI.LiveOut;

      LLVM_DEBUG(dbgs() << printReg(PhysReg, TRI) << ' ' << Uses[SplitBefore]
                        << '-' << Uses[SplitAfter] << " I=" << MaxGap);

      // Stop before the interval gets so big we wouldn't be making progress.
      if (!LiveBefore && !LiveAfter) {
        LLVM_DEBUG(dbgs() << " all\n");
        break;
      }
      // Should the interval be extended or shrunk?
      bool Shrink = true;

      // How many gaps would the new range have?
      unsigned NewGaps = LiveBefore + SplitAfter - SplitBefore + LiveAfter;

      // Legally, without causing looping?
      bool Legal = !ProgressRequired || NewGaps < NumGaps;

      if (Legal && MaxGap < huge_valf) {
        // Estimate the new spill weight. Each instruction reads or writes the
        // register. Conservatively assume there are no read-modify-write
        // instructions.
        //
        // Try to guess the size of the new interval.
        const float EstWeight = normalizeSpillWeight(
            blockFreq * (NewGaps + 1),
            Uses[SplitBefore].distance(Uses[SplitAfter]) +
                (LiveBefore + LiveAfter) * SlotIndex::InstrDist,
            1);
        // Would this split be possible to allocate?
        // Never allocate all gaps, we wouldn't be making progress.
        LLVM_DEBUG(dbgs() << " w=" << EstWeight);
        if (EstWeight * Hysteresis >= MaxGap) {
          Shrink = false;
          float Diff = EstWeight - MaxGap;
          if (Diff > BestDiff) {
            LLVM_DEBUG(dbgs() << " (best)");
            BestDiff = Hysteresis * Diff;
            BestBefore = SplitBefore;
            BestAfter = SplitAfter;
          }
        }
      }

      // Try to shrink.
      if (Shrink) {
        if (++SplitBefore < SplitAfter) {
          LLVM_DEBUG(dbgs() << " shrink\n");
          // Recompute the max when necessary.
          if (GapWeight[SplitBefore - 1] >= MaxGap) {
            MaxGap = GapWeight[SplitBefore];
            for (unsigned I = SplitBefore + 1; I != SplitAfter; ++I)
              MaxGap = std::max(MaxGap, GapWeight[I]);
          }
          continue;
        }
        MaxGap = 0;
      }

      // Try to extend the interval.
      if (SplitAfter >= NumGaps) {
        LLVM_DEBUG(dbgs() << " end\n");
        break;
      }

      LLVM_DEBUG(dbgs() << " extend\n");
      MaxGap = std::max(MaxGap, GapWeight[SplitAfter++]);
    }
  }

  // Didn't find any candidates?
  if (BestBefore == NumGaps)
    return 0;

  LLVM_DEBUG(dbgs() << "Best local split range: " << Uses[BestBefore] << '-'
                    << Uses[BestAfter] << ", " << BestDiff << ", "
                    << (BestAfter - BestBefore + 1) << " instrs\n");

  LiveRangeEdit LREdit(&VirtReg, NewVRegs, *MF, *LIS, VRM, this, &DeadRemats);
  SE->reset(LREdit);

  SE->openIntv();
  SlotIndex SegStart = SE->enterIntvBefore(Uses[BestBefore]);
  SlotIndex SegStop  = SE->leaveIntvAfter(Uses[BestAfter]);
  SE->useIntv(SegStart, SegStop);
  SmallVector<unsigned, 8> IntvMap;
  SE->finish(&IntvMap);
  DebugVars->splitRegister(VirtReg.reg(), LREdit.regs(), *LIS);

  // If the new range has the same number of instructions as before, mark it as
  // RS_Split2 so the next split will be forced to make progress. Otherwise,
  // leave the new intervals as RS_New so they can compete.
  bool LiveBefore = BestBefore != 0 || BI.LiveIn;
  bool LiveAfter = BestAfter != NumGaps || BI.LiveOut;
  unsigned NewGaps = LiveBefore + BestAfter - BestBefore + LiveAfter;
  if (NewGaps >= NumGaps) {
    LLVM_DEBUG(dbgs() << "Tagging non-progress ranges: ");
    assert(!ProgressRequired && "Didn't make progress when it was required.");
    for (unsigned I = 0, E = IntvMap.size(); I != E; ++I)
      if (IntvMap[I] == 1) {
        setStage(LIS->getInterval(LREdit.get(I)), RS_Split2);
        LLVM_DEBUG(dbgs() << printReg(LREdit.get(I)));
      }
    LLVM_DEBUG(dbgs() << '\n');
  }
  ++NumLocalSplits;

  return 0;
}

//===----------------------------------------------------------------------===//
//                          Live Range Splitting
//===----------------------------------------------------------------------===//

/// trySplit - Try to split VirtReg or one of its interferences, making it
/// assignable.
/// @return Physreg when VirtReg may be assigned and/or new NewVRegs.
unsigned RAGreedy::trySplit(LiveInterval &VirtReg, AllocationOrder &Order,
                            SmallVectorImpl<Register> &NewVRegs,
                            const SmallVirtRegSet &FixedRegisters) {
  // Ranges must be Split2 or less.
  if (getStage(VirtReg) >= RS_Spill)
    return 0;

  // Local intervals are handled separately.
  if (LIS->intervalIsInOneMBB(VirtReg)) {
    NamedRegionTimer T("local_split", "Local Splitting", TimerGroupName,
                       TimerGroupDescription, TimePassesIsEnabled);
    SA->analyze(&VirtReg);
    Register PhysReg = tryLocalSplit(VirtReg, Order, NewVRegs);
    if (PhysReg || !NewVRegs.empty())
      return PhysReg;
    return tryInstructionSplit(VirtReg, Order, NewVRegs);
  }

  NamedRegionTimer T("global_split", "Global Splitting", TimerGroupName,
                     TimerGroupDescription, TimePassesIsEnabled);

  SA->analyze(&VirtReg);

  // FIXME: SplitAnalysis may repair broken live ranges coming from the
  // coalescer. That may cause the range to become allocatable which means that
  // tryRegionSplit won't be making progress. This check should be replaced with
  // an assertion when the coalescer is fixed.
  if (SA->didRepairRange()) {
    // VirtReg has changed, so all cached queries are invalid.
    Matrix->invalidateVirtRegs();
    if (Register PhysReg = tryAssign(VirtReg, Order, NewVRegs, FixedRegisters))
      return PhysReg;
  }

  // First try to split around a region spanning multiple blocks. RS_Split2
  // ranges already made dubious progress with region splitting, so they go
  // straight to single block splitting.
  if (getStage(VirtReg) < RS_Split2) {
    MCRegister PhysReg = tryRegionSplit(VirtReg, Order, NewVRegs);
    if (PhysReg || !NewVRegs.empty())
      return PhysReg;
  }

  // Then isolate blocks.
  return tryBlockSplit(VirtReg, Order, NewVRegs);
}

//===----------------------------------------------------------------------===//
//                          Last Chance Recoloring
//===----------------------------------------------------------------------===//

/// Return true if \p reg has any tied def operand.
static bool hasTiedDef(MachineRegisterInfo *MRI, unsigned reg) {
  for (const MachineOperand &MO : MRI->def_operands(reg))
    if (MO.isTied())
      return true;

  return false;
}

/// mayRecolorAllInterferences - Check if the virtual registers that
/// interfere with \p VirtReg on \p PhysReg (or one of its aliases) may be
/// recolored to free \p PhysReg.
/// When true is returned, \p RecoloringCandidates has been augmented with all
/// the live intervals that need to be recolored in order to free \p PhysReg
/// for \p VirtReg.
/// \p FixedRegisters contains all the virtual registers that cannot be
/// recolored.
bool RAGreedy::mayRecolorAllInterferences(
    MCRegister PhysReg, LiveInterval &VirtReg, SmallLISet &RecoloringCandidates,
    const SmallVirtRegSet &FixedRegisters) {
  const TargetRegisterClass *CurRC = MRI->getRegClass(VirtReg.reg());

  for (MCRegUnitIterator Units(PhysReg, TRI); Units.isValid(); ++Units) {
    LiveIntervalUnion::Query &Q = Matrix->query(VirtReg, *Units);
    // If there is LastChanceRecoloringMaxInterference or more interferences,
    // chances are one would not be recolorable.
    if (Q.collectInterferingVRegs(LastChanceRecoloringMaxInterference) >=
        LastChanceRecoloringMaxInterference && !ExhaustiveSearch) {
      LLVM_DEBUG(dbgs() << "Early abort: too many interferences.\n");
      CutOffInfo |= CO_Interf;
      return false;
    }
    for (LiveInterval *Intf : reverse(Q.interferingVRegs())) {
      // If Intf is done and sit on the same register class as VirtReg,
      // it would not be recolorable as it is in the same state as VirtReg.
      // However, if VirtReg has tied defs and Intf doesn't, then
      // there is still a point in examining if it can be recolorable.
      if (((getStage(*Intf) == RS_Done &&
            MRI->getRegClass(Intf->reg()) == CurRC) &&
           !(hasTiedDef(MRI, VirtReg.reg()) &&
             !hasTiedDef(MRI, Intf->reg()))) ||
          FixedRegisters.count(Intf->reg())) {
        LLVM_DEBUG(
            dbgs() << "Early abort: the interference is not recolorable.\n");
        return false;
      }
      RecoloringCandidates.insert(Intf);
    }
  }
  return true;
}

/// tryLastChanceRecoloring - Try to assign a color to \p VirtReg by recoloring
/// its interferences.
/// Last chance recoloring chooses a color for \p VirtReg and recolors every
/// virtual register that was using it. The recoloring process may recursively
/// use the last chance recoloring. Therefore, when a virtual register has been
/// assigned a color by this mechanism, it is marked as Fixed, i.e., it cannot
/// be last-chance-recolored again during this recoloring "session".
/// E.g.,
/// Let
/// vA can use {R1, R2    }
/// vB can use {    R2, R3}
/// vC can use {R1        }
/// Where vA, vB, and vC cannot be split anymore (they are reloads for
/// instance) and they all interfere.
///
/// vA is assigned R1
/// vB is assigned R2
/// vC tries to evict vA but vA is already done.
/// Regular register allocation fails.
///
/// Last chance recoloring kicks in:
/// vC does as if vA was evicted => vC uses R1.
/// vC is marked as fixed.
/// vA needs to find a color.
/// None are available.
/// vA cannot evict vC: vC is a fixed virtual register now.
/// vA does as if vB was evicted => vA uses R2.
/// vB needs to find a color.
/// R3 is available.
/// Recoloring => vC = R1, vA = R2, vB = R3
///
/// \p Order defines the preferred allocation order for \p VirtReg.
/// \p NewRegs will contain any new virtual register that have been created
/// (split, spill) during the process and that must be assigned.
/// \p FixedRegisters contains all the virtual registers that cannot be
/// recolored.
/// \p Depth gives the current depth of the last chance recoloring.
/// \return a physical register that can be used for VirtReg or ~0u if none
/// exists.
unsigned RAGreedy::tryLastChanceRecoloring(LiveInterval &VirtReg,
                                           AllocationOrder &Order,
                                           SmallVectorImpl<Register> &NewVRegs,
                                           SmallVirtRegSet &FixedRegisters,
                                           unsigned Depth) {
  if (!TRI->shouldUseLastChanceRecoloringForVirtReg(*MF, VirtReg))
    return ~0u;

  LLVM_DEBUG(dbgs() << "Try last chance recoloring for " << VirtReg << '\n');
  // Ranges must be Done.
  assert((getStage(VirtReg) >= RS_Done || !VirtReg.isSpillable()) &&
         "Last chance recoloring should really be last chance");
  // Set the max depth to LastChanceRecoloringMaxDepth.
  // We may want to reconsider that if we end up with a too large search space
  // for target with hundreds of registers.
  // Indeed, in that case we may want to cut the search space earlier.
  if (Depth >= LastChanceRecoloringMaxDepth && !ExhaustiveSearch) {
    LLVM_DEBUG(dbgs() << "Abort because max depth has been reached.\n");
    CutOffInfo |= CO_Depth;
    return ~0u;
  }

  // Set of Live intervals that will need to be recolored.
  SmallLISet RecoloringCandidates;
  // Record the original mapping virtual register to physical register in case
  // the recoloring fails.
  DenseMap<Register, MCRegister> VirtRegToPhysReg;
  // Mark VirtReg as fixed, i.e., it will not be recolored pass this point in
  // this recoloring "session".
  assert(!FixedRegisters.count(VirtReg.reg()));
  FixedRegisters.insert(VirtReg.reg());
  SmallVector<Register, 4> CurrentNewVRegs;

  for (MCRegister PhysReg : Order) {
    assert(PhysReg.isValid());
    LLVM_DEBUG(dbgs() << "Try to assign: " << VirtReg << " to "
                      << printReg(PhysReg, TRI) << '\n');
    RecoloringCandidates.clear();
    VirtRegToPhysReg.clear();
    CurrentNewVRegs.clear();

    // It is only possible to recolor virtual register interference.
    if (Matrix->checkInterference(VirtReg, PhysReg) >
        LiveRegMatrix::IK_VirtReg) {
      LLVM_DEBUG(
          dbgs() << "Some interferences are not with virtual registers.\n");

      continue;
    }

    // Early give up on this PhysReg if it is obvious we cannot recolor all
    // the interferences.
    if (!mayRecolorAllInterferences(PhysReg, VirtReg, RecoloringCandidates,
                                    FixedRegisters)) {
      LLVM_DEBUG(dbgs() << "Some interferences cannot be recolored.\n");
      continue;
    }

    // RecoloringCandidates contains all the virtual registers that interfer
    // with VirtReg on PhysReg (or one of its aliases).
    // Enqueue them for recoloring and perform the actual recoloring.
    PQueue RecoloringQueue;
    for (LiveInterval *RC : RecoloringCandidates) {
      Register ItVirtReg = RC->reg();
      enqueue(RecoloringQueue, RC);
      assert(VRM->hasPhys(ItVirtReg) &&
             "Interferences are supposed to be with allocated variables");

      // Record the current allocation.
      VirtRegToPhysReg[ItVirtReg] = VRM->getPhys(ItVirtReg);
      // unset the related struct.
      Matrix->unassign(*RC);
    }

    // Do as if VirtReg was assigned to PhysReg so that the underlying
    // recoloring has the right information about the interferes and
    // available colors.
    Matrix->assign(VirtReg, PhysReg);

    // Save the current recoloring state.
    // If we cannot recolor all the interferences, we will have to start again
    // at this point for the next physical register.
    SmallVirtRegSet SaveFixedRegisters(FixedRegisters);
    if (tryRecoloringCandidates(RecoloringQueue, CurrentNewVRegs,
                                FixedRegisters, Depth)) {
      // Push the queued vregs into the main queue.
      for (Register NewVReg : CurrentNewVRegs)
        NewVRegs.push_back(NewVReg);
      // Do not mess up with the global assignment process.
      // I.e., VirtReg must be unassigned.
      Matrix->unassign(VirtReg);
      return PhysReg;
    }

    LLVM_DEBUG(dbgs() << "Fail to assign: " << VirtReg << " to "
                      << printReg(PhysReg, TRI) << '\n');

    // The recoloring attempt failed, undo the changes.
    FixedRegisters = SaveFixedRegisters;
    Matrix->unassign(VirtReg);

    // For a newly created vreg which is also in RecoloringCandidates,
    // don't add it to NewVRegs because its physical register will be restored
    // below. Other vregs in CurrentNewVRegs are created by calling
    // selectOrSplit and should be added into NewVRegs.
    for (Register &R : CurrentNewVRegs) {
      if (RecoloringCandidates.count(&LIS->getInterval(R)))
        continue;
      NewVRegs.push_back(R);
    }

    for (LiveInterval *RC : RecoloringCandidates) {
      Register ItVirtReg = RC->reg();
      if (VRM->hasPhys(ItVirtReg))
        Matrix->unassign(*RC);
      MCRegister ItPhysReg = VirtRegToPhysReg[ItVirtReg];
      Matrix->assign(*RC, ItPhysReg);
    }
  }

  // Last chance recoloring did not worked either, give up.
  return ~0u;
}

/// tryRecoloringCandidates - Try to assign a new color to every register
/// in \RecoloringQueue.
/// \p NewRegs will contain any new virtual register created during the
/// recoloring process.
/// \p FixedRegisters[in/out] contains all the registers that have been
/// recolored.
/// \return true if all virtual registers in RecoloringQueue were successfully
/// recolored, false otherwise.
bool RAGreedy::tryRecoloringCandidates(PQueue &RecoloringQueue,
                                       SmallVectorImpl<Register> &NewVRegs,
                                       SmallVirtRegSet &FixedRegisters,
                                       unsigned Depth) {
  while (!RecoloringQueue.empty()) {
    LiveInterval *LI = dequeue(RecoloringQueue);
    LLVM_DEBUG(dbgs() << "Try to recolor: " << *LI << '\n');
    MCRegister PhysReg =
        selectOrSplitImpl(*LI, NewVRegs, FixedRegisters, Depth + 1);
    // When splitting happens, the live-range may actually be empty.
    // In that case, this is okay to continue the recoloring even
    // if we did not find an alternative color for it. Indeed,
    // there will not be anything to color for LI in the end.
    if (PhysReg == ~0u || (!PhysReg && !LI->empty()))
      return false;

    if (!PhysReg) {
      assert(LI->empty() && "Only empty live-range do not require a register");
      LLVM_DEBUG(dbgs() << "Recoloring of " << *LI
                        << " succeeded. Empty LI.\n");
      continue;
    }
    LLVM_DEBUG(dbgs() << "Recoloring of " << *LI
                      << " succeeded with: " << printReg(PhysReg, TRI) << '\n');

    Matrix->assign(*LI, PhysReg);
    FixedRegisters.insert(LI->reg());
  }
  return true;
}

//===----------------------------------------------------------------------===//
//                            Main Entry Point
//===----------------------------------------------------------------------===//

MCRegister RAGreedy::selectOrSplit(LiveInterval &VirtReg,
                                   SmallVectorImpl<Register> &NewVRegs) {
  CutOffInfo = CO_None;
  LLVMContext &Ctx = MF->getFunction().getContext();
  SmallVirtRegSet FixedRegisters;
  MCRegister Reg = selectOrSplitImpl(VirtReg, NewVRegs, FixedRegisters);
  if (Reg == ~0U && (CutOffInfo != CO_None)) {
    uint8_t CutOffEncountered = CutOffInfo & (CO_Depth | CO_Interf);
    if (CutOffEncountered == CO_Depth)
      Ctx.emitError("register allocation failed: maximum depth for recoloring "
                    "reached. Use -fexhaustive-register-search to skip "
                    "cutoffs");
    else if (CutOffEncountered == CO_Interf)
      Ctx.emitError("register allocation failed: maximum interference for "
                    "recoloring reached. Use -fexhaustive-register-search "
                    "to skip cutoffs");
    else if (CutOffEncountered == (CO_Depth | CO_Interf))
      Ctx.emitError("register allocation failed: maximum interference and "
                    "depth for recoloring reached. Use "
                    "-fexhaustive-register-search to skip cutoffs");
  }
  return Reg;
}

/// Using a CSR for the first time has a cost because it causes push|pop
/// to be added to prologue|epilogue. Splitting a cold section of the live
/// range can have lower cost than using the CSR for the first time;
/// Spilling a live range in the cold path can have lower cost than using
/// the CSR for the first time. Returns the physical register if we decide
/// to use the CSR; otherwise return 0.
MCRegister
RAGreedy::tryAssignCSRFirstTime(LiveInterval &VirtReg, AllocationOrder &Order,
                                MCRegister PhysReg, uint8_t &CostPerUseLimit,
                                SmallVectorImpl<Register> &NewVRegs) {
  if (getStage(VirtReg) == RS_Spill && VirtReg.isSpillable()) {
    // We choose spill over using the CSR for the first time if the spill cost
    // is lower than CSRCost.
    SA->analyze(&VirtReg);
    if (calcSpillCost() >= CSRCost)
      return PhysReg;

    // We are going to spill, set CostPerUseLimit to 1 to make sure that
    // we will not use a callee-saved register in tryEvict.
    CostPerUseLimit = 1;
    return 0;
  }
  if (getStage(VirtReg) < RS_Split) {
    // We choose pre-splitting over using the CSR for the first time if
    // the cost of splitting is lower than CSRCost.
    SA->analyze(&VirtReg);
    unsigned NumCands = 0;
    BlockFrequency BestCost = CSRCost; // Don't modify CSRCost.
    unsigned BestCand = calculateRegionSplitCost(VirtReg, Order, BestCost,
                                                 NumCands, true /*IgnoreCSR*/);
    if (BestCand == NoCand)
      // Use the CSR if we can't find a region split below CSRCost.
      return PhysReg;

    // Perform the actual pre-splitting.
    doRegionSplit(VirtReg, BestCand, false/*HasCompact*/, NewVRegs);
    return 0;
  }
  return PhysReg;
}

void RAGreedy::aboutToRemoveInterval(LiveInterval &LI) {
  // Do not keep invalid information around.
  SetOfBrokenHints.remove(&LI);
}

void RAGreedy::initializeCSRCost() {
  // We use the larger one out of the command-line option and the value report
  // by TRI.
  CSRCost = BlockFrequency(
      std::max((unsigned)CSRFirstTimeCost, TRI->getCSRFirstUseCost()));
  if (!CSRCost.getFrequency())
    return;

  // Raw cost is relative to Entry == 2^14; scale it appropriately.
  uint64_t ActualEntry = MBFI->getEntryFreq();
  if (!ActualEntry) {
    CSRCost = 0;
    return;
  }
  uint64_t FixedEntry = 1 << 14;
  if (ActualEntry < FixedEntry)
    CSRCost *= BranchProbability(ActualEntry, FixedEntry);
  else if (ActualEntry <= UINT32_MAX)
    // Invert the fraction and divide.
    CSRCost /= BranchProbability(FixedEntry, ActualEntry);
  else
    // Can't use BranchProbability in general, since it takes 32-bit numbers.
    CSRCost = CSRCost.getFrequency() * (ActualEntry / FixedEntry);
}

/// Collect the hint info for \p Reg.
/// The results are stored into \p Out.
/// \p Out is not cleared before being populated.
void RAGreedy::collectHintInfo(Register Reg, HintsInfo &Out) {
  for (const MachineInstr &Instr : MRI->reg_nodbg_instructions(Reg)) {
    if (!Instr.isFullCopy())
      continue;
    // Look for the other end of the copy.
    Register OtherReg = Instr.getOperand(0).getReg();
    if (OtherReg == Reg) {
      OtherReg = Instr.getOperand(1).getReg();
      if (OtherReg == Reg)
        continue;
    }
    // Get the current assignment.
    MCRegister OtherPhysReg =
        OtherReg.isPhysical() ? OtherReg.asMCReg() : VRM->getPhys(OtherReg);
    // Push the collected information.
    Out.push_back(HintInfo(MBFI->getBlockFreq(Instr.getParent()), OtherReg,
                           OtherPhysReg));
  }
}

/// Using the given \p List, compute the cost of the broken hints if
/// \p PhysReg was used.
/// \return The cost of \p List for \p PhysReg.
BlockFrequency RAGreedy::getBrokenHintFreq(const HintsInfo &List,
                                           MCRegister PhysReg) {
  BlockFrequency Cost = 0;
  for (const HintInfo &Info : List) {
    if (Info.PhysReg != PhysReg)
      Cost += Info.Freq;
  }
  return Cost;
}

/// Using the register assigned to \p VirtReg, try to recolor
/// all the live ranges that are copy-related with \p VirtReg.
/// The recoloring is then propagated to all the live-ranges that have
/// been recolored and so on, until no more copies can be coalesced or
/// it is not profitable.
/// For a given live range, profitability is determined by the sum of the
/// frequencies of the non-identity copies it would introduce with the old
/// and new register.
void RAGreedy::tryHintRecoloring(LiveInterval &VirtReg) {
  // We have a broken hint, check if it is possible to fix it by
  // reusing PhysReg for the copy-related live-ranges. Indeed, we evicted
  // some register and PhysReg may be available for the other live-ranges.
  SmallSet<Register, 4> Visited;
  SmallVector<unsigned, 2> RecoloringCandidates;
  HintsInfo Info;
  Register Reg = VirtReg.reg();
  MCRegister PhysReg = VRM->getPhys(Reg);
  // Start the recoloring algorithm from the input live-interval, then
  // it will propagate to the ones that are copy-related with it.
  Visited.insert(Reg);
  RecoloringCandidates.push_back(Reg);

  LLVM_DEBUG(dbgs() << "Trying to reconcile hints for: " << printReg(Reg, TRI)
                    << '(' << printReg(PhysReg, TRI) << ")\n");

  do {
    Reg = RecoloringCandidates.pop_back_val();

    // We cannot recolor physical register.
    if (Register::isPhysicalRegister(Reg))
      continue;

    assert(VRM->hasPhys(Reg) && "We have unallocated variable!!");

    // Get the live interval mapped with this virtual register to be able
    // to check for the interference with the new color.
    LiveInterval &LI = LIS->getInterval(Reg);
    MCRegister CurrPhys = VRM->getPhys(Reg);
    // Check that the new color matches the register class constraints and
    // that it is free for this live range.
    if (CurrPhys != PhysReg && (!MRI->getRegClass(Reg)->contains(PhysReg) ||
                                Matrix->checkInterference(LI, PhysReg)))
      continue;

    LLVM_DEBUG(dbgs() << printReg(Reg, TRI) << '(' << printReg(CurrPhys, TRI)
                      << ") is recolorable.\n");

    // Gather the hint info.
    Info.clear();
    collectHintInfo(Reg, Info);
    // Check if recoloring the live-range will increase the cost of the
    // non-identity copies.
    if (CurrPhys != PhysReg) {
      LLVM_DEBUG(dbgs() << "Checking profitability:\n");
      BlockFrequency OldCopiesCost = getBrokenHintFreq(Info, CurrPhys);
      BlockFrequency NewCopiesCost = getBrokenHintFreq(Info, PhysReg);
      LLVM_DEBUG(dbgs() << "Old Cost: " << OldCopiesCost.getFrequency()
                        << "\nNew Cost: " << NewCopiesCost.getFrequency()
                        << '\n');
      if (OldCopiesCost < NewCopiesCost) {
        LLVM_DEBUG(dbgs() << "=> Not profitable.\n");
        continue;
      }
      // At this point, the cost is either cheaper or equal. If it is
      // equal, we consider this is profitable because it may expose
      // more recoloring opportunities.
      LLVM_DEBUG(dbgs() << "=> Profitable.\n");
      // Recolor the live-range.
      Matrix->unassign(LI);
      Matrix->assign(LI, PhysReg);
    }
    // Push all copy-related live-ranges to keep reconciling the broken
    // hints.
    for (const HintInfo &HI : Info) {
      if (Visited.insert(HI.Reg).second)
        RecoloringCandidates.push_back(HI.Reg);
    }
  } while (!RecoloringCandidates.empty());
}

/// Try to recolor broken hints.
/// Broken hints may be repaired by recoloring when an evicted variable
/// freed up a register for a larger live-range.
/// Consider the following example:
/// BB1:
///   a =
///   b =
/// BB2:
///   ...
///   = b
///   = a
/// Let us assume b gets split:
/// BB1:
///   a =
///   b =
/// BB2:
///   c = b
///   ...
///   d = c
///   = d
///   = a
/// Because of how the allocation work, b, c, and d may be assigned different
/// colors. Now, if a gets evicted later:
/// BB1:
///   a =
///   st a, SpillSlot
///   b =
/// BB2:
///   c = b
///   ...
///   d = c
///   = d
///   e = ld SpillSlot
///   = e
/// This is likely that we can assign the same register for b, c, and d,
/// getting rid of 2 copies.
void RAGreedy::tryHintsRecoloring() {
  for (LiveInterval *LI : SetOfBrokenHints) {
    assert(Register::isVirtualRegister(LI->reg()) &&
           "Recoloring is possible only for virtual registers");
    // Some dead defs may be around (e.g., because of debug uses).
    // Ignore those.
    if (!VRM->hasPhys(LI->reg()))
      continue;
    tryHintRecoloring(*LI);
  }
}

MCRegister RAGreedy::selectOrSplitImpl(LiveInterval &VirtReg,
                                       SmallVectorImpl<Register> &NewVRegs,
                                       SmallVirtRegSet &FixedRegisters,
                                       unsigned Depth) {
  uint8_t CostPerUseLimit = uint8_t(~0u);
  // First try assigning a free register.
  auto Order =
      AllocationOrder::create(VirtReg.reg(), *VRM, RegClassInfo, Matrix);
  if (MCRegister PhysReg =
          tryAssign(VirtReg, Order, NewVRegs, FixedRegisters)) {
    // If VirtReg got an assignment, the eviction info is no longer relevant.
    LastEvicted.clearEvicteeInfo(VirtReg.reg());
    // When NewVRegs is not empty, we may have made decisions such as evicting
    // a virtual register, go with the earlier decisions and use the physical
    // register.
    if (CSRCost.getFrequency() && isUnusedCalleeSavedReg(PhysReg) &&
        NewVRegs.empty()) {
      MCRegister CSRReg = tryAssignCSRFirstTime(VirtReg, Order, PhysReg,
                                                CostPerUseLimit, NewVRegs);
      if (CSRReg || !NewVRegs.empty())
        // Return now if we decide to use a CSR or create new vregs due to
        // pre-splitting.
        return CSRReg;
    } else
      return PhysReg;
  }

  LiveRangeStage Stage = getStage(VirtReg);
  LLVM_DEBUG(dbgs() << StageName[Stage] << " Cascade "
                    << ExtraRegInfo[VirtReg.reg()].Cascade << '\n');

  // Try to evict a less worthy live range, but only for ranges from the primary
  // queue. The RS_Split ranges already failed to do this, and they should not
  // get a second chance until they have been split.
  if (Stage != RS_Split)
    if (Register PhysReg =
            tryEvict(VirtReg, Order, NewVRegs, CostPerUseLimit,
                     FixedRegisters)) {
      Register Hint = MRI->getSimpleHint(VirtReg.reg());
      // If VirtReg has a hint and that hint is broken record this
      // virtual register as a recoloring candidate for broken hint.
      // Indeed, since we evicted a variable in its neighborhood it is
      // likely we can at least partially recolor some of the
      // copy-related live-ranges.
      if (Hint && Hint != PhysReg)
        SetOfBrokenHints.insert(&VirtReg);
      // If VirtReg eviction someone, the eviction info for it as an evictee is
      // no longer relevant.
      LastEvicted.clearEvicteeInfo(VirtReg.reg());
      return PhysReg;
    }

  assert((NewVRegs.empty() || Depth) && "Cannot append to existing NewVRegs");

  // The first time we see a live range, don't try to split or spill.
  // Wait until the second time, when all smaller ranges have been allocated.
  // This gives a better picture of the interference to split around.
  if (Stage < RS_Split) {
    setStage(VirtReg, RS_Split);
    LLVM_DEBUG(dbgs() << "wait for second round\n");
    NewVRegs.push_back(VirtReg.reg());
    return 0;
  }

  if (Stage < RS_Spill) {
    // Try splitting VirtReg or interferences.
    unsigned NewVRegSizeBefore = NewVRegs.size();
    Register PhysReg = trySplit(VirtReg, Order, NewVRegs, FixedRegisters);
    if (PhysReg || (NewVRegs.size() - NewVRegSizeBefore)) {
      // If VirtReg got split, the eviction info is no longer relevant.
      LastEvicted.clearEvicteeInfo(VirtReg.reg());
      return PhysReg;
    }
  }

  // If we couldn't allocate a register from spilling, there is probably some
  // invalid inline assembly. The base class will report it.
  if (Stage >= RS_Done || !VirtReg.isSpillable())
    return tryLastChanceRecoloring(VirtReg, Order, NewVRegs, FixedRegisters,
                                   Depth);

  // Finally spill VirtReg itself.
  if ((EnableDeferredSpilling ||
       TRI->shouldUseDeferredSpillingForVirtReg(*MF, VirtReg)) &&
      getStage(VirtReg) < RS_Memory) {
    // TODO: This is experimental and in particular, we do not model
    // the live range splitting done by spilling correctly.
    // We would need a deep integration with the spiller to do the
    // right thing here. Anyway, that is still good for early testing.
    setStage(VirtReg, RS_Memory);
    LLVM_DEBUG(dbgs() << "Do as if this register is in memory\n");
    NewVRegs.push_back(VirtReg.reg());
  } else {
    NamedRegionTimer T("spill", "Spiller", TimerGroupName,
                       TimerGroupDescription, TimePassesIsEnabled);
    LiveRangeEdit LRE(&VirtReg, NewVRegs, *MF, *LIS, VRM, this, &DeadRemats);
    spiller().spill(LRE);
    setStage(NewVRegs.begin(), NewVRegs.end(), RS_Done);

    // Tell LiveDebugVariables about the new ranges. Ranges not being covered by
    // the new regs are kept in LDV (still mapping to the old register), until
    // we rewrite spilled locations in LDV at a later stage.
    DebugVars->splitRegister(VirtReg.reg(), LRE.regs(), *LIS);

    if (VerifyEnabled)
      MF->verify(this, "After spilling");
  }

  // The live virtual register requesting allocation was spilled, so tell
  // the caller not to allocate anything during this round.
  return 0;
}

void RAGreedy::RAGreedyStats::report(MachineOptimizationRemarkMissed &R) {
  using namespace ore;
  if (Spills) {
    R << NV("NumSpills", Spills) << " spills ";
    R << NV("TotalSpillsCost", SpillsCost) << " total spills cost ";
  }
  if (FoldedSpills) {
    R << NV("NumFoldedSpills", FoldedSpills) << " folded spills ";
    R << NV("TotalFoldedSpillsCost", FoldedSpillsCost)
      << " total folded spills cost ";
  }
  if (Reloads) {
    R << NV("NumReloads", Reloads) << " reloads ";
    R << NV("TotalReloadsCost", ReloadsCost) << " total reloads cost ";
  }
  if (FoldedReloads) {
    R << NV("NumFoldedReloads", FoldedReloads) << " folded reloads ";
    R << NV("TotalFoldedReloadsCost", FoldedReloadsCost)
      << " total folded reloads cost ";
  }
  if (ZeroCostFoldedReloads)
    R << NV("NumZeroCostFoldedReloads", ZeroCostFoldedReloads)
      << " zero cost folded reloads ";
  if (Copies) {
    R << NV("NumVRCopies", Copies) << " virtual registers copies ";
    R << NV("TotalCopiesCost", CopiesCost) << " total copies cost ";
  }
}

RAGreedy::RAGreedyStats RAGreedy::computeStats(MachineBasicBlock &MBB) {
  RAGreedyStats Stats;
  const MachineFrameInfo &MFI = MF->getFrameInfo();
  int FI;

  auto isSpillSlotAccess = [&MFI](const MachineMemOperand *A) {
    return MFI.isSpillSlotObjectIndex(cast<FixedStackPseudoSourceValue>(
        A->getPseudoValue())->getFrameIndex());
  };
  auto isPatchpointInstr = [](const MachineInstr &MI) {
    return MI.getOpcode() == TargetOpcode::PATCHPOINT ||
           MI.getOpcode() == TargetOpcode::STACKMAP ||
           MI.getOpcode() == TargetOpcode::STATEPOINT;
  };
  for (MachineInstr &MI : MBB) {
    if (MI.isCopy()) {
      MachineOperand &Dest = MI.getOperand(0);
      MachineOperand &Src = MI.getOperand(1);
      if (Dest.isReg() && Src.isReg() && Dest.getReg().isVirtual() &&
          Src.getReg().isVirtual())
        ++Stats.Copies;
      continue;
    }

    SmallVector<const MachineMemOperand *, 2> Accesses;
    if (TII->isLoadFromStackSlot(MI, FI) && MFI.isSpillSlotObjectIndex(FI)) {
      ++Stats.Reloads;
      continue;
    }
    if (TII->isStoreToStackSlot(MI, FI) && MFI.isSpillSlotObjectIndex(FI)) {
      ++Stats.Spills;
      continue;
    }
    if (TII->hasLoadFromStackSlot(MI, Accesses) &&
        llvm::any_of(Accesses, isSpillSlotAccess)) {
      if (!isPatchpointInstr(MI)) {
        Stats.FoldedReloads += Accesses.size();
        continue;
      }
      // For statepoint there may be folded and zero cost folded stack reloads.
      std::pair<unsigned, unsigned> NonZeroCostRange =
          TII->getPatchpointUnfoldableRange(MI);
      SmallSet<unsigned, 16> FoldedReloads;
      SmallSet<unsigned, 16> ZeroCostFoldedReloads;
      for (unsigned Idx = 0, E = MI.getNumOperands(); Idx < E; ++Idx) {
        MachineOperand &MO = MI.getOperand(Idx);
        if (!MO.isFI() || !MFI.isSpillSlotObjectIndex(MO.getIndex()))
          continue;
        if (Idx >= NonZeroCostRange.first && Idx < NonZeroCostRange.second)
          FoldedReloads.insert(MO.getIndex());
        else
          ZeroCostFoldedReloads.insert(MO.getIndex());
      }
      // If stack slot is used in folded reload it is not zero cost then.
      for (unsigned Slot : FoldedReloads)
        ZeroCostFoldedReloads.erase(Slot);
      Stats.FoldedReloads += FoldedReloads.size();
      Stats.ZeroCostFoldedReloads += ZeroCostFoldedReloads.size();
      continue;
    }
    Accesses.clear();
    if (TII->hasStoreToStackSlot(MI, Accesses) &&
        llvm::any_of(Accesses, isSpillSlotAccess)) {
      Stats.FoldedSpills += Accesses.size();
    }
  }
  // Set cost of collected statistic by multiplication to relative frequency of
  // this basic block.
  float RelFreq = MBFI->getBlockFreqRelativeToEntryBlock(&MBB);
  Stats.ReloadsCost = RelFreq * Stats.Reloads;
  Stats.FoldedReloadsCost = RelFreq * Stats.FoldedReloads;
  Stats.SpillsCost = RelFreq * Stats.Spills;
  Stats.FoldedSpillsCost = RelFreq * Stats.FoldedSpills;
  Stats.CopiesCost = RelFreq * Stats.Copies;
  return Stats;
}

RAGreedy::RAGreedyStats RAGreedy::reportStats(MachineLoop *L) {
  RAGreedyStats Stats;

  // Sum up the spill and reloads in subloops.
  for (MachineLoop *SubLoop : *L)
    Stats.add(reportStats(SubLoop));

  for (MachineBasicBlock *MBB : L->getBlocks())
    // Handle blocks that were not included in subloops.
    if (Loops->getLoopFor(MBB) == L)
      Stats.add(computeStats(*MBB));

  if (!Stats.isEmpty()) {
    using namespace ore;

    ORE->emit([&]() {
      MachineOptimizationRemarkMissed R(DEBUG_TYPE, "LoopSpillReloadCopies",
                                        L->getStartLoc(), L->getHeader());
      Stats.report(R);
      R << "generated in loop";
      return R;
    });
  }
  return Stats;
}

void RAGreedy::reportStats() {
  if (!ORE->allowExtraAnalysis(DEBUG_TYPE))
    return;
  RAGreedyStats Stats;
  for (MachineLoop *L : *Loops)
    Stats.add(reportStats(L));
  // Process non-loop blocks.
  for (MachineBasicBlock &MBB : *MF)
    if (!Loops->getLoopFor(&MBB))
      Stats.add(computeStats(MBB));
  if (!Stats.isEmpty()) {
    using namespace ore;

    ORE->emit([&]() {
      DebugLoc Loc;
      if (auto *SP = MF->getFunction().getSubprogram())
        Loc = DILocation::get(SP->getContext(), SP->getLine(), 1, SP);
      MachineOptimizationRemarkMissed R(DEBUG_TYPE, "SpillReloadCopies", Loc,
                                        &MF->front());
      Stats.report(R);
      R << "generated in function";
      return R;
    });
  }
}

bool RAGreedy::runOnMachineFunction(MachineFunction &mf) {
  LLVM_DEBUG(dbgs() << "********** GREEDY REGISTER ALLOCATION **********\n"
                    << "********** Function: " << mf.getName() << '\n');

  MF = &mf;
  TRI = MF->getSubtarget().getRegisterInfo();
  TII = MF->getSubtarget().getInstrInfo();
  RCI.runOnMachineFunction(mf);

  EnableLocalReassign = EnableLocalReassignment ||
                        MF->getSubtarget().enableRALocalReassignment(
                            MF->getTarget().getOptLevel());

  EnableAdvancedRASplitCost =
      ConsiderLocalIntervalCost.getNumOccurrences()
          ? ConsiderLocalIntervalCost
          : MF->getSubtarget().enableAdvancedRASplitCost();

  if (VerifyEnabled)
    MF->verify(this, "Before greedy register allocator");

  RegAllocBase::init(getAnalysis<VirtRegMap>(),
                     getAnalysis<LiveIntervals>(),
                     getAnalysis<LiveRegMatrix>());
  Indexes = &getAnalysis<SlotIndexes>();
  MBFI = &getAnalysis<MachineBlockFrequencyInfo>();
  DomTree = &getAnalysis<MachineDominatorTree>();
  ORE = &getAnalysis<MachineOptimizationRemarkEmitterPass>().getORE();
  Loops = &getAnalysis<MachineLoopInfo>();
  Bundles = &getAnalysis<EdgeBundles>();
  SpillPlacer = &getAnalysis<SpillPlacement>();
  DebugVars = &getAnalysis<LiveDebugVariables>();
  AA = &getAnalysis<AAResultsWrapperPass>().getAAResults();

  initializeCSRCost();

  RegCosts = TRI->getRegisterCosts(*MF);

  VRAI = std::make_unique<VirtRegAuxInfo>(*MF, *LIS, *VRM, *Loops, *MBFI);
  SpillerInstance.reset(createInlineSpiller(*this, *MF, *VRM, *VRAI));

  VRAI->calculateSpillWeightsAndHints();

  LLVM_DEBUG(LIS->dump());

  SA.reset(new SplitAnalysis(*VRM, *LIS, *Loops));
  SE.reset(new SplitEditor(*SA, *AA, *LIS, *VRM, *DomTree, *MBFI, *VRAI));
  ExtraRegInfo.clear();
  ExtraRegInfo.resize(MRI->getNumVirtRegs());
  NextCascade = 1;
  IntfCache.init(MF, Matrix->getLiveUnions(), Indexes, LIS, TRI);
  GlobalCand.resize(32);  // This will grow as needed.
  SetOfBrokenHints.clear();
  LastEvicted.clear();

  allocatePhysRegs();
  tryHintsRecoloring();

  if (VerifyEnabled)
    MF->verify(this, "Before post optimization");
  postOptimization();
  reportStats();

  releaseMemory();
  return true;
}<|MERGE_RESOLUTION|>--- conflicted
+++ resolved
@@ -1324,17 +1324,10 @@
 
     // Abort if the spill cannot be inserted at the MBB' start
     MachineBasicBlock *MBB = MF->getBlockNumbered(Number);
-<<<<<<< HEAD
-    if (!MBB->empty() &&
-        SlotIndex::isEarlierInstr(
-            LIS->getInstructionIndex(*MBB->getFirstNonDebugInstr()),
-            SA->getFirstSplitPoint(Number)))
-=======
     auto FirstNonDebugInstr = MBB->getFirstNonDebugInstr();
     if (FirstNonDebugInstr != MBB->end() &&
         SlotIndex::isEarlierInstr(LIS->getInstructionIndex(*FirstNonDebugInstr),
                                   SA->getFirstSplitPoint(Number)))
->>>>>>> 11299179
       return false;
     // Interference for the live-in value.
     if (Intf.first() <= Indexes->getMBBStartIdx(Number))
