//===- PreISelIntrinsicLowering.cpp - Pre-ISel intrinsic lowering pass ----===//
//
// Part of the LLVM Project, under the Apache License v2.0 with LLVM Exceptions.
// See https://llvm.org/LICENSE.txt for license information.
// SPDX-License-Identifier: Apache-2.0 WITH LLVM-exception
//
//===----------------------------------------------------------------------===//
//
// This pass implements IR lowering for the llvm.memcpy, llvm.memmove,
// llvm.memset, llvm.load.relative and llvm.objc.* intrinsics.
//
//===----------------------------------------------------------------------===//

#include "llvm/CodeGen/PreISelIntrinsicLowering.h"
#include "llvm/Analysis/ObjCARCInstKind.h"
#include "llvm/Analysis/ObjCARCUtil.h"
#include "llvm/Analysis/TargetLibraryInfo.h"
#include "llvm/Analysis/TargetTransformInfo.h"
#include "llvm/CodeGen/ExpandVectorPredication.h"
#include "llvm/CodeGen/Passes.h"
#include "llvm/CodeGen/TargetLowering.h"
#include "llvm/CodeGen/TargetPassConfig.h"
#include "llvm/IR/Function.h"
#include "llvm/IR/IRBuilder.h"
#include "llvm/IR/Instructions.h"
#include "llvm/IR/IntrinsicInst.h"
#include "llvm/IR/Module.h"
#include "llvm/IR/Type.h"
#include "llvm/IR/Use.h"
#include "llvm/InitializePasses.h"
#include "llvm/Pass.h"
#include "llvm/Support/Casting.h"
#include "llvm/Target/TargetMachine.h"
#include "llvm/Transforms/Scalar/LowerConstantIntrinsics.h"
#include "llvm/Transforms/Utils/LowerMemIntrinsics.h"

using namespace llvm;

/// Threshold to leave statically sized memory intrinsic calls. Calls of known
/// size larger than this will be expanded by the pass. Calls of unknown or
/// lower size will be left for expansion in codegen.
static cl::opt<int64_t> MemIntrinsicExpandSizeThresholdOpt(
    "mem-intrinsic-expand-size",
    cl::desc("Set minimum mem intrinsic size to expand in IR"), cl::init(-1),
    cl::Hidden);

namespace {

struct PreISelIntrinsicLowering {
  const TargetMachine *TM;
  const function_ref<TargetTransformInfo &(Function &)> LookupTTI;
  const function_ref<TargetLibraryInfo &(Function &)> LookupTLI;

  /// If this is true, assume it's preferably to leave memory intrinsic calls
  /// for replacement with a library call later. Otherwise this depends on
  /// TargetLoweringInfo availability of the corresponding function.
  const bool UseMemIntrinsicLibFunc;

  explicit PreISelIntrinsicLowering(
      const TargetMachine *TM_,
      function_ref<TargetTransformInfo &(Function &)> LookupTTI_,
      function_ref<TargetLibraryInfo &(Function &)> LookupTLI_,
      bool UseMemIntrinsicLibFunc_ = true)
      : TM(TM_), LookupTTI(LookupTTI_), LookupTLI(LookupTLI_),
        UseMemIntrinsicLibFunc(UseMemIntrinsicLibFunc_) {}

  static bool shouldExpandMemIntrinsicWithSize(Value *Size,
                                               const TargetTransformInfo &TTI);
  bool expandMemIntrinsicUses(Function &F) const;
  bool lowerIntrinsics(Module &M) const;
};

} // namespace

template <class T> static bool forEachCall(Function &Intrin, T Callback) {
  // Lowering all intrinsics in a function will delete multiple uses, so we
  // can't use an early-inc-range. In case some remain, we don't want to look
  // at them again. Unfortunately, Value::UseList is private, so we can't use a
  // simple Use**. If LastUse is null, the next use to consider is
  // Intrin.use_begin(), otherwise it's LastUse->getNext().
  Use *LastUse = nullptr;
  bool Changed = false;
  while (!Intrin.use_empty() && (!LastUse || LastUse->getNext())) {
    Use *U = LastUse ? LastUse->getNext() : &*Intrin.use_begin();
    bool Removed = false;
    // An intrinsic cannot have its address taken, so it cannot be an argument
    // operand. It might be used as operand in debug metadata, though.
    if (auto CI = dyn_cast<CallInst>(U->getUser()))
      Changed |= Removed = Callback(CI);
    if (!Removed)
      LastUse = U;
  }
  return Changed;
}

static bool lowerLoadRelative(Function &F) {
  if (F.use_empty())
    return false;

  bool Changed = false;
  Type *Int32Ty = Type::getInt32Ty(F.getContext());

  for (Use &U : llvm::make_early_inc_range(F.uses())) {
    auto CI = dyn_cast<CallInst>(U.getUser());
    if (!CI || CI->getCalledOperand() != &F)
      continue;

    IRBuilder<> B(CI);
    Value *OffsetPtr =
        B.CreatePtrAdd(CI->getArgOperand(0), CI->getArgOperand(1));
    Value *OffsetI32 = B.CreateAlignedLoad(Int32Ty, OffsetPtr, Align(4));

    Value *ResultPtr = B.CreatePtrAdd(CI->getArgOperand(0), OffsetI32);

    CI->replaceAllUsesWith(ResultPtr);
    CI->eraseFromParent();
    Changed = true;
  }

  return Changed;
}

// ObjCARC has knowledge about whether an obj-c runtime function needs to be
// always tail-called or never tail-called.
static CallInst::TailCallKind getOverridingTailCallKind(const Function &F) {
  objcarc::ARCInstKind Kind = objcarc::GetFunctionClass(&F);
  if (objcarc::IsAlwaysTail(Kind))
    return CallInst::TCK_Tail;
  else if (objcarc::IsNeverTail(Kind))
    return CallInst::TCK_NoTail;
  return CallInst::TCK_None;
}

static bool lowerObjCCall(Function &F, const char *NewFn,
                          bool setNonLazyBind = false) {
  assert(IntrinsicInst::mayLowerToFunctionCall(F.getIntrinsicID()) &&
         "Pre-ISel intrinsics do lower into regular function calls");
  if (F.use_empty())
    return false;

  // If we haven't already looked up this function, check to see if the
  // program already contains a function with this name.
  Module *M = F.getParent();
  FunctionCallee FCache = M->getOrInsertFunction(NewFn, F.getFunctionType());

  if (Function *Fn = dyn_cast<Function>(FCache.getCallee())) {
    Fn->setLinkage(F.getLinkage());
    if (setNonLazyBind && !Fn->isWeakForLinker()) {
      // If we have Native ARC, set nonlazybind attribute for these APIs for
      // performance.
      Fn->addFnAttr(Attribute::NonLazyBind);
    }
  }

  CallInst::TailCallKind OverridingTCK = getOverridingTailCallKind(F);

  for (Use &U : llvm::make_early_inc_range(F.uses())) {
    auto *CB = cast<CallBase>(U.getUser());

    if (CB->getCalledFunction() != &F) {
      objcarc::ARCInstKind Kind = objcarc::getAttachedARCFunctionKind(CB);
      (void)Kind;
      assert((Kind == objcarc::ARCInstKind::RetainRV ||
              Kind == objcarc::ARCInstKind::UnsafeClaimRV) &&
             "use expected to be the argument of operand bundle "
             "\"clang.arc.attachedcall\"");
      U.set(FCache.getCallee());
      continue;
    }

    auto *CI = cast<CallInst>(CB);
    assert(CI->getCalledFunction() && "Cannot lower an indirect call!");

    IRBuilder<> Builder(CI->getParent(), CI->getIterator());
    SmallVector<Value *, 8> Args(CI->args());
    SmallVector<llvm::OperandBundleDef, 1> BundleList;
    CI->getOperandBundlesAsDefs(BundleList);
    CallInst *NewCI = Builder.CreateCall(FCache, Args, BundleList);
    NewCI->setName(CI->getName());

    // Try to set the most appropriate TailCallKind based on both the current
    // attributes and the ones that we could get from ObjCARC's special
    // knowledge of the runtime functions.
    //
    // std::max respects both requirements of notail and tail here:
    // * notail on either the call or from ObjCARC becomes notail
    // * tail on either side is stronger than none, but not notail
    CallInst::TailCallKind TCK = CI->getTailCallKind();
    NewCI->setTailCallKind(std::max(TCK, OverridingTCK));

    // Transfer the 'returned' attribute from the intrinsic to the call site.
    // By applying this only to intrinsic call sites, we avoid applying it to
    // non-ARC explicit calls to things like objc_retain which have not been
    // auto-upgraded to use the intrinsics.
    unsigned Index;
    if (F.getAttributes().hasAttrSomewhere(Attribute::Returned, &Index) &&
        Index)
      NewCI->addParamAttr(Index - AttributeList::FirstArgIndex,
                          Attribute::Returned);

    if (!CI->use_empty())
      CI->replaceAllUsesWith(NewCI);
    CI->eraseFromParent();
  }

  return true;
}

// TODO: Should refine based on estimated number of accesses (e.g. does it
// require splitting based on alignment)
bool PreISelIntrinsicLowering::shouldExpandMemIntrinsicWithSize(
    Value *Size, const TargetTransformInfo &TTI) {
  ConstantInt *CI = dyn_cast<ConstantInt>(Size);
  if (!CI)
    return true;
  uint64_t Threshold = MemIntrinsicExpandSizeThresholdOpt.getNumOccurrences()
                           ? MemIntrinsicExpandSizeThresholdOpt
                           : TTI.getMaxMemIntrinsicInlineSizeThreshold();
  uint64_t SizeVal = CI->getZExtValue();

  // Treat a threshold of 0 as a special case to force expansion of all
  // intrinsics, including size 0.
  return SizeVal > Threshold || Threshold == 0;
}

static bool canEmitLibcall(const TargetMachine *TM, Function *F,
                           RTLIB::Libcall LC) {
  // TODO: Should this consider the address space of the memcpy?
  if (!TM)
    return true;
  const TargetLowering *TLI = TM->getSubtargetImpl(*F)->getTargetLowering();
  return TLI->getLibcallName(LC) != nullptr;
}

// TODO: Handle atomic memcpy and memcpy.inline
// TODO: Pass ScalarEvolution
bool PreISelIntrinsicLowering::expandMemIntrinsicUses(Function &F) const {
  Intrinsic::ID ID = F.getIntrinsicID();
  bool Changed = false;

  for (User *U : llvm::make_early_inc_range(F.users())) {
    Instruction *Inst = cast<Instruction>(U);

    switch (ID) {
    case Intrinsic::memcpy: {
      auto *Memcpy = cast<MemCpyInst>(Inst);
      Function *ParentFunc = Memcpy->getFunction();
      const TargetTransformInfo &TTI = LookupTTI(*ParentFunc);
      if (shouldExpandMemIntrinsicWithSize(Memcpy->getLength(), TTI)) {
        if (UseMemIntrinsicLibFunc &&
            canEmitLibcall(TM, ParentFunc, RTLIB::MEMCPY))
          break;

        // TODO: For optsize, emit the loop into a separate function
        expandMemCpyAsLoop(Memcpy, TTI);
        Changed = true;
        Memcpy->eraseFromParent();
      }

      break;
    }
    case Intrinsic::memcpy_inline: {
      // Only expand llvm.memcpy.inline with non-constant length in this
      // codepath, leaving the current SelectionDAG expansion for constant
      // length memcpy intrinsics undisturbed.
      auto *Memcpy = cast<MemCpyInlineInst>(Inst);
      if (isa<ConstantInt>(Memcpy->getLength()))
        break;

      Function *ParentFunc = Memcpy->getFunction();
      const TargetTransformInfo &TTI = LookupTTI(*ParentFunc);
      expandMemCpyAsLoop(Memcpy, TTI);
      Changed = true;
      Memcpy->eraseFromParent();
      break;
    }
    case Intrinsic::memmove: {
      auto *Memmove = cast<MemMoveInst>(Inst);
      Function *ParentFunc = Memmove->getFunction();
      const TargetTransformInfo &TTI = LookupTTI(*ParentFunc);
      if (shouldExpandMemIntrinsicWithSize(Memmove->getLength(), TTI)) {
        if (UseMemIntrinsicLibFunc &&
            canEmitLibcall(TM, ParentFunc, RTLIB::MEMMOVE))
          break;

        if (expandMemMoveAsLoop(Memmove, TTI)) {
          Changed = true;
          Memmove->eraseFromParent();
        }
      }

      break;
    }
    case Intrinsic::memset: {
      auto *Memset = cast<MemSetInst>(Inst);
      Function *ParentFunc = Memset->getFunction();
      const TargetTransformInfo &TTI = LookupTTI(*ParentFunc);
      if (shouldExpandMemIntrinsicWithSize(Memset->getLength(), TTI)) {
        if (UseMemIntrinsicLibFunc &&
            canEmitLibcall(TM, ParentFunc, RTLIB::MEMSET))
          break;

        expandMemSetAsLoop(Memset);
        Changed = true;
        Memset->eraseFromParent();
      }

      break;
    }
    case Intrinsic::memset_inline: {
      // Only expand llvm.memset.inline with non-constant length in this
      // codepath, leaving the current SelectionDAG expansion for constant
      // length memset intrinsics undisturbed.
      auto *Memset = cast<MemSetInlineInst>(Inst);
      if (isa<ConstantInt>(Memset->getLength()))
        break;

      expandMemSetAsLoop(Memset);
      Changed = true;
      Memset->eraseFromParent();
      break;
    }
    default:
      llvm_unreachable("unhandled intrinsic");
    }
  }

  return Changed;
}

bool PreISelIntrinsicLowering::lowerIntrinsics(Module &M) const {
  bool Changed = false;
  for (Function &F : M) {
    switch (F.getIntrinsicID()) {
    default:
      break;
    case Intrinsic::memcpy:
    case Intrinsic::memcpy_inline:
    case Intrinsic::memmove:
    case Intrinsic::memset:
    case Intrinsic::memset_inline:
      Changed |= expandMemIntrinsicUses(F);
      break;
    case Intrinsic::load_relative:
      Changed |= lowerLoadRelative(F);
      break;
    case Intrinsic::is_constant:
    case Intrinsic::objectsize:
      Changed |= forEachCall(F, [&](CallInst *CI) {
        Function *Parent = CI->getParent()->getParent();
        TargetLibraryInfo &TLI = LookupTLI(*Parent);
<<<<<<< HEAD
        bool Changed = lowerConstantIntrinsics(*Parent, TLI, /*DT=*/nullptr);
        assert(Changed && "lowerConstantIntrinsics did not lower intrinsic");
        return Changed;
      });
      break;
=======
        // Intrinsics in unreachable code are not lowered.
        bool Changed = lowerConstantIntrinsics(*Parent, TLI, /*DT=*/nullptr);
        return Changed;
      });
      break;
#define BEGIN_REGISTER_VP_INTRINSIC(VPID, MASKPOS, VLENPOS)                    \
  case Intrinsic::VPID:
#include "llvm/IR/VPIntrinsics.def"
      forEachCall(F, [&](CallInst *CI) {
        Function *Parent = CI->getParent()->getParent();
        const TargetTransformInfo &TTI = LookupTTI(*Parent);
        auto *VPI = cast<VPIntrinsic>(CI);
        VPExpansionDetails ED = expandVectorPredicationIntrinsic(*VPI, TTI);
        // Expansion of VP intrinsics may change the IR but not actually
        // replace the intrinsic, so update Changed for the pass
        // and compute Removed for forEachCall.
        Changed |= ED != VPExpansionDetails::IntrinsicUnchanged;
        bool Removed = ED == VPExpansionDetails::IntrinsicReplaced;
        return Removed;
      });
      break;
>>>>>>> 98391913
    case Intrinsic::objc_autorelease:
      Changed |= lowerObjCCall(F, "objc_autorelease");
      break;
    case Intrinsic::objc_autoreleasePoolPop:
      Changed |= lowerObjCCall(F, "objc_autoreleasePoolPop");
      break;
    case Intrinsic::objc_autoreleasePoolPush:
      Changed |= lowerObjCCall(F, "objc_autoreleasePoolPush");
      break;
    case Intrinsic::objc_autoreleaseReturnValue:
      Changed |= lowerObjCCall(F, "objc_autoreleaseReturnValue");
      break;
    case Intrinsic::objc_copyWeak:
      Changed |= lowerObjCCall(F, "objc_copyWeak");
      break;
    case Intrinsic::objc_destroyWeak:
      Changed |= lowerObjCCall(F, "objc_destroyWeak");
      break;
    case Intrinsic::objc_initWeak:
      Changed |= lowerObjCCall(F, "objc_initWeak");
      break;
    case Intrinsic::objc_loadWeak:
      Changed |= lowerObjCCall(F, "objc_loadWeak");
      break;
    case Intrinsic::objc_loadWeakRetained:
      Changed |= lowerObjCCall(F, "objc_loadWeakRetained");
      break;
    case Intrinsic::objc_moveWeak:
      Changed |= lowerObjCCall(F, "objc_moveWeak");
      break;
    case Intrinsic::objc_release:
      Changed |= lowerObjCCall(F, "objc_release", true);
      break;
    case Intrinsic::objc_retain:
      Changed |= lowerObjCCall(F, "objc_retain", true);
      break;
    case Intrinsic::objc_retainAutorelease:
      Changed |= lowerObjCCall(F, "objc_retainAutorelease");
      break;
    case Intrinsic::objc_retainAutoreleaseReturnValue:
      Changed |= lowerObjCCall(F, "objc_retainAutoreleaseReturnValue");
      break;
    case Intrinsic::objc_retainAutoreleasedReturnValue:
      Changed |= lowerObjCCall(F, "objc_retainAutoreleasedReturnValue");
      break;
    case Intrinsic::objc_retainBlock:
      Changed |= lowerObjCCall(F, "objc_retainBlock");
      break;
    case Intrinsic::objc_storeStrong:
      Changed |= lowerObjCCall(F, "objc_storeStrong");
      break;
    case Intrinsic::objc_storeWeak:
      Changed |= lowerObjCCall(F, "objc_storeWeak");
      break;
    case Intrinsic::objc_unsafeClaimAutoreleasedReturnValue:
      Changed |= lowerObjCCall(F, "objc_unsafeClaimAutoreleasedReturnValue");
      break;
    case Intrinsic::objc_retainedObject:
      Changed |= lowerObjCCall(F, "objc_retainedObject");
      break;
    case Intrinsic::objc_unretainedObject:
      Changed |= lowerObjCCall(F, "objc_unretainedObject");
      break;
    case Intrinsic::objc_unretainedPointer:
      Changed |= lowerObjCCall(F, "objc_unretainedPointer");
      break;
    case Intrinsic::objc_retain_autorelease:
      Changed |= lowerObjCCall(F, "objc_retain_autorelease");
      break;
    case Intrinsic::objc_sync_enter:
      Changed |= lowerObjCCall(F, "objc_sync_enter");
      break;
    case Intrinsic::objc_sync_exit:
      Changed |= lowerObjCCall(F, "objc_sync_exit");
      break;
    }
  }
  return Changed;
}

namespace {

class PreISelIntrinsicLoweringLegacyPass : public ModulePass {
public:
  static char ID;

  PreISelIntrinsicLoweringLegacyPass() : ModulePass(ID) {}

  void getAnalysisUsage(AnalysisUsage &AU) const override {
    AU.addRequired<TargetTransformInfoWrapperPass>();
    AU.addRequired<TargetLibraryInfoWrapperPass>();
    AU.addRequired<TargetPassConfig>();
  }

  bool runOnModule(Module &M) override {
    auto LookupTTI = [this](Function &F) -> TargetTransformInfo & {
      return this->getAnalysis<TargetTransformInfoWrapperPass>().getTTI(F);
    };
    auto LookupTLI = [this](Function &F) -> TargetLibraryInfo & {
      return this->getAnalysis<TargetLibraryInfoWrapperPass>().getTLI(F);
    };

<<<<<<< HEAD
    const auto &TM = getAnalysis<TargetPassConfig>().getTM<TargetMachine>();
=======
    const auto *TM = &getAnalysis<TargetPassConfig>().getTM<TargetMachine>();
>>>>>>> 98391913
    PreISelIntrinsicLowering Lowering(TM, LookupTTI, LookupTLI);
    return Lowering.lowerIntrinsics(M);
  }
};

} // end anonymous namespace

char PreISelIntrinsicLoweringLegacyPass::ID;

INITIALIZE_PASS_BEGIN(PreISelIntrinsicLoweringLegacyPass,
                      "pre-isel-intrinsic-lowering",
                      "Pre-ISel Intrinsic Lowering", false, false)
INITIALIZE_PASS_DEPENDENCY(TargetLibraryInfoWrapperPass)
INITIALIZE_PASS_DEPENDENCY(TargetPassConfig)
INITIALIZE_PASS_DEPENDENCY(TargetTransformInfoWrapperPass)
INITIALIZE_PASS_END(PreISelIntrinsicLoweringLegacyPass,
                    "pre-isel-intrinsic-lowering",
                    "Pre-ISel Intrinsic Lowering", false, false)

ModulePass *llvm::createPreISelIntrinsicLoweringPass() {
  return new PreISelIntrinsicLoweringLegacyPass();
}

PreservedAnalyses PreISelIntrinsicLoweringPass::run(Module &M,
                                                    ModuleAnalysisManager &AM) {
  auto &FAM = AM.getResult<FunctionAnalysisManagerModuleProxy>(M).getManager();

  auto LookupTTI = [&FAM](Function &F) -> TargetTransformInfo & {
    return FAM.getResult<TargetIRAnalysis>(F);
  };
  auto LookupTLI = [&FAM](Function &F) -> TargetLibraryInfo & {
    return FAM.getResult<TargetLibraryAnalysis>(F);
  };

  PreISelIntrinsicLowering Lowering(TM, LookupTTI, LookupTLI);
  if (!Lowering.lowerIntrinsics(M))
    return PreservedAnalyses::all();
  else
    return PreservedAnalyses::none();
}<|MERGE_RESOLUTION|>--- conflicted
+++ resolved
@@ -349,13 +349,6 @@
       Changed |= forEachCall(F, [&](CallInst *CI) {
         Function *Parent = CI->getParent()->getParent();
         TargetLibraryInfo &TLI = LookupTLI(*Parent);
-<<<<<<< HEAD
-        bool Changed = lowerConstantIntrinsics(*Parent, TLI, /*DT=*/nullptr);
-        assert(Changed && "lowerConstantIntrinsics did not lower intrinsic");
-        return Changed;
-      });
-      break;
-=======
         // Intrinsics in unreachable code are not lowered.
         bool Changed = lowerConstantIntrinsics(*Parent, TLI, /*DT=*/nullptr);
         return Changed;
@@ -377,7 +370,6 @@
         return Removed;
       });
       break;
->>>>>>> 98391913
     case Intrinsic::objc_autorelease:
       Changed |= lowerObjCCall(F, "objc_autorelease");
       break;
@@ -480,11 +472,7 @@
       return this->getAnalysis<TargetLibraryInfoWrapperPass>().getTLI(F);
     };
 
-<<<<<<< HEAD
-    const auto &TM = getAnalysis<TargetPassConfig>().getTM<TargetMachine>();
-=======
     const auto *TM = &getAnalysis<TargetPassConfig>().getTM<TargetMachine>();
->>>>>>> 98391913
     PreISelIntrinsicLowering Lowering(TM, LookupTTI, LookupTLI);
     return Lowering.lowerIntrinsics(M);
   }
