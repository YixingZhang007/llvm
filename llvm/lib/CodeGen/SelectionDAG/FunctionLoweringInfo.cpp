//===-- FunctionLoweringInfo.cpp ------------------------------------------===//
//
// Part of the LLVM Project, under the Apache License v2.0 with LLVM Exceptions.
// See https://llvm.org/LICENSE.txt for license information.
// SPDX-License-Identifier: Apache-2.0 WITH LLVM-exception
//
//===----------------------------------------------------------------------===//
//
// This implements routines for translating functions from LLVM IR into
// Machine IR.
//
//===----------------------------------------------------------------------===//

#include "llvm/CodeGen/FunctionLoweringInfo.h"
#include "llvm/Analysis/LegacyDivergenceAnalysis.h"
#include "llvm/CodeGen/Analysis.h"
#include "llvm/CodeGen/MachineFrameInfo.h"
#include "llvm/CodeGen/MachineFunction.h"
#include "llvm/CodeGen/MachineInstrBuilder.h"
#include "llvm/CodeGen/MachineRegisterInfo.h"
#include "llvm/CodeGen/TargetFrameLowering.h"
#include "llvm/CodeGen/TargetInstrInfo.h"
#include "llvm/CodeGen/TargetLowering.h"
#include "llvm/CodeGen/TargetRegisterInfo.h"
#include "llvm/CodeGen/TargetSubtargetInfo.h"
#include "llvm/CodeGen/WasmEHFuncInfo.h"
#include "llvm/CodeGen/WinEHFuncInfo.h"
#include "llvm/IR/DataLayout.h"
#include "llvm/IR/DerivedTypes.h"
#include "llvm/IR/Function.h"
#include "llvm/IR/Instructions.h"
#include "llvm/IR/IntrinsicInst.h"
#include "llvm/IR/LLVMContext.h"
#include "llvm/IR/Module.h"
#include "llvm/Support/Debug.h"
#include "llvm/Support/ErrorHandling.h"
#include "llvm/Support/MathExtras.h"
#include "llvm/Support/raw_ostream.h"
#include "llvm/Target/TargetOptions.h"
#include <algorithm>
using namespace llvm;

#define DEBUG_TYPE "function-lowering-info"

/// isUsedOutsideOfDefiningBlock - Return true if this instruction is used by
/// PHI nodes or outside of the basic block that defines it, or used by a
/// switch or atomic instruction, which may expand to multiple basic blocks.
static bool isUsedOutsideOfDefiningBlock(const Instruction *I) {
  if (I->use_empty()) return false;
  if (isa<PHINode>(I)) return true;
  const BasicBlock *BB = I->getParent();
  for (const User *U : I->users())
    if (cast<Instruction>(U)->getParent() != BB || isa<PHINode>(U))
      return true;

  return false;
}

static ISD::NodeType getPreferredExtendForValue(const Value *V) {
  // For the users of the source value being used for compare instruction, if
  // the number of signed predicate is greater than unsigned predicate, we
  // prefer to use SIGN_EXTEND.
  //
  // With this optimization, we would be able to reduce some redundant sign or
  // zero extension instruction, and eventually more machine CSE opportunities
  // can be exposed.
  ISD::NodeType ExtendKind = ISD::ANY_EXTEND;
  unsigned NumOfSigned = 0, NumOfUnsigned = 0;
  for (const User *U : V->users()) {
    if (const auto *CI = dyn_cast<CmpInst>(U)) {
      NumOfSigned += CI->isSigned();
      NumOfUnsigned += CI->isUnsigned();
    }
  }
  if (NumOfSigned > NumOfUnsigned)
    ExtendKind = ISD::SIGN_EXTEND;

  return ExtendKind;
}

void FunctionLoweringInfo::set(const Function &fn, MachineFunction &mf,
                               SelectionDAG *DAG) {
  Fn = &fn;
  MF = &mf;
  TLI = MF->getSubtarget().getTargetLowering();
  RegInfo = &MF->getRegInfo();
  const TargetFrameLowering *TFI = MF->getSubtarget().getFrameLowering();
  DA = DAG->getDivergenceAnalysis();

  // Check whether the function can return without sret-demotion.
  SmallVector<ISD::OutputArg, 4> Outs;
  CallingConv::ID CC = Fn->getCallingConv();

  GetReturnInfo(CC, Fn->getReturnType(), Fn->getAttributes(), Outs, *TLI,
                mf.getDataLayout());
  CanLowerReturn =
      TLI->CanLowerReturn(CC, *MF, Fn->isVarArg(), Outs, Fn->getContext());

  // If this personality uses funclets, we need to do a bit more work.
  DenseMap<const AllocaInst *, TinyPtrVector<int *>> CatchObjects;
  EHPersonality Personality = classifyEHPersonality(
      Fn->hasPersonalityFn() ? Fn->getPersonalityFn() : nullptr);
  if (isFuncletEHPersonality(Personality)) {
    // Calculate state numbers if we haven't already.
    WinEHFuncInfo &EHInfo = *MF->getWinEHFuncInfo();
    if (Personality == EHPersonality::MSVC_CXX)
      calculateWinCXXEHStateNumbers(&fn, EHInfo);
    else if (isAsynchronousEHPersonality(Personality))
      calculateSEHStateNumbers(&fn, EHInfo);
    else if (Personality == EHPersonality::CoreCLR)
      calculateClrEHStateNumbers(&fn, EHInfo);

    // Map all BB references in the WinEH data to MBBs.
    for (WinEHTryBlockMapEntry &TBME : EHInfo.TryBlockMap) {
      for (WinEHHandlerType &H : TBME.HandlerArray) {
        if (const AllocaInst *AI = H.CatchObj.Alloca)
          CatchObjects.insert({AI, {}}).first->second.push_back(
              &H.CatchObj.FrameIndex);
        else
          H.CatchObj.FrameIndex = INT_MAX;
      }
    }
  }
  if (Personality == EHPersonality::Wasm_CXX) {
    WasmEHFuncInfo &EHInfo = *MF->getWasmEHFuncInfo();
    calculateWasmEHInfo(&fn, EHInfo);
  }

  // Initialize the mapping of values to registers.  This is only set up for
  // instruction values that are used outside of the block that defines
  // them.
  const Align StackAlign = TFI->getStackAlign();
  for (const BasicBlock &BB : *Fn) {
    for (const Instruction &I : BB) {
      if (const AllocaInst *AI = dyn_cast<AllocaInst>(&I)) {
        Type *Ty = AI->getAllocatedType();
        Align Alignment =
            max(MF->getDataLayout().getPrefTypeAlign(Ty), AI->getAlign());

        // Static allocas can be folded into the initial stack frame
        // adjustment. For targets that don't realign the stack, don't
        // do this if there is an extra alignment requirement.
        if (AI->isStaticAlloca() &&
            (TFI->isStackRealignable() || (Alignment <= StackAlign))) {
          const ConstantInt *CUI = cast<ConstantInt>(AI->getArraySize());
          uint64_t TySize =
              MF->getDataLayout().getTypeAllocSize(Ty).getKnownMinSize();

          TySize *= CUI->getZExtValue();   // Get total allocated size.
          if (TySize == 0) TySize = 1; // Don't create zero-sized stack objects.
          int FrameIndex = INT_MAX;
          auto Iter = CatchObjects.find(AI);
          if (Iter != CatchObjects.end() && TLI->needsFixedCatchObjects()) {
            FrameIndex = MF->getFrameInfo().CreateFixedObject(
                TySize, 0, /*IsImmutable=*/false, /*isAliased=*/true);
            MF->getFrameInfo().setObjectAlignment(FrameIndex, Alignment);
          } else {
            FrameIndex = MF->getFrameInfo().CreateStackObject(TySize, Alignment,
                                                              false, AI);
          }

          // Scalable vectors may need a special StackID to distinguish
          // them from other (fixed size) stack objects.
<<<<<<< HEAD
          if (Ty->isVectorTy() && cast<VectorType>(Ty)->isScalable())
=======
          if (isa<ScalableVectorType>(Ty))
>>>>>>> a34309b7
            MF->getFrameInfo().setStackID(FrameIndex,
                                          TFI->getStackIDForScalableVectors());

          StaticAllocaMap[AI] = FrameIndex;
          // Update the catch handler information.
          if (Iter != CatchObjects.end()) {
            for (int *CatchObjPtr : Iter->second)
              *CatchObjPtr = FrameIndex;
          }
        } else {
          // FIXME: Overaligned static allocas should be grouped into
          // a single dynamic allocation instead of using a separate
          // stack allocation for each one.
          // Inform the Frame Information that we have variable-sized objects.
          MF->getFrameInfo().CreateVariableSizedObject(
              Alignment <= StackAlign ? 0 : Alignment.value(), AI);
        }
      }

      // Look for inline asm that clobbers the SP register.
      if (auto *Call = dyn_cast<CallBase>(&I)) {
        if (isa<InlineAsm>(Call->getCalledValue())) {
          unsigned SP = TLI->getStackPointerRegisterToSaveRestore();
          const TargetRegisterInfo *TRI = MF->getSubtarget().getRegisterInfo();
          std::vector<TargetLowering::AsmOperandInfo> Ops =
              TLI->ParseConstraints(Fn->getParent()->getDataLayout(), TRI,
                                    *Call);
          for (TargetLowering::AsmOperandInfo &Op : Ops) {
            if (Op.Type == InlineAsm::isClobber) {
              // Clobbers don't have SDValue operands, hence SDValue().
              TLI->ComputeConstraintToUse(Op, SDValue(), DAG);
              std::pair<unsigned, const TargetRegisterClass *> PhysReg =
                  TLI->getRegForInlineAsmConstraint(TRI, Op.ConstraintCode,
                                                    Op.ConstraintVT);
              if (PhysReg.first == SP)
                MF->getFrameInfo().setHasOpaqueSPAdjustment(true);
            }
          }
        }
      }

      // Look for calls to the @llvm.va_start intrinsic. We can omit some
      // prologue boilerplate for variadic functions that don't examine their
      // arguments.
      if (const auto *II = dyn_cast<IntrinsicInst>(&I)) {
        if (II->getIntrinsicID() == Intrinsic::vastart)
          MF->getFrameInfo().setHasVAStart(true);
      }

      // If we have a musttail call in a variadic function, we need to ensure we
      // forward implicit register parameters.
      if (const auto *CI = dyn_cast<CallInst>(&I)) {
        if (CI->isMustTailCall() && Fn->isVarArg())
          MF->getFrameInfo().setHasMustTailInVarArgFunc(true);
      }

      // Mark values used outside their block as exported, by allocating
      // a virtual register for them.
      if (isUsedOutsideOfDefiningBlock(&I))
        if (!isa<AllocaInst>(I) || !StaticAllocaMap.count(cast<AllocaInst>(&I)))
          InitializeRegForValue(&I);

      // Decide the preferred extend type for a value.
      PreferredExtendType[&I] = getPreferredExtendForValue(&I);
    }
  }

  // Create an initial MachineBasicBlock for each LLVM BasicBlock in F.  This
  // also creates the initial PHI MachineInstrs, though none of the input
  // operands are populated.
  for (const BasicBlock &BB : *Fn) {
    // Don't create MachineBasicBlocks for imaginary EH pad blocks. These blocks
    // are really data, and no instructions can live here.
    if (BB.isEHPad()) {
      const Instruction *PadInst = BB.getFirstNonPHI();
      // If this is a non-landingpad EH pad, mark this function as using
      // funclets.
      // FIXME: SEH catchpads do not create EH scope/funclets, so we could avoid
      // setting this in such cases in order to improve frame layout.
      if (!isa<LandingPadInst>(PadInst)) {
        MF->setHasEHScopes(true);
        MF->setHasEHFunclets(true);
        MF->getFrameInfo().setHasOpaqueSPAdjustment(true);
      }
      if (isa<CatchSwitchInst>(PadInst)) {
        assert(&*BB.begin() == PadInst &&
               "WinEHPrepare failed to remove PHIs from imaginary BBs");
        continue;
      }
      if (isa<FuncletPadInst>(PadInst))
        assert(&*BB.begin() == PadInst && "WinEHPrepare failed to demote PHIs");
    }

    MachineBasicBlock *MBB = mf.CreateMachineBasicBlock(&BB);
    MBBMap[&BB] = MBB;
    MF->push_back(MBB);

    // Transfer the address-taken flag. This is necessary because there could
    // be multiple MachineBasicBlocks corresponding to one BasicBlock, and only
    // the first one should be marked.
    if (BB.hasAddressTaken())
      MBB->setHasAddressTaken();

    // Mark landing pad blocks.
    if (BB.isEHPad())
      MBB->setIsEHPad();

    // Create Machine PHI nodes for LLVM PHI nodes, lowering them as
    // appropriate.
    for (const PHINode &PN : BB.phis()) {
      if (PN.use_empty())
        continue;

      // Skip empty types
      if (PN.getType()->isEmptyTy())
        continue;

      DebugLoc DL = PN.getDebugLoc();
      unsigned PHIReg = ValueMap[&PN];
      assert(PHIReg && "PHI node does not have an assigned virtual register!");

      SmallVector<EVT, 4> ValueVTs;
      ComputeValueVTs(*TLI, MF->getDataLayout(), PN.getType(), ValueVTs);
      for (EVT VT : ValueVTs) {
        unsigned NumRegisters = TLI->getNumRegisters(Fn->getContext(), VT);
        const TargetInstrInfo *TII = MF->getSubtarget().getInstrInfo();
        for (unsigned i = 0; i != NumRegisters; ++i)
          BuildMI(MBB, DL, TII->get(TargetOpcode::PHI), PHIReg + i);
        PHIReg += NumRegisters;
      }
    }
  }

  if (isFuncletEHPersonality(Personality)) {
    WinEHFuncInfo &EHInfo = *MF->getWinEHFuncInfo();

    // Map all BB references in the WinEH data to MBBs.
    for (WinEHTryBlockMapEntry &TBME : EHInfo.TryBlockMap) {
      for (WinEHHandlerType &H : TBME.HandlerArray) {
        if (H.Handler)
          H.Handler = MBBMap[H.Handler.get<const BasicBlock *>()];
      }
    }
    for (CxxUnwindMapEntry &UME : EHInfo.CxxUnwindMap)
      if (UME.Cleanup)
        UME.Cleanup = MBBMap[UME.Cleanup.get<const BasicBlock *>()];
    for (SEHUnwindMapEntry &UME : EHInfo.SEHUnwindMap) {
      const auto *BB = UME.Handler.get<const BasicBlock *>();
      UME.Handler = MBBMap[BB];
    }
    for (ClrEHUnwindMapEntry &CME : EHInfo.ClrEHUnwindMap) {
      const auto *BB = CME.Handler.get<const BasicBlock *>();
      CME.Handler = MBBMap[BB];
    }
  }

  else if (Personality == EHPersonality::Wasm_CXX) {
    WasmEHFuncInfo &EHInfo = *MF->getWasmEHFuncInfo();
    // Map all BB references in the WinEH data to MBBs.
    DenseMap<BBOrMBB, BBOrMBB> NewMap;
    for (auto &KV : EHInfo.EHPadUnwindMap) {
      const auto *Src = KV.first.get<const BasicBlock *>();
      const auto *Dst = KV.second.get<const BasicBlock *>();
      NewMap[MBBMap[Src]] = MBBMap[Dst];
    }
    EHInfo.EHPadUnwindMap = std::move(NewMap);
  }
}

/// clear - Clear out all the function-specific state. This returns this
/// FunctionLoweringInfo to an empty state, ready to be used for a
/// different function.
void FunctionLoweringInfo::clear() {
  MBBMap.clear();
  ValueMap.clear();
  VirtReg2Value.clear();
  StaticAllocaMap.clear();
  LiveOutRegInfo.clear();
  VisitedBBs.clear();
  ArgDbgValues.clear();
  DescribedArgs.clear();
  ByValArgFrameIndexMap.clear();
  RegFixups.clear();
  RegsWithFixups.clear();
  StatepointStackSlots.clear();
  StatepointSpillMaps.clear();
  PreferredExtendType.clear();
}

/// CreateReg - Allocate a single virtual register for the given type.
Register FunctionLoweringInfo::CreateReg(MVT VT, bool isDivergent) {
  return RegInfo->createVirtualRegister(
      MF->getSubtarget().getTargetLowering()->getRegClassFor(VT, isDivergent));
}

/// CreateRegs - Allocate the appropriate number of virtual registers of
/// the correctly promoted or expanded types.  Assign these registers
/// consecutive vreg numbers and return the first assigned number.
///
/// In the case that the given value has struct or array type, this function
/// will assign registers for each member or element.
///
Register FunctionLoweringInfo::CreateRegs(Type *Ty, bool isDivergent) {
  const TargetLowering *TLI = MF->getSubtarget().getTargetLowering();

  SmallVector<EVT, 4> ValueVTs;
  ComputeValueVTs(*TLI, MF->getDataLayout(), Ty, ValueVTs);

  Register FirstReg;
  for (unsigned Value = 0, e = ValueVTs.size(); Value != e; ++Value) {
    EVT ValueVT = ValueVTs[Value];
    MVT RegisterVT = TLI->getRegisterType(Ty->getContext(), ValueVT);

    unsigned NumRegs = TLI->getNumRegisters(Ty->getContext(), ValueVT);
    for (unsigned i = 0; i != NumRegs; ++i) {
      Register R = CreateReg(RegisterVT, isDivergent);
      if (!FirstReg) FirstReg = R;
    }
  }
  return FirstReg;
}

Register FunctionLoweringInfo::CreateRegs(const Value *V) {
  return CreateRegs(V->getType(), DA && DA->isDivergent(V) &&
                    !TLI->requiresUniformRegister(*MF, V));
}

/// GetLiveOutRegInfo - Gets LiveOutInfo for a register, returning NULL if the
/// register is a PHI destination and the PHI's LiveOutInfo is not valid. If
/// the register's LiveOutInfo is for a smaller bit width, it is extended to
/// the larger bit width by zero extension. The bit width must be no smaller
/// than the LiveOutInfo's existing bit width.
const FunctionLoweringInfo::LiveOutInfo *
FunctionLoweringInfo::GetLiveOutRegInfo(Register Reg, unsigned BitWidth) {
  if (!LiveOutRegInfo.inBounds(Reg))
    return nullptr;

  LiveOutInfo *LOI = &LiveOutRegInfo[Reg];
  if (!LOI->IsValid)
    return nullptr;

  if (BitWidth > LOI->Known.getBitWidth()) {
    LOI->NumSignBits = 1;
    LOI->Known = LOI->Known.anyext(BitWidth);
  }

  return LOI;
}

/// ComputePHILiveOutRegInfo - Compute LiveOutInfo for a PHI's destination
/// register based on the LiveOutInfo of its operands.
void FunctionLoweringInfo::ComputePHILiveOutRegInfo(const PHINode *PN) {
  Type *Ty = PN->getType();
  if (!Ty->isIntegerTy() || Ty->isVectorTy())
    return;

  SmallVector<EVT, 1> ValueVTs;
  ComputeValueVTs(*TLI, MF->getDataLayout(), Ty, ValueVTs);
  assert(ValueVTs.size() == 1 &&
         "PHIs with non-vector integer types should have a single VT.");
  EVT IntVT = ValueVTs[0];

  if (TLI->getNumRegisters(PN->getContext(), IntVT) != 1)
    return;
  IntVT = TLI->getTypeToTransformTo(PN->getContext(), IntVT);
  unsigned BitWidth = IntVT.getSizeInBits();

  Register DestReg = ValueMap[PN];
  if (!Register::isVirtualRegister(DestReg))
    return;
  LiveOutRegInfo.grow(DestReg);
  LiveOutInfo &DestLOI = LiveOutRegInfo[DestReg];

  Value *V = PN->getIncomingValue(0);
  if (isa<UndefValue>(V) || isa<ConstantExpr>(V)) {
    DestLOI.NumSignBits = 1;
    DestLOI.Known = KnownBits(BitWidth);
    return;
  }

  if (ConstantInt *CI = dyn_cast<ConstantInt>(V)) {
    APInt Val = CI->getValue().zextOrTrunc(BitWidth);
    DestLOI.NumSignBits = Val.getNumSignBits();
    DestLOI.Known.Zero = ~Val;
    DestLOI.Known.One = Val;
  } else {
    assert(ValueMap.count(V) && "V should have been placed in ValueMap when its"
                                "CopyToReg node was created.");
    Register SrcReg = ValueMap[V];
    if (!Register::isVirtualRegister(SrcReg)) {
      DestLOI.IsValid = false;
      return;
    }
    const LiveOutInfo *SrcLOI = GetLiveOutRegInfo(SrcReg, BitWidth);
    if (!SrcLOI) {
      DestLOI.IsValid = false;
      return;
    }
    DestLOI = *SrcLOI;
  }

  assert(DestLOI.Known.Zero.getBitWidth() == BitWidth &&
         DestLOI.Known.One.getBitWidth() == BitWidth &&
         "Masks should have the same bit width as the type.");

  for (unsigned i = 1, e = PN->getNumIncomingValues(); i != e; ++i) {
    Value *V = PN->getIncomingValue(i);
    if (isa<UndefValue>(V) || isa<ConstantExpr>(V)) {
      DestLOI.NumSignBits = 1;
      DestLOI.Known = KnownBits(BitWidth);
      return;
    }

    if (ConstantInt *CI = dyn_cast<ConstantInt>(V)) {
      APInt Val = CI->getValue().zextOrTrunc(BitWidth);
      DestLOI.NumSignBits = std::min(DestLOI.NumSignBits, Val.getNumSignBits());
      DestLOI.Known.Zero &= ~Val;
      DestLOI.Known.One &= Val;
      continue;
    }

    assert(ValueMap.count(V) && "V should have been placed in ValueMap when "
                                "its CopyToReg node was created.");
    Register SrcReg = ValueMap[V];
    if (!SrcReg.isVirtual()) {
      DestLOI.IsValid = false;
      return;
    }
    const LiveOutInfo *SrcLOI = GetLiveOutRegInfo(SrcReg, BitWidth);
    if (!SrcLOI) {
      DestLOI.IsValid = false;
      return;
    }
    DestLOI.NumSignBits = std::min(DestLOI.NumSignBits, SrcLOI->NumSignBits);
    DestLOI.Known.Zero &= SrcLOI->Known.Zero;
    DestLOI.Known.One &= SrcLOI->Known.One;
  }
}

/// setArgumentFrameIndex - Record frame index for the byval
/// argument. This overrides previous frame index entry for this argument,
/// if any.
void FunctionLoweringInfo::setArgumentFrameIndex(const Argument *A,
                                                 int FI) {
  ByValArgFrameIndexMap[A] = FI;
}

/// getArgumentFrameIndex - Get frame index for the byval argument.
/// If the argument does not have any assigned frame index then 0 is
/// returned.
int FunctionLoweringInfo::getArgumentFrameIndex(const Argument *A) {
  auto I = ByValArgFrameIndexMap.find(A);
  if (I != ByValArgFrameIndexMap.end())
    return I->second;
  LLVM_DEBUG(dbgs() << "Argument does not have assigned frame index!\n");
  return INT_MAX;
}

Register FunctionLoweringInfo::getCatchPadExceptionPointerVReg(
    const Value *CPI, const TargetRegisterClass *RC) {
  MachineRegisterInfo &MRI = MF->getRegInfo();
  auto I = CatchPadExceptionPointers.insert({CPI, 0});
  Register &VReg = I.first->second;
  if (I.second)
    VReg = MRI.createVirtualRegister(RC);
  assert(VReg && "null vreg in exception pointer table!");
  return VReg;
}

const Value *
FunctionLoweringInfo::getValueFromVirtualReg(Register Vreg) {
  if (VirtReg2Value.empty()) {
    SmallVector<EVT, 4> ValueVTs;
    for (auto &P : ValueMap) {
      ValueVTs.clear();
      ComputeValueVTs(*TLI, Fn->getParent()->getDataLayout(),
                      P.first->getType(), ValueVTs);
      unsigned Reg = P.second;
      for (EVT VT : ValueVTs) {
        unsigned NumRegisters = TLI->getNumRegisters(Fn->getContext(), VT);
        for (unsigned i = 0, e = NumRegisters; i != e; ++i)
          VirtReg2Value[Reg++] = P.first;
      }
    }
  }
  return VirtReg2Value.lookup(Vreg);
}<|MERGE_RESOLUTION|>--- conflicted
+++ resolved
@@ -161,11 +161,7 @@
 
           // Scalable vectors may need a special StackID to distinguish
           // them from other (fixed size) stack objects.
-<<<<<<< HEAD
-          if (Ty->isVectorTy() && cast<VectorType>(Ty)->isScalable())
-=======
           if (isa<ScalableVectorType>(Ty))
->>>>>>> a34309b7
             MF->getFrameInfo().setStackID(FrameIndex,
                                           TFI->getStackIDForScalableVectors());
 
