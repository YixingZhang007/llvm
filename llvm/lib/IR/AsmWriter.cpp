//===- AsmWriter.cpp - Printing LLVM as an assembly file ------------------===//
//
// Part of the LLVM Project, under the Apache License v2.0 with LLVM Exceptions.
// See https://llvm.org/LICENSE.txt for license information.
// SPDX-License-Identifier: Apache-2.0 WITH LLVM-exception
//
//===----------------------------------------------------------------------===//
//
// This library implements `print` family of functions in classes like
// Module, Function, Value, etc. In-memory representation of those classes is
// converted to IR strings.
//
// Note that these routines must be extremely tolerant of various errors in the
// LLVM code, because it can be used for debugging transformations.
//
//===----------------------------------------------------------------------===//

#include "llvm/ADT/APFloat.h"
#include "llvm/ADT/APInt.h"
#include "llvm/ADT/ArrayRef.h"
#include "llvm/ADT/DenseMap.h"
#include "llvm/ADT/None.h"
#include "llvm/ADT/Optional.h"
#include "llvm/ADT/STLExtras.h"
#include "llvm/ADT/SetVector.h"
#include "llvm/ADT/SmallString.h"
#include "llvm/ADT/SmallVector.h"
#include "llvm/ADT/StringExtras.h"
#include "llvm/ADT/StringRef.h"
#include "llvm/ADT/iterator_range.h"
#include "llvm/BinaryFormat/Dwarf.h"
#include "llvm/Config/llvm-config.h"
#include "llvm/IR/Argument.h"
#include "llvm/IR/AssemblyAnnotationWriter.h"
#include "llvm/IR/Attributes.h"
#include "llvm/IR/BasicBlock.h"
#include "llvm/IR/CFG.h"
#include "llvm/IR/CallingConv.h"
#include "llvm/IR/Comdat.h"
#include "llvm/IR/Constant.h"
#include "llvm/IR/Constants.h"
#include "llvm/IR/DebugInfoMetadata.h"
#include "llvm/IR/DerivedTypes.h"
#include "llvm/IR/Function.h"
#include "llvm/IR/GlobalAlias.h"
#include "llvm/IR/GlobalIFunc.h"
#include "llvm/IR/GlobalIndirectSymbol.h"
#include "llvm/IR/GlobalObject.h"
#include "llvm/IR/GlobalValue.h"
#include "llvm/IR/GlobalVariable.h"
#include "llvm/IR/IRPrintingPasses.h"
#include "llvm/IR/InlineAsm.h"
#include "llvm/IR/InstrTypes.h"
#include "llvm/IR/Instruction.h"
#include "llvm/IR/Instructions.h"
#include "llvm/IR/LLVMContext.h"
#include "llvm/IR/Metadata.h"
#include "llvm/IR/Module.h"
#include "llvm/IR/ModuleSlotTracker.h"
#include "llvm/IR/ModuleSummaryIndex.h"
#include "llvm/IR/Operator.h"
#include "llvm/IR/Statepoint.h"
#include "llvm/IR/Type.h"
#include "llvm/IR/TypeFinder.h"
#include "llvm/IR/Use.h"
#include "llvm/IR/UseListOrder.h"
#include "llvm/IR/User.h"
#include "llvm/IR/Value.h"
#include "llvm/Support/AtomicOrdering.h"
#include "llvm/Support/Casting.h"
#include "llvm/Support/Compiler.h"
#include "llvm/Support/Debug.h"
#include "llvm/Support/ErrorHandling.h"
#include "llvm/Support/Format.h"
#include "llvm/Support/FormattedStream.h"
#include "llvm/Support/raw_ostream.h"
#include <algorithm>
#include <cassert>
#include <cctype>
#include <cstddef>
#include <cstdint>
#include <iterator>
#include <memory>
#include <string>
#include <tuple>
#include <utility>
#include <vector>

using namespace llvm;

// Make virtual table appear in this compilation unit.
AssemblyAnnotationWriter::~AssemblyAnnotationWriter() = default;

//===----------------------------------------------------------------------===//
// Helper Functions
//===----------------------------------------------------------------------===//

namespace {

struct OrderMap {
  DenseMap<const Value *, std::pair<unsigned, bool>> IDs;

  unsigned size() const { return IDs.size(); }
  std::pair<unsigned, bool> &operator[](const Value *V) { return IDs[V]; }

  std::pair<unsigned, bool> lookup(const Value *V) const {
    return IDs.lookup(V);
  }

  void index(const Value *V) {
    // Explicitly sequence get-size and insert-value operations to avoid UB.
    unsigned ID = IDs.size() + 1;
    IDs[V].first = ID;
  }
};

} // end anonymous namespace

static void orderValue(const Value *V, OrderMap &OM) {
  if (OM.lookup(V).first)
    return;

  if (const Constant *C = dyn_cast<Constant>(V))
    if (C->getNumOperands() && !isa<GlobalValue>(C))
      for (const Value *Op : C->operands())
        if (!isa<BasicBlock>(Op) && !isa<GlobalValue>(Op))
          orderValue(Op, OM);

  // Note: we cannot cache this lookup above, since inserting into the map
  // changes the map's size, and thus affects the other IDs.
  OM.index(V);
}

static OrderMap orderModule(const Module *M) {
  // This needs to match the order used by ValueEnumerator::ValueEnumerator()
  // and ValueEnumerator::incorporateFunction().
  OrderMap OM;

  for (const GlobalVariable &G : M->globals()) {
    if (G.hasInitializer())
      if (!isa<GlobalValue>(G.getInitializer()))
        orderValue(G.getInitializer(), OM);
    orderValue(&G, OM);
  }
  for (const GlobalAlias &A : M->aliases()) {
    if (!isa<GlobalValue>(A.getAliasee()))
      orderValue(A.getAliasee(), OM);
    orderValue(&A, OM);
  }
  for (const GlobalIFunc &I : M->ifuncs()) {
    if (!isa<GlobalValue>(I.getResolver()))
      orderValue(I.getResolver(), OM);
    orderValue(&I, OM);
  }
  for (const Function &F : *M) {
    for (const Use &U : F.operands())
      if (!isa<GlobalValue>(U.get()))
        orderValue(U.get(), OM);

    orderValue(&F, OM);

    if (F.isDeclaration())
      continue;

    for (const Argument &A : F.args())
      orderValue(&A, OM);
    for (const BasicBlock &BB : F) {
      orderValue(&BB, OM);
      for (const Instruction &I : BB) {
        for (const Value *Op : I.operands())
          if ((isa<Constant>(*Op) && !isa<GlobalValue>(*Op)) ||
              isa<InlineAsm>(*Op))
            orderValue(Op, OM);
        orderValue(&I, OM);
      }
    }
  }
  return OM;
}

static void predictValueUseListOrderImpl(const Value *V, const Function *F,
                                         unsigned ID, const OrderMap &OM,
                                         UseListOrderStack &Stack) {
  // Predict use-list order for this one.
  using Entry = std::pair<const Use *, unsigned>;
  SmallVector<Entry, 64> List;
  for (const Use &U : V->uses())
    // Check if this user will be serialized.
    if (OM.lookup(U.getUser()).first)
      List.push_back(std::make_pair(&U, List.size()));

  if (List.size() < 2)
    // We may have lost some users.
    return;

  bool GetsReversed =
      !isa<GlobalVariable>(V) && !isa<Function>(V) && !isa<BasicBlock>(V);
  if (auto *BA = dyn_cast<BlockAddress>(V))
    ID = OM.lookup(BA->getBasicBlock()).first;
  llvm::sort(List, [&](const Entry &L, const Entry &R) {
    const Use *LU = L.first;
    const Use *RU = R.first;
    if (LU == RU)
      return false;

    auto LID = OM.lookup(LU->getUser()).first;
    auto RID = OM.lookup(RU->getUser()).first;

    // If ID is 4, then expect: 7 6 5 1 2 3.
    if (LID < RID) {
      if (GetsReversed)
        if (RID <= ID)
          return true;
      return false;
    }
    if (RID < LID) {
      if (GetsReversed)
        if (LID <= ID)
          return false;
      return true;
    }

    // LID and RID are equal, so we have different operands of the same user.
    // Assume operands are added in order for all instructions.
    if (GetsReversed)
      if (LID <= ID)
        return LU->getOperandNo() < RU->getOperandNo();
    return LU->getOperandNo() > RU->getOperandNo();
  });

  if (llvm::is_sorted(List, [](const Entry &L, const Entry &R) {
        return L.second < R.second;
      }))
    // Order is already correct.
    return;

  // Store the shuffle.
  Stack.emplace_back(V, F, List.size());
  assert(List.size() == Stack.back().Shuffle.size() && "Wrong size");
  for (size_t I = 0, E = List.size(); I != E; ++I)
    Stack.back().Shuffle[I] = List[I].second;
}

static void predictValueUseListOrder(const Value *V, const Function *F,
                                     OrderMap &OM, UseListOrderStack &Stack) {
  auto &IDPair = OM[V];
  assert(IDPair.first && "Unmapped value");
  if (IDPair.second)
    // Already predicted.
    return;

  // Do the actual prediction.
  IDPair.second = true;
  if (!V->use_empty() && std::next(V->use_begin()) != V->use_end())
    predictValueUseListOrderImpl(V, F, IDPair.first, OM, Stack);

  // Recursive descent into constants.
  if (const Constant *C = dyn_cast<Constant>(V))
    if (C->getNumOperands()) // Visit GlobalValues.
      for (const Value *Op : C->operands())
        if (isa<Constant>(Op)) // Visit GlobalValues.
          predictValueUseListOrder(Op, F, OM, Stack);
}

static UseListOrderStack predictUseListOrder(const Module *M) {
  OrderMap OM = orderModule(M);

  // Use-list orders need to be serialized after all the users have been added
  // to a value, or else the shuffles will be incomplete.  Store them per
  // function in a stack.
  //
  // Aside from function order, the order of values doesn't matter much here.
  UseListOrderStack Stack;

  // We want to visit the functions backward now so we can list function-local
  // constants in the last Function they're used in.  Module-level constants
  // have already been visited above.
  for (const Function &F : make_range(M->rbegin(), M->rend())) {
    if (F.isDeclaration())
      continue;
    for (const BasicBlock &BB : F)
      predictValueUseListOrder(&BB, &F, OM, Stack);
    for (const Argument &A : F.args())
      predictValueUseListOrder(&A, &F, OM, Stack);
    for (const BasicBlock &BB : F)
      for (const Instruction &I : BB)
        for (const Value *Op : I.operands())
          if (isa<Constant>(*Op) || isa<InlineAsm>(*Op)) // Visit GlobalValues.
            predictValueUseListOrder(Op, &F, OM, Stack);
    for (const BasicBlock &BB : F)
      for (const Instruction &I : BB)
        predictValueUseListOrder(&I, &F, OM, Stack);
  }

  // Visit globals last.
  for (const GlobalVariable &G : M->globals())
    predictValueUseListOrder(&G, nullptr, OM, Stack);
  for (const Function &F : *M)
    predictValueUseListOrder(&F, nullptr, OM, Stack);
  for (const GlobalAlias &A : M->aliases())
    predictValueUseListOrder(&A, nullptr, OM, Stack);
  for (const GlobalIFunc &I : M->ifuncs())
    predictValueUseListOrder(&I, nullptr, OM, Stack);
  for (const GlobalVariable &G : M->globals())
    if (G.hasInitializer())
      predictValueUseListOrder(G.getInitializer(), nullptr, OM, Stack);
  for (const GlobalAlias &A : M->aliases())
    predictValueUseListOrder(A.getAliasee(), nullptr, OM, Stack);
  for (const GlobalIFunc &I : M->ifuncs())
    predictValueUseListOrder(I.getResolver(), nullptr, OM, Stack);
  for (const Function &F : *M)
    for (const Use &U : F.operands())
      predictValueUseListOrder(U.get(), nullptr, OM, Stack);

  return Stack;
}

static const Module *getModuleFromVal(const Value *V) {
  if (const Argument *MA = dyn_cast<Argument>(V))
    return MA->getParent() ? MA->getParent()->getParent() : nullptr;

  if (const BasicBlock *BB = dyn_cast<BasicBlock>(V))
    return BB->getParent() ? BB->getParent()->getParent() : nullptr;

  if (const Instruction *I = dyn_cast<Instruction>(V)) {
    const Function *M = I->getParent() ? I->getParent()->getParent() : nullptr;
    return M ? M->getParent() : nullptr;
  }

  if (const GlobalValue *GV = dyn_cast<GlobalValue>(V))
    return GV->getParent();

  if (const auto *MAV = dyn_cast<MetadataAsValue>(V)) {
    for (const User *U : MAV->users())
      if (isa<Instruction>(U))
        if (const Module *M = getModuleFromVal(U))
          return M;
    return nullptr;
  }

  return nullptr;
}

static void PrintCallingConv(unsigned cc, raw_ostream &Out) {
  switch (cc) {
  default:                         Out << "cc" << cc; break;
  case CallingConv::Fast:          Out << "fastcc"; break;
  case CallingConv::Cold:          Out << "coldcc"; break;
  case CallingConv::WebKit_JS:     Out << "webkit_jscc"; break;
  case CallingConv::AnyReg:        Out << "anyregcc"; break;
  case CallingConv::PreserveMost:  Out << "preserve_mostcc"; break;
  case CallingConv::PreserveAll:   Out << "preserve_allcc"; break;
  case CallingConv::CXX_FAST_TLS:  Out << "cxx_fast_tlscc"; break;
  case CallingConv::GHC:           Out << "ghccc"; break;
  case CallingConv::Tail:          Out << "tailcc"; break;
  case CallingConv::CFGuard_Check: Out << "cfguard_checkcc"; break;
  case CallingConv::X86_StdCall:   Out << "x86_stdcallcc"; break;
  case CallingConv::X86_FastCall:  Out << "x86_fastcallcc"; break;
  case CallingConv::X86_ThisCall:  Out << "x86_thiscallcc"; break;
  case CallingConv::X86_RegCall:   Out << "x86_regcallcc"; break;
  case CallingConv::X86_VectorCall:Out << "x86_vectorcallcc"; break;
  case CallingConv::Intel_OCL_BI:  Out << "intel_ocl_bicc"; break;
  case CallingConv::ARM_APCS:      Out << "arm_apcscc"; break;
  case CallingConv::ARM_AAPCS:     Out << "arm_aapcscc"; break;
  case CallingConv::ARM_AAPCS_VFP: Out << "arm_aapcs_vfpcc"; break;
  case CallingConv::AArch64_VectorCall: Out << "aarch64_vector_pcs"; break;
  case CallingConv::AArch64_SVE_VectorCall:
    Out << "aarch64_sve_vector_pcs";
    break;
  case CallingConv::MSP430_INTR:   Out << "msp430_intrcc"; break;
  case CallingConv::AVR_INTR:      Out << "avr_intrcc "; break;
  case CallingConv::AVR_SIGNAL:    Out << "avr_signalcc "; break;
  case CallingConv::PTX_Kernel:    Out << "ptx_kernel"; break;
  case CallingConv::PTX_Device:    Out << "ptx_device"; break;
  case CallingConv::X86_64_SysV:   Out << "x86_64_sysvcc"; break;
  case CallingConv::Win64:         Out << "win64cc"; break;
  case CallingConv::SPIR_FUNC:     Out << "spir_func"; break;
  case CallingConv::SPIR_KERNEL:   Out << "spir_kernel"; break;
  case CallingConv::Swift:         Out << "swiftcc"; break;
  case CallingConv::X86_INTR:      Out << "x86_intrcc"; break;
  case CallingConv::HHVM:          Out << "hhvmcc"; break;
  case CallingConv::HHVM_C:        Out << "hhvm_ccc"; break;
  case CallingConv::AMDGPU_VS:     Out << "amdgpu_vs"; break;
  case CallingConv::AMDGPU_LS:     Out << "amdgpu_ls"; break;
  case CallingConv::AMDGPU_HS:     Out << "amdgpu_hs"; break;
  case CallingConv::AMDGPU_ES:     Out << "amdgpu_es"; break;
  case CallingConv::AMDGPU_GS:     Out << "amdgpu_gs"; break;
  case CallingConv::AMDGPU_PS:     Out << "amdgpu_ps"; break;
  case CallingConv::AMDGPU_CS:     Out << "amdgpu_cs"; break;
  case CallingConv::AMDGPU_KERNEL: Out << "amdgpu_kernel"; break;
  }
}

enum PrefixType {
  GlobalPrefix,
  ComdatPrefix,
  LabelPrefix,
  LocalPrefix,
  NoPrefix
};

void llvm::printLLVMNameWithoutPrefix(raw_ostream &OS, StringRef Name) {
  assert(!Name.empty() && "Cannot get empty name!");

  // Scan the name to see if it needs quotes first.
  bool NeedsQuotes = isdigit(static_cast<unsigned char>(Name[0]));
  if (!NeedsQuotes) {
    for (unsigned i = 0, e = Name.size(); i != e; ++i) {
      // By making this unsigned, the value passed in to isalnum will always be
      // in the range 0-255.  This is important when building with MSVC because
      // its implementation will assert.  This situation can arise when dealing
      // with UTF-8 multibyte characters.
      unsigned char C = Name[i];
      if (!isalnum(static_cast<unsigned char>(C)) && C != '-' && C != '.' &&
          C != '_') {
        NeedsQuotes = true;
        break;
      }
    }
  }

  // If we didn't need any quotes, just write out the name in one blast.
  if (!NeedsQuotes) {
    OS << Name;
    return;
  }

  // Okay, we need quotes.  Output the quotes and escape any scary characters as
  // needed.
  OS << '"';
  printEscapedString(Name, OS);
  OS << '"';
}

/// Turn the specified name into an 'LLVM name', which is either prefixed with %
/// (if the string only contains simple characters) or is surrounded with ""'s
/// (if it has special chars in it). Print it out.
static void PrintLLVMName(raw_ostream &OS, StringRef Name, PrefixType Prefix) {
  switch (Prefix) {
  case NoPrefix:
    break;
  case GlobalPrefix:
    OS << '@';
    break;
  case ComdatPrefix:
    OS << '$';
    break;
  case LabelPrefix:
    break;
  case LocalPrefix:
    OS << '%';
    break;
  }
  printLLVMNameWithoutPrefix(OS, Name);
}

/// Turn the specified name into an 'LLVM name', which is either prefixed with %
/// (if the string only contains simple characters) or is surrounded with ""'s
/// (if it has special chars in it). Print it out.
static void PrintLLVMName(raw_ostream &OS, const Value *V) {
  PrintLLVMName(OS, V->getName(),
                isa<GlobalValue>(V) ? GlobalPrefix : LocalPrefix);
}

static void PrintShuffleMask(raw_ostream &Out, Type *Ty, ArrayRef<int> Mask) {
  Out << ", <";
<<<<<<< HEAD
  if (cast<VectorType>(Ty)->isScalable())
=======
  if (isa<ScalableVectorType>(Ty))
>>>>>>> a34309b7
    Out << "vscale x ";
  Out << Mask.size() << " x i32> ";
  bool FirstElt = true;
  if (all_of(Mask, [](int Elt) { return Elt == 0; })) {
    Out << "zeroinitializer";
  } else if (all_of(Mask, [](int Elt) { return Elt == UndefMaskElem; })) {
    Out << "undef";
  } else {
    Out << "<";
    for (int Elt : Mask) {
      if (FirstElt)
        FirstElt = false;
      else
        Out << ", ";
      Out << "i32 ";
      if (Elt == UndefMaskElem)
        Out << "undef";
      else
        Out << Elt;
    }
    Out << ">";
  }
}

namespace {

class TypePrinting {
public:
  TypePrinting(const Module *M = nullptr) : DeferredM(M) {}

  TypePrinting(const TypePrinting &) = delete;
  TypePrinting &operator=(const TypePrinting &) = delete;

  /// The named types that are used by the current module.
  TypeFinder &getNamedTypes();

  /// The numbered types, number to type mapping.
  std::vector<StructType *> &getNumberedTypes();

  bool empty();

  void print(Type *Ty, raw_ostream &OS);

  void printStructBody(StructType *Ty, raw_ostream &OS);

private:
  void incorporateTypes();

  /// A module to process lazily when needed. Set to nullptr as soon as used.
  const Module *DeferredM;

  TypeFinder NamedTypes;

  // The numbered types, along with their value.
  DenseMap<StructType *, unsigned> Type2Number;

  std::vector<StructType *> NumberedTypes;
};

} // end anonymous namespace

TypeFinder &TypePrinting::getNamedTypes() {
  incorporateTypes();
  return NamedTypes;
}

std::vector<StructType *> &TypePrinting::getNumberedTypes() {
  incorporateTypes();

  // We know all the numbers that each type is used and we know that it is a
  // dense assignment. Convert the map to an index table, if it's not done
  // already (judging from the sizes):
  if (NumberedTypes.size() == Type2Number.size())
    return NumberedTypes;

  NumberedTypes.resize(Type2Number.size());
  for (const auto &P : Type2Number) {
    assert(P.second < NumberedTypes.size() && "Didn't get a dense numbering?");
    assert(!NumberedTypes[P.second] && "Didn't get a unique numbering?");
    NumberedTypes[P.second] = P.first;
  }
  return NumberedTypes;
}

bool TypePrinting::empty() {
  incorporateTypes();
  return NamedTypes.empty() && Type2Number.empty();
}

void TypePrinting::incorporateTypes() {
  if (!DeferredM)
    return;

  NamedTypes.run(*DeferredM, false);
  DeferredM = nullptr;

  // The list of struct types we got back includes all the struct types, split
  // the unnamed ones out to a numbering and remove the anonymous structs.
  unsigned NextNumber = 0;

  std::vector<StructType*>::iterator NextToUse = NamedTypes.begin(), I, E;
  for (I = NamedTypes.begin(), E = NamedTypes.end(); I != E; ++I) {
    StructType *STy = *I;

    // Ignore anonymous types.
    if (STy->isLiteral())
      continue;

    if (STy->getName().empty())
      Type2Number[STy] = NextNumber++;
    else
      *NextToUse++ = STy;
  }

  NamedTypes.erase(NextToUse, NamedTypes.end());
}

/// Write the specified type to the specified raw_ostream, making use of type
/// names or up references to shorten the type name where possible.
void TypePrinting::print(Type *Ty, raw_ostream &OS) {
  switch (Ty->getTypeID()) {
  case Type::VoidTyID:      OS << "void"; return;
  case Type::HalfTyID:      OS << "half"; return;
  case Type::FloatTyID:     OS << "float"; return;
  case Type::DoubleTyID:    OS << "double"; return;
  case Type::X86_FP80TyID:  OS << "x86_fp80"; return;
  case Type::FP128TyID:     OS << "fp128"; return;
  case Type::PPC_FP128TyID: OS << "ppc_fp128"; return;
  case Type::LabelTyID:     OS << "label"; return;
  case Type::MetadataTyID:  OS << "metadata"; return;
  case Type::X86_MMXTyID:   OS << "x86_mmx"; return;
  case Type::TokenTyID:     OS << "token"; return;
  case Type::IntegerTyID:
    OS << 'i' << cast<IntegerType>(Ty)->getBitWidth();
    return;

  case Type::FunctionTyID: {
    FunctionType *FTy = cast<FunctionType>(Ty);
    print(FTy->getReturnType(), OS);
    OS << " (";
    for (FunctionType::param_iterator I = FTy->param_begin(),
         E = FTy->param_end(); I != E; ++I) {
      if (I != FTy->param_begin())
        OS << ", ";
      print(*I, OS);
    }
    if (FTy->isVarArg()) {
      if (FTy->getNumParams()) OS << ", ";
      OS << "...";
    }
    OS << ')';
    return;
  }
  case Type::StructTyID: {
    StructType *STy = cast<StructType>(Ty);

    if (STy->isLiteral())
      return printStructBody(STy, OS);

    if (!STy->getName().empty())
      return PrintLLVMName(OS, STy->getName(), LocalPrefix);

    incorporateTypes();
    const auto I = Type2Number.find(STy);
    if (I != Type2Number.end())
      OS << '%' << I->second;
    else  // Not enumerated, print the hex address.
      OS << "%\"type " << STy << '\"';
    return;
  }
  case Type::PointerTyID: {
    PointerType *PTy = cast<PointerType>(Ty);
    print(PTy->getElementType(), OS);
    if (unsigned AddressSpace = PTy->getAddressSpace())
      OS << " addrspace(" << AddressSpace << ')';
    OS << '*';
    return;
  }
  case Type::ArrayTyID: {
    ArrayType *ATy = cast<ArrayType>(Ty);
    OS << '[' << ATy->getNumElements() << " x ";
    print(ATy->getElementType(), OS);
    OS << ']';
    return;
  }
  case Type::FixedVectorTyID:
  case Type::ScalableVectorTyID: {
    VectorType *PTy = cast<VectorType>(Ty);
    ElementCount EC = PTy->getElementCount();
    OS << "<";
    if (EC.Scalable)
      OS << "vscale x ";
    OS << EC.Min << " x ";
    print(PTy->getElementType(), OS);
    OS << '>';
    return;
  }
  }
  llvm_unreachable("Invalid TypeID");
}

void TypePrinting::printStructBody(StructType *STy, raw_ostream &OS) {
  if (STy->isOpaque()) {
    OS << "opaque";
    return;
  }

  if (STy->isPacked())
    OS << '<';

  if (STy->getNumElements() == 0) {
    OS << "{}";
  } else {
    StructType::element_iterator I = STy->element_begin();
    OS << "{ ";
    print(*I++, OS);
    for (StructType::element_iterator E = STy->element_end(); I != E; ++I) {
      OS << ", ";
      print(*I, OS);
    }

    OS << " }";
  }
  if (STy->isPacked())
    OS << '>';
}

namespace llvm {

//===----------------------------------------------------------------------===//
// SlotTracker Class: Enumerate slot numbers for unnamed values
//===----------------------------------------------------------------------===//
/// This class provides computation of slot numbers for LLVM Assembly writing.
///
class SlotTracker {
public:
  /// ValueMap - A mapping of Values to slot numbers.
  using ValueMap = DenseMap<const Value *, unsigned>;

private:
  /// TheModule - The module for which we are holding slot numbers.
  const Module* TheModule;

  /// TheFunction - The function for which we are holding slot numbers.
  const Function* TheFunction = nullptr;
  bool FunctionProcessed = false;
  bool ShouldInitializeAllMetadata;

  /// The summary index for which we are holding slot numbers.
  const ModuleSummaryIndex *TheIndex = nullptr;

  /// mMap - The slot map for the module level data.
  ValueMap mMap;
  unsigned mNext = 0;

  /// fMap - The slot map for the function level data.
  ValueMap fMap;
  unsigned fNext = 0;

  /// mdnMap - Map for MDNodes.
  DenseMap<const MDNode*, unsigned> mdnMap;
  unsigned mdnNext = 0;

  /// asMap - The slot map for attribute sets.
  DenseMap<AttributeSet, unsigned> asMap;
  unsigned asNext = 0;

  /// ModulePathMap - The slot map for Module paths used in the summary index.
  StringMap<unsigned> ModulePathMap;
  unsigned ModulePathNext = 0;

  /// GUIDMap - The slot map for GUIDs used in the summary index.
  DenseMap<GlobalValue::GUID, unsigned> GUIDMap;
  unsigned GUIDNext = 0;

  /// TypeIdMap - The slot map for type ids used in the summary index.
  StringMap<unsigned> TypeIdMap;
  unsigned TypeIdNext = 0;

public:
  /// Construct from a module.
  ///
  /// If \c ShouldInitializeAllMetadata, initializes all metadata in all
  /// functions, giving correct numbering for metadata referenced only from
  /// within a function (even if no functions have been initialized).
  explicit SlotTracker(const Module *M,
                       bool ShouldInitializeAllMetadata = false);

  /// Construct from a function, starting out in incorp state.
  ///
  /// If \c ShouldInitializeAllMetadata, initializes all metadata in all
  /// functions, giving correct numbering for metadata referenced only from
  /// within a function (even if no functions have been initialized).
  explicit SlotTracker(const Function *F,
                       bool ShouldInitializeAllMetadata = false);

  /// Construct from a module summary index.
  explicit SlotTracker(const ModuleSummaryIndex *Index);

  SlotTracker(const SlotTracker &) = delete;
  SlotTracker &operator=(const SlotTracker &) = delete;

  /// Return the slot number of the specified value in it's type
  /// plane.  If something is not in the SlotTracker, return -1.
  int getLocalSlot(const Value *V);
  int getGlobalSlot(const GlobalValue *V);
  int getMetadataSlot(const MDNode *N);
  int getAttributeGroupSlot(AttributeSet AS);
  int getModulePathSlot(StringRef Path);
  int getGUIDSlot(GlobalValue::GUID GUID);
  int getTypeIdSlot(StringRef Id);

  /// If you'd like to deal with a function instead of just a module, use
  /// this method to get its data into the SlotTracker.
  void incorporateFunction(const Function *F) {
    TheFunction = F;
    FunctionProcessed = false;
  }

  const Function *getFunction() const { return TheFunction; }

  /// After calling incorporateFunction, use this method to remove the
  /// most recently incorporated function from the SlotTracker. This
  /// will reset the state of the machine back to just the module contents.
  void purgeFunction();

  /// MDNode map iterators.
  using mdn_iterator = DenseMap<const MDNode*, unsigned>::iterator;

  mdn_iterator mdn_begin() { return mdnMap.begin(); }
  mdn_iterator mdn_end() { return mdnMap.end(); }
  unsigned mdn_size() const { return mdnMap.size(); }
  bool mdn_empty() const { return mdnMap.empty(); }

  /// AttributeSet map iterators.
  using as_iterator = DenseMap<AttributeSet, unsigned>::iterator;

  as_iterator as_begin()   { return asMap.begin(); }
  as_iterator as_end()     { return asMap.end(); }
  unsigned as_size() const { return asMap.size(); }
  bool as_empty() const    { return asMap.empty(); }

  /// GUID map iterators.
  using guid_iterator = DenseMap<GlobalValue::GUID, unsigned>::iterator;

  /// These functions do the actual initialization.
  inline void initializeIfNeeded();
  int initializeIndexIfNeeded();

  // Implementation Details
private:
  /// CreateModuleSlot - Insert the specified GlobalValue* into the slot table.
  void CreateModuleSlot(const GlobalValue *V);

  /// CreateMetadataSlot - Insert the specified MDNode* into the slot table.
  void CreateMetadataSlot(const MDNode *N);

  /// CreateFunctionSlot - Insert the specified Value* into the slot table.
  void CreateFunctionSlot(const Value *V);

  /// Insert the specified AttributeSet into the slot table.
  void CreateAttributeSetSlot(AttributeSet AS);

  inline void CreateModulePathSlot(StringRef Path);
  void CreateGUIDSlot(GlobalValue::GUID GUID);
  void CreateTypeIdSlot(StringRef Id);

  /// Add all of the module level global variables (and their initializers)
  /// and function declarations, but not the contents of those functions.
  void processModule();
  // Returns number of allocated slots
  int processIndex();

  /// Add all of the functions arguments, basic blocks, and instructions.
  void processFunction();

  /// Add the metadata directly attached to a GlobalObject.
  void processGlobalObjectMetadata(const GlobalObject &GO);

  /// Add all of the metadata from a function.
  void processFunctionMetadata(const Function &F);

  /// Add all of the metadata from an instruction.
  void processInstructionMetadata(const Instruction &I);
};

} // end namespace llvm

ModuleSlotTracker::ModuleSlotTracker(SlotTracker &Machine, const Module *M,
                                     const Function *F)
    : M(M), F(F), Machine(&Machine) {}

ModuleSlotTracker::ModuleSlotTracker(const Module *M,
                                     bool ShouldInitializeAllMetadata)
    : ShouldCreateStorage(M),
      ShouldInitializeAllMetadata(ShouldInitializeAllMetadata), M(M) {}

ModuleSlotTracker::~ModuleSlotTracker() = default;

SlotTracker *ModuleSlotTracker::getMachine() {
  if (!ShouldCreateStorage)
    return Machine;

  ShouldCreateStorage = false;
  MachineStorage =
      std::make_unique<SlotTracker>(M, ShouldInitializeAllMetadata);
  Machine = MachineStorage.get();
  return Machine;
}

void ModuleSlotTracker::incorporateFunction(const Function &F) {
  // Using getMachine() may lazily create the slot tracker.
  if (!getMachine())
    return;

  // Nothing to do if this is the right function already.
  if (this->F == &F)
    return;
  if (this->F)
    Machine->purgeFunction();
  Machine->incorporateFunction(&F);
  this->F = &F;
}

int ModuleSlotTracker::getLocalSlot(const Value *V) {
  assert(F && "No function incorporated");
  return Machine->getLocalSlot(V);
}

static SlotTracker *createSlotTracker(const Value *V) {
  if (const Argument *FA = dyn_cast<Argument>(V))
    return new SlotTracker(FA->getParent());

  if (const Instruction *I = dyn_cast<Instruction>(V))
    if (I->getParent())
      return new SlotTracker(I->getParent()->getParent());

  if (const BasicBlock *BB = dyn_cast<BasicBlock>(V))
    return new SlotTracker(BB->getParent());

  if (const GlobalVariable *GV = dyn_cast<GlobalVariable>(V))
    return new SlotTracker(GV->getParent());

  if (const GlobalAlias *GA = dyn_cast<GlobalAlias>(V))
    return new SlotTracker(GA->getParent());

  if (const GlobalIFunc *GIF = dyn_cast<GlobalIFunc>(V))
    return new SlotTracker(GIF->getParent());

  if (const Function *Func = dyn_cast<Function>(V))
    return new SlotTracker(Func);

  return nullptr;
}

#if 0
#define ST_DEBUG(X) dbgs() << X
#else
#define ST_DEBUG(X)
#endif

// Module level constructor. Causes the contents of the Module (sans functions)
// to be added to the slot table.
SlotTracker::SlotTracker(const Module *M, bool ShouldInitializeAllMetadata)
    : TheModule(M), ShouldInitializeAllMetadata(ShouldInitializeAllMetadata) {}

// Function level constructor. Causes the contents of the Module and the one
// function provided to be added to the slot table.
SlotTracker::SlotTracker(const Function *F, bool ShouldInitializeAllMetadata)
    : TheModule(F ? F->getParent() : nullptr), TheFunction(F),
      ShouldInitializeAllMetadata(ShouldInitializeAllMetadata) {}

SlotTracker::SlotTracker(const ModuleSummaryIndex *Index)
    : TheModule(nullptr), ShouldInitializeAllMetadata(false), TheIndex(Index) {}

inline void SlotTracker::initializeIfNeeded() {
  if (TheModule) {
    processModule();
    TheModule = nullptr; ///< Prevent re-processing next time we're called.
  }

  if (TheFunction && !FunctionProcessed)
    processFunction();
}

int SlotTracker::initializeIndexIfNeeded() {
  if (!TheIndex)
    return 0;
  int NumSlots = processIndex();
  TheIndex = nullptr; ///< Prevent re-processing next time we're called.
  return NumSlots;
}

// Iterate through all the global variables, functions, and global
// variable initializers and create slots for them.
void SlotTracker::processModule() {
  ST_DEBUG("begin processModule!\n");

  // Add all of the unnamed global variables to the value table.
  for (const GlobalVariable &Var : TheModule->globals()) {
    if (!Var.hasName())
      CreateModuleSlot(&Var);
    processGlobalObjectMetadata(Var);
    auto Attrs = Var.getAttributes();
    if (Attrs.hasAttributes())
      CreateAttributeSetSlot(Attrs);
  }

  for (const GlobalAlias &A : TheModule->aliases()) {
    if (!A.hasName())
      CreateModuleSlot(&A);
  }

  for (const GlobalIFunc &I : TheModule->ifuncs()) {
    if (!I.hasName())
      CreateModuleSlot(&I);
  }

  // Add metadata used by named metadata.
  for (const NamedMDNode &NMD : TheModule->named_metadata()) {
    for (unsigned i = 0, e = NMD.getNumOperands(); i != e; ++i)
      CreateMetadataSlot(NMD.getOperand(i));
  }

  for (const Function &F : *TheModule) {
    if (!F.hasName())
      // Add all the unnamed functions to the table.
      CreateModuleSlot(&F);

    if (ShouldInitializeAllMetadata)
      processFunctionMetadata(F);

    // Add all the function attributes to the table.
    // FIXME: Add attributes of other objects?
    AttributeSet FnAttrs = F.getAttributes().getFnAttributes();
    if (FnAttrs.hasAttributes())
      CreateAttributeSetSlot(FnAttrs);
  }

  ST_DEBUG("end processModule!\n");
}

// Process the arguments, basic blocks, and instructions  of a function.
void SlotTracker::processFunction() {
  ST_DEBUG("begin processFunction!\n");
  fNext = 0;

  // Process function metadata if it wasn't hit at the module-level.
  if (!ShouldInitializeAllMetadata)
    processFunctionMetadata(*TheFunction);

  // Add all the function arguments with no names.
  for(Function::const_arg_iterator AI = TheFunction->arg_begin(),
      AE = TheFunction->arg_end(); AI != AE; ++AI)
    if (!AI->hasName())
      CreateFunctionSlot(&*AI);

  ST_DEBUG("Inserting Instructions:\n");

  // Add all of the basic blocks and instructions with no names.
  for (auto &BB : *TheFunction) {
    if (!BB.hasName())
      CreateFunctionSlot(&BB);

    for (auto &I : BB) {
      if (!I.getType()->isVoidTy() && !I.hasName())
        CreateFunctionSlot(&I);

      // We allow direct calls to any llvm.foo function here, because the
      // target may not be linked into the optimizer.
      if (const auto *Call = dyn_cast<CallBase>(&I)) {
        // Add all the call attributes to the table.
        AttributeSet Attrs = Call->getAttributes().getFnAttributes();
        if (Attrs.hasAttributes())
          CreateAttributeSetSlot(Attrs);
      }
    }
  }

  FunctionProcessed = true;

  ST_DEBUG("end processFunction!\n");
}

// Iterate through all the GUID in the index and create slots for them.
int SlotTracker::processIndex() {
  ST_DEBUG("begin processIndex!\n");
  assert(TheIndex);

  // The first block of slots are just the module ids, which start at 0 and are
  // assigned consecutively. Since the StringMap iteration order isn't
  // guaranteed, use a std::map to order by module ID before assigning slots.
  std::map<uint64_t, StringRef> ModuleIdToPathMap;
  for (auto &ModPath : TheIndex->modulePaths())
    ModuleIdToPathMap[ModPath.second.first] = ModPath.first();
  for (auto &ModPair : ModuleIdToPathMap)
    CreateModulePathSlot(ModPair.second);

  // Start numbering the GUIDs after the module ids.
  GUIDNext = ModulePathNext;

  for (auto &GlobalList : *TheIndex)
    CreateGUIDSlot(GlobalList.first);

  for (auto &TId : TheIndex->typeIdCompatibleVtableMap())
    CreateGUIDSlot(GlobalValue::getGUID(TId.first));

  // Start numbering the TypeIds after the GUIDs.
  TypeIdNext = GUIDNext;
  for (auto TidIter = TheIndex->typeIds().begin();
       TidIter != TheIndex->typeIds().end(); TidIter++)
    CreateTypeIdSlot(TidIter->second.first);

  ST_DEBUG("end processIndex!\n");
  return TypeIdNext;
}

void SlotTracker::processGlobalObjectMetadata(const GlobalObject &GO) {
  SmallVector<std::pair<unsigned, MDNode *>, 4> MDs;
  GO.getAllMetadata(MDs);
  for (auto &MD : MDs)
    CreateMetadataSlot(MD.second);
}

void SlotTracker::processFunctionMetadata(const Function &F) {
  processGlobalObjectMetadata(F);
  for (auto &BB : F) {
    for (auto &I : BB)
      processInstructionMetadata(I);
  }
}

void SlotTracker::processInstructionMetadata(const Instruction &I) {
  // Process metadata used directly by intrinsics.
  if (const CallInst *CI = dyn_cast<CallInst>(&I))
    if (Function *F = CI->getCalledFunction())
      if (F->isIntrinsic())
        for (auto &Op : I.operands())
          if (auto *V = dyn_cast_or_null<MetadataAsValue>(Op))
            if (MDNode *N = dyn_cast<MDNode>(V->getMetadata()))
              CreateMetadataSlot(N);

  // Process metadata attached to this instruction.
  SmallVector<std::pair<unsigned, MDNode *>, 4> MDs;
  I.getAllMetadata(MDs);
  for (auto &MD : MDs)
    CreateMetadataSlot(MD.second);
}

/// Clean up after incorporating a function. This is the only way to get out of
/// the function incorporation state that affects get*Slot/Create*Slot. Function
/// incorporation state is indicated by TheFunction != 0.
void SlotTracker::purgeFunction() {
  ST_DEBUG("begin purgeFunction!\n");
  fMap.clear(); // Simply discard the function level map
  TheFunction = nullptr;
  FunctionProcessed = false;
  ST_DEBUG("end purgeFunction!\n");
}

/// getGlobalSlot - Get the slot number of a global value.
int SlotTracker::getGlobalSlot(const GlobalValue *V) {
  // Check for uninitialized state and do lazy initialization.
  initializeIfNeeded();

  // Find the value in the module map
  ValueMap::iterator MI = mMap.find(V);
  return MI == mMap.end() ? -1 : (int)MI->second;
}

/// getMetadataSlot - Get the slot number of a MDNode.
int SlotTracker::getMetadataSlot(const MDNode *N) {
  // Check for uninitialized state and do lazy initialization.
  initializeIfNeeded();

  // Find the MDNode in the module map
  mdn_iterator MI = mdnMap.find(N);
  return MI == mdnMap.end() ? -1 : (int)MI->second;
}

/// getLocalSlot - Get the slot number for a value that is local to a function.
int SlotTracker::getLocalSlot(const Value *V) {
  assert(!isa<Constant>(V) && "Can't get a constant or global slot with this!");

  // Check for uninitialized state and do lazy initialization.
  initializeIfNeeded();

  ValueMap::iterator FI = fMap.find(V);
  return FI == fMap.end() ? -1 : (int)FI->second;
}

int SlotTracker::getAttributeGroupSlot(AttributeSet AS) {
  // Check for uninitialized state and do lazy initialization.
  initializeIfNeeded();

  // Find the AttributeSet in the module map.
  as_iterator AI = asMap.find(AS);
  return AI == asMap.end() ? -1 : (int)AI->second;
}

int SlotTracker::getModulePathSlot(StringRef Path) {
  // Check for uninitialized state and do lazy initialization.
  initializeIndexIfNeeded();

  // Find the Module path in the map
  auto I = ModulePathMap.find(Path);
  return I == ModulePathMap.end() ? -1 : (int)I->second;
}

int SlotTracker::getGUIDSlot(GlobalValue::GUID GUID) {
  // Check for uninitialized state and do lazy initialization.
  initializeIndexIfNeeded();

  // Find the GUID in the map
  guid_iterator I = GUIDMap.find(GUID);
  return I == GUIDMap.end() ? -1 : (int)I->second;
}

int SlotTracker::getTypeIdSlot(StringRef Id) {
  // Check for uninitialized state and do lazy initialization.
  initializeIndexIfNeeded();

  // Find the TypeId string in the map
  auto I = TypeIdMap.find(Id);
  return I == TypeIdMap.end() ? -1 : (int)I->second;
}

/// CreateModuleSlot - Insert the specified GlobalValue* into the slot table.
void SlotTracker::CreateModuleSlot(const GlobalValue *V) {
  assert(V && "Can't insert a null Value into SlotTracker!");
  assert(!V->getType()->isVoidTy() && "Doesn't need a slot!");
  assert(!V->hasName() && "Doesn't need a slot!");

  unsigned DestSlot = mNext++;
  mMap[V] = DestSlot;

  ST_DEBUG("  Inserting value [" << V->getType() << "] = " << V << " slot=" <<
           DestSlot << " [");
  // G = Global, F = Function, A = Alias, I = IFunc, o = other
  ST_DEBUG((isa<GlobalVariable>(V) ? 'G' :
            (isa<Function>(V) ? 'F' :
             (isa<GlobalAlias>(V) ? 'A' :
              (isa<GlobalIFunc>(V) ? 'I' : 'o')))) << "]\n");
}

/// CreateSlot - Create a new slot for the specified value if it has no name.
void SlotTracker::CreateFunctionSlot(const Value *V) {
  assert(!V->getType()->isVoidTy() && !V->hasName() && "Doesn't need a slot!");

  unsigned DestSlot = fNext++;
  fMap[V] = DestSlot;

  // G = Global, F = Function, o = other
  ST_DEBUG("  Inserting value [" << V->getType() << "] = " << V << " slot=" <<
           DestSlot << " [o]\n");
}

/// CreateModuleSlot - Insert the specified MDNode* into the slot table.
void SlotTracker::CreateMetadataSlot(const MDNode *N) {
  assert(N && "Can't insert a null Value into SlotTracker!");

  // Don't make slots for DIExpressions. We just print them inline everywhere.
  if (isa<DIExpression>(N))
    return;

  unsigned DestSlot = mdnNext;
  if (!mdnMap.insert(std::make_pair(N, DestSlot)).second)
    return;
  ++mdnNext;

  // Recursively add any MDNodes referenced by operands.
  for (unsigned i = 0, e = N->getNumOperands(); i != e; ++i)
    if (const MDNode *Op = dyn_cast_or_null<MDNode>(N->getOperand(i)))
      CreateMetadataSlot(Op);
}

void SlotTracker::CreateAttributeSetSlot(AttributeSet AS) {
  assert(AS.hasAttributes() && "Doesn't need a slot!");

  as_iterator I = asMap.find(AS);
  if (I != asMap.end())
    return;

  unsigned DestSlot = asNext++;
  asMap[AS] = DestSlot;
}

/// Create a new slot for the specified Module
void SlotTracker::CreateModulePathSlot(StringRef Path) {
  ModulePathMap[Path] = ModulePathNext++;
}

/// Create a new slot for the specified GUID
void SlotTracker::CreateGUIDSlot(GlobalValue::GUID GUID) {
  GUIDMap[GUID] = GUIDNext++;
}

/// Create a new slot for the specified Id
void SlotTracker::CreateTypeIdSlot(StringRef Id) {
  TypeIdMap[Id] = TypeIdNext++;
}

//===----------------------------------------------------------------------===//
// AsmWriter Implementation
//===----------------------------------------------------------------------===//

static void WriteAsOperandInternal(raw_ostream &Out, const Value *V,
                                   TypePrinting *TypePrinter,
                                   SlotTracker *Machine,
                                   const Module *Context);

static void WriteAsOperandInternal(raw_ostream &Out, const Metadata *MD,
                                   TypePrinting *TypePrinter,
                                   SlotTracker *Machine, const Module *Context,
                                   bool FromValue = false);

static void WriteOptimizationInfo(raw_ostream &Out, const User *U) {
  if (const FPMathOperator *FPO = dyn_cast<const FPMathOperator>(U)) {
    // 'Fast' is an abbreviation for all fast-math-flags.
    if (FPO->isFast())
      Out << " fast";
    else {
      if (FPO->hasAllowReassoc())
        Out << " reassoc";
      if (FPO->hasNoNaNs())
        Out << " nnan";
      if (FPO->hasNoInfs())
        Out << " ninf";
      if (FPO->hasNoSignedZeros())
        Out << " nsz";
      if (FPO->hasAllowReciprocal())
        Out << " arcp";
      if (FPO->hasAllowContract())
        Out << " contract";
      if (FPO->hasApproxFunc())
        Out << " afn";
    }
  }

  if (const OverflowingBinaryOperator *OBO =
        dyn_cast<OverflowingBinaryOperator>(U)) {
    if (OBO->hasNoUnsignedWrap())
      Out << " nuw";
    if (OBO->hasNoSignedWrap())
      Out << " nsw";
  } else if (const PossiblyExactOperator *Div =
               dyn_cast<PossiblyExactOperator>(U)) {
    if (Div->isExact())
      Out << " exact";
  } else if (const GEPOperator *GEP = dyn_cast<GEPOperator>(U)) {
    if (GEP->isInBounds())
      Out << " inbounds";
  }
}

static void WriteConstantInternal(raw_ostream &Out, const Constant *CV,
                                  TypePrinting &TypePrinter,
                                  SlotTracker *Machine,
                                  const Module *Context) {
  if (const ConstantInt *CI = dyn_cast<ConstantInt>(CV)) {
    if (CI->getType()->isIntegerTy(1)) {
      Out << (CI->getZExtValue() ? "true" : "false");
      return;
    }
    Out << CI->getValue();
    return;
  }

  if (const ConstantFP *CFP = dyn_cast<ConstantFP>(CV)) {
    const APFloat &APF = CFP->getValueAPF();
    if (&APF.getSemantics() == &APFloat::IEEEsingle() ||
        &APF.getSemantics() == &APFloat::IEEEdouble()) {
      // We would like to output the FP constant value in exponential notation,
      // but we cannot do this if doing so will lose precision.  Check here to
      // make sure that we only output it in exponential format if we can parse
      // the value back and get the same value.
      //
      bool ignored;
      bool isDouble = &APF.getSemantics() == &APFloat::IEEEdouble();
      bool isInf = APF.isInfinity();
      bool isNaN = APF.isNaN();
      if (!isInf && !isNaN) {
        double Val = isDouble ? APF.convertToDouble() : APF.convertToFloat();
        SmallString<128> StrVal;
        APF.toString(StrVal, 6, 0, false);
        // Check to make sure that the stringized number is not some string like
        // "Inf" or NaN, that atof will accept, but the lexer will not.  Check
        // that the string matches the "[-+]?[0-9]" regex.
        //
        assert(((StrVal[0] >= '0' && StrVal[0] <= '9') ||
                ((StrVal[0] == '-' || StrVal[0] == '+') &&
                 (StrVal[1] >= '0' && StrVal[1] <= '9'))) &&
               "[-+]?[0-9] regex does not match!");
        // Reparse stringized version!
        if (APFloat(APFloat::IEEEdouble(), StrVal).convertToDouble() == Val) {
          Out << StrVal;
          return;
        }
      }
      // Otherwise we could not reparse it to exactly the same value, so we must
      // output the string in hexadecimal format!  Note that loading and storing
      // floating point types changes the bits of NaNs on some hosts, notably
      // x86, so we must not use these types.
      static_assert(sizeof(double) == sizeof(uint64_t),
                    "assuming that double is 64 bits!");
      APFloat apf = APF;
      // Floats are represented in ASCII IR as double, convert.
      if (!isDouble)
        apf.convert(APFloat::IEEEdouble(), APFloat::rmNearestTiesToEven,
                          &ignored);
      Out << format_hex(apf.bitcastToAPInt().getZExtValue(), 0, /*Upper=*/true);
      return;
    }

    // Either half, or some form of long double.
    // These appear as a magic letter identifying the type, then a
    // fixed number of hex digits.
    Out << "0x";
    APInt API = APF.bitcastToAPInt();
    if (&APF.getSemantics() == &APFloat::x87DoubleExtended()) {
      Out << 'K';
      Out << format_hex_no_prefix(API.getHiBits(16).getZExtValue(), 4,
                                  /*Upper=*/true);
      Out << format_hex_no_prefix(API.getLoBits(64).getZExtValue(), 16,
                                  /*Upper=*/true);
      return;
    } else if (&APF.getSemantics() == &APFloat::IEEEquad()) {
      Out << 'L';
      Out << format_hex_no_prefix(API.getLoBits(64).getZExtValue(), 16,
                                  /*Upper=*/true);
      Out << format_hex_no_prefix(API.getHiBits(64).getZExtValue(), 16,
                                  /*Upper=*/true);
    } else if (&APF.getSemantics() == &APFloat::PPCDoubleDouble()) {
      Out << 'M';
      Out << format_hex_no_prefix(API.getLoBits(64).getZExtValue(), 16,
                                  /*Upper=*/true);
      Out << format_hex_no_prefix(API.getHiBits(64).getZExtValue(), 16,
                                  /*Upper=*/true);
    } else if (&APF.getSemantics() == &APFloat::IEEEhalf()) {
      Out << 'H';
      Out << format_hex_no_prefix(API.getZExtValue(), 4,
                                  /*Upper=*/true);
    } else
      llvm_unreachable("Unsupported floating point type");
    return;
  }

  if (isa<ConstantAggregateZero>(CV)) {
    Out << "zeroinitializer";
    return;
  }

  if (const BlockAddress *BA = dyn_cast<BlockAddress>(CV)) {
    Out << "blockaddress(";
    WriteAsOperandInternal(Out, BA->getFunction(), &TypePrinter, Machine,
                           Context);
    Out << ", ";
    WriteAsOperandInternal(Out, BA->getBasicBlock(), &TypePrinter, Machine,
                           Context);
    Out << ")";
    return;
  }

  if (const ConstantArray *CA = dyn_cast<ConstantArray>(CV)) {
    Type *ETy = CA->getType()->getElementType();
    Out << '[';
    TypePrinter.print(ETy, Out);
    Out << ' ';
    WriteAsOperandInternal(Out, CA->getOperand(0),
                           &TypePrinter, Machine,
                           Context);
    for (unsigned i = 1, e = CA->getNumOperands(); i != e; ++i) {
      Out << ", ";
      TypePrinter.print(ETy, Out);
      Out << ' ';
      WriteAsOperandInternal(Out, CA->getOperand(i), &TypePrinter, Machine,
                             Context);
    }
    Out << ']';
    return;
  }

  if (const ConstantDataArray *CA = dyn_cast<ConstantDataArray>(CV)) {
    // As a special case, print the array as a string if it is an array of
    // i8 with ConstantInt values.
    if (CA->isString()) {
      Out << "c\"";
      printEscapedString(CA->getAsString(), Out);
      Out << '"';
      return;
    }

    Type *ETy = CA->getType()->getElementType();
    Out << '[';
    TypePrinter.print(ETy, Out);
    Out << ' ';
    WriteAsOperandInternal(Out, CA->getElementAsConstant(0),
                           &TypePrinter, Machine,
                           Context);
    for (unsigned i = 1, e = CA->getNumElements(); i != e; ++i) {
      Out << ", ";
      TypePrinter.print(ETy, Out);
      Out << ' ';
      WriteAsOperandInternal(Out, CA->getElementAsConstant(i), &TypePrinter,
                             Machine, Context);
    }
    Out << ']';
    return;
  }

  if (const ConstantStruct *CS = dyn_cast<ConstantStruct>(CV)) {
    if (CS->getType()->isPacked())
      Out << '<';
    Out << '{';
    unsigned N = CS->getNumOperands();
    if (N) {
      Out << ' ';
      TypePrinter.print(CS->getOperand(0)->getType(), Out);
      Out << ' ';

      WriteAsOperandInternal(Out, CS->getOperand(0), &TypePrinter, Machine,
                             Context);

      for (unsigned i = 1; i < N; i++) {
        Out << ", ";
        TypePrinter.print(CS->getOperand(i)->getType(), Out);
        Out << ' ';

        WriteAsOperandInternal(Out, CS->getOperand(i), &TypePrinter, Machine,
                               Context);
      }
      Out << ' ';
    }

    Out << '}';
    if (CS->getType()->isPacked())
      Out << '>';
    return;
  }

  if (isa<ConstantVector>(CV) || isa<ConstantDataVector>(CV)) {
    auto *CVVTy = cast<VectorType>(CV->getType());
    Type *ETy = CVVTy->getElementType();
    Out << '<';
    TypePrinter.print(ETy, Out);
    Out << ' ';
    WriteAsOperandInternal(Out, CV->getAggregateElement(0U), &TypePrinter,
                           Machine, Context);
    for (unsigned i = 1, e = CVVTy->getNumElements(); i != e; ++i) {
      Out << ", ";
      TypePrinter.print(ETy, Out);
      Out << ' ';
      WriteAsOperandInternal(Out, CV->getAggregateElement(i), &TypePrinter,
                             Machine, Context);
    }
    Out << '>';
    return;
  }

  if (isa<ConstantPointerNull>(CV)) {
    Out << "null";
    return;
  }

  if (isa<ConstantTokenNone>(CV)) {
    Out << "none";
    return;
  }

  if (isa<UndefValue>(CV)) {
    Out << "undef";
    return;
  }

  if (const ConstantExpr *CE = dyn_cast<ConstantExpr>(CV)) {
    Out << CE->getOpcodeName();
    WriteOptimizationInfo(Out, CE);
    if (CE->isCompare())
      Out << ' ' << CmpInst::getPredicateName(
                        static_cast<CmpInst::Predicate>(CE->getPredicate()));
    Out << " (";

    Optional<unsigned> InRangeOp;
    if (const GEPOperator *GEP = dyn_cast<GEPOperator>(CE)) {
      TypePrinter.print(GEP->getSourceElementType(), Out);
      Out << ", ";
      InRangeOp = GEP->getInRangeIndex();
      if (InRangeOp)
        ++*InRangeOp;
    }

    for (User::const_op_iterator OI=CE->op_begin(); OI != CE->op_end(); ++OI) {
      if (InRangeOp && unsigned(OI - CE->op_begin()) == *InRangeOp)
        Out << "inrange ";
      TypePrinter.print((*OI)->getType(), Out);
      Out << ' ';
      WriteAsOperandInternal(Out, *OI, &TypePrinter, Machine, Context);
      if (OI+1 != CE->op_end())
        Out << ", ";
    }

    if (CE->hasIndices()) {
      ArrayRef<unsigned> Indices = CE->getIndices();
      for (unsigned i = 0, e = Indices.size(); i != e; ++i)
        Out << ", " << Indices[i];
    }

    if (CE->isCast()) {
      Out << " to ";
      TypePrinter.print(CE->getType(), Out);
    }

    if (CE->getOpcode() == Instruction::ShuffleVector)
      PrintShuffleMask(Out, CE->getType(), CE->getShuffleMask());

    Out << ')';
    return;
  }

  Out << "<placeholder or erroneous Constant>";
}

static void writeMDTuple(raw_ostream &Out, const MDTuple *Node,
                         TypePrinting *TypePrinter, SlotTracker *Machine,
                         const Module *Context) {
  Out << "!{";
  for (unsigned mi = 0, me = Node->getNumOperands(); mi != me; ++mi) {
    const Metadata *MD = Node->getOperand(mi);
    if (!MD)
      Out << "null";
    else if (auto *MDV = dyn_cast<ValueAsMetadata>(MD)) {
      Value *V = MDV->getValue();
      TypePrinter->print(V->getType(), Out);
      Out << ' ';
      WriteAsOperandInternal(Out, V, TypePrinter, Machine, Context);
    } else {
      WriteAsOperandInternal(Out, MD, TypePrinter, Machine, Context);
    }
    if (mi + 1 != me)
      Out << ", ";
  }

  Out << "}";
}

namespace {

struct FieldSeparator {
  bool Skip = true;
  const char *Sep;

  FieldSeparator(const char *Sep = ", ") : Sep(Sep) {}
};

raw_ostream &operator<<(raw_ostream &OS, FieldSeparator &FS) {
  if (FS.Skip) {
    FS.Skip = false;
    return OS;
  }
  return OS << FS.Sep;
}

struct MDFieldPrinter {
  raw_ostream &Out;
  FieldSeparator FS;
  TypePrinting *TypePrinter = nullptr;
  SlotTracker *Machine = nullptr;
  const Module *Context = nullptr;

  explicit MDFieldPrinter(raw_ostream &Out) : Out(Out) {}
  MDFieldPrinter(raw_ostream &Out, TypePrinting *TypePrinter,
                 SlotTracker *Machine, const Module *Context)
      : Out(Out), TypePrinter(TypePrinter), Machine(Machine), Context(Context) {
  }

  void printTag(const DINode *N);
  void printMacinfoType(const DIMacroNode *N);
  void printChecksum(const DIFile::ChecksumInfo<StringRef> &N);
  void printString(StringRef Name, StringRef Value,
                   bool ShouldSkipEmpty = true);
  void printMetadata(StringRef Name, const Metadata *MD,
                     bool ShouldSkipNull = true);
  template <class IntTy>
  void printInt(StringRef Name, IntTy Int, bool ShouldSkipZero = true);
  void printAPInt(StringRef Name, APInt Int, bool IsUnsigned,
                  bool ShouldSkipZero);
  void printBool(StringRef Name, bool Value, Optional<bool> Default = None);
  void printDIFlags(StringRef Name, DINode::DIFlags Flags);
  void printDISPFlags(StringRef Name, DISubprogram::DISPFlags Flags);
  template <class IntTy, class Stringifier>
  void printDwarfEnum(StringRef Name, IntTy Value, Stringifier toString,
                      bool ShouldSkipZero = true);
  void printEmissionKind(StringRef Name, DICompileUnit::DebugEmissionKind EK);
  void printNameTableKind(StringRef Name,
                          DICompileUnit::DebugNameTableKind NTK);
};

} // end anonymous namespace

void MDFieldPrinter::printTag(const DINode *N) {
  Out << FS << "tag: ";
  auto Tag = dwarf::TagString(N->getTag());
  if (!Tag.empty())
    Out << Tag;
  else
    Out << N->getTag();
}

void MDFieldPrinter::printMacinfoType(const DIMacroNode *N) {
  Out << FS << "type: ";
  auto Type = dwarf::MacinfoString(N->getMacinfoType());
  if (!Type.empty())
    Out << Type;
  else
    Out << N->getMacinfoType();
}

void MDFieldPrinter::printChecksum(
    const DIFile::ChecksumInfo<StringRef> &Checksum) {
  Out << FS << "checksumkind: " << Checksum.getKindAsString();
  printString("checksum", Checksum.Value, /* ShouldSkipEmpty */ false);
}

void MDFieldPrinter::printString(StringRef Name, StringRef Value,
                                 bool ShouldSkipEmpty) {
  if (ShouldSkipEmpty && Value.empty())
    return;

  Out << FS << Name << ": \"";
  printEscapedString(Value, Out);
  Out << "\"";
}

static void writeMetadataAsOperand(raw_ostream &Out, const Metadata *MD,
                                   TypePrinting *TypePrinter,
                                   SlotTracker *Machine,
                                   const Module *Context) {
  if (!MD) {
    Out << "null";
    return;
  }
  WriteAsOperandInternal(Out, MD, TypePrinter, Machine, Context);
}

void MDFieldPrinter::printMetadata(StringRef Name, const Metadata *MD,
                                   bool ShouldSkipNull) {
  if (ShouldSkipNull && !MD)
    return;

  Out << FS << Name << ": ";
  writeMetadataAsOperand(Out, MD, TypePrinter, Machine, Context);
}

template <class IntTy>
void MDFieldPrinter::printInt(StringRef Name, IntTy Int, bool ShouldSkipZero) {
  if (ShouldSkipZero && !Int)
    return;

  Out << FS << Name << ": " << Int;
}

void MDFieldPrinter::printAPInt(StringRef Name, APInt Int, bool IsUnsigned,
                                bool ShouldSkipZero) {
  if (ShouldSkipZero && Int.isNullValue())
    return;

  Out << FS << Name << ": ";
  Int.print(Out, !IsUnsigned);
}

void MDFieldPrinter::printBool(StringRef Name, bool Value,
                               Optional<bool> Default) {
  if (Default && Value == *Default)
    return;
  Out << FS << Name << ": " << (Value ? "true" : "false");
}

void MDFieldPrinter::printDIFlags(StringRef Name, DINode::DIFlags Flags) {
  if (!Flags)
    return;

  Out << FS << Name << ": ";

  SmallVector<DINode::DIFlags, 8> SplitFlags;
  auto Extra = DINode::splitFlags(Flags, SplitFlags);

  FieldSeparator FlagsFS(" | ");
  for (auto F : SplitFlags) {
    auto StringF = DINode::getFlagString(F);
    assert(!StringF.empty() && "Expected valid flag");
    Out << FlagsFS << StringF;
  }
  if (Extra || SplitFlags.empty())
    Out << FlagsFS << Extra;
}

void MDFieldPrinter::printDISPFlags(StringRef Name,
                                    DISubprogram::DISPFlags Flags) {
  // Always print this field, because no flags in the IR at all will be
  // interpreted as old-style isDefinition: true.
  Out << FS << Name << ": ";

  if (!Flags) {
    Out << 0;
    return;
  }

  SmallVector<DISubprogram::DISPFlags, 8> SplitFlags;
  auto Extra = DISubprogram::splitFlags(Flags, SplitFlags);

  FieldSeparator FlagsFS(" | ");
  for (auto F : SplitFlags) {
    auto StringF = DISubprogram::getFlagString(F);
    assert(!StringF.empty() && "Expected valid flag");
    Out << FlagsFS << StringF;
  }
  if (Extra || SplitFlags.empty())
    Out << FlagsFS << Extra;
}

void MDFieldPrinter::printEmissionKind(StringRef Name,
                                       DICompileUnit::DebugEmissionKind EK) {
  Out << FS << Name << ": " << DICompileUnit::emissionKindString(EK);
}

void MDFieldPrinter::printNameTableKind(StringRef Name,
                                        DICompileUnit::DebugNameTableKind NTK) {
  if (NTK == DICompileUnit::DebugNameTableKind::Default)
    return;
  Out << FS << Name << ": " << DICompileUnit::nameTableKindString(NTK);
}

template <class IntTy, class Stringifier>
void MDFieldPrinter::printDwarfEnum(StringRef Name, IntTy Value,
                                    Stringifier toString, bool ShouldSkipZero) {
  if (!Value)
    return;

  Out << FS << Name << ": ";
  auto S = toString(Value);
  if (!S.empty())
    Out << S;
  else
    Out << Value;
}

static void writeGenericDINode(raw_ostream &Out, const GenericDINode *N,
                               TypePrinting *TypePrinter, SlotTracker *Machine,
                               const Module *Context) {
  Out << "!GenericDINode(";
  MDFieldPrinter Printer(Out, TypePrinter, Machine, Context);
  Printer.printTag(N);
  Printer.printString("header", N->getHeader());
  if (N->getNumDwarfOperands()) {
    Out << Printer.FS << "operands: {";
    FieldSeparator IFS;
    for (auto &I : N->dwarf_operands()) {
      Out << IFS;
      writeMetadataAsOperand(Out, I, TypePrinter, Machine, Context);
    }
    Out << "}";
  }
  Out << ")";
}

static void writeDILocation(raw_ostream &Out, const DILocation *DL,
                            TypePrinting *TypePrinter, SlotTracker *Machine,
                            const Module *Context) {
  Out << "!DILocation(";
  MDFieldPrinter Printer(Out, TypePrinter, Machine, Context);
  // Always output the line, since 0 is a relevant and important value for it.
  Printer.printInt("line", DL->getLine(), /* ShouldSkipZero */ false);
  Printer.printInt("column", DL->getColumn());
  Printer.printMetadata("scope", DL->getRawScope(), /* ShouldSkipNull */ false);
  Printer.printMetadata("inlinedAt", DL->getRawInlinedAt());
  Printer.printBool("isImplicitCode", DL->isImplicitCode(),
                    /* Default */ false);
  Out << ")";
}

static void writeDISubrange(raw_ostream &Out, const DISubrange *N,
                            TypePrinting *TypePrinter, SlotTracker *Machine,
                            const Module *Context) {
  Out << "!DISubrange(";
  MDFieldPrinter Printer(Out, TypePrinter, Machine, Context);
  if (auto *CE = N->getCount().dyn_cast<ConstantInt*>())
    Printer.printInt("count", CE->getSExtValue(), /* ShouldSkipZero */ false);
  else
    Printer.printMetadata("count", N->getCount().dyn_cast<DIVariable*>(),
                          /*ShouldSkipNull */ false);
  Printer.printInt("lowerBound", N->getLowerBound());
  Out << ")";
}

static void writeDIEnumerator(raw_ostream &Out, const DIEnumerator *N,
                              TypePrinting *, SlotTracker *, const Module *) {
  Out << "!DIEnumerator(";
  MDFieldPrinter Printer(Out);
  Printer.printString("name", N->getName(), /* ShouldSkipEmpty */ false);
  Printer.printAPInt("value", N->getValue(), N->isUnsigned(),
                     /*ShouldSkipZero=*/false);
  if (N->isUnsigned())
    Printer.printBool("isUnsigned", true);
  Out << ")";
}

static void writeDIBasicType(raw_ostream &Out, const DIBasicType *N,
                             TypePrinting *, SlotTracker *, const Module *) {
  Out << "!DIBasicType(";
  MDFieldPrinter Printer(Out);
  if (N->getTag() != dwarf::DW_TAG_base_type)
    Printer.printTag(N);
  Printer.printString("name", N->getName());
  Printer.printInt("size", N->getSizeInBits());
  Printer.printInt("align", N->getAlignInBits());
  Printer.printDwarfEnum("encoding", N->getEncoding(),
                         dwarf::AttributeEncodingString);
  Printer.printDIFlags("flags", N->getFlags());
  Out << ")";
}

static void writeDIDerivedType(raw_ostream &Out, const DIDerivedType *N,
                               TypePrinting *TypePrinter, SlotTracker *Machine,
                               const Module *Context) {
  Out << "!DIDerivedType(";
  MDFieldPrinter Printer(Out, TypePrinter, Machine, Context);
  Printer.printTag(N);
  Printer.printString("name", N->getName());
  Printer.printMetadata("scope", N->getRawScope());
  Printer.printMetadata("file", N->getRawFile());
  Printer.printInt("line", N->getLine());
  Printer.printMetadata("baseType", N->getRawBaseType(),
                        /* ShouldSkipNull */ false);
  Printer.printInt("size", N->getSizeInBits());
  Printer.printInt("align", N->getAlignInBits());
  Printer.printInt("offset", N->getOffsetInBits());
  Printer.printDIFlags("flags", N->getFlags());
  Printer.printMetadata("extraData", N->getRawExtraData());
  if (const auto &DWARFAddressSpace = N->getDWARFAddressSpace())
    Printer.printInt("dwarfAddressSpace", *DWARFAddressSpace,
                     /* ShouldSkipZero */ false);
  Out << ")";
}

static void writeDICompositeType(raw_ostream &Out, const DICompositeType *N,
                                 TypePrinting *TypePrinter,
                                 SlotTracker *Machine, const Module *Context) {
  Out << "!DICompositeType(";
  MDFieldPrinter Printer(Out, TypePrinter, Machine, Context);
  Printer.printTag(N);
  Printer.printString("name", N->getName());
  Printer.printMetadata("scope", N->getRawScope());
  Printer.printMetadata("file", N->getRawFile());
  Printer.printInt("line", N->getLine());
  Printer.printMetadata("baseType", N->getRawBaseType());
  Printer.printInt("size", N->getSizeInBits());
  Printer.printInt("align", N->getAlignInBits());
  Printer.printInt("offset", N->getOffsetInBits());
  Printer.printDIFlags("flags", N->getFlags());
  Printer.printMetadata("elements", N->getRawElements());
  Printer.printDwarfEnum("runtimeLang", N->getRuntimeLang(),
                         dwarf::LanguageString);
  Printer.printMetadata("vtableHolder", N->getRawVTableHolder());
  Printer.printMetadata("templateParams", N->getRawTemplateParams());
  Printer.printString("identifier", N->getIdentifier());
  Printer.printMetadata("discriminator", N->getRawDiscriminator());
  Out << ")";
}

static void writeDISubroutineType(raw_ostream &Out, const DISubroutineType *N,
                                  TypePrinting *TypePrinter,
                                  SlotTracker *Machine, const Module *Context) {
  Out << "!DISubroutineType(";
  MDFieldPrinter Printer(Out, TypePrinter, Machine, Context);
  Printer.printDIFlags("flags", N->getFlags());
  Printer.printDwarfEnum("cc", N->getCC(), dwarf::ConventionString);
  Printer.printMetadata("types", N->getRawTypeArray(),
                        /* ShouldSkipNull */ false);
  Out << ")";
}

static void writeDIFile(raw_ostream &Out, const DIFile *N, TypePrinting *,
                        SlotTracker *, const Module *) {
  Out << "!DIFile(";
  MDFieldPrinter Printer(Out);
  Printer.printString("filename", N->getFilename(),
                      /* ShouldSkipEmpty */ false);
  Printer.printString("directory", N->getDirectory(),
                      /* ShouldSkipEmpty */ false);
  // Print all values for checksum together, or not at all.
  if (N->getChecksum())
    Printer.printChecksum(*N->getChecksum());
  Printer.printString("source", N->getSource().getValueOr(StringRef()),
                      /* ShouldSkipEmpty */ true);
  Out << ")";
}

static void writeDICompileUnit(raw_ostream &Out, const DICompileUnit *N,
                               TypePrinting *TypePrinter, SlotTracker *Machine,
                               const Module *Context) {
  Out << "!DICompileUnit(";
  MDFieldPrinter Printer(Out, TypePrinter, Machine, Context);
  Printer.printDwarfEnum("language", N->getSourceLanguage(),
                         dwarf::LanguageString, /* ShouldSkipZero */ false);
  Printer.printMetadata("file", N->getRawFile(), /* ShouldSkipNull */ false);
  Printer.printString("producer", N->getProducer());
  Printer.printBool("isOptimized", N->isOptimized());
  Printer.printString("flags", N->getFlags());
  Printer.printInt("runtimeVersion", N->getRuntimeVersion(),
                   /* ShouldSkipZero */ false);
  Printer.printString("splitDebugFilename", N->getSplitDebugFilename());
  Printer.printEmissionKind("emissionKind", N->getEmissionKind());
  Printer.printMetadata("enums", N->getRawEnumTypes());
  Printer.printMetadata("retainedTypes", N->getRawRetainedTypes());
  Printer.printMetadata("globals", N->getRawGlobalVariables());
  Printer.printMetadata("imports", N->getRawImportedEntities());
  Printer.printMetadata("macros", N->getRawMacros());
  Printer.printInt("dwoId", N->getDWOId());
  Printer.printBool("splitDebugInlining", N->getSplitDebugInlining(), true);
  Printer.printBool("debugInfoForProfiling", N->getDebugInfoForProfiling(),
                    false);
  Printer.printNameTableKind("nameTableKind", N->getNameTableKind());
  Printer.printBool("rangesBaseAddress", N->getRangesBaseAddress(), false);
  Printer.printString("sysroot", N->getSysRoot());
  Printer.printString("sdk", N->getSDK());
  Out << ")";
}

static void writeDISubprogram(raw_ostream &Out, const DISubprogram *N,
                              TypePrinting *TypePrinter, SlotTracker *Machine,
                              const Module *Context) {
  Out << "!DISubprogram(";
  MDFieldPrinter Printer(Out, TypePrinter, Machine, Context);
  Printer.printString("name", N->getName());
  Printer.printString("linkageName", N->getLinkageName());
  Printer.printMetadata("scope", N->getRawScope(), /* ShouldSkipNull */ false);
  Printer.printMetadata("file", N->getRawFile());
  Printer.printInt("line", N->getLine());
  Printer.printMetadata("type", N->getRawType());
  Printer.printInt("scopeLine", N->getScopeLine());
  Printer.printMetadata("containingType", N->getRawContainingType());
  if (N->getVirtuality() != dwarf::DW_VIRTUALITY_none ||
      N->getVirtualIndex() != 0)
    Printer.printInt("virtualIndex", N->getVirtualIndex(), false);
  Printer.printInt("thisAdjustment", N->getThisAdjustment());
  Printer.printDIFlags("flags", N->getFlags());
  Printer.printDISPFlags("spFlags", N->getSPFlags());
  Printer.printMetadata("unit", N->getRawUnit());
  Printer.printMetadata("templateParams", N->getRawTemplateParams());
  Printer.printMetadata("declaration", N->getRawDeclaration());
  Printer.printMetadata("retainedNodes", N->getRawRetainedNodes());
  Printer.printMetadata("thrownTypes", N->getRawThrownTypes());
  Out << ")";
}

static void writeDILexicalBlock(raw_ostream &Out, const DILexicalBlock *N,
                                TypePrinting *TypePrinter, SlotTracker *Machine,
                                const Module *Context) {
  Out << "!DILexicalBlock(";
  MDFieldPrinter Printer(Out, TypePrinter, Machine, Context);
  Printer.printMetadata("scope", N->getRawScope(), /* ShouldSkipNull */ false);
  Printer.printMetadata("file", N->getRawFile());
  Printer.printInt("line", N->getLine());
  Printer.printInt("column", N->getColumn());
  Out << ")";
}

static void writeDILexicalBlockFile(raw_ostream &Out,
                                    const DILexicalBlockFile *N,
                                    TypePrinting *TypePrinter,
                                    SlotTracker *Machine,
                                    const Module *Context) {
  Out << "!DILexicalBlockFile(";
  MDFieldPrinter Printer(Out, TypePrinter, Machine, Context);
  Printer.printMetadata("scope", N->getRawScope(), /* ShouldSkipNull */ false);
  Printer.printMetadata("file", N->getRawFile());
  Printer.printInt("discriminator", N->getDiscriminator(),
                   /* ShouldSkipZero */ false);
  Out << ")";
}

static void writeDINamespace(raw_ostream &Out, const DINamespace *N,
                             TypePrinting *TypePrinter, SlotTracker *Machine,
                             const Module *Context) {
  Out << "!DINamespace(";
  MDFieldPrinter Printer(Out, TypePrinter, Machine, Context);
  Printer.printString("name", N->getName());
  Printer.printMetadata("scope", N->getRawScope(), /* ShouldSkipNull */ false);
  Printer.printBool("exportSymbols", N->getExportSymbols(), false);
  Out << ")";
}

static void writeDICommonBlock(raw_ostream &Out, const DICommonBlock *N,
                               TypePrinting *TypePrinter, SlotTracker *Machine,
                               const Module *Context) {
  Out << "!DICommonBlock(";
  MDFieldPrinter Printer(Out, TypePrinter, Machine, Context);
  Printer.printMetadata("scope", N->getRawScope(), false);
  Printer.printMetadata("declaration", N->getRawDecl(), false);
  Printer.printString("name", N->getName());
  Printer.printMetadata("file", N->getRawFile());
  Printer.printInt("line", N->getLineNo());
  Out << ")";
}

static void writeDIMacro(raw_ostream &Out, const DIMacro *N,
                         TypePrinting *TypePrinter, SlotTracker *Machine,
                         const Module *Context) {
  Out << "!DIMacro(";
  MDFieldPrinter Printer(Out, TypePrinter, Machine, Context);
  Printer.printMacinfoType(N);
  Printer.printInt("line", N->getLine());
  Printer.printString("name", N->getName());
  Printer.printString("value", N->getValue());
  Out << ")";
}

static void writeDIMacroFile(raw_ostream &Out, const DIMacroFile *N,
                             TypePrinting *TypePrinter, SlotTracker *Machine,
                             const Module *Context) {
  Out << "!DIMacroFile(";
  MDFieldPrinter Printer(Out, TypePrinter, Machine, Context);
  Printer.printInt("line", N->getLine());
  Printer.printMetadata("file", N->getRawFile(), /* ShouldSkipNull */ false);
  Printer.printMetadata("nodes", N->getRawElements());
  Out << ")";
}

static void writeDIModule(raw_ostream &Out, const DIModule *N,
                          TypePrinting *TypePrinter, SlotTracker *Machine,
                          const Module *Context) {
  Out << "!DIModule(";
  MDFieldPrinter Printer(Out, TypePrinter, Machine, Context);
  Printer.printMetadata("scope", N->getRawScope(), /* ShouldSkipNull */ false);
  Printer.printString("name", N->getName());
  Printer.printString("configMacros", N->getConfigurationMacros());
  Printer.printString("includePath", N->getIncludePath());
  Printer.printString("apinotes", N->getAPINotesFile());
  Out << ")";
}


static void writeDITemplateTypeParameter(raw_ostream &Out,
                                         const DITemplateTypeParameter *N,
                                         TypePrinting *TypePrinter,
                                         SlotTracker *Machine,
                                         const Module *Context) {
  Out << "!DITemplateTypeParameter(";
  MDFieldPrinter Printer(Out, TypePrinter, Machine, Context);
  Printer.printString("name", N->getName());
  Printer.printMetadata("type", N->getRawType(), /* ShouldSkipNull */ false);
  Printer.printBool("defaulted", N->isDefault(), /* Default= */ false);
  Out << ")";
}

static void writeDITemplateValueParameter(raw_ostream &Out,
                                          const DITemplateValueParameter *N,
                                          TypePrinting *TypePrinter,
                                          SlotTracker *Machine,
                                          const Module *Context) {
  Out << "!DITemplateValueParameter(";
  MDFieldPrinter Printer(Out, TypePrinter, Machine, Context);
  if (N->getTag() != dwarf::DW_TAG_template_value_parameter)
    Printer.printTag(N);
  Printer.printString("name", N->getName());
  Printer.printMetadata("type", N->getRawType());
  Printer.printBool("defaulted", N->isDefault(), /* Default= */ false);
  Printer.printMetadata("value", N->getValue(), /* ShouldSkipNull */ false);
  Out << ")";
}

static void writeDIGlobalVariable(raw_ostream &Out, const DIGlobalVariable *N,
                                  TypePrinting *TypePrinter,
                                  SlotTracker *Machine, const Module *Context) {
  Out << "!DIGlobalVariable(";
  MDFieldPrinter Printer(Out, TypePrinter, Machine, Context);
  Printer.printString("name", N->getName());
  Printer.printString("linkageName", N->getLinkageName());
  Printer.printMetadata("scope", N->getRawScope(), /* ShouldSkipNull */ false);
  Printer.printMetadata("file", N->getRawFile());
  Printer.printInt("line", N->getLine());
  Printer.printMetadata("type", N->getRawType());
  Printer.printBool("isLocal", N->isLocalToUnit());
  Printer.printBool("isDefinition", N->isDefinition());
  Printer.printMetadata("declaration", N->getRawStaticDataMemberDeclaration());
  Printer.printMetadata("templateParams", N->getRawTemplateParams());
  Printer.printInt("align", N->getAlignInBits());
  Out << ")";
}

static void writeDILocalVariable(raw_ostream &Out, const DILocalVariable *N,
                                 TypePrinting *TypePrinter,
                                 SlotTracker *Machine, const Module *Context) {
  Out << "!DILocalVariable(";
  MDFieldPrinter Printer(Out, TypePrinter, Machine, Context);
  Printer.printString("name", N->getName());
  Printer.printInt("arg", N->getArg());
  Printer.printMetadata("scope", N->getRawScope(), /* ShouldSkipNull */ false);
  Printer.printMetadata("file", N->getRawFile());
  Printer.printInt("line", N->getLine());
  Printer.printMetadata("type", N->getRawType());
  Printer.printDIFlags("flags", N->getFlags());
  Printer.printInt("align", N->getAlignInBits());
  Out << ")";
}

static void writeDILabel(raw_ostream &Out, const DILabel *N,
                         TypePrinting *TypePrinter,
                         SlotTracker *Machine, const Module *Context) {
  Out << "!DILabel(";
  MDFieldPrinter Printer(Out, TypePrinter, Machine, Context);
  Printer.printMetadata("scope", N->getRawScope(), /* ShouldSkipNull */ false);
  Printer.printString("name", N->getName());
  Printer.printMetadata("file", N->getRawFile());
  Printer.printInt("line", N->getLine());
  Out << ")";
}

static void writeDIExpression(raw_ostream &Out, const DIExpression *N,
                              TypePrinting *TypePrinter, SlotTracker *Machine,
                              const Module *Context) {
  Out << "!DIExpression(";
  FieldSeparator FS;
  if (N->isValid()) {
    for (auto I = N->expr_op_begin(), E = N->expr_op_end(); I != E; ++I) {
      auto OpStr = dwarf::OperationEncodingString(I->getOp());
      assert(!OpStr.empty() && "Expected valid opcode");

      Out << FS << OpStr;
      if (I->getOp() == dwarf::DW_OP_LLVM_convert) {
        Out << FS << I->getArg(0);
        Out << FS << dwarf::AttributeEncodingString(I->getArg(1));
      } else {
        for (unsigned A = 0, AE = I->getNumArgs(); A != AE; ++A)
          Out << FS << I->getArg(A);
      }
    }
  } else {
    for (const auto &I : N->getElements())
      Out << FS << I;
  }
  Out << ")";
}

static void writeDIGlobalVariableExpression(raw_ostream &Out,
                                            const DIGlobalVariableExpression *N,
                                            TypePrinting *TypePrinter,
                                            SlotTracker *Machine,
                                            const Module *Context) {
  Out << "!DIGlobalVariableExpression(";
  MDFieldPrinter Printer(Out, TypePrinter, Machine, Context);
  Printer.printMetadata("var", N->getVariable());
  Printer.printMetadata("expr", N->getExpression());
  Out << ")";
}

static void writeDIObjCProperty(raw_ostream &Out, const DIObjCProperty *N,
                                TypePrinting *TypePrinter, SlotTracker *Machine,
                                const Module *Context) {
  Out << "!DIObjCProperty(";
  MDFieldPrinter Printer(Out, TypePrinter, Machine, Context);
  Printer.printString("name", N->getName());
  Printer.printMetadata("file", N->getRawFile());
  Printer.printInt("line", N->getLine());
  Printer.printString("setter", N->getSetterName());
  Printer.printString("getter", N->getGetterName());
  Printer.printInt("attributes", N->getAttributes());
  Printer.printMetadata("type", N->getRawType());
  Out << ")";
}

static void writeDIImportedEntity(raw_ostream &Out, const DIImportedEntity *N,
                                  TypePrinting *TypePrinter,
                                  SlotTracker *Machine, const Module *Context) {
  Out << "!DIImportedEntity(";
  MDFieldPrinter Printer(Out, TypePrinter, Machine, Context);
  Printer.printTag(N);
  Printer.printString("name", N->getName());
  Printer.printMetadata("scope", N->getRawScope(), /* ShouldSkipNull */ false);
  Printer.printMetadata("entity", N->getRawEntity());
  Printer.printMetadata("file", N->getRawFile());
  Printer.printInt("line", N->getLine());
  Out << ")";
}

static void WriteMDNodeBodyInternal(raw_ostream &Out, const MDNode *Node,
                                    TypePrinting *TypePrinter,
                                    SlotTracker *Machine,
                                    const Module *Context) {
  if (Node->isDistinct())
    Out << "distinct ";
  else if (Node->isTemporary())
    Out << "<temporary!> "; // Handle broken code.

  switch (Node->getMetadataID()) {
  default:
    llvm_unreachable("Expected uniquable MDNode");
#define HANDLE_MDNODE_LEAF(CLASS)                                              \
  case Metadata::CLASS##Kind:                                                  \
    write##CLASS(Out, cast<CLASS>(Node), TypePrinter, Machine, Context);       \
    break;
#include "llvm/IR/Metadata.def"
  }
}

// Full implementation of printing a Value as an operand with support for
// TypePrinting, etc.
static void WriteAsOperandInternal(raw_ostream &Out, const Value *V,
                                   TypePrinting *TypePrinter,
                                   SlotTracker *Machine,
                                   const Module *Context) {
  if (V->hasName()) {
    PrintLLVMName(Out, V);
    return;
  }

  const Constant *CV = dyn_cast<Constant>(V);
  if (CV && !isa<GlobalValue>(CV)) {
    assert(TypePrinter && "Constants require TypePrinting!");
    WriteConstantInternal(Out, CV, *TypePrinter, Machine, Context);
    return;
  }

  if (const InlineAsm *IA = dyn_cast<InlineAsm>(V)) {
    Out << "asm ";
    if (IA->hasSideEffects())
      Out << "sideeffect ";
    if (IA->isAlignStack())
      Out << "alignstack ";
    // We don't emit the AD_ATT dialect as it's the assumed default.
    if (IA->getDialect() == InlineAsm::AD_Intel)
      Out << "inteldialect ";
    Out << '"';
    printEscapedString(IA->getAsmString(), Out);
    Out << "\", \"";
    printEscapedString(IA->getConstraintString(), Out);
    Out << '"';
    return;
  }

  if (auto *MD = dyn_cast<MetadataAsValue>(V)) {
    WriteAsOperandInternal(Out, MD->getMetadata(), TypePrinter, Machine,
                           Context, /* FromValue */ true);
    return;
  }

  char Prefix = '%';
  int Slot;
  // If we have a SlotTracker, use it.
  if (Machine) {
    if (const GlobalValue *GV = dyn_cast<GlobalValue>(V)) {
      Slot = Machine->getGlobalSlot(GV);
      Prefix = '@';
    } else {
      Slot = Machine->getLocalSlot(V);

      // If the local value didn't succeed, then we may be referring to a value
      // from a different function.  Translate it, as this can happen when using
      // address of blocks.
      if (Slot == -1)
        if ((Machine = createSlotTracker(V))) {
          Slot = Machine->getLocalSlot(V);
          delete Machine;
        }
    }
  } else if ((Machine = createSlotTracker(V))) {
    // Otherwise, create one to get the # and then destroy it.
    if (const GlobalValue *GV = dyn_cast<GlobalValue>(V)) {
      Slot = Machine->getGlobalSlot(GV);
      Prefix = '@';
    } else {
      Slot = Machine->getLocalSlot(V);
    }
    delete Machine;
    Machine = nullptr;
  } else {
    Slot = -1;
  }

  if (Slot != -1)
    Out << Prefix << Slot;
  else
    Out << "<badref>";
}

static void WriteAsOperandInternal(raw_ostream &Out, const Metadata *MD,
                                   TypePrinting *TypePrinter,
                                   SlotTracker *Machine, const Module *Context,
                                   bool FromValue) {
  // Write DIExpressions inline when used as a value. Improves readability of
  // debug info intrinsics.
  if (const DIExpression *Expr = dyn_cast<DIExpression>(MD)) {
    writeDIExpression(Out, Expr, TypePrinter, Machine, Context);
    return;
  }

  if (const MDNode *N = dyn_cast<MDNode>(MD)) {
    std::unique_ptr<SlotTracker> MachineStorage;
    if (!Machine) {
      MachineStorage = std::make_unique<SlotTracker>(Context);
      Machine = MachineStorage.get();
    }
    int Slot = Machine->getMetadataSlot(N);
    if (Slot == -1) {
      if (const DILocation *Loc = dyn_cast<DILocation>(N)) {
        writeDILocation(Out, Loc, TypePrinter, Machine, Context);
        return;
      }
      // Give the pointer value instead of "badref", since this comes up all
      // the time when debugging.
      Out << "<" << N << ">";
    } else
      Out << '!' << Slot;
    return;
  }

  if (const MDString *MDS = dyn_cast<MDString>(MD)) {
    Out << "!\"";
    printEscapedString(MDS->getString(), Out);
    Out << '"';
    return;
  }

  auto *V = cast<ValueAsMetadata>(MD);
  assert(TypePrinter && "TypePrinter required for metadata values");
  assert((FromValue || !isa<LocalAsMetadata>(V)) &&
         "Unexpected function-local metadata outside of value argument");

  TypePrinter->print(V->getValue()->getType(), Out);
  Out << ' ';
  WriteAsOperandInternal(Out, V->getValue(), TypePrinter, Machine, Context);
}

namespace {

class AssemblyWriter {
  formatted_raw_ostream &Out;
  const Module *TheModule = nullptr;
  const ModuleSummaryIndex *TheIndex = nullptr;
  std::unique_ptr<SlotTracker> SlotTrackerStorage;
  SlotTracker &Machine;
  TypePrinting TypePrinter;
  AssemblyAnnotationWriter *AnnotationWriter = nullptr;
  SetVector<const Comdat *> Comdats;
  bool IsForDebug;
  bool ShouldPreserveUseListOrder;
  UseListOrderStack UseListOrders;
  SmallVector<StringRef, 8> MDNames;
  /// Synchronization scope names registered with LLVMContext.
  SmallVector<StringRef, 8> SSNs;
  DenseMap<const GlobalValueSummary *, GlobalValue::GUID> SummaryToGUIDMap;

public:
  /// Construct an AssemblyWriter with an external SlotTracker
  AssemblyWriter(formatted_raw_ostream &o, SlotTracker &Mac, const Module *M,
                 AssemblyAnnotationWriter *AAW, bool IsForDebug,
                 bool ShouldPreserveUseListOrder = false);

  AssemblyWriter(formatted_raw_ostream &o, SlotTracker &Mac,
                 const ModuleSummaryIndex *Index, bool IsForDebug);

  void printMDNodeBody(const MDNode *MD);
  void printNamedMDNode(const NamedMDNode *NMD);

  void printModule(const Module *M);

  void writeOperand(const Value *Op, bool PrintType);
  void writeParamOperand(const Value *Operand, AttributeSet Attrs);
  void writeOperandBundles(const CallBase *Call);
  void writeSyncScope(const LLVMContext &Context,
                      SyncScope::ID SSID);
  void writeAtomic(const LLVMContext &Context,
                   AtomicOrdering Ordering,
                   SyncScope::ID SSID);
  void writeAtomicCmpXchg(const LLVMContext &Context,
                          AtomicOrdering SuccessOrdering,
                          AtomicOrdering FailureOrdering,
                          SyncScope::ID SSID);

  void writeAllMDNodes();
  void writeMDNode(unsigned Slot, const MDNode *Node);
  void writeAttribute(const Attribute &Attr, bool InAttrGroup = false);
  void writeAttributeSet(const AttributeSet &AttrSet, bool InAttrGroup = false);
  void writeAllAttributeGroups();

  void printTypeIdentities();
  void printGlobal(const GlobalVariable *GV);
  void printIndirectSymbol(const GlobalIndirectSymbol *GIS);
  void printComdat(const Comdat *C);
  void printFunction(const Function *F);
  void printArgument(const Argument *FA, AttributeSet Attrs);
  void printBasicBlock(const BasicBlock *BB);
  void printInstructionLine(const Instruction &I);
  void printInstruction(const Instruction &I);

  void printUseListOrder(const UseListOrder &Order);
  void printUseLists(const Function *F);

  void printModuleSummaryIndex();
  void printSummaryInfo(unsigned Slot, const ValueInfo &VI);
  void printSummary(const GlobalValueSummary &Summary);
  void printAliasSummary(const AliasSummary *AS);
  void printGlobalVarSummary(const GlobalVarSummary *GS);
  void printFunctionSummary(const FunctionSummary *FS);
  void printTypeIdSummary(const TypeIdSummary &TIS);
  void printTypeIdCompatibleVtableSummary(const TypeIdCompatibleVtableInfo &TI);
  void printTypeTestResolution(const TypeTestResolution &TTRes);
  void printArgs(const std::vector<uint64_t> &Args);
  void printWPDRes(const WholeProgramDevirtResolution &WPDRes);
  void printTypeIdInfo(const FunctionSummary::TypeIdInfo &TIDInfo);
  void printVFuncId(const FunctionSummary::VFuncId VFId);
  void
  printNonConstVCalls(const std::vector<FunctionSummary::VFuncId> VCallList,
                      const char *Tag);
  void
  printConstVCalls(const std::vector<FunctionSummary::ConstVCall> VCallList,
                   const char *Tag);

private:
  /// Print out metadata attachments.
  void printMetadataAttachments(
      const SmallVectorImpl<std::pair<unsigned, MDNode *>> &MDs,
      StringRef Separator);

  // printInfoComment - Print a little comment after the instruction indicating
  // which slot it occupies.
  void printInfoComment(const Value &V);

  // printGCRelocateComment - print comment after call to the gc.relocate
  // intrinsic indicating base and derived pointer names.
  void printGCRelocateComment(const GCRelocateInst &Relocate);
};

} // end anonymous namespace

AssemblyWriter::AssemblyWriter(formatted_raw_ostream &o, SlotTracker &Mac,
                               const Module *M, AssemblyAnnotationWriter *AAW,
                               bool IsForDebug, bool ShouldPreserveUseListOrder)
    : Out(o), TheModule(M), Machine(Mac), TypePrinter(M), AnnotationWriter(AAW),
      IsForDebug(IsForDebug),
      ShouldPreserveUseListOrder(ShouldPreserveUseListOrder) {
  if (!TheModule)
    return;
  for (const GlobalObject &GO : TheModule->global_objects())
    if (const Comdat *C = GO.getComdat())
      Comdats.insert(C);
}

AssemblyWriter::AssemblyWriter(formatted_raw_ostream &o, SlotTracker &Mac,
                               const ModuleSummaryIndex *Index, bool IsForDebug)
    : Out(o), TheIndex(Index), Machine(Mac), TypePrinter(/*Module=*/nullptr),
      IsForDebug(IsForDebug), ShouldPreserveUseListOrder(false) {}

void AssemblyWriter::writeOperand(const Value *Operand, bool PrintType) {
  if (!Operand) {
    Out << "<null operand!>";
    return;
  }
  if (PrintType) {
    TypePrinter.print(Operand->getType(), Out);
    Out << ' ';
  }
  WriteAsOperandInternal(Out, Operand, &TypePrinter, &Machine, TheModule);
}

void AssemblyWriter::writeSyncScope(const LLVMContext &Context,
                                    SyncScope::ID SSID) {
  switch (SSID) {
  case SyncScope::System: {
    break;
  }
  default: {
    if (SSNs.empty())
      Context.getSyncScopeNames(SSNs);

    Out << " syncscope(\"";
    printEscapedString(SSNs[SSID], Out);
    Out << "\")";
    break;
  }
  }
}

void AssemblyWriter::writeAtomic(const LLVMContext &Context,
                                 AtomicOrdering Ordering,
                                 SyncScope::ID SSID) {
  if (Ordering == AtomicOrdering::NotAtomic)
    return;

  writeSyncScope(Context, SSID);
  Out << " " << toIRString(Ordering);
}

void AssemblyWriter::writeAtomicCmpXchg(const LLVMContext &Context,
                                        AtomicOrdering SuccessOrdering,
                                        AtomicOrdering FailureOrdering,
                                        SyncScope::ID SSID) {
  assert(SuccessOrdering != AtomicOrdering::NotAtomic &&
         FailureOrdering != AtomicOrdering::NotAtomic);

  writeSyncScope(Context, SSID);
  Out << " " << toIRString(SuccessOrdering);
  Out << " " << toIRString(FailureOrdering);
}

void AssemblyWriter::writeParamOperand(const Value *Operand,
                                       AttributeSet Attrs) {
  if (!Operand) {
    Out << "<null operand!>";
    return;
  }

  // Print the type
  TypePrinter.print(Operand->getType(), Out);
  // Print parameter attributes list
  if (Attrs.hasAttributes()) {
    Out << ' ';
    writeAttributeSet(Attrs);
  }
  Out << ' ';
  // Print the operand
  WriteAsOperandInternal(Out, Operand, &TypePrinter, &Machine, TheModule);
}

void AssemblyWriter::writeOperandBundles(const CallBase *Call) {
  if (!Call->hasOperandBundles())
    return;

  Out << " [ ";

  bool FirstBundle = true;
  for (unsigned i = 0, e = Call->getNumOperandBundles(); i != e; ++i) {
    OperandBundleUse BU = Call->getOperandBundleAt(i);

    if (!FirstBundle)
      Out << ", ";
    FirstBundle = false;

    Out << '"';
    printEscapedString(BU.getTagName(), Out);
    Out << '"';

    Out << '(';

    bool FirstInput = true;
    for (const auto &Input : BU.Inputs) {
      if (!FirstInput)
        Out << ", ";
      FirstInput = false;

      TypePrinter.print(Input->getType(), Out);
      Out << " ";
      WriteAsOperandInternal(Out, Input, &TypePrinter, &Machine, TheModule);
    }

    Out << ')';
  }

  Out << " ]";
}

void AssemblyWriter::printModule(const Module *M) {
  Machine.initializeIfNeeded();

  if (ShouldPreserveUseListOrder)
    UseListOrders = predictUseListOrder(M);

  if (!M->getModuleIdentifier().empty() &&
      // Don't print the ID if it will start a new line (which would
      // require a comment char before it).
      M->getModuleIdentifier().find('\n') == std::string::npos)
    Out << "; ModuleID = '" << M->getModuleIdentifier() << "'\n";

  if (!M->getSourceFileName().empty()) {
    Out << "source_filename = \"";
    printEscapedString(M->getSourceFileName(), Out);
    Out << "\"\n";
  }

  const std::string &DL = M->getDataLayoutStr();
  if (!DL.empty())
    Out << "target datalayout = \"" << DL << "\"\n";
  if (!M->getTargetTriple().empty())
    Out << "target triple = \"" << M->getTargetTriple() << "\"\n";

  if (!M->getModuleInlineAsm().empty()) {
    Out << '\n';

    // Split the string into lines, to make it easier to read the .ll file.
    StringRef Asm = M->getModuleInlineAsm();
    do {
      StringRef Front;
      std::tie(Front, Asm) = Asm.split('\n');

      // We found a newline, print the portion of the asm string from the
      // last newline up to this newline.
      Out << "module asm \"";
      printEscapedString(Front, Out);
      Out << "\"\n";
    } while (!Asm.empty());
  }

  printTypeIdentities();

  // Output all comdats.
  if (!Comdats.empty())
    Out << '\n';
  for (const Comdat *C : Comdats) {
    printComdat(C);
    if (C != Comdats.back())
      Out << '\n';
  }

  // Output all globals.
  if (!M->global_empty()) Out << '\n';
  for (const GlobalVariable &GV : M->globals()) {
    printGlobal(&GV); Out << '\n';
  }

  // Output all aliases.
  if (!M->alias_empty()) Out << "\n";
  for (const GlobalAlias &GA : M->aliases())
    printIndirectSymbol(&GA);

  // Output all ifuncs.
  if (!M->ifunc_empty()) Out << "\n";
  for (const GlobalIFunc &GI : M->ifuncs())
    printIndirectSymbol(&GI);

  // Output global use-lists.
  printUseLists(nullptr);

  // Output all of the functions.
  for (const Function &F : *M) {
    Out << '\n';
    printFunction(&F);
  }
  assert(UseListOrders.empty() && "All use-lists should have been consumed");

  // Output all attribute groups.
  if (!Machine.as_empty()) {
    Out << '\n';
    writeAllAttributeGroups();
  }

  // Output named metadata.
  if (!M->named_metadata_empty()) Out << '\n';

  for (const NamedMDNode &Node : M->named_metadata())
    printNamedMDNode(&Node);

  // Output metadata.
  if (!Machine.mdn_empty()) {
    Out << '\n';
    writeAllMDNodes();
  }
}

void AssemblyWriter::printModuleSummaryIndex() {
  assert(TheIndex);
  int NumSlots = Machine.initializeIndexIfNeeded();

  Out << "\n";

  // Print module path entries. To print in order, add paths to a vector
  // indexed by module slot.
  std::vector<std::pair<std::string, ModuleHash>> moduleVec;
  std::string RegularLTOModuleName =
      ModuleSummaryIndex::getRegularLTOModuleName();
  moduleVec.resize(TheIndex->modulePaths().size());
  for (auto &ModPath : TheIndex->modulePaths())
    moduleVec[Machine.getModulePathSlot(ModPath.first())] = std::make_pair(
        // A module id of -1 is a special entry for a regular LTO module created
        // during the thin link.
        ModPath.second.first == -1u ? RegularLTOModuleName
                                    : (std::string)std::string(ModPath.first()),
        ModPath.second.second);

  unsigned i = 0;
  for (auto &ModPair : moduleVec) {
    Out << "^" << i++ << " = module: (";
    Out << "path: \"";
    printEscapedString(ModPair.first, Out);
    Out << "\", hash: (";
    FieldSeparator FS;
    for (auto Hash : ModPair.second)
      Out << FS << Hash;
    Out << "))\n";
  }

  // FIXME: Change AliasSummary to hold a ValueInfo instead of summary pointer
  // for aliasee (then update BitcodeWriter.cpp and remove get/setAliaseeGUID).
  for (auto &GlobalList : *TheIndex) {
    auto GUID = GlobalList.first;
    for (auto &Summary : GlobalList.second.SummaryList)
      SummaryToGUIDMap[Summary.get()] = GUID;
  }

  // Print the global value summary entries.
  for (auto &GlobalList : *TheIndex) {
    auto GUID = GlobalList.first;
    auto VI = TheIndex->getValueInfo(GlobalList);
    printSummaryInfo(Machine.getGUIDSlot(GUID), VI);
  }

  // Print the TypeIdMap entries.
  for (auto TidIter = TheIndex->typeIds().begin();
       TidIter != TheIndex->typeIds().end(); TidIter++) {
    Out << "^" << Machine.getTypeIdSlot(TidIter->second.first)
        << " = typeid: (name: \"" << TidIter->second.first << "\"";
    printTypeIdSummary(TidIter->second.second);
    Out << ") ; guid = " << TidIter->first << "\n";
  }

  // Print the TypeIdCompatibleVtableMap entries.
  for (auto &TId : TheIndex->typeIdCompatibleVtableMap()) {
    auto GUID = GlobalValue::getGUID(TId.first);
    Out << "^" << Machine.getGUIDSlot(GUID)
        << " = typeidCompatibleVTable: (name: \"" << TId.first << "\"";
    printTypeIdCompatibleVtableSummary(TId.second);
    Out << ") ; guid = " << GUID << "\n";
  }

  // Don't emit flags when it's not really needed (value is zero by default).
  if (TheIndex->getFlags())
    Out << "^" << NumSlots << " = flags: " << TheIndex->getFlags() << "\n";
}

static const char *
getWholeProgDevirtResKindName(WholeProgramDevirtResolution::Kind K) {
  switch (K) {
  case WholeProgramDevirtResolution::Indir:
    return "indir";
  case WholeProgramDevirtResolution::SingleImpl:
    return "singleImpl";
  case WholeProgramDevirtResolution::BranchFunnel:
    return "branchFunnel";
  }
  llvm_unreachable("invalid WholeProgramDevirtResolution kind");
}

static const char *getWholeProgDevirtResByArgKindName(
    WholeProgramDevirtResolution::ByArg::Kind K) {
  switch (K) {
  case WholeProgramDevirtResolution::ByArg::Indir:
    return "indir";
  case WholeProgramDevirtResolution::ByArg::UniformRetVal:
    return "uniformRetVal";
  case WholeProgramDevirtResolution::ByArg::UniqueRetVal:
    return "uniqueRetVal";
  case WholeProgramDevirtResolution::ByArg::VirtualConstProp:
    return "virtualConstProp";
  }
  llvm_unreachable("invalid WholeProgramDevirtResolution::ByArg kind");
}

static const char *getTTResKindName(TypeTestResolution::Kind K) {
  switch (K) {
  case TypeTestResolution::Unsat:
    return "unsat";
  case TypeTestResolution::ByteArray:
    return "byteArray";
  case TypeTestResolution::Inline:
    return "inline";
  case TypeTestResolution::Single:
    return "single";
  case TypeTestResolution::AllOnes:
    return "allOnes";
  }
  llvm_unreachable("invalid TypeTestResolution kind");
}

void AssemblyWriter::printTypeTestResolution(const TypeTestResolution &TTRes) {
  Out << "typeTestRes: (kind: " << getTTResKindName(TTRes.TheKind)
      << ", sizeM1BitWidth: " << TTRes.SizeM1BitWidth;

  // The following fields are only used if the target does not support the use
  // of absolute symbols to store constants. Print only if non-zero.
  if (TTRes.AlignLog2)
    Out << ", alignLog2: " << TTRes.AlignLog2;
  if (TTRes.SizeM1)
    Out << ", sizeM1: " << TTRes.SizeM1;
  if (TTRes.BitMask)
    // BitMask is uint8_t which causes it to print the corresponding char.
    Out << ", bitMask: " << (unsigned)TTRes.BitMask;
  if (TTRes.InlineBits)
    Out << ", inlineBits: " << TTRes.InlineBits;

  Out << ")";
}

void AssemblyWriter::printTypeIdSummary(const TypeIdSummary &TIS) {
  Out << ", summary: (";
  printTypeTestResolution(TIS.TTRes);
  if (!TIS.WPDRes.empty()) {
    Out << ", wpdResolutions: (";
    FieldSeparator FS;
    for (auto &WPDRes : TIS.WPDRes) {
      Out << FS;
      Out << "(offset: " << WPDRes.first << ", ";
      printWPDRes(WPDRes.second);
      Out << ")";
    }
    Out << ")";
  }
  Out << ")";
}

void AssemblyWriter::printTypeIdCompatibleVtableSummary(
    const TypeIdCompatibleVtableInfo &TI) {
  Out << ", summary: (";
  FieldSeparator FS;
  for (auto &P : TI) {
    Out << FS;
    Out << "(offset: " << P.AddressPointOffset << ", ";
    Out << "^" << Machine.getGUIDSlot(P.VTableVI.getGUID());
    Out << ")";
  }
  Out << ")";
}

void AssemblyWriter::printArgs(const std::vector<uint64_t> &Args) {
  Out << "args: (";
  FieldSeparator FS;
  for (auto arg : Args) {
    Out << FS;
    Out << arg;
  }
  Out << ")";
}

void AssemblyWriter::printWPDRes(const WholeProgramDevirtResolution &WPDRes) {
  Out << "wpdRes: (kind: ";
  Out << getWholeProgDevirtResKindName(WPDRes.TheKind);

  if (WPDRes.TheKind == WholeProgramDevirtResolution::SingleImpl)
    Out << ", singleImplName: \"" << WPDRes.SingleImplName << "\"";

  if (!WPDRes.ResByArg.empty()) {
    Out << ", resByArg: (";
    FieldSeparator FS;
    for (auto &ResByArg : WPDRes.ResByArg) {
      Out << FS;
      printArgs(ResByArg.first);
      Out << ", byArg: (kind: ";
      Out << getWholeProgDevirtResByArgKindName(ResByArg.second.TheKind);
      if (ResByArg.second.TheKind ==
              WholeProgramDevirtResolution::ByArg::UniformRetVal ||
          ResByArg.second.TheKind ==
              WholeProgramDevirtResolution::ByArg::UniqueRetVal)
        Out << ", info: " << ResByArg.second.Info;

      // The following fields are only used if the target does not support the
      // use of absolute symbols to store constants. Print only if non-zero.
      if (ResByArg.second.Byte || ResByArg.second.Bit)
        Out << ", byte: " << ResByArg.second.Byte
            << ", bit: " << ResByArg.second.Bit;

      Out << ")";
    }
    Out << ")";
  }
  Out << ")";
}

static const char *getSummaryKindName(GlobalValueSummary::SummaryKind SK) {
  switch (SK) {
  case GlobalValueSummary::AliasKind:
    return "alias";
  case GlobalValueSummary::FunctionKind:
    return "function";
  case GlobalValueSummary::GlobalVarKind:
    return "variable";
  }
  llvm_unreachable("invalid summary kind");
}

void AssemblyWriter::printAliasSummary(const AliasSummary *AS) {
  Out << ", aliasee: ";
  // The indexes emitted for distributed backends may not include the
  // aliasee summary (only if it is being imported directly). Handle
  // that case by just emitting "null" as the aliasee.
  if (AS->hasAliasee())
    Out << "^" << Machine.getGUIDSlot(SummaryToGUIDMap[&AS->getAliasee()]);
  else
    Out << "null";
}

void AssemblyWriter::printGlobalVarSummary(const GlobalVarSummary *GS) {
  auto VTableFuncs = GS->vTableFuncs();
  Out << ", varFlags: (readonly: " << GS->VarFlags.MaybeReadOnly << ", "
      << "writeonly: " << GS->VarFlags.MaybeWriteOnly << ", "
      << "constant: " << GS->VarFlags.Constant;
  if (!VTableFuncs.empty())
    Out << ", "
        << "vcall_visibility: " << GS->VarFlags.VCallVisibility;
  Out << ")";

  if (!VTableFuncs.empty()) {
    Out << ", vTableFuncs: (";
    FieldSeparator FS;
    for (auto &P : VTableFuncs) {
      Out << FS;
      Out << "(virtFunc: ^" << Machine.getGUIDSlot(P.FuncVI.getGUID())
          << ", offset: " << P.VTableOffset;
      Out << ")";
    }
    Out << ")";
  }
}

static std::string getLinkageName(GlobalValue::LinkageTypes LT) {
  switch (LT) {
  case GlobalValue::ExternalLinkage:
    return "external";
  case GlobalValue::PrivateLinkage:
    return "private";
  case GlobalValue::InternalLinkage:
    return "internal";
  case GlobalValue::LinkOnceAnyLinkage:
    return "linkonce";
  case GlobalValue::LinkOnceODRLinkage:
    return "linkonce_odr";
  case GlobalValue::WeakAnyLinkage:
    return "weak";
  case GlobalValue::WeakODRLinkage:
    return "weak_odr";
  case GlobalValue::CommonLinkage:
    return "common";
  case GlobalValue::AppendingLinkage:
    return "appending";
  case GlobalValue::ExternalWeakLinkage:
    return "extern_weak";
  case GlobalValue::AvailableExternallyLinkage:
    return "available_externally";
  }
  llvm_unreachable("invalid linkage");
}

// When printing the linkage types in IR where the ExternalLinkage is
// not printed, and other linkage types are expected to be printed with
// a space after the name.
static std::string getLinkageNameWithSpace(GlobalValue::LinkageTypes LT) {
  if (LT == GlobalValue::ExternalLinkage)
    return "";
  return getLinkageName(LT) + " ";
}

void AssemblyWriter::printFunctionSummary(const FunctionSummary *FS) {
  Out << ", insts: " << FS->instCount();

  FunctionSummary::FFlags FFlags = FS->fflags();
  if (FFlags.ReadNone | FFlags.ReadOnly | FFlags.NoRecurse |
      FFlags.ReturnDoesNotAlias | FFlags.NoInline | FFlags.AlwaysInline) {
    Out << ", funcFlags: (";
    Out << "readNone: " << FFlags.ReadNone;
    Out << ", readOnly: " << FFlags.ReadOnly;
    Out << ", noRecurse: " << FFlags.NoRecurse;
    Out << ", returnDoesNotAlias: " << FFlags.ReturnDoesNotAlias;
    Out << ", noInline: " << FFlags.NoInline;
    Out << ", alwaysInline: " << FFlags.AlwaysInline;
    Out << ")";
  }
  if (!FS->calls().empty()) {
    Out << ", calls: (";
    FieldSeparator IFS;
    for (auto &Call : FS->calls()) {
      Out << IFS;
      Out << "(callee: ^" << Machine.getGUIDSlot(Call.first.getGUID());
      if (Call.second.getHotness() != CalleeInfo::HotnessType::Unknown)
        Out << ", hotness: " << getHotnessName(Call.second.getHotness());
      else if (Call.second.RelBlockFreq)
        Out << ", relbf: " << Call.second.RelBlockFreq;
      Out << ")";
    }
    Out << ")";
  }

  if (const auto *TIdInfo = FS->getTypeIdInfo())
    printTypeIdInfo(*TIdInfo);
}

void AssemblyWriter::printTypeIdInfo(
    const FunctionSummary::TypeIdInfo &TIDInfo) {
  Out << ", typeIdInfo: (";
  FieldSeparator TIDFS;
  if (!TIDInfo.TypeTests.empty()) {
    Out << TIDFS;
    Out << "typeTests: (";
    FieldSeparator FS;
    for (auto &GUID : TIDInfo.TypeTests) {
      auto TidIter = TheIndex->typeIds().equal_range(GUID);
      if (TidIter.first == TidIter.second) {
        Out << FS;
        Out << GUID;
        continue;
      }
      // Print all type id that correspond to this GUID.
      for (auto It = TidIter.first; It != TidIter.second; ++It) {
        Out << FS;
        auto Slot = Machine.getTypeIdSlot(It->second.first);
        assert(Slot != -1);
        Out << "^" << Slot;
      }
    }
    Out << ")";
  }
  if (!TIDInfo.TypeTestAssumeVCalls.empty()) {
    Out << TIDFS;
    printNonConstVCalls(TIDInfo.TypeTestAssumeVCalls, "typeTestAssumeVCalls");
  }
  if (!TIDInfo.TypeCheckedLoadVCalls.empty()) {
    Out << TIDFS;
    printNonConstVCalls(TIDInfo.TypeCheckedLoadVCalls, "typeCheckedLoadVCalls");
  }
  if (!TIDInfo.TypeTestAssumeConstVCalls.empty()) {
    Out << TIDFS;
    printConstVCalls(TIDInfo.TypeTestAssumeConstVCalls,
                     "typeTestAssumeConstVCalls");
  }
  if (!TIDInfo.TypeCheckedLoadConstVCalls.empty()) {
    Out << TIDFS;
    printConstVCalls(TIDInfo.TypeCheckedLoadConstVCalls,
                     "typeCheckedLoadConstVCalls");
  }
  Out << ")";
}

void AssemblyWriter::printVFuncId(const FunctionSummary::VFuncId VFId) {
  auto TidIter = TheIndex->typeIds().equal_range(VFId.GUID);
  if (TidIter.first == TidIter.second) {
    Out << "vFuncId: (";
    Out << "guid: " << VFId.GUID;
    Out << ", offset: " << VFId.Offset;
    Out << ")";
    return;
  }
  // Print all type id that correspond to this GUID.
  FieldSeparator FS;
  for (auto It = TidIter.first; It != TidIter.second; ++It) {
    Out << FS;
    Out << "vFuncId: (";
    auto Slot = Machine.getTypeIdSlot(It->second.first);
    assert(Slot != -1);
    Out << "^" << Slot;
    Out << ", offset: " << VFId.Offset;
    Out << ")";
  }
}

void AssemblyWriter::printNonConstVCalls(
    const std::vector<FunctionSummary::VFuncId> VCallList, const char *Tag) {
  Out << Tag << ": (";
  FieldSeparator FS;
  for (auto &VFuncId : VCallList) {
    Out << FS;
    printVFuncId(VFuncId);
  }
  Out << ")";
}

void AssemblyWriter::printConstVCalls(
    const std::vector<FunctionSummary::ConstVCall> VCallList, const char *Tag) {
  Out << Tag << ": (";
  FieldSeparator FS;
  for (auto &ConstVCall : VCallList) {
    Out << FS;
    Out << "(";
    printVFuncId(ConstVCall.VFunc);
    if (!ConstVCall.Args.empty()) {
      Out << ", ";
      printArgs(ConstVCall.Args);
    }
    Out << ")";
  }
  Out << ")";
}

void AssemblyWriter::printSummary(const GlobalValueSummary &Summary) {
  GlobalValueSummary::GVFlags GVFlags = Summary.flags();
  GlobalValue::LinkageTypes LT = (GlobalValue::LinkageTypes)GVFlags.Linkage;
  Out << getSummaryKindName(Summary.getSummaryKind()) << ": ";
  Out << "(module: ^" << Machine.getModulePathSlot(Summary.modulePath())
      << ", flags: (";
  Out << "linkage: " << getLinkageName(LT);
  Out << ", notEligibleToImport: " << GVFlags.NotEligibleToImport;
  Out << ", live: " << GVFlags.Live;
  Out << ", dsoLocal: " << GVFlags.DSOLocal;
  Out << ", canAutoHide: " << GVFlags.CanAutoHide;
  Out << ")";

  if (Summary.getSummaryKind() == GlobalValueSummary::AliasKind)
    printAliasSummary(cast<AliasSummary>(&Summary));
  else if (Summary.getSummaryKind() == GlobalValueSummary::FunctionKind)
    printFunctionSummary(cast<FunctionSummary>(&Summary));
  else
    printGlobalVarSummary(cast<GlobalVarSummary>(&Summary));

  auto RefList = Summary.refs();
  if (!RefList.empty()) {
    Out << ", refs: (";
    FieldSeparator FS;
    for (auto &Ref : RefList) {
      Out << FS;
      if (Ref.isReadOnly())
        Out << "readonly ";
      else if (Ref.isWriteOnly())
        Out << "writeonly ";
      Out << "^" << Machine.getGUIDSlot(Ref.getGUID());
    }
    Out << ")";
  }

  Out << ")";
}

void AssemblyWriter::printSummaryInfo(unsigned Slot, const ValueInfo &VI) {
  Out << "^" << Slot << " = gv: (";
  if (!VI.name().empty())
    Out << "name: \"" << VI.name() << "\"";
  else
    Out << "guid: " << VI.getGUID();
  if (!VI.getSummaryList().empty()) {
    Out << ", summaries: (";
    FieldSeparator FS;
    for (auto &Summary : VI.getSummaryList()) {
      Out << FS;
      printSummary(*Summary);
    }
    Out << ")";
  }
  Out << ")";
  if (!VI.name().empty())
    Out << " ; guid = " << VI.getGUID();
  Out << "\n";
}

static void printMetadataIdentifier(StringRef Name,
                                    formatted_raw_ostream &Out) {
  if (Name.empty()) {
    Out << "<empty name> ";
  } else {
    if (isalpha(static_cast<unsigned char>(Name[0])) || Name[0] == '-' ||
        Name[0] == '$' || Name[0] == '.' || Name[0] == '_')
      Out << Name[0];
    else
      Out << '\\' << hexdigit(Name[0] >> 4) << hexdigit(Name[0] & 0x0F);
    for (unsigned i = 1, e = Name.size(); i != e; ++i) {
      unsigned char C = Name[i];
      if (isalnum(static_cast<unsigned char>(C)) || C == '-' || C == '$' ||
          C == '.' || C == '_')
        Out << C;
      else
        Out << '\\' << hexdigit(C >> 4) << hexdigit(C & 0x0F);
    }
  }
}

void AssemblyWriter::printNamedMDNode(const NamedMDNode *NMD) {
  Out << '!';
  printMetadataIdentifier(NMD->getName(), Out);
  Out << " = !{";
  for (unsigned i = 0, e = NMD->getNumOperands(); i != e; ++i) {
    if (i)
      Out << ", ";

    // Write DIExpressions inline.
    // FIXME: Ban DIExpressions in NamedMDNodes, they will serve no purpose.
    MDNode *Op = NMD->getOperand(i);
    if (auto *Expr = dyn_cast<DIExpression>(Op)) {
      writeDIExpression(Out, Expr, nullptr, nullptr, nullptr);
      continue;
    }

    int Slot = Machine.getMetadataSlot(Op);
    if (Slot == -1)
      Out << "<badref>";
    else
      Out << '!' << Slot;
  }
  Out << "}\n";
}

static void PrintVisibility(GlobalValue::VisibilityTypes Vis,
                            formatted_raw_ostream &Out) {
  switch (Vis) {
  case GlobalValue::DefaultVisibility: break;
  case GlobalValue::HiddenVisibility:    Out << "hidden "; break;
  case GlobalValue::ProtectedVisibility: Out << "protected "; break;
  }
}

static void PrintDSOLocation(const GlobalValue &GV,
                             formatted_raw_ostream &Out) {
  if (GV.isDSOLocal() && !GV.isImplicitDSOLocal())
    Out << "dso_local ";
}

static void PrintDLLStorageClass(GlobalValue::DLLStorageClassTypes SCT,
                                 formatted_raw_ostream &Out) {
  switch (SCT) {
  case GlobalValue::DefaultStorageClass: break;
  case GlobalValue::DLLImportStorageClass: Out << "dllimport "; break;
  case GlobalValue::DLLExportStorageClass: Out << "dllexport "; break;
  }
}

static void PrintThreadLocalModel(GlobalVariable::ThreadLocalMode TLM,
                                  formatted_raw_ostream &Out) {
  switch (TLM) {
    case GlobalVariable::NotThreadLocal:
      break;
    case GlobalVariable::GeneralDynamicTLSModel:
      Out << "thread_local ";
      break;
    case GlobalVariable::LocalDynamicTLSModel:
      Out << "thread_local(localdynamic) ";
      break;
    case GlobalVariable::InitialExecTLSModel:
      Out << "thread_local(initialexec) ";
      break;
    case GlobalVariable::LocalExecTLSModel:
      Out << "thread_local(localexec) ";
      break;
  }
}

static StringRef getUnnamedAddrEncoding(GlobalVariable::UnnamedAddr UA) {
  switch (UA) {
  case GlobalVariable::UnnamedAddr::None:
    return "";
  case GlobalVariable::UnnamedAddr::Local:
    return "local_unnamed_addr";
  case GlobalVariable::UnnamedAddr::Global:
    return "unnamed_addr";
  }
  llvm_unreachable("Unknown UnnamedAddr");
}

static void maybePrintComdat(formatted_raw_ostream &Out,
                             const GlobalObject &GO) {
  const Comdat *C = GO.getComdat();
  if (!C)
    return;

  if (isa<GlobalVariable>(GO))
    Out << ',';
  Out << " comdat";

  if (GO.getName() == C->getName())
    return;

  Out << '(';
  PrintLLVMName(Out, C->getName(), ComdatPrefix);
  Out << ')';
}

void AssemblyWriter::printGlobal(const GlobalVariable *GV) {
  if (GV->isMaterializable())
    Out << "; Materializable\n";

  WriteAsOperandInternal(Out, GV, &TypePrinter, &Machine, GV->getParent());
  Out << " = ";

  if (!GV->hasInitializer() && GV->hasExternalLinkage())
    Out << "external ";

  Out << getLinkageNameWithSpace(GV->getLinkage());
  PrintDSOLocation(*GV, Out);
  PrintVisibility(GV->getVisibility(), Out);
  PrintDLLStorageClass(GV->getDLLStorageClass(), Out);
  PrintThreadLocalModel(GV->getThreadLocalMode(), Out);
  StringRef UA = getUnnamedAddrEncoding(GV->getUnnamedAddr());
  if (!UA.empty())
      Out << UA << ' ';

  if (unsigned AddressSpace = GV->getType()->getAddressSpace())
    Out << "addrspace(" << AddressSpace << ") ";
  if (GV->isExternallyInitialized()) Out << "externally_initialized ";
  Out << (GV->isConstant() ? "constant " : "global ");
  TypePrinter.print(GV->getValueType(), Out);

  if (GV->hasInitializer()) {
    Out << ' ';
    writeOperand(GV->getInitializer(), false);
  }

  if (GV->hasSection()) {
    Out << ", section \"";
    printEscapedString(GV->getSection(), Out);
    Out << '"';
  }
  if (GV->hasPartition()) {
    Out << ", partition \"";
    printEscapedString(GV->getPartition(), Out);
    Out << '"';
  }

  maybePrintComdat(Out, *GV);
  if (GV->getAlignment())
    Out << ", align " << GV->getAlignment();

  SmallVector<std::pair<unsigned, MDNode *>, 4> MDs;
  GV->getAllMetadata(MDs);
  printMetadataAttachments(MDs, ", ");

  auto Attrs = GV->getAttributes();
  if (Attrs.hasAttributes())
    Out << " #" << Machine.getAttributeGroupSlot(Attrs);

  printInfoComment(*GV);
}

void AssemblyWriter::printIndirectSymbol(const GlobalIndirectSymbol *GIS) {
  if (GIS->isMaterializable())
    Out << "; Materializable\n";

  WriteAsOperandInternal(Out, GIS, &TypePrinter, &Machine, GIS->getParent());
  Out << " = ";

  Out << getLinkageNameWithSpace(GIS->getLinkage());
  PrintDSOLocation(*GIS, Out);
  PrintVisibility(GIS->getVisibility(), Out);
  PrintDLLStorageClass(GIS->getDLLStorageClass(), Out);
  PrintThreadLocalModel(GIS->getThreadLocalMode(), Out);
  StringRef UA = getUnnamedAddrEncoding(GIS->getUnnamedAddr());
  if (!UA.empty())
      Out << UA << ' ';

  if (isa<GlobalAlias>(GIS))
    Out << "alias ";
  else if (isa<GlobalIFunc>(GIS))
    Out << "ifunc ";
  else
    llvm_unreachable("Not an alias or ifunc!");

  TypePrinter.print(GIS->getValueType(), Out);

  Out << ", ";

  const Constant *IS = GIS->getIndirectSymbol();

  if (!IS) {
    TypePrinter.print(GIS->getType(), Out);
    Out << " <<NULL ALIASEE>>";
  } else {
    writeOperand(IS, !isa<ConstantExpr>(IS));
  }

  if (GIS->hasPartition()) {
    Out << ", partition \"";
    printEscapedString(GIS->getPartition(), Out);
    Out << '"';
  }

  printInfoComment(*GIS);
  Out << '\n';
}

void AssemblyWriter::printComdat(const Comdat *C) {
  C->print(Out);
}

void AssemblyWriter::printTypeIdentities() {
  if (TypePrinter.empty())
    return;

  Out << '\n';

  // Emit all numbered types.
  auto &NumberedTypes = TypePrinter.getNumberedTypes();
  for (unsigned I = 0, E = NumberedTypes.size(); I != E; ++I) {
    Out << '%' << I << " = type ";

    // Make sure we print out at least one level of the type structure, so
    // that we do not get %2 = type %2
    TypePrinter.printStructBody(NumberedTypes[I], Out);
    Out << '\n';
  }

  auto &NamedTypes = TypePrinter.getNamedTypes();
  for (unsigned I = 0, E = NamedTypes.size(); I != E; ++I) {
    PrintLLVMName(Out, NamedTypes[I]->getName(), LocalPrefix);
    Out << " = type ";

    // Make sure we print out at least one level of the type structure, so
    // that we do not get %FILE = type %FILE
    TypePrinter.printStructBody(NamedTypes[I], Out);
    Out << '\n';
  }
}

/// printFunction - Print all aspects of a function.
void AssemblyWriter::printFunction(const Function *F) {
  if (AnnotationWriter) AnnotationWriter->emitFunctionAnnot(F, Out);

  if (F->isMaterializable())
    Out << "; Materializable\n";

  const AttributeList &Attrs = F->getAttributes();
  if (Attrs.hasAttributes(AttributeList::FunctionIndex)) {
    AttributeSet AS = Attrs.getFnAttributes();
    std::string AttrStr;

    for (const Attribute &Attr : AS) {
      if (!Attr.isStringAttribute()) {
        if (!AttrStr.empty()) AttrStr += ' ';
        AttrStr += Attr.getAsString();
      }
    }

    if (!AttrStr.empty())
      Out << "; Function Attrs: " << AttrStr << '\n';
  }

  Machine.incorporateFunction(F);

  if (F->isDeclaration()) {
    Out << "declare";
    SmallVector<std::pair<unsigned, MDNode *>, 4> MDs;
    F->getAllMetadata(MDs);
    printMetadataAttachments(MDs, " ");
    Out << ' ';
  } else
    Out << "define ";

  Out << getLinkageNameWithSpace(F->getLinkage());
  PrintDSOLocation(*F, Out);
  PrintVisibility(F->getVisibility(), Out);
  PrintDLLStorageClass(F->getDLLStorageClass(), Out);

  // Print the calling convention.
  if (F->getCallingConv() != CallingConv::C) {
    PrintCallingConv(F->getCallingConv(), Out);
    Out << " ";
  }

  FunctionType *FT = F->getFunctionType();
  if (Attrs.hasAttributes(AttributeList::ReturnIndex))
    Out << Attrs.getAsString(AttributeList::ReturnIndex) << ' ';
  TypePrinter.print(F->getReturnType(), Out);
  Out << ' ';
  WriteAsOperandInternal(Out, F, &TypePrinter, &Machine, F->getParent());
  Out << '(';

  // Loop over the arguments, printing them...
  if (F->isDeclaration() && !IsForDebug) {
    // We're only interested in the type here - don't print argument names.
    for (unsigned I = 0, E = FT->getNumParams(); I != E; ++I) {
      // Insert commas as we go... the first arg doesn't get a comma
      if (I)
        Out << ", ";
      // Output type...
      TypePrinter.print(FT->getParamType(I), Out);

      AttributeSet ArgAttrs = Attrs.getParamAttributes(I);
      if (ArgAttrs.hasAttributes()) {
        Out << ' ';
        writeAttributeSet(ArgAttrs);
      }
    }
  } else {
    // The arguments are meaningful here, print them in detail.
    for (const Argument &Arg : F->args()) {
      // Insert commas as we go... the first arg doesn't get a comma
      if (Arg.getArgNo() != 0)
        Out << ", ";
      printArgument(&Arg, Attrs.getParamAttributes(Arg.getArgNo()));
    }
  }

  // Finish printing arguments...
  if (FT->isVarArg()) {
    if (FT->getNumParams()) Out << ", ";
    Out << "...";  // Output varargs portion of signature!
  }
  Out << ')';
  StringRef UA = getUnnamedAddrEncoding(F->getUnnamedAddr());
  if (!UA.empty())
    Out << ' ' << UA;
  // We print the function address space if it is non-zero or if we are writing
  // a module with a non-zero program address space or if there is no valid
  // Module* so that the file can be parsed without the datalayout string.
  const Module *Mod = F->getParent();
  if (F->getAddressSpace() != 0 || !Mod ||
      Mod->getDataLayout().getProgramAddressSpace() != 0)
    Out << " addrspace(" << F->getAddressSpace() << ")";
  if (Attrs.hasAttributes(AttributeList::FunctionIndex))
    Out << " #" << Machine.getAttributeGroupSlot(Attrs.getFnAttributes());
  if (F->hasSection()) {
    Out << " section \"";
    printEscapedString(F->getSection(), Out);
    Out << '"';
  }
  if (F->hasPartition()) {
    Out << " partition \"";
    printEscapedString(F->getPartition(), Out);
    Out << '"';
  }
  maybePrintComdat(Out, *F);
  if (F->getAlignment())
    Out << " align " << F->getAlignment();
  if (F->hasGC())
    Out << " gc \"" << F->getGC() << '"';
  if (F->hasPrefixData()) {
    Out << " prefix ";
    writeOperand(F->getPrefixData(), true);
  }
  if (F->hasPrologueData()) {
    Out << " prologue ";
    writeOperand(F->getPrologueData(), true);
  }
  if (F->hasPersonalityFn()) {
    Out << " personality ";
    writeOperand(F->getPersonalityFn(), /*PrintType=*/true);
  }

  if (F->isDeclaration()) {
    Out << '\n';
  } else {
    SmallVector<std::pair<unsigned, MDNode *>, 4> MDs;
    F->getAllMetadata(MDs);
    printMetadataAttachments(MDs, " ");

    Out << " {";
    // Output all of the function's basic blocks.
    for (const BasicBlock &BB : *F)
      printBasicBlock(&BB);

    // Output the function's use-lists.
    printUseLists(F);

    Out << "}\n";
  }

  Machine.purgeFunction();
}

/// printArgument - This member is called for every argument that is passed into
/// the function.  Simply print it out
void AssemblyWriter::printArgument(const Argument *Arg, AttributeSet Attrs) {
  // Output type...
  TypePrinter.print(Arg->getType(), Out);

  // Output parameter attributes list
  if (Attrs.hasAttributes()) {
    Out << ' ';
    writeAttributeSet(Attrs);
  }

  // Output name, if available...
  if (Arg->hasName()) {
    Out << ' ';
    PrintLLVMName(Out, Arg);
  } else {
    int Slot = Machine.getLocalSlot(Arg);
    assert(Slot != -1 && "expect argument in function here");
    Out << " %" << Slot;
  }
}

/// printBasicBlock - This member is called for each basic block in a method.
void AssemblyWriter::printBasicBlock(const BasicBlock *BB) {
  assert(BB && BB->getParent() && "block without parent!");
  bool IsEntryBlock = BB == &BB->getParent()->getEntryBlock();
  if (BB->hasName()) {              // Print out the label if it exists...
    Out << "\n";
    PrintLLVMName(Out, BB->getName(), LabelPrefix);
    Out << ':';
  } else if (!IsEntryBlock) {
    Out << "\n";
    int Slot = Machine.getLocalSlot(BB);
    if (Slot != -1)
      Out << Slot << ":";
    else
      Out << "<badref>:";
  }

  if (!IsEntryBlock) {
    // Output predecessors for the block.
    Out.PadToColumn(50);
    Out << ";";
    const_pred_iterator PI = pred_begin(BB), PE = pred_end(BB);

    if (PI == PE) {
      Out << " No predecessors!";
    } else {
      Out << " preds = ";
      writeOperand(*PI, false);
      for (++PI; PI != PE; ++PI) {
        Out << ", ";
        writeOperand(*PI, false);
      }
    }
  }

  Out << "\n";

  if (AnnotationWriter) AnnotationWriter->emitBasicBlockStartAnnot(BB, Out);

  // Output all of the instructions in the basic block...
  for (const Instruction &I : *BB) {
    printInstructionLine(I);
  }

  if (AnnotationWriter) AnnotationWriter->emitBasicBlockEndAnnot(BB, Out);
}

/// printInstructionLine - Print an instruction and a newline character.
void AssemblyWriter::printInstructionLine(const Instruction &I) {
  printInstruction(I);
  Out << '\n';
}

/// printGCRelocateComment - print comment after call to the gc.relocate
/// intrinsic indicating base and derived pointer names.
void AssemblyWriter::printGCRelocateComment(const GCRelocateInst &Relocate) {
  Out << " ; (";
  writeOperand(Relocate.getBasePtr(), false);
  Out << ", ";
  writeOperand(Relocate.getDerivedPtr(), false);
  Out << ")";
}

/// printInfoComment - Print a little comment after the instruction indicating
/// which slot it occupies.
void AssemblyWriter::printInfoComment(const Value &V) {
  if (const auto *Relocate = dyn_cast<GCRelocateInst>(&V))
    printGCRelocateComment(*Relocate);

  if (AnnotationWriter)
    AnnotationWriter->printInfoComment(V, Out);
}

static void maybePrintCallAddrSpace(const Value *Operand, const Instruction *I,
                                    raw_ostream &Out) {
  // We print the address space of the call if it is non-zero.
  unsigned CallAddrSpace = Operand->getType()->getPointerAddressSpace();
  bool PrintAddrSpace = CallAddrSpace != 0;
  if (!PrintAddrSpace) {
    const Module *Mod = getModuleFromVal(I);
    // We also print it if it is zero but not equal to the program address space
    // or if we can't find a valid Module* to make it possible to parse
    // the resulting file even without a datalayout string.
    if (!Mod || Mod->getDataLayout().getProgramAddressSpace() != 0)
      PrintAddrSpace = true;
  }
  if (PrintAddrSpace)
    Out << " addrspace(" << CallAddrSpace << ")";
}

// This member is called for each Instruction in a function..
void AssemblyWriter::printInstruction(const Instruction &I) {
  if (AnnotationWriter) AnnotationWriter->emitInstructionAnnot(&I, Out);

  // Print out indentation for an instruction.
  Out << "  ";

  // Print out name if it exists...
  if (I.hasName()) {
    PrintLLVMName(Out, &I);
    Out << " = ";
  } else if (!I.getType()->isVoidTy()) {
    // Print out the def slot taken.
    int SlotNum = Machine.getLocalSlot(&I);
    if (SlotNum == -1)
      Out << "<badref> = ";
    else
      Out << '%' << SlotNum << " = ";
  }

  if (const CallInst *CI = dyn_cast<CallInst>(&I)) {
    if (CI->isMustTailCall())
      Out << "musttail ";
    else if (CI->isTailCall())
      Out << "tail ";
    else if (CI->isNoTailCall())
      Out << "notail ";
  }

  // Print out the opcode...
  Out << I.getOpcodeName();

  // If this is an atomic load or store, print out the atomic marker.
  if ((isa<LoadInst>(I)  && cast<LoadInst>(I).isAtomic()) ||
      (isa<StoreInst>(I) && cast<StoreInst>(I).isAtomic()))
    Out << " atomic";

  if (isa<AtomicCmpXchgInst>(I) && cast<AtomicCmpXchgInst>(I).isWeak())
    Out << " weak";

  // If this is a volatile operation, print out the volatile marker.
  if ((isa<LoadInst>(I)  && cast<LoadInst>(I).isVolatile()) ||
      (isa<StoreInst>(I) && cast<StoreInst>(I).isVolatile()) ||
      (isa<AtomicCmpXchgInst>(I) && cast<AtomicCmpXchgInst>(I).isVolatile()) ||
      (isa<AtomicRMWInst>(I) && cast<AtomicRMWInst>(I).isVolatile()))
    Out << " volatile";

  // Print out optimization information.
  WriteOptimizationInfo(Out, &I);

  // Print out the compare instruction predicates
  if (const CmpInst *CI = dyn_cast<CmpInst>(&I))
    Out << ' ' << CmpInst::getPredicateName(CI->getPredicate());

  // Print out the atomicrmw operation
  if (const AtomicRMWInst *RMWI = dyn_cast<AtomicRMWInst>(&I))
    Out << ' ' << AtomicRMWInst::getOperationName(RMWI->getOperation());

  // Print out the type of the operands...
  const Value *Operand = I.getNumOperands() ? I.getOperand(0) : nullptr;

  // Special case conditional branches to swizzle the condition out to the front
  if (isa<BranchInst>(I) && cast<BranchInst>(I).isConditional()) {
    const BranchInst &BI(cast<BranchInst>(I));
    Out << ' ';
    writeOperand(BI.getCondition(), true);
    Out << ", ";
    writeOperand(BI.getSuccessor(0), true);
    Out << ", ";
    writeOperand(BI.getSuccessor(1), true);

  } else if (isa<SwitchInst>(I)) {
    const SwitchInst& SI(cast<SwitchInst>(I));
    // Special case switch instruction to get formatting nice and correct.
    Out << ' ';
    writeOperand(SI.getCondition(), true);
    Out << ", ";
    writeOperand(SI.getDefaultDest(), true);
    Out << " [";
    for (auto Case : SI.cases()) {
      Out << "\n    ";
      writeOperand(Case.getCaseValue(), true);
      Out << ", ";
      writeOperand(Case.getCaseSuccessor(), true);
    }
    Out << "\n  ]";
  } else if (isa<IndirectBrInst>(I)) {
    // Special case indirectbr instruction to get formatting nice and correct.
    Out << ' ';
    writeOperand(Operand, true);
    Out << ", [";

    for (unsigned i = 1, e = I.getNumOperands(); i != e; ++i) {
      if (i != 1)
        Out << ", ";
      writeOperand(I.getOperand(i), true);
    }
    Out << ']';
  } else if (const PHINode *PN = dyn_cast<PHINode>(&I)) {
    Out << ' ';
    TypePrinter.print(I.getType(), Out);
    Out << ' ';

    for (unsigned op = 0, Eop = PN->getNumIncomingValues(); op < Eop; ++op) {
      if (op) Out << ", ";
      Out << "[ ";
      writeOperand(PN->getIncomingValue(op), false); Out << ", ";
      writeOperand(PN->getIncomingBlock(op), false); Out << " ]";
    }
  } else if (const ExtractValueInst *EVI = dyn_cast<ExtractValueInst>(&I)) {
    Out << ' ';
    writeOperand(I.getOperand(0), true);
    for (const unsigned *i = EVI->idx_begin(), *e = EVI->idx_end(); i != e; ++i)
      Out << ", " << *i;
  } else if (const InsertValueInst *IVI = dyn_cast<InsertValueInst>(&I)) {
    Out << ' ';
    writeOperand(I.getOperand(0), true); Out << ", ";
    writeOperand(I.getOperand(1), true);
    for (const unsigned *i = IVI->idx_begin(), *e = IVI->idx_end(); i != e; ++i)
      Out << ", " << *i;
  } else if (const LandingPadInst *LPI = dyn_cast<LandingPadInst>(&I)) {
    Out << ' ';
    TypePrinter.print(I.getType(), Out);
    if (LPI->isCleanup() || LPI->getNumClauses() != 0)
      Out << '\n';

    if (LPI->isCleanup())
      Out << "          cleanup";

    for (unsigned i = 0, e = LPI->getNumClauses(); i != e; ++i) {
      if (i != 0 || LPI->isCleanup()) Out << "\n";
      if (LPI->isCatch(i))
        Out << "          catch ";
      else
        Out << "          filter ";

      writeOperand(LPI->getClause(i), true);
    }
  } else if (const auto *CatchSwitch = dyn_cast<CatchSwitchInst>(&I)) {
    Out << " within ";
    writeOperand(CatchSwitch->getParentPad(), /*PrintType=*/false);
    Out << " [";
    unsigned Op = 0;
    for (const BasicBlock *PadBB : CatchSwitch->handlers()) {
      if (Op > 0)
        Out << ", ";
      writeOperand(PadBB, /*PrintType=*/true);
      ++Op;
    }
    Out << "] unwind ";
    if (const BasicBlock *UnwindDest = CatchSwitch->getUnwindDest())
      writeOperand(UnwindDest, /*PrintType=*/true);
    else
      Out << "to caller";
  } else if (const auto *FPI = dyn_cast<FuncletPadInst>(&I)) {
    Out << " within ";
    writeOperand(FPI->getParentPad(), /*PrintType=*/false);
    Out << " [";
    for (unsigned Op = 0, NumOps = FPI->getNumArgOperands(); Op < NumOps;
         ++Op) {
      if (Op > 0)
        Out << ", ";
      writeOperand(FPI->getArgOperand(Op), /*PrintType=*/true);
    }
    Out << ']';
  } else if (isa<ReturnInst>(I) && !Operand) {
    Out << " void";
  } else if (const auto *CRI = dyn_cast<CatchReturnInst>(&I)) {
    Out << " from ";
    writeOperand(CRI->getOperand(0), /*PrintType=*/false);

    Out << " to ";
    writeOperand(CRI->getOperand(1), /*PrintType=*/true);
  } else if (const auto *CRI = dyn_cast<CleanupReturnInst>(&I)) {
    Out << " from ";
    writeOperand(CRI->getOperand(0), /*PrintType=*/false);

    Out << " unwind ";
    if (CRI->hasUnwindDest())
      writeOperand(CRI->getOperand(1), /*PrintType=*/true);
    else
      Out << "to caller";
  } else if (const CallInst *CI = dyn_cast<CallInst>(&I)) {
    // Print the calling convention being used.
    if (CI->getCallingConv() != CallingConv::C) {
      Out << " ";
      PrintCallingConv(CI->getCallingConv(), Out);
    }

    Operand = CI->getCalledValue();
    FunctionType *FTy = CI->getFunctionType();
    Type *RetTy = FTy->getReturnType();
    const AttributeList &PAL = CI->getAttributes();

    if (PAL.hasAttributes(AttributeList::ReturnIndex))
      Out << ' ' << PAL.getAsString(AttributeList::ReturnIndex);

    // Only print addrspace(N) if necessary:
    maybePrintCallAddrSpace(Operand, &I, Out);

    // If possible, print out the short form of the call instruction.  We can
    // only do this if the first argument is a pointer to a nonvararg function,
    // and if the return type is not a pointer to a function.
    //
    Out << ' ';
    TypePrinter.print(FTy->isVarArg() ? FTy : RetTy, Out);
    Out << ' ';
    writeOperand(Operand, false);
    Out << '(';
    for (unsigned op = 0, Eop = CI->getNumArgOperands(); op < Eop; ++op) {
      if (op > 0)
        Out << ", ";
      writeParamOperand(CI->getArgOperand(op), PAL.getParamAttributes(op));
    }

    // Emit an ellipsis if this is a musttail call in a vararg function.  This
    // is only to aid readability, musttail calls forward varargs by default.
    if (CI->isMustTailCall() && CI->getParent() &&
        CI->getParent()->getParent() &&
        CI->getParent()->getParent()->isVarArg())
      Out << ", ...";

    Out << ')';
    if (PAL.hasAttributes(AttributeList::FunctionIndex))
      Out << " #" << Machine.getAttributeGroupSlot(PAL.getFnAttributes());

    writeOperandBundles(CI);
  } else if (const InvokeInst *II = dyn_cast<InvokeInst>(&I)) {
    Operand = II->getCalledValue();
    FunctionType *FTy = II->getFunctionType();
    Type *RetTy = FTy->getReturnType();
    const AttributeList &PAL = II->getAttributes();

    // Print the calling convention being used.
    if (II->getCallingConv() != CallingConv::C) {
      Out << " ";
      PrintCallingConv(II->getCallingConv(), Out);
    }

    if (PAL.hasAttributes(AttributeList::ReturnIndex))
      Out << ' ' << PAL.getAsString(AttributeList::ReturnIndex);

    // Only print addrspace(N) if necessary:
    maybePrintCallAddrSpace(Operand, &I, Out);

    // If possible, print out the short form of the invoke instruction. We can
    // only do this if the first argument is a pointer to a nonvararg function,
    // and if the return type is not a pointer to a function.
    //
    Out << ' ';
    TypePrinter.print(FTy->isVarArg() ? FTy : RetTy, Out);
    Out << ' ';
    writeOperand(Operand, false);
    Out << '(';
    for (unsigned op = 0, Eop = II->getNumArgOperands(); op < Eop; ++op) {
      if (op)
        Out << ", ";
      writeParamOperand(II->getArgOperand(op), PAL.getParamAttributes(op));
    }

    Out << ')';
    if (PAL.hasAttributes(AttributeList::FunctionIndex))
      Out << " #" << Machine.getAttributeGroupSlot(PAL.getFnAttributes());

    writeOperandBundles(II);

    Out << "\n          to ";
    writeOperand(II->getNormalDest(), true);
    Out << " unwind ";
    writeOperand(II->getUnwindDest(), true);
  } else if (const CallBrInst *CBI = dyn_cast<CallBrInst>(&I)) {
    Operand = CBI->getCalledValue();
    FunctionType *FTy = CBI->getFunctionType();
    Type *RetTy = FTy->getReturnType();
    const AttributeList &PAL = CBI->getAttributes();

    // Print the calling convention being used.
    if (CBI->getCallingConv() != CallingConv::C) {
      Out << " ";
      PrintCallingConv(CBI->getCallingConv(), Out);
    }

    if (PAL.hasAttributes(AttributeList::ReturnIndex))
      Out << ' ' << PAL.getAsString(AttributeList::ReturnIndex);

    // If possible, print out the short form of the callbr instruction. We can
    // only do this if the first argument is a pointer to a nonvararg function,
    // and if the return type is not a pointer to a function.
    //
    Out << ' ';
    TypePrinter.print(FTy->isVarArg() ? FTy : RetTy, Out);
    Out << ' ';
    writeOperand(Operand, false);
    Out << '(';
    for (unsigned op = 0, Eop = CBI->getNumArgOperands(); op < Eop; ++op) {
      if (op)
        Out << ", ";
      writeParamOperand(CBI->getArgOperand(op), PAL.getParamAttributes(op));
    }

    Out << ')';
    if (PAL.hasAttributes(AttributeList::FunctionIndex))
      Out << " #" << Machine.getAttributeGroupSlot(PAL.getFnAttributes());

    writeOperandBundles(CBI);

    Out << "\n          to ";
    writeOperand(CBI->getDefaultDest(), true);
    Out << " [";
    for (unsigned i = 0, e = CBI->getNumIndirectDests(); i != e; ++i) {
      if (i != 0)
        Out << ", ";
      writeOperand(CBI->getIndirectDest(i), true);
    }
    Out << ']';
  } else if (const AllocaInst *AI = dyn_cast<AllocaInst>(&I)) {
    Out << ' ';
    if (AI->isUsedWithInAlloca())
      Out << "inalloca ";
    if (AI->isSwiftError())
      Out << "swifterror ";
    TypePrinter.print(AI->getAllocatedType(), Out);

    // Explicitly write the array size if the code is broken, if it's an array
    // allocation, or if the type is not canonical for scalar allocations.  The
    // latter case prevents the type from mutating when round-tripping through
    // assembly.
    if (!AI->getArraySize() || AI->isArrayAllocation() ||
        !AI->getArraySize()->getType()->isIntegerTy(32)) {
      Out << ", ";
      writeOperand(AI->getArraySize(), true);
    }
    if (AI->getAlignment()) {
      Out << ", align " << AI->getAlignment();
    }

    unsigned AddrSpace = AI->getType()->getAddressSpace();
    if (AddrSpace != 0) {
      Out << ", addrspace(" << AddrSpace << ')';
    }
  } else if (isa<CastInst>(I)) {
    if (Operand) {
      Out << ' ';
      writeOperand(Operand, true);   // Work with broken code
    }
    Out << " to ";
    TypePrinter.print(I.getType(), Out);
  } else if (isa<VAArgInst>(I)) {
    if (Operand) {
      Out << ' ';
      writeOperand(Operand, true);   // Work with broken code
    }
    Out << ", ";
    TypePrinter.print(I.getType(), Out);
  } else if (Operand) {   // Print the normal way.
    if (const auto *GEP = dyn_cast<GetElementPtrInst>(&I)) {
      Out << ' ';
      TypePrinter.print(GEP->getSourceElementType(), Out);
      Out << ',';
    } else if (const auto *LI = dyn_cast<LoadInst>(&I)) {
      Out << ' ';
      TypePrinter.print(LI->getType(), Out);
      Out << ',';
    }

    // PrintAllTypes - Instructions who have operands of all the same type
    // omit the type from all but the first operand.  If the instruction has
    // different type operands (for example br), then they are all printed.
    bool PrintAllTypes = false;
    Type *TheType = Operand->getType();

    // Select, Store and ShuffleVector always print all types.
    if (isa<SelectInst>(I) || isa<StoreInst>(I) || isa<ShuffleVectorInst>(I)
        || isa<ReturnInst>(I)) {
      PrintAllTypes = true;
    } else {
      for (unsigned i = 1, E = I.getNumOperands(); i != E; ++i) {
        Operand = I.getOperand(i);
        // note that Operand shouldn't be null, but the test helps make dump()
        // more tolerant of malformed IR
        if (Operand && Operand->getType() != TheType) {
          PrintAllTypes = true;    // We have differing types!  Print them all!
          break;
        }
      }
    }

    if (!PrintAllTypes) {
      Out << ' ';
      TypePrinter.print(TheType, Out);
    }

    Out << ' ';
    for (unsigned i = 0, E = I.getNumOperands(); i != E; ++i) {
      if (i) Out << ", ";
      writeOperand(I.getOperand(i), PrintAllTypes);
    }
  }

  // Print atomic ordering/alignment for memory operations
  if (const LoadInst *LI = dyn_cast<LoadInst>(&I)) {
    if (LI->isAtomic())
      writeAtomic(LI->getContext(), LI->getOrdering(), LI->getSyncScopeID());
    if (LI->getAlignment())
      Out << ", align " << LI->getAlignment();
  } else if (const StoreInst *SI = dyn_cast<StoreInst>(&I)) {
    if (SI->isAtomic())
      writeAtomic(SI->getContext(), SI->getOrdering(), SI->getSyncScopeID());
    if (SI->getAlignment())
      Out << ", align " << SI->getAlignment();
  } else if (const AtomicCmpXchgInst *CXI = dyn_cast<AtomicCmpXchgInst>(&I)) {
    writeAtomicCmpXchg(CXI->getContext(), CXI->getSuccessOrdering(),
                       CXI->getFailureOrdering(), CXI->getSyncScopeID());
  } else if (const AtomicRMWInst *RMWI = dyn_cast<AtomicRMWInst>(&I)) {
    writeAtomic(RMWI->getContext(), RMWI->getOrdering(),
                RMWI->getSyncScopeID());
  } else if (const FenceInst *FI = dyn_cast<FenceInst>(&I)) {
    writeAtomic(FI->getContext(), FI->getOrdering(), FI->getSyncScopeID());
  } else if (const ShuffleVectorInst *SVI = dyn_cast<ShuffleVectorInst>(&I)) {
    PrintShuffleMask(Out, SVI->getType(), SVI->getShuffleMask());
  }

  // Print Metadata info.
  SmallVector<std::pair<unsigned, MDNode *>, 4> InstMD;
  I.getAllMetadata(InstMD);
  printMetadataAttachments(InstMD, ", ");

  // Print a nice comment.
  printInfoComment(I);
}

void AssemblyWriter::printMetadataAttachments(
    const SmallVectorImpl<std::pair<unsigned, MDNode *>> &MDs,
    StringRef Separator) {
  if (MDs.empty())
    return;

  if (MDNames.empty())
    MDs[0].second->getContext().getMDKindNames(MDNames);

  for (const auto &I : MDs) {
    unsigned Kind = I.first;
    Out << Separator;
    if (Kind < MDNames.size()) {
      Out << "!";
      printMetadataIdentifier(MDNames[Kind], Out);
    } else
      Out << "!<unknown kind #" << Kind << ">";
    Out << ' ';
    WriteAsOperandInternal(Out, I.second, &TypePrinter, &Machine, TheModule);
  }
}

void AssemblyWriter::writeMDNode(unsigned Slot, const MDNode *Node) {
  Out << '!' << Slot << " = ";
  printMDNodeBody(Node);
  Out << "\n";
}

void AssemblyWriter::writeAllMDNodes() {
  SmallVector<const MDNode *, 16> Nodes;
  Nodes.resize(Machine.mdn_size());
  for (SlotTracker::mdn_iterator I = Machine.mdn_begin(), E = Machine.mdn_end();
       I != E; ++I)
    Nodes[I->second] = cast<MDNode>(I->first);

  for (unsigned i = 0, e = Nodes.size(); i != e; ++i) {
    writeMDNode(i, Nodes[i]);
  }
}

void AssemblyWriter::printMDNodeBody(const MDNode *Node) {
  WriteMDNodeBodyInternal(Out, Node, &TypePrinter, &Machine, TheModule);
}

void AssemblyWriter::writeAttribute(const Attribute &Attr, bool InAttrGroup) {
  if (!Attr.isTypeAttribute()) {
    Out << Attr.getAsString(InAttrGroup);
    return;
  }

  assert(Attr.hasAttribute(Attribute::ByVal) && "unexpected type attr");

  Out << "byval";
  if (Type *Ty = Attr.getValueAsType()) {
    Out << '(';
    TypePrinter.print(Ty, Out);
    Out << ')';
  }
}

void AssemblyWriter::writeAttributeSet(const AttributeSet &AttrSet,
                                       bool InAttrGroup) {
  bool FirstAttr = true;
  for (const auto &Attr : AttrSet) {
    if (!FirstAttr)
      Out << ' ';
    writeAttribute(Attr, InAttrGroup);
    FirstAttr = false;
  }
}

void AssemblyWriter::writeAllAttributeGroups() {
  std::vector<std::pair<AttributeSet, unsigned>> asVec;
  asVec.resize(Machine.as_size());

  for (SlotTracker::as_iterator I = Machine.as_begin(), E = Machine.as_end();
       I != E; ++I)
    asVec[I->second] = *I;

  for (const auto &I : asVec)
    Out << "attributes #" << I.second << " = { "
        << I.first.getAsString(true) << " }\n";
}

void AssemblyWriter::printUseListOrder(const UseListOrder &Order) {
  bool IsInFunction = Machine.getFunction();
  if (IsInFunction)
    Out << "  ";

  Out << "uselistorder";
  if (const BasicBlock *BB =
          IsInFunction ? nullptr : dyn_cast<BasicBlock>(Order.V)) {
    Out << "_bb ";
    writeOperand(BB->getParent(), false);
    Out << ", ";
    writeOperand(BB, false);
  } else {
    Out << " ";
    writeOperand(Order.V, true);
  }
  Out << ", { ";

  assert(Order.Shuffle.size() >= 2 && "Shuffle too small");
  Out << Order.Shuffle[0];
  for (unsigned I = 1, E = Order.Shuffle.size(); I != E; ++I)
    Out << ", " << Order.Shuffle[I];
  Out << " }\n";
}

void AssemblyWriter::printUseLists(const Function *F) {
  auto hasMore =
      [&]() { return !UseListOrders.empty() && UseListOrders.back().F == F; };
  if (!hasMore())
    // Nothing to do.
    return;

  Out << "\n; uselistorder directives\n";
  while (hasMore()) {
    printUseListOrder(UseListOrders.back());
    UseListOrders.pop_back();
  }
}

//===----------------------------------------------------------------------===//
//                       External Interface declarations
//===----------------------------------------------------------------------===//

void Function::print(raw_ostream &ROS, AssemblyAnnotationWriter *AAW,
                     bool ShouldPreserveUseListOrder,
                     bool IsForDebug) const {
  SlotTracker SlotTable(this->getParent());
  formatted_raw_ostream OS(ROS);
  AssemblyWriter W(OS, SlotTable, this->getParent(), AAW,
                   IsForDebug,
                   ShouldPreserveUseListOrder);
  W.printFunction(this);
}

void Module::print(raw_ostream &ROS, AssemblyAnnotationWriter *AAW,
                   bool ShouldPreserveUseListOrder, bool IsForDebug) const {
  SlotTracker SlotTable(this);
  formatted_raw_ostream OS(ROS);
  AssemblyWriter W(OS, SlotTable, this, AAW, IsForDebug,
                   ShouldPreserveUseListOrder);
  W.printModule(this);
}

void NamedMDNode::print(raw_ostream &ROS, bool IsForDebug) const {
  SlotTracker SlotTable(getParent());
  formatted_raw_ostream OS(ROS);
  AssemblyWriter W(OS, SlotTable, getParent(), nullptr, IsForDebug);
  W.printNamedMDNode(this);
}

void NamedMDNode::print(raw_ostream &ROS, ModuleSlotTracker &MST,
                        bool IsForDebug) const {
  Optional<SlotTracker> LocalST;
  SlotTracker *SlotTable;
  if (auto *ST = MST.getMachine())
    SlotTable = ST;
  else {
    LocalST.emplace(getParent());
    SlotTable = &*LocalST;
  }

  formatted_raw_ostream OS(ROS);
  AssemblyWriter W(OS, *SlotTable, getParent(), nullptr, IsForDebug);
  W.printNamedMDNode(this);
}

void Comdat::print(raw_ostream &ROS, bool /*IsForDebug*/) const {
  PrintLLVMName(ROS, getName(), ComdatPrefix);
  ROS << " = comdat ";

  switch (getSelectionKind()) {
  case Comdat::Any:
    ROS << "any";
    break;
  case Comdat::ExactMatch:
    ROS << "exactmatch";
    break;
  case Comdat::Largest:
    ROS << "largest";
    break;
  case Comdat::NoDuplicates:
    ROS << "noduplicates";
    break;
  case Comdat::SameSize:
    ROS << "samesize";
    break;
  }

  ROS << '\n';
}

void Type::print(raw_ostream &OS, bool /*IsForDebug*/, bool NoDetails) const {
  TypePrinting TP;
  TP.print(const_cast<Type*>(this), OS);

  if (NoDetails)
    return;

  // If the type is a named struct type, print the body as well.
  if (StructType *STy = dyn_cast<StructType>(const_cast<Type*>(this)))
    if (!STy->isLiteral()) {
      OS << " = type ";
      TP.printStructBody(STy, OS);
    }
}

static bool isReferencingMDNode(const Instruction &I) {
  if (const auto *CI = dyn_cast<CallInst>(&I))
    if (Function *F = CI->getCalledFunction())
      if (F->isIntrinsic())
        for (auto &Op : I.operands())
          if (auto *V = dyn_cast_or_null<MetadataAsValue>(Op))
            if (isa<MDNode>(V->getMetadata()))
              return true;
  return false;
}

void Value::print(raw_ostream &ROS, bool IsForDebug) const {
  bool ShouldInitializeAllMetadata = false;
  if (auto *I = dyn_cast<Instruction>(this))
    ShouldInitializeAllMetadata = isReferencingMDNode(*I);
  else if (isa<Function>(this) || isa<MetadataAsValue>(this))
    ShouldInitializeAllMetadata = true;

  ModuleSlotTracker MST(getModuleFromVal(this), ShouldInitializeAllMetadata);
  print(ROS, MST, IsForDebug);
}

void Value::print(raw_ostream &ROS, ModuleSlotTracker &MST,
                  bool IsForDebug) const {
  formatted_raw_ostream OS(ROS);
  SlotTracker EmptySlotTable(static_cast<const Module *>(nullptr));
  SlotTracker &SlotTable =
      MST.getMachine() ? *MST.getMachine() : EmptySlotTable;
  auto incorporateFunction = [&](const Function *F) {
    if (F)
      MST.incorporateFunction(*F);
  };

  if (const Instruction *I = dyn_cast<Instruction>(this)) {
    incorporateFunction(I->getParent() ? I->getParent()->getParent() : nullptr);
    AssemblyWriter W(OS, SlotTable, getModuleFromVal(I), nullptr, IsForDebug);
    W.printInstruction(*I);
  } else if (const BasicBlock *BB = dyn_cast<BasicBlock>(this)) {
    incorporateFunction(BB->getParent());
    AssemblyWriter W(OS, SlotTable, getModuleFromVal(BB), nullptr, IsForDebug);
    W.printBasicBlock(BB);
  } else if (const GlobalValue *GV = dyn_cast<GlobalValue>(this)) {
    AssemblyWriter W(OS, SlotTable, GV->getParent(), nullptr, IsForDebug);
    if (const GlobalVariable *V = dyn_cast<GlobalVariable>(GV))
      W.printGlobal(V);
    else if (const Function *F = dyn_cast<Function>(GV))
      W.printFunction(F);
    else
      W.printIndirectSymbol(cast<GlobalIndirectSymbol>(GV));
  } else if (const MetadataAsValue *V = dyn_cast<MetadataAsValue>(this)) {
    V->getMetadata()->print(ROS, MST, getModuleFromVal(V));
  } else if (const Constant *C = dyn_cast<Constant>(this)) {
    TypePrinting TypePrinter;
    TypePrinter.print(C->getType(), OS);
    OS << ' ';
    WriteConstantInternal(OS, C, TypePrinter, MST.getMachine(), nullptr);
  } else if (isa<InlineAsm>(this) || isa<Argument>(this)) {
    this->printAsOperand(OS, /* PrintType */ true, MST);
  } else {
    llvm_unreachable("Unknown value to print out!");
  }
}

/// Print without a type, skipping the TypePrinting object.
///
/// \return \c true iff printing was successful.
static bool printWithoutType(const Value &V, raw_ostream &O,
                             SlotTracker *Machine, const Module *M) {
  if (V.hasName() || isa<GlobalValue>(V) ||
      (!isa<Constant>(V) && !isa<MetadataAsValue>(V))) {
    WriteAsOperandInternal(O, &V, nullptr, Machine, M);
    return true;
  }
  return false;
}

static void printAsOperandImpl(const Value &V, raw_ostream &O, bool PrintType,
                               ModuleSlotTracker &MST) {
  TypePrinting TypePrinter(MST.getModule());
  if (PrintType) {
    TypePrinter.print(V.getType(), O);
    O << ' ';
  }

  WriteAsOperandInternal(O, &V, &TypePrinter, MST.getMachine(),
                         MST.getModule());
}

void Value::printAsOperand(raw_ostream &O, bool PrintType,
                           const Module *M) const {
  if (!M)
    M = getModuleFromVal(this);

  if (!PrintType)
    if (printWithoutType(*this, O, nullptr, M))
      return;

  SlotTracker Machine(
      M, /* ShouldInitializeAllMetadata */ isa<MetadataAsValue>(this));
  ModuleSlotTracker MST(Machine, M);
  printAsOperandImpl(*this, O, PrintType, MST);
}

void Value::printAsOperand(raw_ostream &O, bool PrintType,
                           ModuleSlotTracker &MST) const {
  if (!PrintType)
    if (printWithoutType(*this, O, MST.getMachine(), MST.getModule()))
      return;

  printAsOperandImpl(*this, O, PrintType, MST);
}

static void printMetadataImpl(raw_ostream &ROS, const Metadata &MD,
                              ModuleSlotTracker &MST, const Module *M,
                              bool OnlyAsOperand) {
  formatted_raw_ostream OS(ROS);

  TypePrinting TypePrinter(M);

  WriteAsOperandInternal(OS, &MD, &TypePrinter, MST.getMachine(), M,
                         /* FromValue */ true);

  auto *N = dyn_cast<MDNode>(&MD);
  if (OnlyAsOperand || !N || isa<DIExpression>(MD))
    return;

  OS << " = ";
  WriteMDNodeBodyInternal(OS, N, &TypePrinter, MST.getMachine(), M);
}

void Metadata::printAsOperand(raw_ostream &OS, const Module *M) const {
  ModuleSlotTracker MST(M, isa<MDNode>(this));
  printMetadataImpl(OS, *this, MST, M, /* OnlyAsOperand */ true);
}

void Metadata::printAsOperand(raw_ostream &OS, ModuleSlotTracker &MST,
                              const Module *M) const {
  printMetadataImpl(OS, *this, MST, M, /* OnlyAsOperand */ true);
}

void Metadata::print(raw_ostream &OS, const Module *M,
                     bool /*IsForDebug*/) const {
  ModuleSlotTracker MST(M, isa<MDNode>(this));
  printMetadataImpl(OS, *this, MST, M, /* OnlyAsOperand */ false);
}

void Metadata::print(raw_ostream &OS, ModuleSlotTracker &MST,
                     const Module *M, bool /*IsForDebug*/) const {
  printMetadataImpl(OS, *this, MST, M, /* OnlyAsOperand */ false);
}

void ModuleSummaryIndex::print(raw_ostream &ROS, bool IsForDebug) const {
  SlotTracker SlotTable(this);
  formatted_raw_ostream OS(ROS);
  AssemblyWriter W(OS, SlotTable, this, IsForDebug);
  W.printModuleSummaryIndex();
}

#if !defined(NDEBUG) || defined(LLVM_ENABLE_DUMP)
// Value::dump - allow easy printing of Values from the debugger.
LLVM_DUMP_METHOD
void Value::dump() const { print(dbgs(), /*IsForDebug=*/true); dbgs() << '\n'; }

// Type::dump - allow easy printing of Types from the debugger.
LLVM_DUMP_METHOD
void Type::dump() const { print(dbgs(), /*IsForDebug=*/true); dbgs() << '\n'; }

// Module::dump() - Allow printing of Modules from the debugger.
LLVM_DUMP_METHOD
void Module::dump() const {
  print(dbgs(), nullptr,
        /*ShouldPreserveUseListOrder=*/false, /*IsForDebug=*/true);
}

// Allow printing of Comdats from the debugger.
LLVM_DUMP_METHOD
void Comdat::dump() const { print(dbgs(), /*IsForDebug=*/true); }

// NamedMDNode::dump() - Allow printing of NamedMDNodes from the debugger.
LLVM_DUMP_METHOD
void NamedMDNode::dump() const { print(dbgs(), /*IsForDebug=*/true); }

LLVM_DUMP_METHOD
void Metadata::dump() const { dump(nullptr); }

LLVM_DUMP_METHOD
void Metadata::dump(const Module *M) const {
  print(dbgs(), M, /*IsForDebug=*/true);
  dbgs() << '\n';
}

// Allow printing of ModuleSummaryIndex from the debugger.
LLVM_DUMP_METHOD
void ModuleSummaryIndex::dump() const { print(dbgs(), /*IsForDebug=*/true); }
#endif<|MERGE_RESOLUTION|>--- conflicted
+++ resolved
@@ -464,11 +464,7 @@
 
 static void PrintShuffleMask(raw_ostream &Out, Type *Ty, ArrayRef<int> Mask) {
   Out << ", <";
-<<<<<<< HEAD
-  if (cast<VectorType>(Ty)->isScalable())
-=======
   if (isa<ScalableVectorType>(Ty))
->>>>>>> a34309b7
     Out << "vscale x ";
   Out << Mask.size() << " x i32> ";
   bool FirstElt = true;
