//===-- KnownBits.cpp - Stores known zeros/ones ---------------------------===//
//
// Part of the LLVM Project, under the Apache License v2.0 with LLVM Exceptions.
// See https://llvm.org/LICENSE.txt for license information.
// SPDX-License-Identifier: Apache-2.0 WITH LLVM-exception
//
//===----------------------------------------------------------------------===//
//
// This file contains a class for representing known zeros and ones used by
// computeKnownBits.
//
//===----------------------------------------------------------------------===//

#include "llvm/Support/KnownBits.h"
#include "llvm/Support/Debug.h"
#include "llvm/Support/raw_ostream.h"
#include <cassert>

using namespace llvm;

static KnownBits computeForAddCarry(
    const KnownBits &LHS, const KnownBits &RHS,
    bool CarryZero, bool CarryOne) {
  assert(!(CarryZero && CarryOne) &&
         "Carry can't be zero and one at the same time");

  APInt PossibleSumZero = LHS.getMaxValue() + RHS.getMaxValue() + !CarryZero;
  APInt PossibleSumOne = LHS.getMinValue() + RHS.getMinValue() + CarryOne;

  // Compute known bits of the carry.
  APInt CarryKnownZero = ~(PossibleSumZero ^ LHS.Zero ^ RHS.Zero);
  APInt CarryKnownOne = PossibleSumOne ^ LHS.One ^ RHS.One;

  // Compute set of known bits (where all three relevant bits are known).
  APInt LHSKnownUnion = LHS.Zero | LHS.One;
  APInt RHSKnownUnion = RHS.Zero | RHS.One;
  APInt CarryKnownUnion = std::move(CarryKnownZero) | CarryKnownOne;
  APInt Known = std::move(LHSKnownUnion) & RHSKnownUnion & CarryKnownUnion;

  assert((PossibleSumZero & Known) == (PossibleSumOne & Known) &&
         "known bits of sum differ");

  // Compute known bits of the result.
  KnownBits KnownOut;
  KnownOut.Zero = ~std::move(PossibleSumZero) & Known;
  KnownOut.One = std::move(PossibleSumOne) & Known;
  return KnownOut;
}

KnownBits KnownBits::computeForAddCarry(
    const KnownBits &LHS, const KnownBits &RHS, const KnownBits &Carry) {
  assert(Carry.getBitWidth() == 1 && "Carry must be 1-bit");
  return ::computeForAddCarry(
      LHS, RHS, Carry.Zero.getBoolValue(), Carry.One.getBoolValue());
}

KnownBits KnownBits::computeForAddSub(bool Add, bool NSW,
                                      const KnownBits &LHS, KnownBits RHS) {
  KnownBits KnownOut;
  if (Add) {
    // Sum = LHS + RHS + 0
    KnownOut = ::computeForAddCarry(
        LHS, RHS, /*CarryZero*/true, /*CarryOne*/false);
  } else {
    // Sum = LHS + ~RHS + 1
    std::swap(RHS.Zero, RHS.One);
    KnownOut = ::computeForAddCarry(
        LHS, RHS, /*CarryZero*/false, /*CarryOne*/true);
  }

  // Are we still trying to solve for the sign bit?
  if (!KnownOut.isNegative() && !KnownOut.isNonNegative()) {
    if (NSW) {
      // Adding two non-negative numbers, or subtracting a negative number from
      // a non-negative one, can't wrap into negative.
      if (LHS.isNonNegative() && RHS.isNonNegative())
        KnownOut.makeNonNegative();
      // Adding two negative numbers, or subtracting a non-negative number from
      // a negative one, can't wrap into non-negative.
      else if (LHS.isNegative() && RHS.isNegative())
        KnownOut.makeNegative();
    }
  }

  return KnownOut;
}

KnownBits KnownBits::sextInReg(unsigned SrcBitWidth) const {
  unsigned BitWidth = getBitWidth();
  assert(0 < SrcBitWidth && SrcBitWidth <= BitWidth &&
         "Illegal sext-in-register");

  if (SrcBitWidth == BitWidth)
    return *this;

  unsigned ExtBits = BitWidth - SrcBitWidth;
  KnownBits Result;
  Result.One = One << ExtBits;
  Result.Zero = Zero << ExtBits;
  Result.One.ashrInPlace(ExtBits);
  Result.Zero.ashrInPlace(ExtBits);
  return Result;
}

KnownBits KnownBits::makeGE(const APInt &Val) const {
  // Count the number of leading bit positions where our underlying value is
  // known to be less than or equal to Val.
  unsigned N = (Zero | Val).countl_one();

  // For each of those bit positions, if Val has a 1 in that bit then our
  // underlying value must also have a 1.
  APInt MaskedVal(Val);
  MaskedVal.clearLowBits(getBitWidth() - N);
  return KnownBits(Zero, One | MaskedVal);
}

KnownBits KnownBits::umax(const KnownBits &LHS, const KnownBits &RHS) {
  // If we can prove that LHS >= RHS then use LHS as the result. Likewise for
  // RHS. Ideally our caller would already have spotted these cases and
  // optimized away the umax operation, but we handle them here for
  // completeness.
  if (LHS.getMinValue().uge(RHS.getMaxValue()))
    return LHS;
  if (RHS.getMinValue().uge(LHS.getMaxValue()))
    return RHS;

  // If the result of the umax is LHS then it must be greater than or equal to
  // the minimum possible value of RHS. Likewise for RHS. Any known bits that
  // are common to these two values are also known in the result.
  KnownBits L = LHS.makeGE(RHS.getMinValue());
  KnownBits R = RHS.makeGE(LHS.getMinValue());
  return L.intersectWith(R);
}

KnownBits KnownBits::umin(const KnownBits &LHS, const KnownBits &RHS) {
  // Flip the range of values: [0, 0xFFFFFFFF] <-> [0xFFFFFFFF, 0]
  auto Flip = [](const KnownBits &Val) { return KnownBits(Val.One, Val.Zero); };
  return Flip(umax(Flip(LHS), Flip(RHS)));
}

KnownBits KnownBits::smax(const KnownBits &LHS, const KnownBits &RHS) {
  // Flip the range of values: [-0x80000000, 0x7FFFFFFF] <-> [0, 0xFFFFFFFF]
  auto Flip = [](const KnownBits &Val) {
    unsigned SignBitPosition = Val.getBitWidth() - 1;
    APInt Zero = Val.Zero;
    APInt One = Val.One;
    Zero.setBitVal(SignBitPosition, Val.One[SignBitPosition]);
    One.setBitVal(SignBitPosition, Val.Zero[SignBitPosition]);
    return KnownBits(Zero, One);
  };
  return Flip(umax(Flip(LHS), Flip(RHS)));
}

KnownBits KnownBits::smin(const KnownBits &LHS, const KnownBits &RHS) {
  // Flip the range of values: [-0x80000000, 0x7FFFFFFF] <-> [0xFFFFFFFF, 0]
  auto Flip = [](const KnownBits &Val) {
    unsigned SignBitPosition = Val.getBitWidth() - 1;
    APInt Zero = Val.One;
    APInt One = Val.Zero;
    Zero.setBitVal(SignBitPosition, Val.Zero[SignBitPosition]);
    One.setBitVal(SignBitPosition, Val.One[SignBitPosition]);
    return KnownBits(Zero, One);
  };
  return Flip(umax(Flip(LHS), Flip(RHS)));
}

static unsigned getMaxShiftAmount(const APInt &MaxValue, unsigned BitWidth) {
  if (isPowerOf2_32(BitWidth))
    return MaxValue.extractBitsAsZExtValue(Log2_32(BitWidth), 0);
  // This is only an approximate upper bound.
  return MaxValue.getLimitedValue(BitWidth - 1);
}

KnownBits KnownBits::shl(const KnownBits &LHS, const KnownBits &RHS, bool NUW,
                         bool NSW, bool ShAmtNonZero) {
  unsigned BitWidth = LHS.getBitWidth();
  auto ShiftByConst = [&](const KnownBits &LHS, unsigned ShiftAmt) {
    KnownBits Known;
    bool ShiftedOutZero, ShiftedOutOne;
    Known.Zero = LHS.Zero.ushl_ov(ShiftAmt, ShiftedOutZero);
    Known.Zero.setLowBits(ShiftAmt);
    Known.One = LHS.One.ushl_ov(ShiftAmt, ShiftedOutOne);

    // All cases returning poison have been handled by MaxShiftAmount already.
    if (NSW) {
      if (NUW && ShiftAmt != 0)
        // NUW means we can assume anything shifted out was a zero.
        ShiftedOutZero = true;

      if (ShiftedOutZero)
        Known.makeNonNegative();
      else if (ShiftedOutOne)
        Known.makeNegative();
    }
    return Known;
  };

  // Fast path for a common case when LHS is completely unknown.
  KnownBits Known(BitWidth);
  unsigned MinShiftAmount = RHS.getMinValue().getLimitedValue(BitWidth);
  if (MinShiftAmount == 0 && ShAmtNonZero)
    MinShiftAmount = 1;
  if (LHS.isUnknown()) {
    Known.Zero.setLowBits(MinShiftAmount);
    if (NUW && NSW && MinShiftAmount != 0)
      Known.makeNonNegative();
    return Known;
  }

  // Determine maximum shift amount, taking NUW/NSW flags into account.
  APInt MaxValue = RHS.getMaxValue();
  unsigned MaxShiftAmount = getMaxShiftAmount(MaxValue, BitWidth);
  if (NUW && NSW)
    MaxShiftAmount = std::min(MaxShiftAmount, LHS.countMaxLeadingZeros() - 1);
  if (NUW)
    MaxShiftAmount = std::min(MaxShiftAmount, LHS.countMaxLeadingZeros());
  if (NSW)
    MaxShiftAmount = std::min(
        MaxShiftAmount,
        std::max(LHS.countMaxLeadingZeros(), LHS.countMaxLeadingOnes()) - 1);

  // Fast path for common case where the shift amount is unknown.
  if (MinShiftAmount == 0 && MaxShiftAmount == BitWidth - 1 &&
      isPowerOf2_32(BitWidth)) {
    Known.Zero.setLowBits(LHS.countMinTrailingZeros());
    if (LHS.isAllOnes())
      Known.One.setSignBit();
    if (NSW) {
      if (LHS.isNonNegative())
        Known.makeNonNegative();
      if (LHS.isNegative())
        Known.makeNegative();
    }
    return Known;
  }

  // Find the common bits from all possible shifts.
  unsigned ShiftAmtZeroMask = RHS.Zero.zextOrTrunc(32).getZExtValue();
  unsigned ShiftAmtOneMask = RHS.One.zextOrTrunc(32).getZExtValue();
  Known.Zero.setAllBits();
  Known.One.setAllBits();
  for (unsigned ShiftAmt = MinShiftAmount; ShiftAmt <= MaxShiftAmount;
       ++ShiftAmt) {
    // Skip if the shift amount is impossible.
    if ((ShiftAmtZeroMask & ShiftAmt) != 0 ||
        (ShiftAmtOneMask | ShiftAmt) != ShiftAmt)
      continue;
    Known = Known.intersectWith(ShiftByConst(LHS, ShiftAmt));
    if (Known.isUnknown())
      break;
  }

  // All shift amounts may result in poison.
  if (Known.hasConflict())
    Known.setAllZero();
  return Known;
}

KnownBits KnownBits::lshr(const KnownBits &LHS, const KnownBits &RHS,
                          bool ShAmtNonZero) {
  unsigned BitWidth = LHS.getBitWidth();
  auto ShiftByConst = [&](const KnownBits &LHS, unsigned ShiftAmt) {
    KnownBits Known = LHS;
    Known.Zero.lshrInPlace(ShiftAmt);
    Known.One.lshrInPlace(ShiftAmt);
    // High bits are known zero.
    Known.Zero.setHighBits(ShiftAmt);
    return Known;
  };

  // Fast path for a common case when LHS is completely unknown.
  KnownBits Known(BitWidth);
  unsigned MinShiftAmount = RHS.getMinValue().getLimitedValue(BitWidth);
<<<<<<< HEAD
=======
  if (MinShiftAmount == 0 && ShAmtNonZero)
    MinShiftAmount = 1;
>>>>>>> cd92bbcb
  if (LHS.isUnknown()) {
    Known.Zero.setHighBits(MinShiftAmount);
    return Known;
  }

  // Find the common bits from all possible shifts.
  APInt MaxValue = RHS.getMaxValue();
  unsigned MaxShiftAmount = getMaxShiftAmount(MaxValue, BitWidth);
  unsigned ShiftAmtZeroMask = RHS.Zero.zextOrTrunc(32).getZExtValue();
  unsigned ShiftAmtOneMask = RHS.One.zextOrTrunc(32).getZExtValue();
  Known.Zero.setAllBits();
  Known.One.setAllBits();
  for (unsigned ShiftAmt = MinShiftAmount; ShiftAmt <= MaxShiftAmount;
       ++ShiftAmt) {
    // Skip if the shift amount is impossible.
    if ((ShiftAmtZeroMask & ShiftAmt) != 0 ||
        (ShiftAmtOneMask | ShiftAmt) != ShiftAmt)
      continue;
    Known = Known.intersectWith(ShiftByConst(LHS, ShiftAmt));
    if (Known.isUnknown())
      break;
  }

  // All shift amounts may result in poison.
  if (Known.hasConflict())
    Known.setAllZero();
  return Known;
}

KnownBits KnownBits::ashr(const KnownBits &LHS, const KnownBits &RHS,
                          bool ShAmtNonZero) {
  unsigned BitWidth = LHS.getBitWidth();
  auto ShiftByConst = [&](const KnownBits &LHS, unsigned ShiftAmt) {
    KnownBits Known = LHS;
    Known.Zero.ashrInPlace(ShiftAmt);
    Known.One.ashrInPlace(ShiftAmt);
    return Known;
  };

  // Fast path for a common case when LHS is completely unknown.
  KnownBits Known(BitWidth);
  unsigned MinShiftAmount = RHS.getMinValue().getLimitedValue(BitWidth);
<<<<<<< HEAD
=======
  if (MinShiftAmount == 0 && ShAmtNonZero)
    MinShiftAmount = 1;
>>>>>>> cd92bbcb
  if (LHS.isUnknown()) {
    if (MinShiftAmount == BitWidth) {
      // Always poison. Return zero because we don't like returning conflict.
      Known.setAllZero();
      return Known;
    }
    return Known;
  }

  // Find the common bits from all possible shifts.
  APInt MaxValue = RHS.getMaxValue();
  unsigned MaxShiftAmount = getMaxShiftAmount(MaxValue, BitWidth);
  unsigned ShiftAmtZeroMask = RHS.Zero.zextOrTrunc(32).getZExtValue();
  unsigned ShiftAmtOneMask = RHS.One.zextOrTrunc(32).getZExtValue();
  Known.Zero.setAllBits();
  Known.One.setAllBits();
  for (unsigned ShiftAmt = MinShiftAmount; ShiftAmt <= MaxShiftAmount;
      ++ShiftAmt) {
    // Skip if the shift amount is impossible.
    if ((ShiftAmtZeroMask & ShiftAmt) != 0 ||
        (ShiftAmtOneMask | ShiftAmt) != ShiftAmt)
      continue;
    Known = Known.intersectWith(ShiftByConst(LHS, ShiftAmt));
    if (Known.isUnknown())
      break;
  }

  // All shift amounts may result in poison.
  if (Known.hasConflict())
    Known.setAllZero();
  return Known;
}

std::optional<bool> KnownBits::eq(const KnownBits &LHS, const KnownBits &RHS) {
  if (LHS.isConstant() && RHS.isConstant())
    return std::optional<bool>(LHS.getConstant() == RHS.getConstant());
  if (LHS.One.intersects(RHS.Zero) || RHS.One.intersects(LHS.Zero))
    return std::optional<bool>(false);
  return std::nullopt;
}

std::optional<bool> KnownBits::ne(const KnownBits &LHS, const KnownBits &RHS) {
  if (std::optional<bool> KnownEQ = eq(LHS, RHS))
    return std::optional<bool>(!*KnownEQ);
  return std::nullopt;
}

std::optional<bool> KnownBits::ugt(const KnownBits &LHS, const KnownBits &RHS) {
  // LHS >u RHS -> false if umax(LHS) <= umax(RHS)
  if (LHS.getMaxValue().ule(RHS.getMinValue()))
    return std::optional<bool>(false);
  // LHS >u RHS -> true if umin(LHS) > umax(RHS)
  if (LHS.getMinValue().ugt(RHS.getMaxValue()))
    return std::optional<bool>(true);
  return std::nullopt;
}

std::optional<bool> KnownBits::uge(const KnownBits &LHS, const KnownBits &RHS) {
  if (std::optional<bool> IsUGT = ugt(RHS, LHS))
    return std::optional<bool>(!*IsUGT);
  return std::nullopt;
}

std::optional<bool> KnownBits::ult(const KnownBits &LHS, const KnownBits &RHS) {
  return ugt(RHS, LHS);
}

std::optional<bool> KnownBits::ule(const KnownBits &LHS, const KnownBits &RHS) {
  return uge(RHS, LHS);
}

std::optional<bool> KnownBits::sgt(const KnownBits &LHS, const KnownBits &RHS) {
  // LHS >s RHS -> false if smax(LHS) <= smax(RHS)
  if (LHS.getSignedMaxValue().sle(RHS.getSignedMinValue()))
    return std::optional<bool>(false);
  // LHS >s RHS -> true if smin(LHS) > smax(RHS)
  if (LHS.getSignedMinValue().sgt(RHS.getSignedMaxValue()))
    return std::optional<bool>(true);
  return std::nullopt;
}

std::optional<bool> KnownBits::sge(const KnownBits &LHS, const KnownBits &RHS) {
  if (std::optional<bool> KnownSGT = sgt(RHS, LHS))
    return std::optional<bool>(!*KnownSGT);
  return std::nullopt;
}

std::optional<bool> KnownBits::slt(const KnownBits &LHS, const KnownBits &RHS) {
  return sgt(RHS, LHS);
}

std::optional<bool> KnownBits::sle(const KnownBits &LHS, const KnownBits &RHS) {
  return sge(RHS, LHS);
}

KnownBits KnownBits::abs(bool IntMinIsPoison) const {
  // If the source's MSB is zero then we know the rest of the bits already.
  if (isNonNegative())
    return *this;

  // Absolute value preserves trailing zero count.
  KnownBits KnownAbs(getBitWidth());

  // If the input is negative, then abs(x) == -x.
  if (isNegative()) {
    KnownBits Tmp = *this;
    // Special case for IntMinIsPoison. We know the sign bit is set and we know
    // all the rest of the bits except one to be zero. Since we have
    // IntMinIsPoison, that final bit MUST be a one, as otherwise the input is
    // INT_MIN.
    if (IntMinIsPoison && (Zero.popcount() + 2) == getBitWidth())
      Tmp.One.setBit(countMinTrailingZeros());

    KnownAbs = computeForAddSub(
        /*Add*/ false, IntMinIsPoison,
        KnownBits::makeConstant(APInt(getBitWidth(), 0)), Tmp);

    // One more special case for IntMinIsPoison. If we don't know any ones other
    // than the signbit, we know for certain that all the unknowns can't be
    // zero. So if we know high zero bits, but have unknown low bits, we know
    // for certain those high-zero bits will end up as one. This is because,
    // the low bits can't be all zeros, so the +1 in (~x + 1) cannot carry up
    // to the high bits. If we know a known INT_MIN input skip this. The result
    // is poison anyways.
    if (IntMinIsPoison && Tmp.countMinPopulation() == 1 &&
        Tmp.countMaxPopulation() != 1) {
      Tmp.One.clearSignBit();
      Tmp.Zero.setSignBit();
      KnownAbs.One.setBits(getBitWidth() - Tmp.countMinLeadingZeros(),
                           getBitWidth() - 1);
    }

  } else {
    unsigned MaxTZ = countMaxTrailingZeros();
    unsigned MinTZ = countMinTrailingZeros();

    KnownAbs.Zero.setLowBits(MinTZ);
    // If we know the lowest set 1, then preserve it.
    if (MaxTZ == MinTZ && MaxTZ < getBitWidth())
      KnownAbs.One.setBit(MaxTZ);

    // We only know that the absolute values's MSB will be zero if INT_MIN is
    // poison, or there is a set bit that isn't the sign bit (otherwise it could
    // be INT_MIN).
    if (IntMinIsPoison || (!One.isZero() && !One.isMinSignedValue())) {
      KnownAbs.One.clearSignBit();
      KnownAbs.Zero.setSignBit();
    }
  }

  assert(!KnownAbs.hasConflict() && "Bad Output");
  return KnownAbs;
}

static KnownBits computeForSatAddSub(bool Add, bool Signed,
                                     const KnownBits &LHS,
                                     const KnownBits &RHS) {
  assert(!LHS.hasConflict() && !RHS.hasConflict() && "Bad inputs");
  // We don't see NSW even for sadd/ssub as we want to check if the result has
  // signed overflow.
  KnownBits Res = KnownBits::computeForAddSub(Add, /*NSW*/ false, LHS, RHS);
  unsigned BitWidth = Res.getBitWidth();
  auto SignBitKnown = [&](const KnownBits &K) {
    return K.Zero[BitWidth - 1] || K.One[BitWidth - 1];
  };
  std::optional<bool> Overflow;

  if (Signed) {
    // If we can actually detect overflow do so. Otherwise leave Overflow as
    // nullopt (we assume it may have happened).
    if (SignBitKnown(LHS) && SignBitKnown(RHS) && SignBitKnown(Res)) {
      if (Add) {
        // sadd.sat
        Overflow = (LHS.isNonNegative() == RHS.isNonNegative() &&
                    Res.isNonNegative() != LHS.isNonNegative());
      } else {
        // ssub.sat
        Overflow = (LHS.isNonNegative() != RHS.isNonNegative() &&
                    Res.isNonNegative() != LHS.isNonNegative());
      }
    }
  } else if (Add) {
    // uadd.sat
    bool Of;
    (void)LHS.getMaxValue().uadd_ov(RHS.getMaxValue(), Of);
    if (!Of) {
      Overflow = false;
    } else {
      (void)LHS.getMinValue().uadd_ov(RHS.getMinValue(), Of);
      if (Of)
        Overflow = true;
    }
  } else {
    // usub.sat
    bool Of;
    (void)LHS.getMinValue().usub_ov(RHS.getMaxValue(), Of);
    if (!Of) {
      Overflow = false;
    } else {
      (void)LHS.getMaxValue().usub_ov(RHS.getMinValue(), Of);
      if (Of)
        Overflow = true;
    }
  }

  if (Signed) {
    if (Add) {
      if (LHS.isNonNegative() && RHS.isNonNegative()) {
        // Pos + Pos -> Pos
        Res.One.clearSignBit();
        Res.Zero.setSignBit();
      }
      if (LHS.isNegative() && RHS.isNegative()) {
        // Neg + Neg -> Neg
        Res.One.setSignBit();
        Res.Zero.clearSignBit();
      }
    } else {
      if (LHS.isNegative() && RHS.isNonNegative()) {
        // Neg - Pos -> Neg
        Res.One.setSignBit();
        Res.Zero.clearSignBit();
      } else if (LHS.isNonNegative() && RHS.isNegative()) {
        // Pos - Neg -> Pos
        Res.One.clearSignBit();
        Res.Zero.setSignBit();
      }
    }
  } else {
    // Add: Leading ones of either operand are preserved.
    // Sub: Leading zeros of LHS and leading ones of RHS are preserved
    // as leading zeros in the result.
    unsigned LeadingKnown;
    if (Add)
      LeadingKnown =
          std::max(LHS.countMinLeadingOnes(), RHS.countMinLeadingOnes());
    else
      LeadingKnown =
          std::max(LHS.countMinLeadingZeros(), RHS.countMinLeadingOnes());

    // We select between the operation result and all-ones/zero
    // respectively, so we can preserve known ones/zeros.
    APInt Mask = APInt::getHighBitsSet(BitWidth, LeadingKnown);
    if (Add) {
      Res.One |= Mask;
      Res.Zero &= ~Mask;
    } else {
      Res.Zero |= Mask;
      Res.One &= ~Mask;
    }
  }

  if (Overflow) {
    // We know whether or not we overflowed.
    if (!(*Overflow)) {
      // No overflow.
      assert(!Res.hasConflict() && "Bad Output");
      return Res;
    }

    // We overflowed
    APInt C;
    if (Signed) {
      // sadd.sat / ssub.sat
      assert(SignBitKnown(LHS) &&
             "We somehow know overflow without knowing input sign");
      C = LHS.isNegative() ? APInt::getSignedMinValue(BitWidth)
                           : APInt::getSignedMaxValue(BitWidth);
    } else if (Add) {
      // uadd.sat
      C = APInt::getMaxValue(BitWidth);
    } else {
      // uadd.sat
      C = APInt::getMinValue(BitWidth);
    }

    Res.One = C;
    Res.Zero = ~C;
    assert(!Res.hasConflict() && "Bad Output");
    return Res;
  }

  // We don't know if we overflowed.
  if (Signed) {
    // sadd.sat/ssub.sat
    // We can keep our information about the sign bits.
    Res.Zero.clearLowBits(BitWidth - 1);
    Res.One.clearLowBits(BitWidth - 1);
  } else if (Add) {
    // uadd.sat
    // We need to clear all the known zeros as we can only use the leading ones.
    Res.Zero.clearAllBits();
  } else {
    // usub.sat
    // We need to clear all the known ones as we can only use the leading zero.
    Res.One.clearAllBits();
  }

  assert(!Res.hasConflict() && "Bad Output");
  return Res;
}

KnownBits KnownBits::sadd_sat(const KnownBits &LHS, const KnownBits &RHS) {
  return computeForSatAddSub(/*Add*/ true, /*Signed*/ true, LHS, RHS);
}
KnownBits KnownBits::ssub_sat(const KnownBits &LHS, const KnownBits &RHS) {
  return computeForSatAddSub(/*Add*/ false, /*Signed*/ true, LHS, RHS);
}
KnownBits KnownBits::uadd_sat(const KnownBits &LHS, const KnownBits &RHS) {
  return computeForSatAddSub(/*Add*/ true, /*Signed*/ false, LHS, RHS);
}
KnownBits KnownBits::usub_sat(const KnownBits &LHS, const KnownBits &RHS) {
  return computeForSatAddSub(/*Add*/ false, /*Signed*/ false, LHS, RHS);
}

KnownBits KnownBits::mul(const KnownBits &LHS, const KnownBits &RHS,
                         bool NoUndefSelfMultiply) {
  unsigned BitWidth = LHS.getBitWidth();
  assert(BitWidth == RHS.getBitWidth() && !LHS.hasConflict() &&
         !RHS.hasConflict() && "Operand mismatch");
  assert((!NoUndefSelfMultiply || LHS == RHS) &&
         "Self multiplication knownbits mismatch");

  // Compute the high known-0 bits by multiplying the unsigned max of each side.
  // Conservatively, M active bits * N active bits results in M + N bits in the
  // result. But if we know a value is a power-of-2 for example, then this
  // computes one more leading zero.
  // TODO: This could be generalized to number of sign bits (negative numbers).
  APInt UMaxLHS = LHS.getMaxValue();
  APInt UMaxRHS = RHS.getMaxValue();

  // For leading zeros in the result to be valid, the unsigned max product must
  // fit in the bitwidth (it must not overflow).
  bool HasOverflow;
  APInt UMaxResult = UMaxLHS.umul_ov(UMaxRHS, HasOverflow);
  unsigned LeadZ = HasOverflow ? 0 : UMaxResult.countl_zero();

  // The result of the bottom bits of an integer multiply can be
  // inferred by looking at the bottom bits of both operands and
  // multiplying them together.
  // We can infer at least the minimum number of known trailing bits
  // of both operands. Depending on number of trailing zeros, we can
  // infer more bits, because (a*b) <=> ((a/m) * (b/n)) * (m*n) assuming
  // a and b are divisible by m and n respectively.
  // We then calculate how many of those bits are inferrable and set
  // the output. For example, the i8 mul:
  //  a = XXXX1100 (12)
  //  b = XXXX1110 (14)
  // We know the bottom 3 bits are zero since the first can be divided by
  // 4 and the second by 2, thus having ((12/4) * (14/2)) * (2*4).
  // Applying the multiplication to the trimmed arguments gets:
  //    XX11 (3)
  //    X111 (7)
  // -------
  //    XX11
  //   XX11
  //  XX11
  // XX11
  // -------
  // XXXXX01
  // Which allows us to infer the 2 LSBs. Since we're multiplying the result
  // by 8, the bottom 3 bits will be 0, so we can infer a total of 5 bits.
  // The proof for this can be described as:
  // Pre: (C1 >= 0) && (C1 < (1 << C5)) && (C2 >= 0) && (C2 < (1 << C6)) &&
  //      (C7 == (1 << (umin(countTrailingZeros(C1), C5) +
  //                    umin(countTrailingZeros(C2), C6) +
  //                    umin(C5 - umin(countTrailingZeros(C1), C5),
  //                         C6 - umin(countTrailingZeros(C2), C6)))) - 1)
  // %aa = shl i8 %a, C5
  // %bb = shl i8 %b, C6
  // %aaa = or i8 %aa, C1
  // %bbb = or i8 %bb, C2
  // %mul = mul i8 %aaa, %bbb
  // %mask = and i8 %mul, C7
  //   =>
  // %mask = i8 ((C1*C2)&C7)
  // Where C5, C6 describe the known bits of %a, %b
  // C1, C2 describe the known bottom bits of %a, %b.
  // C7 describes the mask of the known bits of the result.
  const APInt &Bottom0 = LHS.One;
  const APInt &Bottom1 = RHS.One;

  // How many times we'd be able to divide each argument by 2 (shr by 1).
  // This gives us the number of trailing zeros on the multiplication result.
  unsigned TrailBitsKnown0 = (LHS.Zero | LHS.One).countr_one();
  unsigned TrailBitsKnown1 = (RHS.Zero | RHS.One).countr_one();
  unsigned TrailZero0 = LHS.countMinTrailingZeros();
  unsigned TrailZero1 = RHS.countMinTrailingZeros();
  unsigned TrailZ = TrailZero0 + TrailZero1;

  // Figure out the fewest known-bits operand.
  unsigned SmallestOperand =
      std::min(TrailBitsKnown0 - TrailZero0, TrailBitsKnown1 - TrailZero1);
  unsigned ResultBitsKnown = std::min(SmallestOperand + TrailZ, BitWidth);

  APInt BottomKnown =
      Bottom0.getLoBits(TrailBitsKnown0) * Bottom1.getLoBits(TrailBitsKnown1);

  KnownBits Res(BitWidth);
  Res.Zero.setHighBits(LeadZ);
  Res.Zero |= (~BottomKnown).getLoBits(ResultBitsKnown);
  Res.One = BottomKnown.getLoBits(ResultBitsKnown);

  // If we're self-multiplying then bit[1] is guaranteed to be zero.
  if (NoUndefSelfMultiply && BitWidth > 1) {
    assert(Res.One[1] == 0 &&
           "Self-multiplication failed Quadratic Reciprocity!");
    Res.Zero.setBit(1);
  }

  return Res;
}

KnownBits KnownBits::mulhs(const KnownBits &LHS, const KnownBits &RHS) {
  unsigned BitWidth = LHS.getBitWidth();
  assert(BitWidth == RHS.getBitWidth() && !LHS.hasConflict() &&
         !RHS.hasConflict() && "Operand mismatch");
  KnownBits WideLHS = LHS.sext(2 * BitWidth);
  KnownBits WideRHS = RHS.sext(2 * BitWidth);
  return mul(WideLHS, WideRHS).extractBits(BitWidth, BitWidth);
}

KnownBits KnownBits::mulhu(const KnownBits &LHS, const KnownBits &RHS) {
  unsigned BitWidth = LHS.getBitWidth();
  assert(BitWidth == RHS.getBitWidth() && !LHS.hasConflict() &&
         !RHS.hasConflict() && "Operand mismatch");
  KnownBits WideLHS = LHS.zext(2 * BitWidth);
  KnownBits WideRHS = RHS.zext(2 * BitWidth);
  return mul(WideLHS, WideRHS).extractBits(BitWidth, BitWidth);
}

KnownBits KnownBits::sdiv(const KnownBits &LHS, const KnownBits &RHS,
                          bool Exact) {
  // Equivilent of `udiv`. We must have caught this before it was folded.
  if (LHS.isNonNegative() && RHS.isNonNegative())
    return udiv(LHS, RHS, Exact);

  unsigned BitWidth = LHS.getBitWidth();
  assert(!LHS.hasConflict() && !RHS.hasConflict() && "Bad inputs");
  KnownBits Known(BitWidth);

  APInt Num, Denum;
  // Positive -> true
  // Negative -> false
  // Unknown -> nullopt
  std::optional<bool> ResultSign;
  if (LHS.isNegative() && RHS.isNegative()) {
    Denum = RHS.getSignedMaxValue();
    Num = LHS.getSignedMinValue();
    ResultSign = true;
    // Result non-negative.
  } else if (LHS.isNegative() && RHS.isStrictlyPositive()) {
    // Result is non-negative if Exact OR -LHS u>= RHS.
    if (Exact || (-LHS.getSignedMaxValue()).uge(RHS.getSignedMaxValue())) {
      Denum = RHS.getSignedMinValue();
      Num = LHS.getSignedMinValue();
      ResultSign = false;
    }
  } else if (LHS.isStrictlyPositive() && RHS.isNegative()) {
    // Result is non-negative if Exact OR LHS u>= -RHS.
    if (Exact || LHS.getSignedMinValue().uge(-RHS.getSignedMinValue())) {
      Denum = RHS.getSignedMaxValue();
      Num = LHS.getSignedMaxValue();
      ResultSign = false;
    }
  }

  if (ResultSign) {
    APInt Res = Num.sdiv(Denum);
    if (*ResultSign) {
      unsigned LeadZ = Res.countLeadingZeros();
      Known.Zero.setHighBits(LeadZ);
      Known.makeNonNegative();
    } else {
      unsigned LeadO = Res.countLeadingOnes();
      Known.One.setHighBits(LeadO);
      Known.makeNegative();
    }
  }

  if (Exact) {
    // Odd / Odd -> Odd
    if (LHS.One[0] && RHS.One[0]) {
      Known.Zero.clearBit(0);
      Known.One.setBit(0);
    }
    // Even / Odd -> Even
    else if (LHS.Zero[0] && RHS.One[0]) {
      Known.One.clearBit(0);
      Known.Zero.setBit(0);
    }
    // Odd / Even -> impossible
    // Even / Even -> unknown
  }

  assert(!Known.hasConflict() && "Bad Output");
  return Known;
}

KnownBits KnownBits::udiv(const KnownBits &LHS, const KnownBits &RHS,
                          bool Exact) {
  unsigned BitWidth = LHS.getBitWidth();
  assert(!LHS.hasConflict() && !RHS.hasConflict());
  KnownBits Known(BitWidth);

  // We can figure out the minimum number of upper zero bits by doing
  // MaxNumerator / MinDenominator. If the Numerator gets smaller or Denominator
  // gets larger, the number of upper zero bits increases.
  APInt MinDenum = RHS.getMinValue();
  APInt MaxNum = LHS.getMaxValue();
  APInt MaxRes = MinDenum.isZero() ? MaxNum : MaxNum.udiv(MinDenum);

  unsigned LeadZ = MaxRes.countLeadingZeros();

  Known.Zero.setHighBits(LeadZ);
  if (Exact) {
    // Odd / Odd -> Odd
    if (LHS.One[0] && RHS.One[0])
      Known.One.setBit(0);
    // Even / Odd -> Even
    else if (LHS.Zero[0] && RHS.One[0])
      Known.Zero.setBit(0);
    // Odd / Even -> impossible
    // Even / Even -> unknown
    if (Known.hasConflict())
      Known.setAllZero();
  }

  return Known;
}

KnownBits KnownBits::remGetLowBits(const KnownBits &LHS, const KnownBits &RHS) {
  unsigned BitWidth = LHS.getBitWidth();
  if (!RHS.isZero() && RHS.Zero[0]) {
    // rem X, Y where Y[0:N] is zero will preserve X[0:N] in the result.
    unsigned RHSZeros = RHS.countMinTrailingZeros();
    APInt Mask = APInt::getLowBitsSet(BitWidth, RHSZeros);
    APInt OnesMask = LHS.One & Mask;
    APInt ZerosMask = LHS.Zero & Mask;
    return KnownBits(ZerosMask, OnesMask);
  }
  return KnownBits(BitWidth);
}

KnownBits KnownBits::urem(const KnownBits &LHS, const KnownBits &RHS) {
  assert(!LHS.hasConflict() && !RHS.hasConflict());

  KnownBits Known = remGetLowBits(LHS, RHS);
  if (RHS.isConstant() && RHS.getConstant().isPowerOf2()) {
    // NB: Low bits set in `remGetLowBits`.
    APInt HighBits = ~(RHS.getConstant() - 1);
    Known.Zero |= HighBits;
    return Known;
  }

  // Since the result is less than or equal to either operand, any leading
  // zero bits in either operand must also exist in the result.
  uint32_t Leaders =
      std::max(LHS.countMinLeadingZeros(), RHS.countMinLeadingZeros());
  Known.Zero.setHighBits(Leaders);
  return Known;
}

KnownBits KnownBits::srem(const KnownBits &LHS, const KnownBits &RHS) {
  assert(!LHS.hasConflict() && !RHS.hasConflict());

  KnownBits Known = remGetLowBits(LHS, RHS);
  if (RHS.isConstant() && RHS.getConstant().isPowerOf2()) {
    // NB: Low bits are set in `remGetLowBits`.
    APInt LowBits = RHS.getConstant() - 1;
    // If the first operand is non-negative or has all low bits zero, then
    // the upper bits are all zero.
    if (LHS.isNonNegative() || LowBits.isSubsetOf(LHS.Zero))
      Known.Zero |= ~LowBits;

    // If the first operand is negative and not all low bits are zero, then
    // the upper bits are all one.
    if (LHS.isNegative() && LowBits.intersects(LHS.One))
      Known.One |= ~LowBits;
    return Known;
  }

  // The sign bit is the LHS's sign bit, except when the result of the
  // remainder is zero. The magnitude of the result should be less than or
  // equal to the magnitude of the LHS. Therefore any leading zeros that exist
  // in the left hand side must also exist in the result.
  Known.Zero.setHighBits(LHS.countMinLeadingZeros());
  return Known;
}

KnownBits &KnownBits::operator&=(const KnownBits &RHS) {
  // Result bit is 0 if either operand bit is 0.
  Zero |= RHS.Zero;
  // Result bit is 1 if both operand bits are 1.
  One &= RHS.One;
  return *this;
}

KnownBits &KnownBits::operator|=(const KnownBits &RHS) {
  // Result bit is 0 if both operand bits are 0.
  Zero &= RHS.Zero;
  // Result bit is 1 if either operand bit is 1.
  One |= RHS.One;
  return *this;
}

KnownBits &KnownBits::operator^=(const KnownBits &RHS) {
  // Result bit is 0 if both operand bits are 0 or both are 1.
  APInt Z = (Zero & RHS.Zero) | (One & RHS.One);
  // Result bit is 1 if one operand bit is 0 and the other is 1.
  One = (Zero & RHS.One) | (One & RHS.Zero);
  Zero = std::move(Z);
  return *this;
}

KnownBits KnownBits::blsi() const {
  unsigned BitWidth = getBitWidth();
  KnownBits Known(Zero, APInt(BitWidth, 0));
  unsigned Max = countMaxTrailingZeros();
  Known.Zero.setBitsFrom(std::min(Max + 1, BitWidth));
  unsigned Min = countMinTrailingZeros();
  if (Max == Min && Max < BitWidth)
    Known.One.setBit(Max);
  return Known;
}

KnownBits KnownBits::blsmsk() const {
  unsigned BitWidth = getBitWidth();
  KnownBits Known(BitWidth);
  unsigned Max = countMaxTrailingZeros();
  Known.Zero.setBitsFrom(std::min(Max + 1, BitWidth));
  unsigned Min = countMinTrailingZeros();
  Known.One.setLowBits(std::min(Min + 1, BitWidth));
  return Known;
}

void KnownBits::print(raw_ostream &OS) const {
  unsigned BitWidth = getBitWidth();
  for (unsigned I = 0; I < BitWidth; ++I) {
    unsigned N = BitWidth - I - 1;
    if (Zero[N] && One[N])
      OS << "!";
    else if (Zero[N])
      OS << "0";
    else if (One[N])
      OS << "1";
    else
      OS << "?";
  }
}
void KnownBits::dump() const {
  print(dbgs());
  dbgs() << "\n";
}<|MERGE_RESOLUTION|>--- conflicted
+++ resolved
@@ -271,11 +271,8 @@
   // Fast path for a common case when LHS is completely unknown.
   KnownBits Known(BitWidth);
   unsigned MinShiftAmount = RHS.getMinValue().getLimitedValue(BitWidth);
-<<<<<<< HEAD
-=======
   if (MinShiftAmount == 0 && ShAmtNonZero)
     MinShiftAmount = 1;
->>>>>>> cd92bbcb
   if (LHS.isUnknown()) {
     Known.Zero.setHighBits(MinShiftAmount);
     return Known;
@@ -318,11 +315,8 @@
   // Fast path for a common case when LHS is completely unknown.
   KnownBits Known(BitWidth);
   unsigned MinShiftAmount = RHS.getMinValue().getLimitedValue(BitWidth);
-<<<<<<< HEAD
-=======
   if (MinShiftAmount == 0 && ShAmtNonZero)
     MinShiftAmount = 1;
->>>>>>> cd92bbcb
   if (LHS.isUnknown()) {
     if (MinShiftAmount == BitWidth) {
       // Always poison. Return zero because we don't like returning conflict.
