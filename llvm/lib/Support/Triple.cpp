//===--- Triple.cpp - Target triple helper class --------------------------===//
//
// Part of the LLVM Project, under the Apache License v2.0 with LLVM Exceptions.
// See https://llvm.org/LICENSE.txt for license information.
// SPDX-License-Identifier: Apache-2.0 WITH LLVM-exception
//
//===----------------------------------------------------------------------===//

#include "llvm/ADT/Triple.h"
#include "llvm/ADT/STLExtras.h"
#include "llvm/ADT/SmallString.h"
#include "llvm/ADT/StringSwitch.h"
#include "llvm/Support/ErrorHandling.h"
#include "llvm/Support/Host.h"
#include "llvm/Support/TargetParser.h"
#include <cstring>
using namespace llvm;

StringRef Triple::getArchTypeName(ArchType Kind) {
  switch (Kind) {
  case UnknownArch:    return "unknown";

  case aarch64:        return "aarch64";
  case aarch64_be:     return "aarch64_be";
  case aarch64_32:     return "aarch64_32";
  case arm:            return "arm";
  case armeb:          return "armeb";
  case arc:            return "arc";
  case avr:            return "avr";
  case bpfel:          return "bpfel";
  case bpfeb:          return "bpfeb";
  case hexagon:        return "hexagon";
  case mips:           return "mips";
  case mipsel:         return "mipsel";
  case mips64:         return "mips64";
  case mips64el:       return "mips64el";
  case msp430:         return "msp430";
  case ppc64:          return "powerpc64";
  case ppc64le:        return "powerpc64le";
  case ppc:            return "powerpc";
  case r600:           return "r600";
  case amdgcn:         return "amdgcn";
  case riscv32:        return "riscv32";
  case riscv64:        return "riscv64";
  case sparc:          return "sparc";
  case sparcv9:        return "sparcv9";
  case sparcel:        return "sparcel";
  case systemz:        return "s390x";
  case tce:            return "tce";
  case tcele:          return "tcele";
  case thumb:          return "thumb";
  case thumbeb:        return "thumbeb";
  case x86:            return "i386";
  case x86_64:         return "x86_64";
  case xcore:          return "xcore";
  case nvptx:          return "nvptx";
  case nvptx64:        return "nvptx64";
  case le32:           return "le32";
  case le64:           return "le64";
  case amdil:          return "amdil";
  case amdil64:        return "amdil64";
  case hsail:          return "hsail";
  case hsail64:        return "hsail64";
  case spir:           return "spir";
  case spir64:         return "spir64";
  case kalimba:        return "kalimba";
  case lanai:          return "lanai";
  case shave:          return "shave";
  case wasm32:         return "wasm32";
  case wasm64:         return "wasm64";
  case renderscript32: return "renderscript32";
  case renderscript64: return "renderscript64";
  case fpga_aoco:      return "fpga_aoco";
  case fpga_aocr:      return "fpga_aocr";
  case fpga_aocx:      return "fpga_aocx";
  }

  llvm_unreachable("Invalid ArchType!");
}

StringRef Triple::getArchTypePrefix(ArchType Kind) {
  switch (Kind) {
  default:
    return StringRef();

  case aarch64:
  case aarch64_be:
  case aarch64_32:  return "aarch64";

  case arc:         return "arc";

  case arm:
  case armeb:
  case thumb:
  case thumbeb:     return "arm";

  case avr:         return "avr";

  case ppc64:
  case ppc64le:
  case ppc:         return "ppc";

  case mips:
  case mipsel:
  case mips64:
  case mips64el:    return "mips";

  case hexagon:     return "hexagon";

  case amdgcn:      return "amdgcn";
  case r600:        return "r600";

  case bpfel:
  case bpfeb:       return "bpf";

  case sparcv9:
  case sparcel:
  case sparc:       return "sparc";

  case systemz:     return "s390";

  case x86:
  case x86_64:      return "x86";

  case xcore:       return "xcore";

  // NVPTX intrinsics are namespaced under nvvm.
  case nvptx:       return "nvvm";
  case nvptx64:     return "nvvm";

  case le32:        return "le32";
  case le64:        return "le64";

  case amdil:
  case amdil64:     return "amdil";

  case hsail:
  case hsail64:     return "hsail";

  case spir:
  case spir64:      return "spir";
  case kalimba:     return "kalimba";
  case lanai:       return "lanai";
  case shave:       return "shave";
  case wasm32:
  case wasm64:      return "wasm";

  case riscv32:
  case riscv64:     return "riscv";

  case fpga_aoco:
  case fpga_aocr:
  case fpga_aocx:      return "fpga";
  }
}

StringRef Triple::getVendorTypeName(VendorType Kind) {
  switch (Kind) {
  case UnknownVendor: return "unknown";

  case Apple: return "apple";
  case PC: return "pc";
  case SCEI: return "scei";
  case BGP: return "bgp";
  case BGQ: return "bgq";
  case Freescale: return "fsl";
  case IBM: return "ibm";
  case ImaginationTechnologies: return "img";
  case Intel: return "intel";
  case MipsTechnologies: return "mti";
  case NVIDIA: return "nvidia";
  case CSR: return "csr";
  case Myriad: return "myriad";
  case AMD: return "amd";
  case Mesa: return "mesa";
  case SUSE: return "suse";
  case OpenEmbedded: return "oe";
  }

  llvm_unreachable("Invalid VendorType!");
}

StringRef Triple::getOSTypeName(OSType Kind) {
  switch (Kind) {
  case UnknownOS: return "unknown";

  case Ananas: return "ananas";
  case CloudABI: return "cloudabi";
  case Darwin: return "darwin";
  case DragonFly: return "dragonfly";
  case FreeBSD: return "freebsd";
  case Fuchsia: return "fuchsia";
  case IOS: return "ios";
  case KFreeBSD: return "kfreebsd";
  case Linux: return "linux";
  case Lv2: return "lv2";
  case MacOSX: return "macosx";
  case NetBSD: return "netbsd";
  case OpenBSD: return "openbsd";
  case Solaris: return "solaris";
  case Win32: return "windows";
  case Haiku: return "haiku";
  case Minix: return "minix";
  case RTEMS: return "rtems";
  case NaCl: return "nacl";
  case CNK: return "cnk";
  case AIX: return "aix";
  case CUDA: return "cuda";
  case NVCL: return "nvcl";
  case AMDHSA: return "amdhsa";
  case PS4: return "ps4";
  case ELFIAMCU: return "elfiamcu";
  case TvOS: return "tvos";
  case WatchOS: return "watchos";
  case Mesa3D: return "mesa3d";
  case Contiki: return "contiki";
  case AMDPAL: return "amdpal";
  case HermitCore: return "hermit";
  case Hurd: return "hurd";
  case WASI: return "wasi";
  case Emscripten: return "emscripten";
  }

  llvm_unreachable("Invalid OSType");
}

StringRef Triple::getEnvironmentTypeName(EnvironmentType Kind) {
  switch (Kind) {
  case UnknownEnvironment: return "unknown";
  case GNU: return "gnu";
  case GNUABIN32: return "gnuabin32";
  case GNUABI64: return "gnuabi64";
  case GNUEABIHF: return "gnueabihf";
  case GNUEABI: return "gnueabi";
  case GNUX32: return "gnux32";
  case CODE16: return "code16";
  case EABI: return "eabi";
  case EABIHF: return "eabihf";
  case Android: return "android";
  case Musl: return "musl";
  case MuslEABI: return "musleabi";
  case MuslEABIHF: return "musleabihf";
  case MSVC: return "msvc";
  case Itanium: return "itanium";
  case Cygnus: return "cygnus";
  case CoreCLR: return "coreclr";
  case Simulator: return "simulator";
  case SYCLDevice: return "sycldevice";
  case MacABI: return "macabi";
  }

  llvm_unreachable("Invalid EnvironmentType!");
}

static Triple::ArchType parseBPFArch(StringRef ArchName) {
  if (ArchName.equals("bpf")) {
    if (sys::IsLittleEndianHost)
      return Triple::bpfel;
    else
      return Triple::bpfeb;
  } else if (ArchName.equals("bpf_be") || ArchName.equals("bpfeb")) {
    return Triple::bpfeb;
  } else if (ArchName.equals("bpf_le") || ArchName.equals("bpfel")) {
    return Triple::bpfel;
  } else {
    return Triple::UnknownArch;
  }
}

Triple::ArchType Triple::getArchTypeForLLVMName(StringRef Name) {
  Triple::ArchType BPFArch(parseBPFArch(Name));
  return StringSwitch<Triple::ArchType>(Name)
    .Case("aarch64", aarch64)
    .Case("aarch64_be", aarch64_be)
    .Case("aarch64_32", aarch64_32)
    .Case("arc", arc)
    .Case("arm64", aarch64) // "arm64" is an alias for "aarch64"
    .Case("arm64_32", aarch64_32)
    .Case("arm", arm)
    .Case("armeb", armeb)
    .Case("avr", avr)
    .StartsWith("bpf", BPFArch)
    .Case("mips", mips)
    .Case("mipsel", mipsel)
    .Case("mips64", mips64)
    .Case("mips64el", mips64el)
    .Case("msp430", msp430)
    .Case("ppc64", ppc64)
    .Case("ppc32", ppc)
    .Case("ppc", ppc)
    .Case("ppc64le", ppc64le)
    .Case("r600", r600)
    .Case("amdgcn", amdgcn)
    .Case("riscv32", riscv32)
    .Case("riscv64", riscv64)
    .Case("hexagon", hexagon)
    .Case("sparc", sparc)
    .Case("sparcel", sparcel)
    .Case("sparcv9", sparcv9)
    .Case("systemz", systemz)
    .Case("tce", tce)
    .Case("tcele", tcele)
    .Case("thumb", thumb)
    .Case("thumbeb", thumbeb)
    .Case("x86", x86)
    .Case("x86-64", x86_64)
    .Case("xcore", xcore)
    .Case("nvptx", nvptx)
    .Case("nvptx64", nvptx64)
    .Case("le32", le32)
    .Case("le64", le64)
    .Case("amdil", amdil)
    .Case("amdil64", amdil64)
    .Case("hsail", hsail)
    .Case("hsail64", hsail64)
    .StartsWith("spir64", spir64)
    .StartsWith("spir", spir)
    .Case("kalimba", kalimba)
    .Case("lanai", lanai)
    .Case("shave", shave)
    .Case("wasm32", wasm32)
    .Case("wasm64", wasm64)
    .Case("renderscript32", renderscript32)
    .Case("renderscript64", renderscript64)
    .Case("fpga_aoco", fpga_aoco)
    .Case("fpga_aocr", fpga_aocr)
    .Case("fpga_aocx", fpga_aocx)
    .Default(UnknownArch);
}

static Triple::ArchType parseARMArch(StringRef ArchName) {
  ARM::ISAKind ISA = ARM::parseArchISA(ArchName);
  ARM::EndianKind ENDIAN = ARM::parseArchEndian(ArchName);

  Triple::ArchType arch = Triple::UnknownArch;
  switch (ENDIAN) {
  case ARM::EndianKind::LITTLE: {
    switch (ISA) {
    case ARM::ISAKind::ARM:
      arch = Triple::arm;
      break;
    case ARM::ISAKind::THUMB:
      arch = Triple::thumb;
      break;
    case ARM::ISAKind::AARCH64:
      arch = Triple::aarch64;
      break;
    case ARM::ISAKind::INVALID:
      break;
    }
    break;
  }
  case ARM::EndianKind::BIG: {
    switch (ISA) {
    case ARM::ISAKind::ARM:
      arch = Triple::armeb;
      break;
    case ARM::ISAKind::THUMB:
      arch = Triple::thumbeb;
      break;
    case ARM::ISAKind::AARCH64:
      arch = Triple::aarch64_be;
      break;
    case ARM::ISAKind::INVALID:
      break;
    }
    break;
  }
  case ARM::EndianKind::INVALID: {
    break;
  }
  }

  ArchName = ARM::getCanonicalArchName(ArchName);
  if (ArchName.empty())
    return Triple::UnknownArch;

  // Thumb only exists in v4+
  if (ISA == ARM::ISAKind::THUMB &&
      (ArchName.startswith("v2") || ArchName.startswith("v3")))
    return Triple::UnknownArch;

  // Thumb only for v6m
  ARM::ProfileKind Profile = ARM::parseArchProfile(ArchName);
  unsigned Version = ARM::parseArchVersion(ArchName);
  if (Profile == ARM::ProfileKind::M && Version == 6) {
    if (ENDIAN == ARM::EndianKind::BIG)
      return Triple::thumbeb;
    else
      return Triple::thumb;
  }

  return arch;
}

static Triple::ArchType parseArch(StringRef ArchName) {
  auto AT = StringSwitch<Triple::ArchType>(ArchName)
    .Cases("i386", "i486", "i586", "i686", Triple::x86)
    // FIXME: Do we need to support these?
    .Cases("i786", "i886", "i986", Triple::x86)
    .Cases("amd64", "x86_64", "x86_64h", Triple::x86_64)
    .Cases("powerpc", "powerpcspe", "ppc", "ppc32", Triple::ppc)
    .Cases("powerpc64", "ppu", "ppc64", Triple::ppc64)
    .Cases("powerpc64le", "ppc64le", Triple::ppc64le)
    .Case("xscale", Triple::arm)
    .Case("xscaleeb", Triple::armeb)
    .Case("aarch64", Triple::aarch64)
    .Case("aarch64_be", Triple::aarch64_be)
    .Case("aarch64_32", Triple::aarch64_32)
    .Case("arc", Triple::arc)
    .Case("arm64", Triple::aarch64)
    .Case("arm64_32", Triple::aarch64_32)
    .Case("arm", Triple::arm)
    .Case("armeb", Triple::armeb)
    .Case("thumb", Triple::thumb)
    .Case("thumbeb", Triple::thumbeb)
    .Case("avr", Triple::avr)
    .Case("msp430", Triple::msp430)
    .Cases("mips", "mipseb", "mipsallegrex", "mipsisa32r6",
           "mipsr6", Triple::mips)
    .Cases("mipsel", "mipsallegrexel", "mipsisa32r6el", "mipsr6el",
           Triple::mipsel)
    .Cases("mips64", "mips64eb", "mipsn32", "mipsisa64r6",
           "mips64r6", "mipsn32r6", Triple::mips64)
    .Cases("mips64el", "mipsn32el", "mipsisa64r6el", "mips64r6el",
           "mipsn32r6el", Triple::mips64el)
    .Case("r600", Triple::r600)
    .Case("amdgcn", Triple::amdgcn)
    .Case("riscv32", Triple::riscv32)
    .Case("riscv64", Triple::riscv64)
    .Case("hexagon", Triple::hexagon)
    .Cases("s390x", "systemz", Triple::systemz)
    .Case("sparc", Triple::sparc)
    .Case("sparcel", Triple::sparcel)
    .Cases("sparcv9", "sparc64", Triple::sparcv9)
    .Case("tce", Triple::tce)
    .Case("tcele", Triple::tcele)
    .Case("xcore", Triple::xcore)
    .Case("nvptx", Triple::nvptx)
    .Case("nvptx64", Triple::nvptx64)
    .Case("le32", Triple::le32)
    .Case("le64", Triple::le64)
    .Case("amdil", Triple::amdil)
    .Case("amdil64", Triple::amdil64)
    .Case("hsail", Triple::hsail)
    .Case("hsail64", Triple::hsail64)
    .StartsWith("spir64", Triple::spir64)
    .StartsWith("spir", Triple::spir)
    .StartsWith("kalimba", Triple::kalimba)
    .Case("lanai", Triple::lanai)
    .Case("shave", Triple::shave)
    .Case("wasm32", Triple::wasm32)
    .Case("wasm64", Triple::wasm64)
    .Case("renderscript32", Triple::renderscript32)
    .Case("renderscript64", Triple::renderscript64)
    .Case("fpga_aoco", Triple::fpga_aoco)
    .Case("fpga_aocr", Triple::fpga_aocr)
    .Case("fpga_aocx", Triple::fpga_aocx)
    .Default(Triple::UnknownArch);

  // Some architectures require special parsing logic just to compute the
  // ArchType result.
  if (AT == Triple::UnknownArch) {
    if (ArchName.startswith("arm") || ArchName.startswith("thumb") ||
        ArchName.startswith("aarch64"))
      return parseARMArch(ArchName);
    if (ArchName.startswith("bpf"))
      return parseBPFArch(ArchName);
  }

  return AT;
}

static Triple::VendorType parseVendor(StringRef VendorName) {
  return StringSwitch<Triple::VendorType>(VendorName)
    .Case("apple", Triple::Apple)
    .Case("pc", Triple::PC)
    .Case("scei", Triple::SCEI)
    .Case("bgp", Triple::BGP)
    .Case("bgq", Triple::BGQ)
    .Case("fsl", Triple::Freescale)
    .Case("ibm", Triple::IBM)
    .Case("img", Triple::ImaginationTechnologies)
    .Case("mti", Triple::MipsTechnologies)
    .Case("nvidia", Triple::NVIDIA)
    .Case("csr", Triple::CSR)
    .Case("myriad", Triple::Myriad)
    .Case("amd", Triple::AMD)
    .Case("mesa", Triple::Mesa)
    .Case("suse", Triple::SUSE)
    .Case("oe", Triple::OpenEmbedded)
    .Case("intel", Triple::Intel)
    .Default(Triple::UnknownVendor);
}

static Triple::OSType parseOS(StringRef OSName) {
  return StringSwitch<Triple::OSType>(OSName)
    .StartsWith("ananas", Triple::Ananas)
    .StartsWith("cloudabi", Triple::CloudABI)
    .StartsWith("darwin", Triple::Darwin)
    .StartsWith("dragonfly", Triple::DragonFly)
    .StartsWith("freebsd", Triple::FreeBSD)
    .StartsWith("fuchsia", Triple::Fuchsia)
    .StartsWith("ios", Triple::IOS)
    .StartsWith("kfreebsd", Triple::KFreeBSD)
    .StartsWith("linux", Triple::Linux)
    .StartsWith("lv2", Triple::Lv2)
    .StartsWith("macos", Triple::MacOSX)
    .StartsWith("netbsd", Triple::NetBSD)
    .StartsWith("openbsd", Triple::OpenBSD)
    .StartsWith("solaris", Triple::Solaris)
    .StartsWith("win32", Triple::Win32)
    .StartsWith("windows", Triple::Win32)
    .StartsWith("haiku", Triple::Haiku)
    .StartsWith("minix", Triple::Minix)
    .StartsWith("rtems", Triple::RTEMS)
    .StartsWith("nacl", Triple::NaCl)
    .StartsWith("cnk", Triple::CNK)
    .StartsWith("aix", Triple::AIX)
    .StartsWith("cuda", Triple::CUDA)
    .StartsWith("nvcl", Triple::NVCL)
    .StartsWith("amdhsa", Triple::AMDHSA)
    .StartsWith("ps4", Triple::PS4)
    .StartsWith("elfiamcu", Triple::ELFIAMCU)
    .StartsWith("tvos", Triple::TvOS)
    .StartsWith("watchos", Triple::WatchOS)
    .StartsWith("mesa3d", Triple::Mesa3D)
    .StartsWith("contiki", Triple::Contiki)
    .StartsWith("amdpal", Triple::AMDPAL)
    .StartsWith("hermit", Triple::HermitCore)
    .StartsWith("hurd", Triple::Hurd)
    .StartsWith("wasi", Triple::WASI)
    .StartsWith("emscripten", Triple::Emscripten)
    .Default(Triple::UnknownOS);
}

static Triple::EnvironmentType parseEnvironment(StringRef EnvironmentName) {
  return StringSwitch<Triple::EnvironmentType>(EnvironmentName)
    .StartsWith("eabihf", Triple::EABIHF)
    .StartsWith("eabi", Triple::EABI)
    .StartsWith("gnuabin32", Triple::GNUABIN32)
    .StartsWith("gnuabi64", Triple::GNUABI64)
    .StartsWith("gnueabihf", Triple::GNUEABIHF)
    .StartsWith("gnueabi", Triple::GNUEABI)
    .StartsWith("gnux32", Triple::GNUX32)
    .StartsWith("code16", Triple::CODE16)
    .StartsWith("gnu", Triple::GNU)
    .StartsWith("android", Triple::Android)
    .StartsWith("musleabihf", Triple::MuslEABIHF)
    .StartsWith("musleabi", Triple::MuslEABI)
    .StartsWith("musl", Triple::Musl)
    .StartsWith("msvc", Triple::MSVC)
    .StartsWith("itanium", Triple::Itanium)
    .StartsWith("cygnus", Triple::Cygnus)
    .StartsWith("coreclr", Triple::CoreCLR)
    .StartsWith("simulator", Triple::Simulator)
    .StartsWith("sycldevice", Triple::SYCLDevice)
    .StartsWith("macabi", Triple::MacABI)
    .Default(Triple::UnknownEnvironment);
}

static Triple::ObjectFormatType parseFormat(StringRef EnvironmentName) {
  return StringSwitch<Triple::ObjectFormatType>(EnvironmentName)
    // "xcoff" must come before "coff" because of the order-dependendent
    // pattern matching.
    .EndsWith("xcoff", Triple::XCOFF)
    .EndsWith("coff", Triple::COFF)
    .EndsWith("elf", Triple::ELF)
    .EndsWith("macho", Triple::MachO)
    .EndsWith("wasm", Triple::Wasm)
    .Default(Triple::UnknownObjectFormat);
}

static Triple::SubArchType parseSubArch(StringRef SubArchName) {
  if (SubArchName.startswith("mips") &&
      (SubArchName.endswith("r6el") || SubArchName.endswith("r6")))
    return Triple::MipsSubArch_r6;

<<<<<<< HEAD
  if (SubArchName.startswith("spir")) {
    StringRef SA(SubArchName);
    if (SA.consume_front("spir64_") || SA.consume_front("spir_")) {
      if (SA == "fpga")
        return Triple::SPIRSubArch_fpga;
      else if (SA == "gen")
        return Triple::SPIRSubArch_gen;
      else if (SA == "x86_64")
        return Triple::SPIRSubArch_x86_64;
    }
  }
=======
  if (SubArchName == "powerpcspe")
    return Triple::PPCSubArch_spe;
>>>>>>> ff0311c4

  StringRef ARMSubArch = ARM::getCanonicalArchName(SubArchName);

  // For now, this is the small part. Early return.
  if (ARMSubArch.empty())
    return StringSwitch<Triple::SubArchType>(SubArchName)
      .EndsWith("kalimba3", Triple::KalimbaSubArch_v3)
      .EndsWith("kalimba4", Triple::KalimbaSubArch_v4)
      .EndsWith("kalimba5", Triple::KalimbaSubArch_v5)
      .Default(Triple::NoSubArch);

  // ARM sub arch.
  switch(ARM::parseArch(ARMSubArch)) {
  case ARM::ArchKind::ARMV4:
    return Triple::NoSubArch;
  case ARM::ArchKind::ARMV4T:
    return Triple::ARMSubArch_v4t;
  case ARM::ArchKind::ARMV5T:
    return Triple::ARMSubArch_v5;
  case ARM::ArchKind::ARMV5TE:
  case ARM::ArchKind::IWMMXT:
  case ARM::ArchKind::IWMMXT2:
  case ARM::ArchKind::XSCALE:
  case ARM::ArchKind::ARMV5TEJ:
    return Triple::ARMSubArch_v5te;
  case ARM::ArchKind::ARMV6:
    return Triple::ARMSubArch_v6;
  case ARM::ArchKind::ARMV6K:
  case ARM::ArchKind::ARMV6KZ:
    return Triple::ARMSubArch_v6k;
  case ARM::ArchKind::ARMV6T2:
    return Triple::ARMSubArch_v6t2;
  case ARM::ArchKind::ARMV6M:
    return Triple::ARMSubArch_v6m;
  case ARM::ArchKind::ARMV7A:
  case ARM::ArchKind::ARMV7R:
    return Triple::ARMSubArch_v7;
  case ARM::ArchKind::ARMV7VE:
    return Triple::ARMSubArch_v7ve;
  case ARM::ArchKind::ARMV7K:
    return Triple::ARMSubArch_v7k;
  case ARM::ArchKind::ARMV7M:
    return Triple::ARMSubArch_v7m;
  case ARM::ArchKind::ARMV7S:
    return Triple::ARMSubArch_v7s;
  case ARM::ArchKind::ARMV7EM:
    return Triple::ARMSubArch_v7em;
  case ARM::ArchKind::ARMV8A:
    return Triple::ARMSubArch_v8;
  case ARM::ArchKind::ARMV8_1A:
    return Triple::ARMSubArch_v8_1a;
  case ARM::ArchKind::ARMV8_2A:
    return Triple::ARMSubArch_v8_2a;
  case ARM::ArchKind::ARMV8_3A:
    return Triple::ARMSubArch_v8_3a;
  case ARM::ArchKind::ARMV8_4A:
    return Triple::ARMSubArch_v8_4a;
  case ARM::ArchKind::ARMV8_5A:
    return Triple::ARMSubArch_v8_5a;
  case ARM::ArchKind::ARMV8R:
    return Triple::ARMSubArch_v8r;
  case ARM::ArchKind::ARMV8MBaseline:
    return Triple::ARMSubArch_v8m_baseline;
  case ARM::ArchKind::ARMV8MMainline:
    return Triple::ARMSubArch_v8m_mainline;
  case ARM::ArchKind::ARMV8_1MMainline:
    return Triple::ARMSubArch_v8_1m_mainline;
  default:
    return Triple::NoSubArch;
  }
}

static StringRef getObjectFormatTypeName(Triple::ObjectFormatType Kind) {
  switch (Kind) {
  case Triple::UnknownObjectFormat: return "";
  case Triple::COFF: return "coff";
  case Triple::ELF: return "elf";
  case Triple::MachO: return "macho";
  case Triple::Wasm: return "wasm";
  case Triple::XCOFF: return "xcoff";
  }
  llvm_unreachable("unknown object format type");
}

static Triple::ObjectFormatType getDefaultFormat(const Triple &T) {
  switch (T.getArch()) {
  case Triple::UnknownArch:
  case Triple::aarch64:
  case Triple::aarch64_32:
  case Triple::arm:
  case Triple::thumb:
  case Triple::x86:
  case Triple::x86_64:
    if (T.isOSDarwin())
      return Triple::MachO;
    else if (T.isOSWindows())
      return Triple::COFF;
    return Triple::ELF;

  case Triple::aarch64_be:
  case Triple::arc:
  case Triple::amdgcn:
  case Triple::amdil:
  case Triple::amdil64:
  case Triple::armeb:
  case Triple::avr:
  case Triple::bpfeb:
  case Triple::bpfel:
  case Triple::hexagon:
  case Triple::lanai:
  case Triple::hsail:
  case Triple::hsail64:
  case Triple::kalimba:
  case Triple::le32:
  case Triple::le64:
  case Triple::mips:
  case Triple::mips64:
  case Triple::mips64el:
  case Triple::mipsel:
  case Triple::msp430:
  case Triple::nvptx:
  case Triple::nvptx64:
  case Triple::ppc64le:
  case Triple::r600:
  case Triple::renderscript32:
  case Triple::renderscript64:
  case Triple::riscv32:
  case Triple::riscv64:
  case Triple::shave:
  case Triple::sparc:
  case Triple::sparcel:
  case Triple::sparcv9:
  case Triple::spir:
  case Triple::spir64:
  case Triple::systemz:
  case Triple::tce:
  case Triple::tcele:
  case Triple::thumbeb:
  case Triple::xcore:
  case Triple::fpga_aoco:
  case Triple::fpga_aocr:
  case Triple::fpga_aocx:
    return Triple::ELF;

  case Triple::ppc:
  case Triple::ppc64:
    if (T.isOSDarwin())
      return Triple::MachO;
    else if (T.isOSAIX())
      return Triple::XCOFF;
    return Triple::ELF;

  case Triple::wasm32:
  case Triple::wasm64:
    return Triple::Wasm;
  }
  llvm_unreachable("unknown architecture");
}

/// Construct a triple from the string representation provided.
///
/// This stores the string representation and parses the various pieces into
/// enum members.
Triple::Triple(const Twine &Str)
    : Data(Str.str()), Arch(UnknownArch), SubArch(NoSubArch),
      Vendor(UnknownVendor), OS(UnknownOS), Environment(UnknownEnvironment),
      ObjectFormat(UnknownObjectFormat) {
  // Do minimal parsing by hand here.
  SmallVector<StringRef, 4> Components;
  StringRef(Data).split(Components, '-', /*MaxSplit*/ 3);
  if (Components.size() > 0) {
    Arch = parseArch(Components[0]);
    SubArch = parseSubArch(Components[0]);
    if (Components.size() > 1) {
      Vendor = parseVendor(Components[1]);
      if (Components.size() > 2) {
        OS = parseOS(Components[2]);
        if (Components.size() > 3) {
          Environment = parseEnvironment(Components[3]);
          ObjectFormat = parseFormat(Components[3]);
        }
      }
    } else {
      Environment =
          StringSwitch<Triple::EnvironmentType>(Components[0])
              .StartsWith("mipsn32", Triple::GNUABIN32)
              .StartsWith("mips64", Triple::GNUABI64)
              .StartsWith("mipsisa64", Triple::GNUABI64)
              .StartsWith("mipsisa32", Triple::GNU)
              .Cases("mips", "mipsel", "mipsr6", "mipsr6el", Triple::GNU)
              .Default(UnknownEnvironment);
    }
  }
  if (ObjectFormat == UnknownObjectFormat)
    ObjectFormat = getDefaultFormat(*this);
}

/// Construct a triple from string representations of the architecture,
/// vendor, and OS.
///
/// This joins each argument into a canonical string representation and parses
/// them into enum members. It leaves the environment unknown and omits it from
/// the string representation.
Triple::Triple(const Twine &ArchStr, const Twine &VendorStr, const Twine &OSStr)
    : Data((ArchStr + Twine('-') + VendorStr + Twine('-') + OSStr).str()),
      Arch(parseArch(ArchStr.str())),
      SubArch(parseSubArch(ArchStr.str())),
      Vendor(parseVendor(VendorStr.str())),
      OS(parseOS(OSStr.str())),
      Environment(), ObjectFormat(Triple::UnknownObjectFormat) {
  ObjectFormat = getDefaultFormat(*this);
}

/// Construct a triple from string representations of the architecture,
/// vendor, OS, and environment.
///
/// This joins each argument into a canonical string representation and parses
/// them into enum members.
Triple::Triple(const Twine &ArchStr, const Twine &VendorStr, const Twine &OSStr,
               const Twine &EnvironmentStr)
    : Data((ArchStr + Twine('-') + VendorStr + Twine('-') + OSStr + Twine('-') +
            EnvironmentStr).str()),
      Arch(parseArch(ArchStr.str())),
      SubArch(parseSubArch(ArchStr.str())),
      Vendor(parseVendor(VendorStr.str())),
      OS(parseOS(OSStr.str())),
      Environment(parseEnvironment(EnvironmentStr.str())),
      ObjectFormat(parseFormat(EnvironmentStr.str())) {
  if (ObjectFormat == Triple::UnknownObjectFormat)
    ObjectFormat = getDefaultFormat(*this);
}

std::string Triple::normalize(StringRef Str) {
  bool IsMinGW32 = false;
  bool IsCygwin = false;

  // Parse into components.
  SmallVector<StringRef, 4> Components;
  Str.split(Components, '-');

  // If the first component corresponds to a known architecture, preferentially
  // use it for the architecture.  If the second component corresponds to a
  // known vendor, preferentially use it for the vendor, etc.  This avoids silly
  // component movement when a component parses as (eg) both a valid arch and a
  // valid os.
  ArchType Arch = UnknownArch;
  if (Components.size() > 0)
    Arch = parseArch(Components[0]);
  VendorType Vendor = UnknownVendor;
  if (Components.size() > 1)
    Vendor = parseVendor(Components[1]);
  OSType OS = UnknownOS;
  if (Components.size() > 2) {
    OS = parseOS(Components[2]);
    IsCygwin = Components[2].startswith("cygwin");
    IsMinGW32 = Components[2].startswith("mingw");
  }
  EnvironmentType Environment = UnknownEnvironment;
  if (Components.size() > 3)
    Environment = parseEnvironment(Components[3]);
  ObjectFormatType ObjectFormat = UnknownObjectFormat;
  if (Components.size() > 4)
    ObjectFormat = parseFormat(Components[4]);

  // Note which components are already in their final position.  These will not
  // be moved.
  bool Found[4];
  Found[0] = Arch != UnknownArch;
  Found[1] = Vendor != UnknownVendor;
  Found[2] = OS != UnknownOS;
  Found[3] = Environment != UnknownEnvironment;

  // If they are not there already, permute the components into their canonical
  // positions by seeing if they parse as a valid architecture, and if so moving
  // the component to the architecture position etc.
  for (unsigned Pos = 0; Pos != array_lengthof(Found); ++Pos) {
    if (Found[Pos])
      continue; // Already in the canonical position.

    for (unsigned Idx = 0; Idx != Components.size(); ++Idx) {
      // Do not reparse any components that already matched.
      if (Idx < array_lengthof(Found) && Found[Idx])
        continue;

      // Does this component parse as valid for the target position?
      bool Valid = false;
      StringRef Comp = Components[Idx];
      switch (Pos) {
      default: llvm_unreachable("unexpected component type!");
      case 0:
        Arch = parseArch(Comp);
        Valid = Arch != UnknownArch;
        break;
      case 1:
        Vendor = parseVendor(Comp);
        Valid = Vendor != UnknownVendor;
        break;
      case 2:
        OS = parseOS(Comp);
        IsCygwin = Comp.startswith("cygwin");
        IsMinGW32 = Comp.startswith("mingw");
        Valid = OS != UnknownOS || IsCygwin || IsMinGW32;
        break;
      case 3:
        Environment = parseEnvironment(Comp);
        Valid = Environment != UnknownEnvironment;
        if (!Valid) {
          ObjectFormat = parseFormat(Comp);
          Valid = ObjectFormat != UnknownObjectFormat;
        }
        break;
      }
      if (!Valid)
        continue; // Nope, try the next component.

      // Move the component to the target position, pushing any non-fixed
      // components that are in the way to the right.  This tends to give
      // good results in the common cases of a forgotten vendor component
      // or a wrongly positioned environment.
      if (Pos < Idx) {
        // Insert left, pushing the existing components to the right.  For
        // example, a-b-i386 -> i386-a-b when moving i386 to the front.
        StringRef CurrentComponent(""); // The empty component.
        // Replace the component we are moving with an empty component.
        std::swap(CurrentComponent, Components[Idx]);
        // Insert the component being moved at Pos, displacing any existing
        // components to the right.
        for (unsigned i = Pos; !CurrentComponent.empty(); ++i) {
          // Skip over any fixed components.
          while (i < array_lengthof(Found) && Found[i])
            ++i;
          // Place the component at the new position, getting the component
          // that was at this position - it will be moved right.
          std::swap(CurrentComponent, Components[i]);
        }
      } else if (Pos > Idx) {
        // Push right by inserting empty components until the component at Idx
        // reaches the target position Pos.  For example, pc-a -> -pc-a when
        // moving pc to the second position.
        do {
          // Insert one empty component at Idx.
          StringRef CurrentComponent(""); // The empty component.
          for (unsigned i = Idx; i < Components.size();) {
            // Place the component at the new position, getting the component
            // that was at this position - it will be moved right.
            std::swap(CurrentComponent, Components[i]);
            // If it was placed on top of an empty component then we are done.
            if (CurrentComponent.empty())
              break;
            // Advance to the next component, skipping any fixed components.
            while (++i < array_lengthof(Found) && Found[i])
              ;
          }
          // The last component was pushed off the end - append it.
          if (!CurrentComponent.empty())
            Components.push_back(CurrentComponent);

          // Advance Idx to the component's new position.
          while (++Idx < array_lengthof(Found) && Found[Idx])
            ;
        } while (Idx < Pos); // Add more until the final position is reached.
      }
      assert(Pos < Components.size() && Components[Pos] == Comp &&
             "Component moved wrong!");
      Found[Pos] = true;
      break;
    }
  }

  // Replace empty components with "unknown" value.
  for (unsigned i = 0, e = Components.size(); i < e; ++i) {
    if (Components[i].empty())
      Components[i] = "unknown";
  }

  // Special case logic goes here.  At this point Arch, Vendor and OS have the
  // correct values for the computed components.
  std::string NormalizedEnvironment;
  if (Environment == Triple::Android && Components[3].startswith("androideabi")) {
    StringRef AndroidVersion = Components[3].drop_front(strlen("androideabi"));
    if (AndroidVersion.empty()) {
      Components[3] = "android";
    } else {
      NormalizedEnvironment = Twine("android", AndroidVersion).str();
      Components[3] = NormalizedEnvironment;
    }
  }

  // SUSE uses "gnueabi" to mean "gnueabihf"
  if (Vendor == Triple::SUSE && Environment == llvm::Triple::GNUEABI)
    Components[3] = "gnueabihf";

  if (OS == Triple::Win32) {
    Components.resize(4);
    Components[2] = "windows";
    if (Environment == UnknownEnvironment) {
      if (ObjectFormat == UnknownObjectFormat || ObjectFormat == Triple::COFF)
        Components[3] = "msvc";
      else
        Components[3] = getObjectFormatTypeName(ObjectFormat);
    }
  } else if (IsMinGW32) {
    Components.resize(4);
    Components[2] = "windows";
    Components[3] = "gnu";
  } else if (IsCygwin) {
    Components.resize(4);
    Components[2] = "windows";
    Components[3] = "cygnus";
  }
  if (IsMinGW32 || IsCygwin ||
      (OS == Triple::Win32 && Environment != UnknownEnvironment)) {
    if (ObjectFormat != UnknownObjectFormat && ObjectFormat != Triple::COFF) {
      Components.resize(5);
      Components[4] = getObjectFormatTypeName(ObjectFormat);
    }
  }

  // Stick the corrected components back together to form the normalized string.
  std::string Normalized;
  for (unsigned i = 0, e = Components.size(); i != e; ++i) {
    if (i) Normalized += '-';
    Normalized += Components[i];
  }
  return Normalized;
}

StringRef Triple::getArchName() const {
  return StringRef(Data).split('-').first;           // Isolate first component
}

StringRef Triple::getVendorName() const {
  StringRef Tmp = StringRef(Data).split('-').second; // Strip first component
  return Tmp.split('-').first;                       // Isolate second component
}

StringRef Triple::getOSName() const {
  StringRef Tmp = StringRef(Data).split('-').second; // Strip first component
  Tmp = Tmp.split('-').second;                       // Strip second component
  return Tmp.split('-').first;                       // Isolate third component
}

StringRef Triple::getEnvironmentName() const {
  StringRef Tmp = StringRef(Data).split('-').second; // Strip first component
  Tmp = Tmp.split('-').second;                       // Strip second component
  return Tmp.split('-').second;                      // Strip third component
}

StringRef Triple::getOSAndEnvironmentName() const {
  StringRef Tmp = StringRef(Data).split('-').second; // Strip first component
  return Tmp.split('-').second;                      // Strip second component
}

static unsigned EatNumber(StringRef &Str) {
  assert(!Str.empty() && Str[0] >= '0' && Str[0] <= '9' && "Not a number");
  unsigned Result = 0;

  do {
    // Consume the leading digit.
    Result = Result*10 + (Str[0] - '0');

    // Eat the digit.
    Str = Str.substr(1);
  } while (!Str.empty() && Str[0] >= '0' && Str[0] <= '9');

  return Result;
}

static void parseVersionFromName(StringRef Name, unsigned &Major,
                                 unsigned &Minor, unsigned &Micro) {
  // Any unset version defaults to 0.
  Major = Minor = Micro = 0;

  // Parse up to three components.
  unsigned *Components[3] = {&Major, &Minor, &Micro};
  for (unsigned i = 0; i != 3; ++i) {
    if (Name.empty() || Name[0] < '0' || Name[0] > '9')
      break;

    // Consume the leading number.
    *Components[i] = EatNumber(Name);

    // Consume the separator, if present.
    if (Name.startswith("."))
      Name = Name.substr(1);
  }
}

void Triple::getEnvironmentVersion(unsigned &Major, unsigned &Minor,
                                   unsigned &Micro) const {
  StringRef EnvironmentName = getEnvironmentName();
  StringRef EnvironmentTypeName = getEnvironmentTypeName(getEnvironment());
  if (EnvironmentName.startswith(EnvironmentTypeName))
    EnvironmentName = EnvironmentName.substr(EnvironmentTypeName.size());

  parseVersionFromName(EnvironmentName, Major, Minor, Micro);
}

void Triple::getOSVersion(unsigned &Major, unsigned &Minor,
                          unsigned &Micro) const {
  StringRef OSName = getOSName();
  // Assume that the OS portion of the triple starts with the canonical name.
  StringRef OSTypeName = getOSTypeName(getOS());
  if (OSName.startswith(OSTypeName))
    OSName = OSName.substr(OSTypeName.size());
  else if (getOS() == MacOSX)
    OSName.consume_front("macos");

  parseVersionFromName(OSName, Major, Minor, Micro);
}

bool Triple::getMacOSXVersion(unsigned &Major, unsigned &Minor,
                              unsigned &Micro) const {
  getOSVersion(Major, Minor, Micro);

  switch (getOS()) {
  default: llvm_unreachable("unexpected OS for Darwin triple");
  case Darwin:
    // Default to darwin8, i.e., MacOSX 10.4.
    if (Major == 0)
      Major = 8;
    // Darwin version numbers are skewed from OS X versions.
    if (Major < 4)
      return false;
    Micro = 0;
    Minor = Major - 4;
    Major = 10;
    break;
  case MacOSX:
    // Default to 10.4.
    if (Major == 0) {
      Major = 10;
      Minor = 4;
    }
    if (Major != 10)
      return false;
    break;
  case IOS:
  case TvOS:
  case WatchOS:
    // Ignore the version from the triple.  This is only handled because the
    // the clang driver combines OS X and IOS support into a common Darwin
    // toolchain that wants to know the OS X version number even when targeting
    // IOS.
    Major = 10;
    Minor = 4;
    Micro = 0;
    break;
  }
  return true;
}

void Triple::getiOSVersion(unsigned &Major, unsigned &Minor,
                           unsigned &Micro) const {
  switch (getOS()) {
  default: llvm_unreachable("unexpected OS for Darwin triple");
  case Darwin:
  case MacOSX:
    // Ignore the version from the triple.  This is only handled because the
    // the clang driver combines OS X and IOS support into a common Darwin
    // toolchain that wants to know the iOS version number even when targeting
    // OS X.
    Major = 5;
    Minor = 0;
    Micro = 0;
    break;
  case IOS:
  case TvOS:
    getOSVersion(Major, Minor, Micro);
    // Default to 5.0 (or 7.0 for arm64).
    if (Major == 0)
      Major = (getArch() == aarch64) ? 7 : 5;
    break;
  case WatchOS:
    llvm_unreachable("conflicting triple info");
  }
}

void Triple::getWatchOSVersion(unsigned &Major, unsigned &Minor,
                               unsigned &Micro) const {
  switch (getOS()) {
  default: llvm_unreachable("unexpected OS for Darwin triple");
  case Darwin:
  case MacOSX:
    // Ignore the version from the triple.  This is only handled because the
    // the clang driver combines OS X and IOS support into a common Darwin
    // toolchain that wants to know the iOS version number even when targeting
    // OS X.
    Major = 2;
    Minor = 0;
    Micro = 0;
    break;
  case WatchOS:
    getOSVersion(Major, Minor, Micro);
    if (Major == 0)
      Major = 2;
    break;
  case IOS:
    llvm_unreachable("conflicting triple info");
  }
}

void Triple::setTriple(const Twine &Str) {
  *this = Triple(Str);
}

void Triple::setArch(ArchType Kind) {
  setArchName(getArchTypeName(Kind));
}

void Triple::setVendor(VendorType Kind) {
  setVendorName(getVendorTypeName(Kind));
}

void Triple::setOS(OSType Kind) {
  setOSName(getOSTypeName(Kind));
}

void Triple::setEnvironment(EnvironmentType Kind) {
  if (ObjectFormat == getDefaultFormat(*this))
    return setEnvironmentName(getEnvironmentTypeName(Kind));

  setEnvironmentName((getEnvironmentTypeName(Kind) + Twine("-") +
                      getObjectFormatTypeName(ObjectFormat)).str());
}

void Triple::setObjectFormat(ObjectFormatType Kind) {
  if (Environment == UnknownEnvironment)
    return setEnvironmentName(getObjectFormatTypeName(Kind));

  setEnvironmentName((getEnvironmentTypeName(Environment) + Twine("-") +
                      getObjectFormatTypeName(Kind)).str());
}

void Triple::setArchName(StringRef Str) {
  // Work around a miscompilation bug for Twines in gcc 4.0.3.
  SmallString<64> Triple;
  Triple += Str;
  Triple += "-";
  Triple += getVendorName();
  Triple += "-";
  Triple += getOSAndEnvironmentName();
  setTriple(Triple);
}

void Triple::setVendorName(StringRef Str) {
  setTriple(getArchName() + "-" + Str + "-" + getOSAndEnvironmentName());
}

void Triple::setOSName(StringRef Str) {
  if (hasEnvironment())
    setTriple(getArchName() + "-" + getVendorName() + "-" + Str +
              "-" + getEnvironmentName());
  else
    setTriple(getArchName() + "-" + getVendorName() + "-" + Str);
}

void Triple::setEnvironmentName(StringRef Str) {
  setTriple(getArchName() + "-" + getVendorName() + "-" + getOSName() +
            "-" + Str);
}

void Triple::setOSAndEnvironmentName(StringRef Str) {
  setTriple(getArchName() + "-" + getVendorName() + "-" + Str);
}

static unsigned getArchPointerBitWidth(llvm::Triple::ArchType Arch) {
  switch (Arch) {
  case llvm::Triple::UnknownArch:
    return 0;

  case llvm::Triple::avr:
  case llvm::Triple::msp430:
    return 16;

  case llvm::Triple::aarch64_32:
  case llvm::Triple::arc:
  case llvm::Triple::arm:
  case llvm::Triple::armeb:
  case llvm::Triple::hexagon:
  case llvm::Triple::le32:
  case llvm::Triple::mips:
  case llvm::Triple::mipsel:
  case llvm::Triple::nvptx:
  case llvm::Triple::ppc:
  case llvm::Triple::r600:
  case llvm::Triple::riscv32:
  case llvm::Triple::sparc:
  case llvm::Triple::sparcel:
  case llvm::Triple::tce:
  case llvm::Triple::tcele:
  case llvm::Triple::thumb:
  case llvm::Triple::thumbeb:
  case llvm::Triple::x86:
  case llvm::Triple::xcore:
  case llvm::Triple::amdil:
  case llvm::Triple::hsail:
  case llvm::Triple::spir:
  case llvm::Triple::kalimba:
  case llvm::Triple::lanai:
  case llvm::Triple::shave:
  case llvm::Triple::wasm32:
  case llvm::Triple::renderscript32:
  case llvm::Triple::fpga_aoco:
  case llvm::Triple::fpga_aocr:
  case llvm::Triple::fpga_aocx:
    return 32;

  case llvm::Triple::aarch64:
  case llvm::Triple::aarch64_be:
  case llvm::Triple::amdgcn:
  case llvm::Triple::bpfel:
  case llvm::Triple::bpfeb:
  case llvm::Triple::le64:
  case llvm::Triple::mips64:
  case llvm::Triple::mips64el:
  case llvm::Triple::nvptx64:
  case llvm::Triple::ppc64:
  case llvm::Triple::ppc64le:
  case llvm::Triple::riscv64:
  case llvm::Triple::sparcv9:
  case llvm::Triple::systemz:
  case llvm::Triple::x86_64:
  case llvm::Triple::amdil64:
  case llvm::Triple::hsail64:
  case llvm::Triple::spir64:
  case llvm::Triple::wasm64:
  case llvm::Triple::renderscript64:
    return 64;
  }
  llvm_unreachable("Invalid architecture value");
}

bool Triple::isArch64Bit() const {
  return getArchPointerBitWidth(getArch()) == 64;
}

bool Triple::isArch32Bit() const {
  return getArchPointerBitWidth(getArch()) == 32;
}

bool Triple::isArch16Bit() const {
  return getArchPointerBitWidth(getArch()) == 16;
}

Triple Triple::get32BitArchVariant() const {
  Triple T(*this);
  switch (getArch()) {
  case Triple::UnknownArch:
  case Triple::amdgcn:
  case Triple::avr:
  case Triple::bpfel:
  case Triple::bpfeb:
  case Triple::msp430:
  case Triple::systemz:
  case Triple::ppc64le:
    T.setArch(UnknownArch);
    break;

  case Triple::aarch64_32:
  case Triple::amdil:
  case Triple::hsail:
  case Triple::spir:
  case Triple::arc:
  case Triple::arm:
  case Triple::armeb:
  case Triple::hexagon:
  case Triple::kalimba:
  case Triple::le32:
  case Triple::mips:
  case Triple::mipsel:
  case Triple::nvptx:
  case Triple::ppc:
  case Triple::r600:
  case Triple::riscv32:
  case Triple::sparc:
  case Triple::sparcel:
  case Triple::tce:
  case Triple::tcele:
  case Triple::thumb:
  case Triple::thumbeb:
  case Triple::x86:
  case Triple::xcore:
  case Triple::lanai:
  case Triple::shave:
  case Triple::wasm32:
  case Triple::renderscript32:
  case Triple::fpga_aoco:
  case Triple::fpga_aocr:
  case Triple::fpga_aocx:
    // Already 32-bit.
    break;

  case Triple::aarch64:        T.setArch(Triple::arm);     break;
  case Triple::aarch64_be:     T.setArch(Triple::armeb);   break;
  case Triple::le64:           T.setArch(Triple::le32);    break;
  case Triple::mips64:         T.setArch(Triple::mips);    break;
  case Triple::mips64el:       T.setArch(Triple::mipsel);  break;
  case Triple::nvptx64:        T.setArch(Triple::nvptx);   break;
  case Triple::ppc64:          T.setArch(Triple::ppc);     break;
  case Triple::sparcv9:        T.setArch(Triple::sparc);   break;
  case Triple::riscv64:        T.setArch(Triple::riscv32); break;
  case Triple::x86_64:         T.setArch(Triple::x86);     break;
  case Triple::amdil64:        T.setArch(Triple::amdil);   break;
  case Triple::hsail64:        T.setArch(Triple::hsail);   break;
  case Triple::spir64:         T.setArch(Triple::spir);    break;
  case Triple::wasm64:         T.setArch(Triple::wasm32);  break;
  case Triple::renderscript64: T.setArch(Triple::renderscript32); break;
  }
  return T;
}

Triple Triple::get64BitArchVariant() const {
  Triple T(*this);
  switch (getArch()) {
  case Triple::UnknownArch:
  case Triple::arc:
  case Triple::avr:
  case Triple::hexagon:
  case Triple::kalimba:
  case Triple::lanai:
  case Triple::msp430:
  case Triple::r600:
  case Triple::tce:
  case Triple::tcele:
  case Triple::xcore:
  case Triple::sparcel:
  case Triple::shave:
  case Triple::fpga_aoco:
  case Triple::fpga_aocr:
  case Triple::fpga_aocx:
    T.setArch(UnknownArch);
    break;

  case Triple::aarch64:
  case Triple::aarch64_be:
  case Triple::bpfel:
  case Triple::bpfeb:
  case Triple::le64:
  case Triple::amdil64:
  case Triple::amdgcn:
  case Triple::hsail64:
  case Triple::spir64:
  case Triple::mips64:
  case Triple::mips64el:
  case Triple::nvptx64:
  case Triple::ppc64:
  case Triple::ppc64le:
  case Triple::riscv64:
  case Triple::sparcv9:
  case Triple::systemz:
  case Triple::x86_64:
  case Triple::wasm64:
  case Triple::renderscript64:
    // Already 64-bit.
    break;

  case Triple::aarch64_32:      T.setArch(Triple::aarch64);    break;
  case Triple::arm:             T.setArch(Triple::aarch64);    break;
  case Triple::armeb:           T.setArch(Triple::aarch64_be); break;
  case Triple::le32:            T.setArch(Triple::le64);       break;
  case Triple::mips:            T.setArch(Triple::mips64);     break;
  case Triple::mipsel:          T.setArch(Triple::mips64el);   break;
  case Triple::nvptx:           T.setArch(Triple::nvptx64);    break;
  case Triple::ppc:             T.setArch(Triple::ppc64);      break;
  case Triple::sparc:           T.setArch(Triple::sparcv9);    break;
  case Triple::riscv32:         T.setArch(Triple::riscv64);    break;
  case Triple::x86:             T.setArch(Triple::x86_64);     break;
  case Triple::amdil:           T.setArch(Triple::amdil64);    break;
  case Triple::hsail:           T.setArch(Triple::hsail64);    break;
  case Triple::spir:            T.setArch(Triple::spir64);     break;
  case Triple::thumb:           T.setArch(Triple::aarch64);    break;
  case Triple::thumbeb:         T.setArch(Triple::aarch64_be); break;
  case Triple::wasm32:          T.setArch(Triple::wasm64);     break;
  case Triple::renderscript32:  T.setArch(Triple::renderscript64);     break;
  }
  return T;
}

Triple Triple::getBigEndianArchVariant() const {
  Triple T(*this);
  // Already big endian.
  if (!isLittleEndian())
    return T;
  switch (getArch()) {
  case Triple::UnknownArch:
  case Triple::amdgcn:
  case Triple::amdil64:
  case Triple::amdil:
  case Triple::avr:
  case Triple::hexagon:
  case Triple::hsail64:
  case Triple::hsail:
  case Triple::kalimba:
  case Triple::le32:
  case Triple::le64:
  case Triple::msp430:
  case Triple::nvptx64:
  case Triple::nvptx:
  case Triple::r600:
  case Triple::riscv32:
  case Triple::riscv64:
  case Triple::shave:
  case Triple::spir64:
  case Triple::spir:
  case Triple::wasm32:
  case Triple::wasm64:
  case Triple::x86:
  case Triple::x86_64:
  case Triple::xcore:
  case Triple::renderscript32:
  case Triple::renderscript64:

  // ARM is intentionally unsupported here, changing the architecture would
  // drop any arch suffixes.
  case Triple::arm:
  case Triple::thumb:
    T.setArch(UnknownArch);
    break;

  case Triple::tcele:   T.setArch(Triple::tce);        break;
  case Triple::aarch64: T.setArch(Triple::aarch64_be); break;
  case Triple::bpfel:   T.setArch(Triple::bpfeb);      break;
  case Triple::mips64el:T.setArch(Triple::mips64);     break;
  case Triple::mipsel:  T.setArch(Triple::mips);       break;
  case Triple::ppc64le: T.setArch(Triple::ppc64);      break;
  case Triple::sparcel: T.setArch(Triple::sparc);      break;
  default:
    llvm_unreachable("getBigEndianArchVariant: unknown triple.");
  }
  return T;
}

Triple Triple::getLittleEndianArchVariant() const {
  Triple T(*this);
  if (isLittleEndian())
    return T;

  switch (getArch()) {
  case Triple::UnknownArch:
  case Triple::lanai:
  case Triple::ppc:
  case Triple::sparcv9:
  case Triple::systemz:

  // ARM is intentionally unsupported here, changing the architecture would
  // drop any arch suffixes.
  case Triple::armeb:
  case Triple::thumbeb:
    T.setArch(UnknownArch);
    break;

  case Triple::tce:        T.setArch(Triple::tcele);    break;
  case Triple::aarch64_be: T.setArch(Triple::aarch64);  break;
  case Triple::bpfeb:      T.setArch(Triple::bpfel);    break;
  case Triple::mips64:     T.setArch(Triple::mips64el); break;
  case Triple::mips:       T.setArch(Triple::mipsel);   break;
  case Triple::ppc64:      T.setArch(Triple::ppc64le);  break;
  case Triple::sparc:      T.setArch(Triple::sparcel);  break;
  default:
    llvm_unreachable("getLittleEndianArchVariant: unknown triple.");
  }
  return T;
}

bool Triple::isLittleEndian() const {
  switch (getArch()) {
  case Triple::aarch64:
  case Triple::aarch64_32:
  case Triple::amdgcn:
  case Triple::amdil64:
  case Triple::amdil:
  case Triple::arm:
  case Triple::avr:
  case Triple::bpfel:
  case Triple::hexagon:
  case Triple::hsail64:
  case Triple::hsail:
  case Triple::kalimba:
  case Triple::le32:
  case Triple::le64:
  case Triple::mips64el:
  case Triple::mipsel:
  case Triple::msp430:
  case Triple::nvptx64:
  case Triple::nvptx:
  case Triple::ppc64le:
  case Triple::r600:
  case Triple::riscv32:
  case Triple::riscv64:
  case Triple::shave:
  case Triple::sparcel:
  case Triple::spir64:
  case Triple::spir:
  case Triple::thumb:
  case Triple::wasm32:
  case Triple::wasm64:
  case Triple::x86:
  case Triple::x86_64:
  case Triple::xcore:
  case Triple::tcele:
  case Triple::renderscript32:
  case Triple::renderscript64:
    return true;
  default:
    return false;
  }
}

bool Triple::isCompatibleWith(const Triple &Other) const {
  // ARM and Thumb triples are compatible, if subarch, vendor and OS match.
  if ((getArch() == Triple::thumb && Other.getArch() == Triple::arm) ||
      (getArch() == Triple::arm && Other.getArch() == Triple::thumb) ||
      (getArch() == Triple::thumbeb && Other.getArch() == Triple::armeb) ||
      (getArch() == Triple::armeb && Other.getArch() == Triple::thumbeb)) {
    if (getVendor() == Triple::Apple)
      return getSubArch() == Other.getSubArch() &&
             getVendor() == Other.getVendor() && getOS() == Other.getOS();
    else
      return getSubArch() == Other.getSubArch() &&
             getVendor() == Other.getVendor() && getOS() == Other.getOS() &&
             getEnvironment() == Other.getEnvironment() &&
             getObjectFormat() == Other.getObjectFormat();
  }

  // If vendor is apple, ignore the version number.
  if (getVendor() == Triple::Apple)
    return getArch() == Other.getArch() && getSubArch() == Other.getSubArch() &&
           getVendor() == Other.getVendor() && getOS() == Other.getOS();

  return *this == Other;
}

std::string Triple::merge(const Triple &Other) const {
  // If vendor is apple, pick the triple with the larger version number.
  if (getVendor() == Triple::Apple)
    if (Other.isOSVersionLT(*this))
      return str();

  return Other.str();
}

StringRef Triple::getARMCPUForArch(StringRef MArch) const {
  if (MArch.empty())
    MArch = getArchName();
  MArch = ARM::getCanonicalArchName(MArch);

  // Some defaults are forced.
  switch (getOS()) {
  case llvm::Triple::FreeBSD:
  case llvm::Triple::NetBSD:
    if (!MArch.empty() && MArch == "v6")
      return "arm1176jzf-s";
    break;
  case llvm::Triple::Win32:
    // FIXME: this is invalid for WindowsCE
    return "cortex-a9";
  case llvm::Triple::MacOSX:
  case llvm::Triple::IOS:
  case llvm::Triple::WatchOS:
  case llvm::Triple::TvOS:
    if (MArch == "v7k")
      return "cortex-a7";
    break;
  default:
    break;
  }

  if (MArch.empty())
    return StringRef();

  StringRef CPU = ARM::getDefaultCPU(MArch);
  if (!CPU.empty() && !CPU.equals("invalid"))
    return CPU;

  // If no specific architecture version is requested, return the minimum CPU
  // required by the OS and environment.
  switch (getOS()) {
  case llvm::Triple::NetBSD:
    switch (getEnvironment()) {
    case llvm::Triple::GNUEABIHF:
    case llvm::Triple::GNUEABI:
    case llvm::Triple::EABIHF:
    case llvm::Triple::EABI:
      return "arm926ej-s";
    default:
      return "strongarm";
    }
  case llvm::Triple::NaCl:
  case llvm::Triple::OpenBSD:
    return "cortex-a8";
  default:
    switch (getEnvironment()) {
    case llvm::Triple::EABIHF:
    case llvm::Triple::GNUEABIHF:
    case llvm::Triple::MuslEABIHF:
      return "arm1176jzf-s";
    default:
      return "arm7tdmi";
    }
  }

  llvm_unreachable("invalid arch name");
}<|MERGE_RESOLUTION|>--- conflicted
+++ resolved
@@ -576,7 +576,6 @@
       (SubArchName.endswith("r6el") || SubArchName.endswith("r6")))
     return Triple::MipsSubArch_r6;
 
-<<<<<<< HEAD
   if (SubArchName.startswith("spir")) {
     StringRef SA(SubArchName);
     if (SA.consume_front("spir64_") || SA.consume_front("spir_")) {
@@ -588,10 +587,9 @@
         return Triple::SPIRSubArch_x86_64;
     }
   }
-=======
+
   if (SubArchName == "powerpcspe")
     return Triple::PPCSubArch_spe;
->>>>>>> ff0311c4
 
   StringRef ARMSubArch = ARM::getCanonicalArchName(SubArchName);
 
