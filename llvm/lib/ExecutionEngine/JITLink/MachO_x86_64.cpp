//===---- MachO_x86_64.cpp -JIT linker implementation for MachO/x86-64 ----===//
//
// Part of the LLVM Project, under the Apache License v2.0 with LLVM Exceptions.
// See https://llvm.org/LICENSE.txt for license information.
// SPDX-License-Identifier: Apache-2.0 WITH LLVM-exception
//
//===----------------------------------------------------------------------===//
//
// MachO/x86-64 jit-link implementation.
//
//===----------------------------------------------------------------------===//

#include "llvm/ExecutionEngine/JITLink/MachO_x86_64.h"
#include "llvm/ExecutionEngine/JITLink/x86_64.h"

#include "MachOLinkGraphBuilder.h"
#include "PerGraphGOTAndPLTStubsBuilder.h"

#define DEBUG_TYPE "jitlink"

using namespace llvm;
using namespace llvm::jitlink;

namespace {

class MachOLinkGraphBuilder_x86_64 : public MachOLinkGraphBuilder {
public:
  MachOLinkGraphBuilder_x86_64(const object::MachOObjectFile &Obj)
      : MachOLinkGraphBuilder(Obj, Triple("x86_64-apple-darwin"),
                              x86_64::getEdgeKindName) {}

private:
  enum MachONormalizedRelocationType : unsigned {
    MachOBranch32,
    MachOPointer32,
    MachOPointer64,
    MachOPointer64Anon,
    MachOPCRel32,
    MachOPCRel32Minus1,
    MachOPCRel32Minus2,
    MachOPCRel32Minus4,
    MachOPCRel32Anon,
    MachOPCRel32Minus1Anon,
    MachOPCRel32Minus2Anon,
    MachOPCRel32Minus4Anon,
    MachOPCRel32GOTLoad,
    MachOPCRel32GOT,
    MachOPCRel32TLV,
    MachOSubtractor32,
    MachOSubtractor64,
  };

  static Expected<MachONormalizedRelocationType>
  getRelocKind(const MachO::relocation_info &RI) {
    switch (RI.r_type) {
    case MachO::X86_64_RELOC_UNSIGNED:
      if (!RI.r_pcrel) {
        if (RI.r_length == 3)
          return RI.r_extern ? MachOPointer64 : MachOPointer64Anon;
        else if (RI.r_extern && RI.r_length == 2)
          return MachOPointer32;
      }
      break;
    case MachO::X86_64_RELOC_SIGNED:
      if (RI.r_pcrel && RI.r_length == 2)
        return RI.r_extern ? MachOPCRel32 : MachOPCRel32Anon;
      break;
    case MachO::X86_64_RELOC_BRANCH:
      if (RI.r_pcrel && RI.r_extern && RI.r_length == 2)
        return MachOBranch32;
      break;
    case MachO::X86_64_RELOC_GOT_LOAD:
      if (RI.r_pcrel && RI.r_extern && RI.r_length == 2)
        return MachOPCRel32GOTLoad;
      break;
    case MachO::X86_64_RELOC_GOT:
      if (RI.r_pcrel && RI.r_extern && RI.r_length == 2)
        return MachOPCRel32GOT;
      break;
    case MachO::X86_64_RELOC_SUBTRACTOR:
      if (!RI.r_pcrel && RI.r_extern) {
        if (RI.r_length == 2)
          return MachOSubtractor32;
        else if (RI.r_length == 3)
          return MachOSubtractor64;
      }
      break;
    case MachO::X86_64_RELOC_SIGNED_1:
      if (RI.r_pcrel && RI.r_length == 2)
        return RI.r_extern ? MachOPCRel32Minus1 : MachOPCRel32Minus1Anon;
      break;
    case MachO::X86_64_RELOC_SIGNED_2:
      if (RI.r_pcrel && RI.r_length == 2)
        return RI.r_extern ? MachOPCRel32Minus2 : MachOPCRel32Minus2Anon;
      break;
    case MachO::X86_64_RELOC_SIGNED_4:
      if (RI.r_pcrel && RI.r_length == 2)
        return RI.r_extern ? MachOPCRel32Minus4 : MachOPCRel32Minus4Anon;
      break;
    case MachO::X86_64_RELOC_TLV:
      if (RI.r_pcrel && RI.r_extern && RI.r_length == 2)
        return MachOPCRel32TLV;
      break;
    }

    return make_error<JITLinkError>(
        "Unsupported x86-64 relocation: address=" +
        formatv("{0:x8}", RI.r_address) +
        ", symbolnum=" + formatv("{0:x6}", RI.r_symbolnum) +
        ", kind=" + formatv("{0:x1}", RI.r_type) +
        ", pc_rel=" + (RI.r_pcrel ? "true" : "false") +
        ", extern=" + (RI.r_extern ? "true" : "false") +
        ", length=" + formatv("{0:d}", RI.r_length));
  }

  using PairRelocInfo = std::tuple<Edge::Kind, Symbol *, uint64_t>;

  // Parses paired SUBTRACTOR/UNSIGNED relocations and, on success,
  // returns the edge kind and addend to be used.
  Expected<PairRelocInfo> parsePairRelocation(
      Block &BlockToFix, MachONormalizedRelocationType SubtractorKind,
      const MachO::relocation_info &SubRI, JITTargetAddress FixupAddress,
      const char *FixupContent, object::relocation_iterator &UnsignedRelItr,
      object::relocation_iterator &RelEnd) {
    using namespace support;

    assert(((SubtractorKind == MachOSubtractor32 && SubRI.r_length == 2) ||
            (SubtractorKind == MachOSubtractor64 && SubRI.r_length == 3)) &&
           "Subtractor kind should match length");
    assert(SubRI.r_extern && "SUBTRACTOR reloc symbol should be extern");
    assert(!SubRI.r_pcrel && "SUBTRACTOR reloc should not be PCRel");

    if (UnsignedRelItr == RelEnd)
      return make_error<JITLinkError>("x86_64 SUBTRACTOR without paired "
                                      "UNSIGNED relocation");

    auto UnsignedRI = getRelocationInfo(UnsignedRelItr);

    if (SubRI.r_address != UnsignedRI.r_address)
      return make_error<JITLinkError>("x86_64 SUBTRACTOR and paired UNSIGNED "
                                      "point to different addresses");

    if (SubRI.r_length != UnsignedRI.r_length)
      return make_error<JITLinkError>("length of x86_64 SUBTRACTOR and paired "
                                      "UNSIGNED reloc must match");

    Symbol *FromSymbol;
    if (auto FromSymbolOrErr = findSymbolByIndex(SubRI.r_symbolnum))
      FromSymbol = FromSymbolOrErr->GraphSymbol;
    else
      return FromSymbolOrErr.takeError();

    // Read the current fixup value.
    uint64_t FixupValue = 0;
    if (SubRI.r_length == 3)
      FixupValue = *(const little64_t *)FixupContent;
    else
      FixupValue = *(const little32_t *)FixupContent;

    // Find 'ToSymbol' using symbol number or address, depending on whether the
    // paired UNSIGNED relocation is extern.
    Symbol *ToSymbol = nullptr;
    if (UnsignedRI.r_extern) {
      // Find target symbol by symbol index.
      if (auto ToSymbolOrErr = findSymbolByIndex(UnsignedRI.r_symbolnum))
        ToSymbol = ToSymbolOrErr->GraphSymbol;
      else
        return ToSymbolOrErr.takeError();
    } else {
      auto ToSymbolSec = findSectionByIndex(UnsignedRI.r_symbolnum - 1);
      if (!ToSymbolSec)
        return ToSymbolSec.takeError();
      ToSymbol = getSymbolByAddress(ToSymbolSec->Address);
      assert(ToSymbol && "No symbol for section");
      FixupValue -= ToSymbol->getAddress();
    }

    Edge::Kind DeltaKind;
    Symbol *TargetSymbol;
    uint64_t Addend;
    if (&BlockToFix == &FromSymbol->getAddressable()) {
      TargetSymbol = ToSymbol;
      DeltaKind = (SubRI.r_length == 3) ? x86_64::Delta64 : x86_64::Delta32;
      Addend = FixupValue + (FixupAddress - FromSymbol->getAddress());
      // FIXME: handle extern 'from'.
    } else if (&BlockToFix == &ToSymbol->getAddressable()) {
      TargetSymbol = FromSymbol;
      DeltaKind =
          (SubRI.r_length == 3) ? x86_64::NegDelta64 : x86_64::NegDelta32;
      Addend = FixupValue - (FixupAddress - ToSymbol->getAddress());
    } else {
      // BlockToFix was neither FromSymbol nor ToSymbol.
      return make_error<JITLinkError>("SUBTRACTOR relocation must fix up "
                                      "either 'A' or 'B' (or a symbol in one "
                                      "of their alt-entry chains)");
    }

    return PairRelocInfo(DeltaKind, TargetSymbol, Addend);
  }

  Error addRelocations() override {
    using namespace support;
    auto &Obj = getObject();

    LLVM_DEBUG(dbgs() << "Processing relocations:\n");

    for (auto &S : Obj.sections()) {

      JITTargetAddress SectionAddress = S.getAddress();

      // Skip relocations virtual sections.
      if (S.isVirtual()) {
        if (S.relocation_begin() != S.relocation_end())
          return make_error<JITLinkError>("Virtual section contains "
                                          "relocations");
        continue;
      }

      // Skip relocations for debug symbols.
      {
        auto &NSec =
            getSectionByIndex(Obj.getSectionIndex(S.getRawDataRefImpl()));
        if (!NSec.GraphSection) {
          LLVM_DEBUG({
            dbgs() << "  Skipping relocations for MachO section "
                   << NSec.SegName << "/" << NSec.SectName
                   << " which has no associated graph section\n";
          });
          continue;
        }
      }

      // Add relocations for section.
      for (auto RelItr = S.relocation_begin(), RelEnd = S.relocation_end();
           RelItr != RelEnd; ++RelItr) {

        MachO::relocation_info RI = getRelocationInfo(RelItr);

        // Find the address of the value to fix up.
        JITTargetAddress FixupAddress = SectionAddress + (uint32_t)RI.r_address;

        LLVM_DEBUG({
          auto &NSec =
              getSectionByIndex(Obj.getSectionIndex(S.getRawDataRefImpl()));
          dbgs() << "  " << NSec.SectName << " + "
                 << formatv("{0:x8}", RI.r_address) << ":\n";
        });

        // Find the block that the fixup points to.
        Block *BlockToFix = nullptr;
        {
          auto SymbolToFixOrErr = findSymbolByAddress(FixupAddress);
          if (!SymbolToFixOrErr)
            return SymbolToFixOrErr.takeError();
          BlockToFix = &SymbolToFixOrErr->getBlock();
        }

        if (FixupAddress + static_cast<JITTargetAddress>(1ULL << RI.r_length) >
            BlockToFix->getAddress() + BlockToFix->getContent().size())
          return make_error<JITLinkError>(
              "Relocation extends past end of fixup block");

        // Get a pointer to the fixup content.
        const char *FixupContent = BlockToFix->getContent().data() +
                                   (FixupAddress - BlockToFix->getAddress());

        size_t FixupOffset = FixupAddress - BlockToFix->getAddress();

        // The target symbol and addend will be populated by the switch below.
        Symbol *TargetSymbol = nullptr;
        uint64_t Addend = 0;

        // Sanity check the relocation kind.
        auto MachORelocKind = getRelocKind(RI);
        if (!MachORelocKind)
          return MachORelocKind.takeError();

        Edge::Kind Kind = Edge::Invalid;

        switch (*MachORelocKind) {
        case MachOBranch32:
          if (auto TargetSymbolOrErr = findSymbolByIndex(RI.r_symbolnum))
            TargetSymbol = TargetSymbolOrErr->GraphSymbol;
          else
            return TargetSymbolOrErr.takeError();
          Addend = *(const little32_t *)FixupContent;
          Kind = x86_64::BranchPCRel32;
          break;
        case MachOPCRel32:
          if (auto TargetSymbolOrErr = findSymbolByIndex(RI.r_symbolnum))
            TargetSymbol = TargetSymbolOrErr->GraphSymbol;
          else
            return TargetSymbolOrErr.takeError();
          Addend = *(const little32_t *)FixupContent - 4;
          Kind = x86_64::Delta32;
          break;
        case MachOPCRel32GOTLoad:
          if (auto TargetSymbolOrErr = findSymbolByIndex(RI.r_symbolnum))
            TargetSymbol = TargetSymbolOrErr->GraphSymbol;
          else
            return TargetSymbolOrErr.takeError();
          Addend = *(const little32_t *)FixupContent;
          Kind = x86_64::RequestGOTAndTransformToPCRel32GOTLoadRelaxable;
          if (FixupOffset < 3)
            return make_error<JITLinkError>("GOTLD at invalid offset " +
                                            formatv("{0}", FixupOffset));
          break;
        case MachOPCRel32GOT:
          if (auto TargetSymbolOrErr = findSymbolByIndex(RI.r_symbolnum))
            TargetSymbol = TargetSymbolOrErr->GraphSymbol;
          else
            return TargetSymbolOrErr.takeError();
          Addend = *(const little32_t *)FixupContent - 4;
          Kind = x86_64::RequestGOTAndTransformToDelta32;
          break;
        case MachOPointer32:
          if (auto TargetSymbolOrErr = findSymbolByIndex(RI.r_symbolnum))
            TargetSymbol = TargetSymbolOrErr->GraphSymbol;
          else
            return TargetSymbolOrErr.takeError();
          Addend = *(const ulittle32_t *)FixupContent;
          Kind = x86_64::Pointer32;
          break;
        case MachOPointer64:
          if (auto TargetSymbolOrErr = findSymbolByIndex(RI.r_symbolnum))
            TargetSymbol = TargetSymbolOrErr->GraphSymbol;
          else
            return TargetSymbolOrErr.takeError();
          Addend = *(const ulittle64_t *)FixupContent;
          Kind = x86_64::Pointer64;
          break;
        case MachOPointer64Anon: {
          JITTargetAddress TargetAddress = *(const ulittle64_t *)FixupContent;
          if (auto TargetSymbolOrErr = findSymbolByAddress(TargetAddress))
            TargetSymbol = &*TargetSymbolOrErr;
          else
            return TargetSymbolOrErr.takeError();
          Addend = TargetAddress - TargetSymbol->getAddress();
          Kind = x86_64::Pointer64;
          break;
        }
        case MachOPCRel32Minus1:
        case MachOPCRel32Minus2:
        case MachOPCRel32Minus4:
          if (auto TargetSymbolOrErr = findSymbolByIndex(RI.r_symbolnum))
            TargetSymbol = TargetSymbolOrErr->GraphSymbol;
          else
            return TargetSymbolOrErr.takeError();
          Addend = *(const little32_t *)FixupContent - 4;
          Kind = x86_64::Delta32;
          break;
        case MachOPCRel32Anon: {
          JITTargetAddress TargetAddress =
              FixupAddress + 4 + *(const little32_t *)FixupContent;
          if (auto TargetSymbolOrErr = findSymbolByAddress(TargetAddress))
            TargetSymbol = &*TargetSymbolOrErr;
          else
            return TargetSymbolOrErr.takeError();
          Addend = TargetAddress - TargetSymbol->getAddress() - 4;
          Kind = x86_64::Delta32;
          break;
        }
        case MachOPCRel32Minus1Anon:
        case MachOPCRel32Minus2Anon:
        case MachOPCRel32Minus4Anon: {
          JITTargetAddress Delta =
              4 + static_cast<JITTargetAddress>(
                      1ULL << (*MachORelocKind - MachOPCRel32Minus1Anon));
          JITTargetAddress TargetAddress =
              FixupAddress + Delta + *(const little32_t *)FixupContent;
          if (auto TargetSymbolOrErr = findSymbolByAddress(TargetAddress))
            TargetSymbol = &*TargetSymbolOrErr;
          else
            return TargetSymbolOrErr.takeError();
          Addend = TargetAddress - TargetSymbol->getAddress() - Delta;
          Kind = x86_64::Delta32;
          break;
        }
        case MachOSubtractor32:
        case MachOSubtractor64: {
          // We use Delta32/Delta64 to represent SUBTRACTOR relocations.
          // parsePairRelocation handles the paired reloc, and returns the
          // edge kind to be used (either Delta32/Delta64, or
          // NegDelta32/NegDelta64, depending on the direction of the
          // subtraction) along with the addend.
          auto PairInfo =
              parsePairRelocation(*BlockToFix, *MachORelocKind, RI,
                                  FixupAddress, FixupContent, ++RelItr, RelEnd);
          if (!PairInfo)
            return PairInfo.takeError();
          std::tie(Kind, TargetSymbol, Addend) = *PairInfo;
          assert(TargetSymbol && "No target symbol from parsePairRelocation?");
          break;
        }
        case MachOPCRel32TLV:
          return make_error<JITLinkError>(
              "MachO TLV relocations not yet supported");
        }

        LLVM_DEBUG({
          dbgs() << "    ";
          Edge GE(Kind, FixupAddress - BlockToFix->getAddress(), *TargetSymbol,
                  Addend);
          printEdge(dbgs(), *BlockToFix, GE, x86_64::getEdgeKindName(Kind));
          dbgs() << "\n";
        });
        BlockToFix->addEdge(Kind, FixupAddress - BlockToFix->getAddress(),
                            *TargetSymbol, Addend);
      }
    }
    return Error::success();
  }
};

class PerGraphGOTAndPLTStubsBuilder_MachO_x86_64
    : public PerGraphGOTAndPLTStubsBuilder<
          PerGraphGOTAndPLTStubsBuilder_MachO_x86_64> {
public:

  using PerGraphGOTAndPLTStubsBuilder<
      PerGraphGOTAndPLTStubsBuilder_MachO_x86_64>::
      PerGraphGOTAndPLTStubsBuilder;

  bool isGOTEdgeToFix(Edge &E) const {
    return E.getKind() == x86_64::RequestGOTAndTransformToDelta32 ||
           E.getKind() ==
               x86_64::RequestGOTAndTransformToPCRel32GOTLoadRelaxable;
  }

  Symbol &createGOTEntry(Symbol &Target) {
    return x86_64::createAnonymousPointer(G, getGOTSection(), &Target);
  }

  void fixGOTEdge(Edge &E, Symbol &GOTEntry) {
    // Fix the edge kind.
    switch (E.getKind()) {
    case x86_64::RequestGOTAndTransformToDelta32:
      E.setKind(x86_64::Delta32);
      break;
    case x86_64::RequestGOTAndTransformToPCRel32GOTLoadRelaxable:
      E.setKind(x86_64::PCRel32GOTLoadRelaxable);
      break;
    default:
      llvm_unreachable("Not a GOT transform edge");
    }
    // Fix the target, leave the addend as-is.
    E.setTarget(GOTEntry);
  }

  bool isExternalBranchEdge(Edge &E) {
    return E.getKind() == x86_64::BranchPCRel32 && E.getTarget().isExternal();
  }

  Symbol &createPLTStub(Symbol &Target) {
    return x86_64::createAnonymousPointerJumpStub(G, getStubsSection(),
                                                  getGOTEntry(Target));
  }

  void fixPLTEdge(Edge &E, Symbol &Stub) {
    assert(E.getKind() == x86_64::BranchPCRel32 && "Not a Branch32 edge?");
    assert(E.getAddend() == 0 &&
           "BranchPCRel32 edge has unexpected addend value");

    // Set the edge kind to BranchPCRel32ToPtrJumpStubRelaxable. We will use
    // this to check for stub optimization opportunities in the
    // optimizeMachO_x86_64_GOTAndStubs pass below.
    E.setKind(x86_64::BranchPCRel32ToPtrJumpStubRelaxable);
    E.setTarget(Stub);
  }

private:
  Section &getGOTSection() {
    if (!GOTSection)
      GOTSection = &G.createSection("$__GOT", sys::Memory::MF_READ);
    return *GOTSection;
  }

  Section &getStubsSection() {
    if (!StubsSection) {
      auto StubsProt = static_cast<sys::Memory::ProtectionFlags>(
          sys::Memory::MF_READ | sys::Memory::MF_EXEC);
      StubsSection = &G.createSection("$__STUBS", StubsProt);
    }
    return *StubsSection;
  }

  Section *GOTSection = nullptr;
  Section *StubsSection = nullptr;
};

} // namespace

static Error optimizeMachO_x86_64_GOTAndStubs(LinkGraph &G) {
  LLVM_DEBUG(dbgs() << "Optimizing GOT entries and stubs:\n");

  for (auto *B : G.blocks())
    for (auto &E : B->edges())
      if (E.getKind() == x86_64::PCRel32GOTLoadRelaxable) {
        assert(E.getOffset() >= 3 && "GOT edge occurs too early in block");

        // Optimize GOT references.
        auto &GOTBlock = E.getTarget().getBlock();
        assert(GOTBlock.getSize() == G.getPointerSize() &&
               "GOT entry block should be pointer sized");
        assert(GOTBlock.edges_size() == 1 &&
               "GOT entry should only have one outgoing edge");

        auto &GOTTarget = GOTBlock.edges().begin()->getTarget();
        JITTargetAddress EdgeAddr = B->getAddress() + E.getOffset();
        JITTargetAddress TargetAddr = GOTTarget.getAddress();

        // Check that this is a recognized MOV instruction.
        // FIXME: Can we assume this?
        constexpr uint8_t MOVQRIPRel[] = {0x48, 0x8b};
        if (strncmp(B->getContent().data() + E.getOffset() - 3,
                    reinterpret_cast<const char *>(MOVQRIPRel), 2) != 0)
          continue;

        int64_t Displacement = TargetAddr - EdgeAddr + 4;
        if (Displacement >= std::numeric_limits<int32_t>::min() &&
            Displacement <= std::numeric_limits<int32_t>::max()) {
          E.setTarget(GOTTarget);
          E.setKind(x86_64::Delta32);
          E.setAddend(E.getAddend() - 4);
<<<<<<< HEAD
          auto *BlockData = B->getMutableContent(G).data();
          BlockData[E.getOffset() - 2] = 0x8d;
=======
          char *BlockData = B->getMutableContent(G).data();
          BlockData[E.getOffset() - 2] = (char)0x8d;
>>>>>>> 5e394873
          LLVM_DEBUG({
            dbgs() << "  Replaced GOT load wih LEA:\n    ";
            printEdge(dbgs(), *B, E, x86_64::getEdgeKindName(E.getKind()));
            dbgs() << "\n";
          });
        }
      } else if (E.getKind() == x86_64::BranchPCRel32ToPtrJumpStubRelaxable) {
        auto &StubBlock = E.getTarget().getBlock();
        assert(StubBlock.getSize() == sizeof(x86_64::PointerJumpStubContent) &&
               "Stub block should be stub sized");
        assert(StubBlock.edges_size() == 1 &&
               "Stub block should only have one outgoing edge");

        auto &GOTBlock = StubBlock.edges().begin()->getTarget().getBlock();
        assert(GOTBlock.getSize() == G.getPointerSize() &&
               "GOT block should be pointer sized");
        assert(GOTBlock.edges_size() == 1 &&
               "GOT block should only have one outgoing edge");

        auto &GOTTarget = GOTBlock.edges().begin()->getTarget();
        JITTargetAddress EdgeAddr = B->getAddress() + E.getOffset();
        JITTargetAddress TargetAddr = GOTTarget.getAddress();

        int64_t Displacement = TargetAddr - EdgeAddr + 4;
        if (Displacement >= std::numeric_limits<int32_t>::min() &&
            Displacement <= std::numeric_limits<int32_t>::max()) {
          E.setKind(x86_64::BranchPCRel32);
          E.setTarget(GOTTarget);
          LLVM_DEBUG({
            dbgs() << "  Replaced stub branch with direct branch:\n    ";
            printEdge(dbgs(), *B, E, x86_64::getEdgeKindName(E.getKind()));
            dbgs() << "\n";
          });
        }
      }

  return Error::success();
}

namespace llvm {
namespace jitlink {

class MachOJITLinker_x86_64 : public JITLinker<MachOJITLinker_x86_64> {
  friend class JITLinker<MachOJITLinker_x86_64>;

public:
  MachOJITLinker_x86_64(std::unique_ptr<JITLinkContext> Ctx,
                        std::unique_ptr<LinkGraph> G,
                        PassConfiguration PassConfig)
      : JITLinker(std::move(Ctx), std::move(G), std::move(PassConfig)) {}

private:
  Error applyFixup(LinkGraph &G, Block &B, const Edge &E) const {
    return x86_64::applyFixup(G, B, E);
  }
};

Expected<std::unique_ptr<LinkGraph>>
createLinkGraphFromMachOObject_x86_64(MemoryBufferRef ObjectBuffer) {
  auto MachOObj = object::ObjectFile::createMachOObjectFile(ObjectBuffer);
  if (!MachOObj)
    return MachOObj.takeError();
  return MachOLinkGraphBuilder_x86_64(**MachOObj).buildGraph();
}

void link_MachO_x86_64(std::unique_ptr<LinkGraph> G,
                       std::unique_ptr<JITLinkContext> Ctx) {

  PassConfiguration Config;

  if (Ctx->shouldAddDefaultTargetPasses(G->getTargetTriple())) {
    // Add eh-frame passses.
    Config.PrePrunePasses.push_back(createEHFrameSplitterPass_MachO_x86_64());
    Config.PrePrunePasses.push_back(createEHFrameEdgeFixerPass_MachO_x86_64());

    // Add a mark-live pass.
    if (auto MarkLive = Ctx->getMarkLivePass(G->getTargetTriple()))
      Config.PrePrunePasses.push_back(std::move(MarkLive));
    else
      Config.PrePrunePasses.push_back(markAllSymbolsLive);

    // Add an in-place GOT/Stubs pass.
    Config.PostPrunePasses.push_back(
        PerGraphGOTAndPLTStubsBuilder_MachO_x86_64::asPass);

    // Add GOT/Stubs optimizer pass.
    Config.PreFixupPasses.push_back(optimizeMachO_x86_64_GOTAndStubs);
  }

  if (auto Err = Ctx->modifyPassConfig(*G, Config))
    return Ctx->notifyFailed(std::move(Err));

  // Construct a JITLinker and run the link function.
  MachOJITLinker_x86_64::link(std::move(Ctx), std::move(G), std::move(Config));
}

LinkGraphPassFunction createEHFrameSplitterPass_MachO_x86_64() {
  return EHFrameSplitter("__TEXT,__eh_frame");
}

LinkGraphPassFunction createEHFrameEdgeFixerPass_MachO_x86_64() {
  return EHFrameEdgeFixer("__TEXT,__eh_frame", x86_64::PointerSize,
                          x86_64::Delta64, x86_64::Delta32, x86_64::NegDelta32);
}

} // end namespace jitlink
} // end namespace llvm<|MERGE_RESOLUTION|>--- conflicted
+++ resolved
@@ -522,13 +522,8 @@
           E.setTarget(GOTTarget);
           E.setKind(x86_64::Delta32);
           E.setAddend(E.getAddend() - 4);
-<<<<<<< HEAD
-          auto *BlockData = B->getMutableContent(G).data();
-          BlockData[E.getOffset() - 2] = 0x8d;
-=======
           char *BlockData = B->getMutableContent(G).data();
           BlockData[E.getOffset() - 2] = (char)0x8d;
->>>>>>> 5e394873
           LLVM_DEBUG({
             dbgs() << "  Replaced GOT load wih LEA:\n    ";
             printEdge(dbgs(), *B, E, x86_64::getEdgeKindName(E.getKind()));
