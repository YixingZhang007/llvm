--- conflicted
+++ resolved
@@ -121,13 +121,9 @@
   return WrapperFunction<SPSError(SPSExecutorAddrRange)>::handle(
              Data, Size,
              [](ExecutorAddrRange R) {
-<<<<<<< HEAD
-               registerJITLoaderGDBImpl(R.Start.toPtr<char *>(), R.size());
-=======
                registerJITLoaderGDBImpl(R.Start.toPtr<const char *>(),
                                         R.size());
                return Error::success();
->>>>>>> 1e8336c5
              })
       .release();
 }