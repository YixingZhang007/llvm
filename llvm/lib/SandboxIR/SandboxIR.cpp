--- conflicted
+++ resolved
@@ -889,14 +889,11 @@
   return LLVMRetVal != nullptr ? Ctx.getValue(LLVMRetVal) : nullptr;
 }
 
-<<<<<<< HEAD
-=======
 FunctionType *CallBase::getFunctionType() const {
   return cast<FunctionType>(
       Ctx.getType(cast<llvm::CallBase>(Val)->getFunctionType()));
 }
 
->>>>>>> 1d22c955
 Value *CallBase::getCalledOperand() const {
   return Ctx.getValue(cast<llvm::CallBase>(Val)->getCalledOperand());
 }
@@ -1113,8 +1110,6 @@
       Ctx.getValue(cast<llvm::CallBrInst>(Val)->getSuccessor(Idx)));
 }
 
-<<<<<<< HEAD
-=======
 LandingPadInst *LandingPadInst::create(Type *RetTy, unsigned NumReservedClauses,
                                        BBIterator WhereIt, BasicBlock *WhereBB,
                                        Context &Ctx, const Twine &Name) {
@@ -1291,7 +1286,6 @@
       cast<llvm::BasicBlock>(NewDest->Val));
 }
 
->>>>>>> 1d22c955
 Value *GetElementPtrInst::create(Type *Ty, Value *Ptr,
                                  ArrayRef<Value *> IdxList,
                                  BasicBlock::iterator WhereIt,
@@ -1336,8 +1330,6 @@
       cast<llvm::GetElementPtrInst>(Val)->getSourceElementType());
 }
 
-<<<<<<< HEAD
-=======
 Type *GetElementPtrInst::getResultElementType() const {
   return Ctx.getType(
       cast<llvm::GetElementPtrInst>(Val)->getResultElementType());
@@ -1352,7 +1344,6 @@
       cast<llvm::GetElementPtrInst>(Val)->getPointerOperandType());
 }
 
->>>>>>> 1d22c955
 BasicBlock *PHINode::LLVMBBToBB::operator()(llvm::BasicBlock *LLVMBB) const {
   return cast<BasicBlock>(Ctx.getValue(LLVMBB));
 }
@@ -1505,7 +1496,66 @@
   }
 }
 
-<<<<<<< HEAD
+CatchSwitchInst *CatchSwitchInst::create(Value *ParentPad, BasicBlock *UnwindBB,
+                                         unsigned NumHandlers,
+                                         BBIterator WhereIt,
+                                         BasicBlock *WhereBB, Context &Ctx,
+                                         const Twine &Name) {
+  auto &Builder = Ctx.getLLVMIRBuilder();
+  if (WhereIt != WhereBB->end())
+    Builder.SetInsertPoint((*WhereIt).getTopmostLLVMInstruction());
+  else
+    Builder.SetInsertPoint(cast<llvm::BasicBlock>(WhereBB->Val));
+  llvm::CatchSwitchInst *LLVMCSI = Builder.CreateCatchSwitch(
+      ParentPad->Val, cast<llvm::BasicBlock>(UnwindBB->Val), NumHandlers, Name);
+  return Ctx.createCatchSwitchInst(LLVMCSI);
+}
+
+Value *CatchSwitchInst::getParentPad() const {
+  return Ctx.getValue(cast<llvm::CatchSwitchInst>(Val)->getParentPad());
+}
+
+void CatchSwitchInst::setParentPad(Value *ParentPad) {
+  Ctx.getTracker()
+      .emplaceIfTracking<GenericSetter<&CatchSwitchInst::getParentPad,
+                                       &CatchSwitchInst::setParentPad>>(this);
+  cast<llvm::CatchSwitchInst>(Val)->setParentPad(ParentPad->Val);
+}
+
+BasicBlock *CatchSwitchInst::getUnwindDest() const {
+  return cast_or_null<BasicBlock>(
+      Ctx.getValue(cast<llvm::CatchSwitchInst>(Val)->getUnwindDest()));
+}
+
+void CatchSwitchInst::setUnwindDest(BasicBlock *UnwindDest) {
+  Ctx.getTracker()
+      .emplaceIfTracking<GenericSetter<&CatchSwitchInst::getUnwindDest,
+                                       &CatchSwitchInst::setUnwindDest>>(this);
+  cast<llvm::CatchSwitchInst>(Val)->setUnwindDest(
+      cast<llvm::BasicBlock>(UnwindDest->Val));
+}
+
+void CatchSwitchInst::addHandler(BasicBlock *Dest) {
+  Ctx.getTracker().emplaceIfTracking<CatchSwitchAddHandler>(this);
+  cast<llvm::CatchSwitchInst>(Val)->addHandler(
+      cast<llvm::BasicBlock>(Dest->Val));
+}
+
+ResumeInst *ResumeInst::create(Value *Exn, BBIterator WhereIt,
+                               BasicBlock *WhereBB, Context &Ctx) {
+  auto &Builder = Ctx.getLLVMIRBuilder();
+  if (WhereIt != WhereBB->end())
+    Builder.SetInsertPoint((*WhereIt).getTopmostLLVMInstruction());
+  else
+    Builder.SetInsertPoint(cast<llvm::BasicBlock>(WhereBB->Val));
+  auto *LLVMI = cast<llvm::ResumeInst>(Builder.CreateResume(Exn->Val));
+  return Ctx.createResumeInst(LLVMI);
+}
+
+Value *ResumeInst::getValue() const {
+  return Ctx.getValue(cast<llvm::ResumeInst>(Val)->getValue());
+}
+
 SwitchInst *SwitchInst::create(Value *V, BasicBlock *Dest, unsigned NumCases,
                                BasicBlock::iterator WhereIt,
                                BasicBlock *WhereBB, Context &Ctx,
@@ -1740,6 +1790,14 @@
                                InsertAtEnd, Ctx, Name);
 }
 
+void PossiblyDisjointInst::setIsDisjoint(bool B) {
+  Ctx.getTracker()
+      .emplaceIfTracking<GenericSetter<&PossiblyDisjointInst::isDisjoint,
+                                       &PossiblyDisjointInst::setIsDisjoint>>(
+          this);
+  cast<llvm::PossiblyDisjointInst>(Val)->setIsDisjoint(B);
+}
+
 void AtomicRMWInst::setAlignment(Align Align) {
   Ctx.getTracker()
       .emplaceIfTracking<GenericSetter<&AtomicRMWInst::getAlign,
@@ -1914,7 +1972,8 @@
     Builder.SetInsertPoint(cast<llvm::BasicBlock>(WhereBB->Val));
   else
     Builder.SetInsertPoint((*WhereIt).getTopmostLLVMInstruction());
-  auto *NewAlloca = Builder.CreateAlloca(Ty, AddrSpace, ArraySize->Val, Name);
+  auto *NewAlloca =
+      Builder.CreateAlloca(Ty->LLVMTy, AddrSpace, ArraySize->Val, Name);
   return Ctx.createAllocaInst(NewAlloca);
 }
 
@@ -1932,11 +1991,15 @@
                 Name);
 }
 
+Type *AllocaInst::getAllocatedType() const {
+  return Ctx.getType(cast<llvm::AllocaInst>(Val)->getAllocatedType());
+}
+
 void AllocaInst::setAllocatedType(Type *Ty) {
   Ctx.getTracker()
       .emplaceIfTracking<GenericSetter<&AllocaInst::getAllocatedType,
                                        &AllocaInst::setAllocatedType>>(this);
-  cast<llvm::AllocaInst>(Val)->setAllocatedType(Ty);
+  cast<llvm::AllocaInst>(Val)->setAllocatedType(Ty->LLVMTy);
 }
 
 void AllocaInst::setAlignment(Align Align) {
@@ -1958,44 +2021,60 @@
   return Ctx.getValue(cast<llvm::AllocaInst>(Val)->getArraySize());
 }
 
+PointerType *AllocaInst::getType() const {
+  return cast<PointerType>(Ctx.getType(cast<llvm::AllocaInst>(Val)->getType()));
+}
+
 Value *CastInst::create(Type *DestTy, Opcode Op, Value *Operand,
                         BBIterator WhereIt, BasicBlock *WhereBB, Context &Ctx,
                         const Twine &Name) {
   assert(getLLVMCastOp(Op) && "Opcode not suitable for CastInst!");
-=======
-CatchSwitchInst *CatchSwitchInst::create(Value *ParentPad, BasicBlock *UnwindBB,
-                                         unsigned NumHandlers,
-                                         BBIterator WhereIt,
-                                         BasicBlock *WhereBB, Context &Ctx,
-                                         const Twine &Name) {
->>>>>>> 1d22c955
-  auto &Builder = Ctx.getLLVMIRBuilder();
-  if (WhereIt != WhereBB->end())
+  auto &Builder = Ctx.getLLVMIRBuilder();
+  if (WhereIt == WhereBB->end())
+    Builder.SetInsertPoint(cast<llvm::BasicBlock>(WhereBB->Val));
+  else
     Builder.SetInsertPoint((*WhereIt).getTopmostLLVMInstruction());
-  else
-    Builder.SetInsertPoint(cast<llvm::BasicBlock>(WhereBB->Val));
-  llvm::CatchSwitchInst *LLVMCSI = Builder.CreateCatchSwitch(
-      ParentPad->Val, cast<llvm::BasicBlock>(UnwindBB->Val), NumHandlers, Name);
-  return Ctx.createCatchSwitchInst(LLVMCSI);
-}
-
-Value *CatchSwitchInst::getParentPad() const {
-  return Ctx.getValue(cast<llvm::CatchSwitchInst>(Val)->getParentPad());
-}
-
-void CatchSwitchInst::setParentPad(Value *ParentPad) {
-  Ctx.getTracker()
-      .emplaceIfTracking<GenericSetter<&CatchSwitchInst::getParentPad,
-                                       &CatchSwitchInst::setParentPad>>(this);
-  cast<llvm::CatchSwitchInst>(Val)->setParentPad(ParentPad->Val);
-}
-
-BasicBlock *CatchSwitchInst::getUnwindDest() const {
-  return cast_or_null<BasicBlock>(
-      Ctx.getValue(cast<llvm::CatchSwitchInst>(Val)->getUnwindDest()));
-}
-
-<<<<<<< HEAD
+  auto *NewV =
+      Builder.CreateCast(getLLVMCastOp(Op), Operand->Val, DestTy->LLVMTy, Name);
+  if (auto *NewCI = dyn_cast<llvm::CastInst>(NewV))
+    return Ctx.createCastInst(NewCI);
+  assert(isa<llvm::Constant>(NewV) && "Expected constant");
+  return Ctx.getOrCreateConstant(cast<llvm::Constant>(NewV));
+}
+
+Value *CastInst::create(Type *DestTy, Opcode Op, Value *Operand,
+                        Instruction *InsertBefore, Context &Ctx,
+                        const Twine &Name) {
+  return create(DestTy, Op, Operand, InsertBefore->getIterator(),
+                InsertBefore->getParent(), Ctx, Name);
+}
+
+Value *CastInst::create(Type *DestTy, Opcode Op, Value *Operand,
+                        BasicBlock *InsertAtEnd, Context &Ctx,
+                        const Twine &Name) {
+  return create(DestTy, Op, Operand, InsertAtEnd->end(), InsertAtEnd, Ctx,
+                Name);
+}
+
+bool CastInst::classof(const Value *From) {
+  return From->getSubclassID() == ClassID::Cast;
+}
+
+Type *CastInst::getSrcTy() const {
+  return Ctx.getType(cast<llvm::CastInst>(Val)->getSrcTy());
+}
+
+Type *CastInst::getDestTy() const {
+  return Ctx.getType(cast<llvm::CastInst>(Val)->getDestTy());
+}
+
+void PossiblyNonNegInst::setNonNeg(bool B) {
+  Ctx.getTracker()
+      .emplaceIfTracking<GenericSetter<&PossiblyNonNegInst::hasNonNeg,
+                                       &PossiblyNonNegInst::setNonNeg>>(this);
+  cast<llvm::PossiblyNonNegInst>(Val)->setNonNeg(B);
+}
+
 Value *InsertElementInst::create(Value *Vec, Value *NewElt, Value *Idx,
                                  Instruction *InsertBefore, Context &Ctx,
                                  const Twine &Name) {
@@ -2046,619 +2125,6 @@
   return Ctx.getOrCreateConstant(cast<llvm::Constant>(NewV));
 }
 
-#ifndef NDEBUG
-void Constant::dumpOS(raw_ostream &OS) const {
-  dumpCommonPrefix(OS);
-  dumpCommonSuffix(OS);
-}
-#endif // NDEBUG
-
-ConstantInt *ConstantInt::get(Type *Ty, uint64_t V, Context &Ctx,
-                              bool IsSigned) {
-  auto *LLVMC = llvm::ConstantInt::get(Ty, V, IsSigned);
-  return cast<ConstantInt>(Ctx.getOrCreateConstant(LLVMC));
-}
-
-#ifndef NDEBUG
-=======
-void CatchSwitchInst::setUnwindDest(BasicBlock *UnwindDest) {
-  Ctx.getTracker()
-      .emplaceIfTracking<GenericSetter<&CatchSwitchInst::getUnwindDest,
-                                       &CatchSwitchInst::setUnwindDest>>(this);
-  cast<llvm::CatchSwitchInst>(Val)->setUnwindDest(
-      cast<llvm::BasicBlock>(UnwindDest->Val));
-}
-
-void CatchSwitchInst::addHandler(BasicBlock *Dest) {
-  Ctx.getTracker().emplaceIfTracking<CatchSwitchAddHandler>(this);
-  cast<llvm::CatchSwitchInst>(Val)->addHandler(
-      cast<llvm::BasicBlock>(Dest->Val));
-}
-
-ResumeInst *ResumeInst::create(Value *Exn, BBIterator WhereIt,
-                               BasicBlock *WhereBB, Context &Ctx) {
-  auto &Builder = Ctx.getLLVMIRBuilder();
-  if (WhereIt != WhereBB->end())
-    Builder.SetInsertPoint((*WhereIt).getTopmostLLVMInstruction());
-  else
-    Builder.SetInsertPoint(cast<llvm::BasicBlock>(WhereBB->Val));
-  auto *LLVMI = cast<llvm::ResumeInst>(Builder.CreateResume(Exn->Val));
-  return Ctx.createResumeInst(LLVMI);
-}
-
-Value *ResumeInst::getValue() const {
-  return Ctx.getValue(cast<llvm::ResumeInst>(Val)->getValue());
-}
-
-SwitchInst *SwitchInst::create(Value *V, BasicBlock *Dest, unsigned NumCases,
-                               BasicBlock::iterator WhereIt,
-                               BasicBlock *WhereBB, Context &Ctx,
-                               const Twine &Name) {
-  auto &Builder = Ctx.getLLVMIRBuilder();
-  if (WhereIt != WhereBB->end())
-    Builder.SetInsertPoint((*WhereIt).getTopmostLLVMInstruction());
-  else
-    Builder.SetInsertPoint(cast<llvm::BasicBlock>(WhereBB->Val));
-  llvm::SwitchInst *LLVMSwitch =
-      Builder.CreateSwitch(V->Val, cast<llvm::BasicBlock>(Dest->Val), NumCases);
-  return Ctx.createSwitchInst(LLVMSwitch);
-}
-
-Value *SwitchInst::getCondition() const {
-  return Ctx.getValue(cast<llvm::SwitchInst>(Val)->getCondition());
-}
-
-void SwitchInst::setCondition(Value *V) {
-  Ctx.getTracker()
-      .emplaceIfTracking<
-          GenericSetter<&SwitchInst::getCondition, &SwitchInst::setCondition>>(
-          this);
-  cast<llvm::SwitchInst>(Val)->setCondition(V->Val);
-}
-
-BasicBlock *SwitchInst::getDefaultDest() const {
-  return cast<BasicBlock>(
-      Ctx.getValue(cast<llvm::SwitchInst>(Val)->getDefaultDest()));
-}
-
-void SwitchInst::setDefaultDest(BasicBlock *DefaultCase) {
-  Ctx.getTracker()
-      .emplaceIfTracking<GenericSetter<&SwitchInst::getDefaultDest,
-                                       &SwitchInst::setDefaultDest>>(this);
-  cast<llvm::SwitchInst>(Val)->setDefaultDest(
-      cast<llvm::BasicBlock>(DefaultCase->Val));
-}
-ConstantInt *SwitchInst::findCaseDest(BasicBlock *BB) {
-  auto *LLVMC = cast<llvm::SwitchInst>(Val)->findCaseDest(
-      cast<llvm::BasicBlock>(BB->Val));
-  return LLVMC != nullptr ? cast<ConstantInt>(Ctx.getValue(LLVMC)) : nullptr;
-}
-
-void SwitchInst::addCase(ConstantInt *OnVal, BasicBlock *Dest) {
-  Ctx.getTracker().emplaceIfTracking<SwitchAddCase>(this, OnVal);
-  // TODO: Track this!
-  cast<llvm::SwitchInst>(Val)->addCase(cast<llvm::ConstantInt>(OnVal->Val),
-                                       cast<llvm::BasicBlock>(Dest->Val));
-}
-
-SwitchInst::CaseIt SwitchInst::removeCase(CaseIt It) {
-  auto &Case = *It;
-  Ctx.getTracker().emplaceIfTracking<SwitchRemoveCase>(
-      this, Case.getCaseValue(), Case.getCaseSuccessor());
-
-  auto *LLVMSwitch = cast<llvm::SwitchInst>(Val);
-  unsigned CaseNum = It - case_begin();
-  llvm::SwitchInst::CaseIt LLVMIt(LLVMSwitch, CaseNum);
-  auto LLVMCaseIt = LLVMSwitch->removeCase(LLVMIt);
-  unsigned Num = LLVMCaseIt - LLVMSwitch->case_begin();
-  return CaseIt(this, Num);
-}
-
-BasicBlock *SwitchInst::getSuccessor(unsigned Idx) const {
-  return cast<BasicBlock>(
-      Ctx.getValue(cast<llvm::SwitchInst>(Val)->getSuccessor(Idx)));
-}
-
-void SwitchInst::setSuccessor(unsigned Idx, BasicBlock *NewSucc) {
-  Ctx.getTracker()
-      .emplaceIfTracking<GenericSetterWithIdx<&SwitchInst::getSuccessor,
-                                              &SwitchInst::setSuccessor>>(this,
-                                                                          Idx);
-  cast<llvm::SwitchInst>(Val)->setSuccessor(
-      Idx, cast<llvm::BasicBlock>(NewSucc->Val));
-}
-
-Value *UnaryOperator::create(Instruction::Opcode Op, Value *OpV,
-                             BBIterator WhereIt, BasicBlock *WhereBB,
-                             Context &Ctx, const Twine &Name) {
-  auto &Builder = Ctx.getLLVMIRBuilder();
-  if (WhereIt == WhereBB->end())
-    Builder.SetInsertPoint(cast<llvm::BasicBlock>(WhereBB->Val));
-  else
-    Builder.SetInsertPoint((*WhereIt).getTopmostLLVMInstruction());
-  auto *NewLLVMV = Builder.CreateUnOp(getLLVMUnaryOp(Op), OpV->Val, Name);
-  if (auto *NewUnOpV = dyn_cast<llvm::UnaryOperator>(NewLLVMV)) {
-    return Ctx.createUnaryOperator(NewUnOpV);
-  }
-  assert(isa<llvm::Constant>(NewLLVMV) && "Expected constant");
-  return Ctx.getOrCreateConstant(cast<llvm::Constant>(NewLLVMV));
-}
-
-Value *UnaryOperator::create(Instruction::Opcode Op, Value *OpV,
-                             Instruction *InsertBefore, Context &Ctx,
-                             const Twine &Name) {
-  return create(Op, OpV, InsertBefore->getIterator(), InsertBefore->getParent(),
-                Ctx, Name);
-}
-
-Value *UnaryOperator::create(Instruction::Opcode Op, Value *OpV,
-                             BasicBlock *InsertAfter, Context &Ctx,
-                             const Twine &Name) {
-  return create(Op, OpV, InsertAfter->end(), InsertAfter, Ctx, Name);
-}
-
-Value *UnaryOperator::createWithCopiedFlags(Instruction::Opcode Op, Value *OpV,
-                                            Value *CopyFrom, BBIterator WhereIt,
-                                            BasicBlock *WhereBB, Context &Ctx,
-                                            const Twine &Name) {
-  auto *NewV = create(Op, OpV, WhereIt, WhereBB, Ctx, Name);
-  if (auto *UnI = dyn_cast<llvm::UnaryOperator>(NewV->Val))
-    UnI->copyIRFlags(CopyFrom->Val);
-  return NewV;
-}
-
-Value *UnaryOperator::createWithCopiedFlags(Instruction::Opcode Op, Value *OpV,
-                                            Value *CopyFrom,
-                                            Instruction *InsertBefore,
-                                            Context &Ctx, const Twine &Name) {
-  return createWithCopiedFlags(Op, OpV, CopyFrom, InsertBefore->getIterator(),
-                               InsertBefore->getParent(), Ctx, Name);
-}
-
-Value *UnaryOperator::createWithCopiedFlags(Instruction::Opcode Op, Value *OpV,
-                                            Value *CopyFrom,
-                                            BasicBlock *InsertAtEnd,
-                                            Context &Ctx, const Twine &Name) {
-  return createWithCopiedFlags(Op, OpV, CopyFrom, InsertAtEnd->end(),
-                               InsertAtEnd, Ctx, Name);
-}
-
-/// \Returns the LLVM opcode that corresponds to \p Opc.
-static llvm::Instruction::BinaryOps getLLVMBinaryOp(Instruction::Opcode Opc) {
-  switch (Opc) {
-  case Instruction::Opcode::Add:
-    return static_cast<llvm::Instruction::BinaryOps>(llvm::Instruction::Add);
-  case Instruction::Opcode::FAdd:
-    return static_cast<llvm::Instruction::BinaryOps>(llvm::Instruction::FAdd);
-  case Instruction::Opcode::Sub:
-    return static_cast<llvm::Instruction::BinaryOps>(llvm::Instruction::Sub);
-  case Instruction::Opcode::FSub:
-    return static_cast<llvm::Instruction::BinaryOps>(llvm::Instruction::FSub);
-  case Instruction::Opcode::Mul:
-    return static_cast<llvm::Instruction::BinaryOps>(llvm::Instruction::Mul);
-  case Instruction::Opcode::FMul:
-    return static_cast<llvm::Instruction::BinaryOps>(llvm::Instruction::FMul);
-  case Instruction::Opcode::UDiv:
-    return static_cast<llvm::Instruction::BinaryOps>(llvm::Instruction::UDiv);
-  case Instruction::Opcode::SDiv:
-    return static_cast<llvm::Instruction::BinaryOps>(llvm::Instruction::SDiv);
-  case Instruction::Opcode::FDiv:
-    return static_cast<llvm::Instruction::BinaryOps>(llvm::Instruction::FDiv);
-  case Instruction::Opcode::URem:
-    return static_cast<llvm::Instruction::BinaryOps>(llvm::Instruction::URem);
-  case Instruction::Opcode::SRem:
-    return static_cast<llvm::Instruction::BinaryOps>(llvm::Instruction::SRem);
-  case Instruction::Opcode::FRem:
-    return static_cast<llvm::Instruction::BinaryOps>(llvm::Instruction::FRem);
-  case Instruction::Opcode::Shl:
-    return static_cast<llvm::Instruction::BinaryOps>(llvm::Instruction::Shl);
-  case Instruction::Opcode::LShr:
-    return static_cast<llvm::Instruction::BinaryOps>(llvm::Instruction::LShr);
-  case Instruction::Opcode::AShr:
-    return static_cast<llvm::Instruction::BinaryOps>(llvm::Instruction::AShr);
-  case Instruction::Opcode::And:
-    return static_cast<llvm::Instruction::BinaryOps>(llvm::Instruction::And);
-  case Instruction::Opcode::Or:
-    return static_cast<llvm::Instruction::BinaryOps>(llvm::Instruction::Or);
-  case Instruction::Opcode::Xor:
-    return static_cast<llvm::Instruction::BinaryOps>(llvm::Instruction::Xor);
-  default:
-    llvm_unreachable("Not a binary op!");
-  }
-}
-Value *BinaryOperator::create(Instruction::Opcode Op, Value *LHS, Value *RHS,
-                              BBIterator WhereIt, BasicBlock *WhereBB,
-                              Context &Ctx, const Twine &Name) {
-  auto &Builder = Ctx.getLLVMIRBuilder();
-  if (WhereIt == WhereBB->end())
-    Builder.SetInsertPoint(cast<llvm::BasicBlock>(WhereBB->Val));
-  else
-    Builder.SetInsertPoint((*WhereIt).getTopmostLLVMInstruction());
-  llvm::Value *NewV =
-      Builder.CreateBinOp(getLLVMBinaryOp(Op), LHS->Val, RHS->Val, Name);
-  if (auto *NewBinOp = dyn_cast<llvm::BinaryOperator>(NewV))
-    return Ctx.createBinaryOperator(NewBinOp);
-  assert(isa<llvm::Constant>(NewV) && "Expected constant");
-  return Ctx.getOrCreateConstant(cast<llvm::Constant>(NewV));
-}
-
-Value *BinaryOperator::create(Instruction::Opcode Op, Value *LHS, Value *RHS,
-                              Instruction *InsertBefore, Context &Ctx,
-                              const Twine &Name) {
-  return create(Op, LHS, RHS, InsertBefore->getIterator(),
-                InsertBefore->getParent(), Ctx, Name);
-}
-
-Value *BinaryOperator::create(Instruction::Opcode Op, Value *LHS, Value *RHS,
-                              BasicBlock *InsertAtEnd, Context &Ctx,
-                              const Twine &Name) {
-  return create(Op, LHS, RHS, InsertAtEnd->end(), InsertAtEnd, Ctx, Name);
-}
-
-Value *BinaryOperator::createWithCopiedFlags(Instruction::Opcode Op, Value *LHS,
-                                             Value *RHS, Value *CopyFrom,
-                                             BBIterator WhereIt,
-                                             BasicBlock *WhereBB, Context &Ctx,
-                                             const Twine &Name) {
-
-  Value *NewV = create(Op, LHS, RHS, WhereIt, WhereBB, Ctx, Name);
-  if (auto *NewBO = dyn_cast<BinaryOperator>(NewV))
-    cast<llvm::BinaryOperator>(NewBO->Val)->copyIRFlags(CopyFrom->Val);
-  return NewV;
-}
-
-Value *BinaryOperator::createWithCopiedFlags(Instruction::Opcode Op, Value *LHS,
-                                             Value *RHS, Value *CopyFrom,
-                                             Instruction *InsertBefore,
-                                             Context &Ctx, const Twine &Name) {
-  return createWithCopiedFlags(Op, LHS, RHS, CopyFrom,
-                               InsertBefore->getIterator(),
-                               InsertBefore->getParent(), Ctx, Name);
-}
-
-Value *BinaryOperator::createWithCopiedFlags(Instruction::Opcode Op, Value *LHS,
-                                             Value *RHS, Value *CopyFrom,
-                                             BasicBlock *InsertAtEnd,
-                                             Context &Ctx, const Twine &Name) {
-  return createWithCopiedFlags(Op, LHS, RHS, CopyFrom, InsertAtEnd->end(),
-                               InsertAtEnd, Ctx, Name);
-}
-
-void PossiblyDisjointInst::setIsDisjoint(bool B) {
-  Ctx.getTracker()
-      .emplaceIfTracking<GenericSetter<&PossiblyDisjointInst::isDisjoint,
-                                       &PossiblyDisjointInst::setIsDisjoint>>(
-          this);
-  cast<llvm::PossiblyDisjointInst>(Val)->setIsDisjoint(B);
-}
-
-void AtomicRMWInst::setAlignment(Align Align) {
-  Ctx.getTracker()
-      .emplaceIfTracking<GenericSetter<&AtomicRMWInst::getAlign,
-                                       &AtomicRMWInst::setAlignment>>(this);
-  cast<llvm::AtomicRMWInst>(Val)->setAlignment(Align);
-}
-
-void AtomicRMWInst::setVolatile(bool V) {
-  Ctx.getTracker()
-      .emplaceIfTracking<GenericSetter<&AtomicRMWInst::isVolatile,
-                                       &AtomicRMWInst::setVolatile>>(this);
-  cast<llvm::AtomicRMWInst>(Val)->setVolatile(V);
-}
-
-void AtomicRMWInst::setOrdering(AtomicOrdering Ordering) {
-  Ctx.getTracker()
-      .emplaceIfTracking<GenericSetter<&AtomicRMWInst::getOrdering,
-                                       &AtomicRMWInst::setOrdering>>(this);
-  cast<llvm::AtomicRMWInst>(Val)->setOrdering(Ordering);
-}
-
-void AtomicRMWInst::setSyncScopeID(SyncScope::ID SSID) {
-  Ctx.getTracker()
-      .emplaceIfTracking<GenericSetter<&AtomicRMWInst::getSyncScopeID,
-                                       &AtomicRMWInst::setSyncScopeID>>(this);
-  cast<llvm::AtomicRMWInst>(Val)->setSyncScopeID(SSID);
-}
-
-Value *AtomicRMWInst::getPointerOperand() {
-  return Ctx.getValue(cast<llvm::AtomicRMWInst>(Val)->getPointerOperand());
-}
-
-Value *AtomicRMWInst::getValOperand() {
-  return Ctx.getValue(cast<llvm::AtomicRMWInst>(Val)->getValOperand());
-}
-
-AtomicRMWInst *AtomicRMWInst::create(BinOp Op, Value *Ptr, Value *Val,
-                                     MaybeAlign Align, AtomicOrdering Ordering,
-                                     BBIterator WhereIt, BasicBlock *WhereBB,
-                                     Context &Ctx, SyncScope::ID SSID,
-                                     const Twine &Name) {
-  auto &Builder = Ctx.getLLVMIRBuilder();
-  if (WhereIt == WhereBB->end())
-    Builder.SetInsertPoint(cast<llvm::BasicBlock>(WhereBB->Val));
-  else
-    Builder.SetInsertPoint((*WhereIt).getTopmostLLVMInstruction());
-  auto *LLVMAtomicRMW =
-      Builder.CreateAtomicRMW(Op, Ptr->Val, Val->Val, Align, Ordering, SSID);
-  LLVMAtomicRMW->setName(Name);
-  return Ctx.createAtomicRMWInst(LLVMAtomicRMW);
-}
-
-AtomicRMWInst *AtomicRMWInst::create(BinOp Op, Value *Ptr, Value *Val,
-                                     MaybeAlign Align, AtomicOrdering Ordering,
-                                     Instruction *InsertBefore, Context &Ctx,
-                                     SyncScope::ID SSID, const Twine &Name) {
-  return create(Op, Ptr, Val, Align, Ordering, InsertBefore->getIterator(),
-                InsertBefore->getParent(), Ctx, SSID, Name);
-}
-
-AtomicRMWInst *AtomicRMWInst::create(BinOp Op, Value *Ptr, Value *Val,
-                                     MaybeAlign Align, AtomicOrdering Ordering,
-                                     BasicBlock *InsertAtEnd, Context &Ctx,
-                                     SyncScope::ID SSID, const Twine &Name) {
-  return create(Op, Ptr, Val, Align, Ordering, InsertAtEnd->end(), InsertAtEnd,
-                Ctx, SSID, Name);
-}
-
-void AtomicCmpXchgInst::setSyncScopeID(SyncScope::ID SSID) {
-  Ctx.getTracker()
-      .emplaceIfTracking<GenericSetter<&AtomicCmpXchgInst::getSyncScopeID,
-                                       &AtomicCmpXchgInst::setSyncScopeID>>(
-          this);
-  cast<llvm::AtomicCmpXchgInst>(Val)->setSyncScopeID(SSID);
-}
-
-Value *AtomicCmpXchgInst::getPointerOperand() {
-  return Ctx.getValue(cast<llvm::AtomicCmpXchgInst>(Val)->getPointerOperand());
-}
-
-Value *AtomicCmpXchgInst::getCompareOperand() {
-  return Ctx.getValue(cast<llvm::AtomicCmpXchgInst>(Val)->getCompareOperand());
-}
-
-Value *AtomicCmpXchgInst::getNewValOperand() {
-  return Ctx.getValue(cast<llvm::AtomicCmpXchgInst>(Val)->getNewValOperand());
-}
-
-AtomicCmpXchgInst *
-AtomicCmpXchgInst::create(Value *Ptr, Value *Cmp, Value *New, MaybeAlign Align,
-                          AtomicOrdering SuccessOrdering,
-                          AtomicOrdering FailureOrdering, BBIterator WhereIt,
-                          BasicBlock *WhereBB, Context &Ctx, SyncScope::ID SSID,
-                          const Twine &Name) {
-  auto &Builder = Ctx.getLLVMIRBuilder();
-  if (WhereIt == WhereBB->end())
-    Builder.SetInsertPoint(cast<llvm::BasicBlock>(WhereBB->Val));
-  else
-    Builder.SetInsertPoint((*WhereIt).getTopmostLLVMInstruction());
-  auto *LLVMAtomicCmpXchg =
-      Builder.CreateAtomicCmpXchg(Ptr->Val, Cmp->Val, New->Val, Align,
-                                  SuccessOrdering, FailureOrdering, SSID);
-  LLVMAtomicCmpXchg->setName(Name);
-  return Ctx.createAtomicCmpXchgInst(LLVMAtomicCmpXchg);
-}
-
-AtomicCmpXchgInst *AtomicCmpXchgInst::create(Value *Ptr, Value *Cmp, Value *New,
-                                             MaybeAlign Align,
-                                             AtomicOrdering SuccessOrdering,
-                                             AtomicOrdering FailureOrdering,
-                                             Instruction *InsertBefore,
-                                             Context &Ctx, SyncScope::ID SSID,
-                                             const Twine &Name) {
-  return create(Ptr, Cmp, New, Align, SuccessOrdering, FailureOrdering,
-                InsertBefore->getIterator(), InsertBefore->getParent(), Ctx,
-                SSID, Name);
-}
-
-AtomicCmpXchgInst *AtomicCmpXchgInst::create(Value *Ptr, Value *Cmp, Value *New,
-                                             MaybeAlign Align,
-                                             AtomicOrdering SuccessOrdering,
-                                             AtomicOrdering FailureOrdering,
-                                             BasicBlock *InsertAtEnd,
-                                             Context &Ctx, SyncScope::ID SSID,
-                                             const Twine &Name) {
-  return create(Ptr, Cmp, New, Align, SuccessOrdering, FailureOrdering,
-                InsertAtEnd->end(), InsertAtEnd, Ctx, SSID, Name);
-}
-
-void AtomicCmpXchgInst::setAlignment(Align Align) {
-  Ctx.getTracker()
-      .emplaceIfTracking<GenericSetter<&AtomicCmpXchgInst::getAlign,
-                                       &AtomicCmpXchgInst::setAlignment>>(this);
-  cast<llvm::AtomicCmpXchgInst>(Val)->setAlignment(Align);
-}
-
-void AtomicCmpXchgInst::setVolatile(bool V) {
-  Ctx.getTracker()
-      .emplaceIfTracking<GenericSetter<&AtomicCmpXchgInst::isVolatile,
-                                       &AtomicCmpXchgInst::setVolatile>>(this);
-  cast<llvm::AtomicCmpXchgInst>(Val)->setVolatile(V);
-}
-
-void AtomicCmpXchgInst::setWeak(bool IsWeak) {
-  Ctx.getTracker()
-      .emplaceIfTracking<GenericSetter<&AtomicCmpXchgInst::isWeak,
-                                       &AtomicCmpXchgInst::setWeak>>(this);
-  cast<llvm::AtomicCmpXchgInst>(Val)->setWeak(IsWeak);
-}
-
-void AtomicCmpXchgInst::setSuccessOrdering(AtomicOrdering Ordering) {
-  Ctx.getTracker()
-      .emplaceIfTracking<GenericSetter<&AtomicCmpXchgInst::getSuccessOrdering,
-                                       &AtomicCmpXchgInst::setSuccessOrdering>>(
-          this);
-  cast<llvm::AtomicCmpXchgInst>(Val)->setSuccessOrdering(Ordering);
-}
-
-void AtomicCmpXchgInst::setFailureOrdering(AtomicOrdering Ordering) {
-  Ctx.getTracker()
-      .emplaceIfTracking<GenericSetter<&AtomicCmpXchgInst::getFailureOrdering,
-                                       &AtomicCmpXchgInst::setFailureOrdering>>(
-          this);
-  cast<llvm::AtomicCmpXchgInst>(Val)->setFailureOrdering(Ordering);
-}
-
-AllocaInst *AllocaInst::create(Type *Ty, unsigned AddrSpace, BBIterator WhereIt,
-                               BasicBlock *WhereBB, Context &Ctx,
-                               Value *ArraySize, const Twine &Name) {
-  auto &Builder = Ctx.getLLVMIRBuilder();
-  if (WhereIt == WhereBB->end())
-    Builder.SetInsertPoint(cast<llvm::BasicBlock>(WhereBB->Val));
-  else
-    Builder.SetInsertPoint((*WhereIt).getTopmostLLVMInstruction());
-  auto *NewAlloca =
-      Builder.CreateAlloca(Ty->LLVMTy, AddrSpace, ArraySize->Val, Name);
-  return Ctx.createAllocaInst(NewAlloca);
-}
-
-AllocaInst *AllocaInst::create(Type *Ty, unsigned AddrSpace,
-                               Instruction *InsertBefore, Context &Ctx,
-                               Value *ArraySize, const Twine &Name) {
-  return create(Ty, AddrSpace, InsertBefore->getIterator(),
-                InsertBefore->getParent(), Ctx, ArraySize, Name);
-}
-
-AllocaInst *AllocaInst::create(Type *Ty, unsigned AddrSpace,
-                               BasicBlock *InsertAtEnd, Context &Ctx,
-                               Value *ArraySize, const Twine &Name) {
-  return create(Ty, AddrSpace, InsertAtEnd->end(), InsertAtEnd, Ctx, ArraySize,
-                Name);
-}
-
-Type *AllocaInst::getAllocatedType() const {
-  return Ctx.getType(cast<llvm::AllocaInst>(Val)->getAllocatedType());
-}
-
-void AllocaInst::setAllocatedType(Type *Ty) {
-  Ctx.getTracker()
-      .emplaceIfTracking<GenericSetter<&AllocaInst::getAllocatedType,
-                                       &AllocaInst::setAllocatedType>>(this);
-  cast<llvm::AllocaInst>(Val)->setAllocatedType(Ty->LLVMTy);
-}
-
-void AllocaInst::setAlignment(Align Align) {
-  Ctx.getTracker()
-      .emplaceIfTracking<
-          GenericSetter<&AllocaInst::getAlign, &AllocaInst::setAlignment>>(
-          this);
-  cast<llvm::AllocaInst>(Val)->setAlignment(Align);
-}
-
-void AllocaInst::setUsedWithInAlloca(bool V) {
-  Ctx.getTracker()
-      .emplaceIfTracking<GenericSetter<&AllocaInst::isUsedWithInAlloca,
-                                       &AllocaInst::setUsedWithInAlloca>>(this);
-  cast<llvm::AllocaInst>(Val)->setUsedWithInAlloca(V);
-}
-
-Value *AllocaInst::getArraySize() {
-  return Ctx.getValue(cast<llvm::AllocaInst>(Val)->getArraySize());
-}
-
-PointerType *AllocaInst::getType() const {
-  return cast<PointerType>(Ctx.getType(cast<llvm::AllocaInst>(Val)->getType()));
-}
-
-Value *CastInst::create(Type *DestTy, Opcode Op, Value *Operand,
-                        BBIterator WhereIt, BasicBlock *WhereBB, Context &Ctx,
-                        const Twine &Name) {
-  assert(getLLVMCastOp(Op) && "Opcode not suitable for CastInst!");
-  auto &Builder = Ctx.getLLVMIRBuilder();
-  if (WhereIt == WhereBB->end())
-    Builder.SetInsertPoint(cast<llvm::BasicBlock>(WhereBB->Val));
-  else
-    Builder.SetInsertPoint((*WhereIt).getTopmostLLVMInstruction());
-  auto *NewV =
-      Builder.CreateCast(getLLVMCastOp(Op), Operand->Val, DestTy->LLVMTy, Name);
-  if (auto *NewCI = dyn_cast<llvm::CastInst>(NewV))
-    return Ctx.createCastInst(NewCI);
-  assert(isa<llvm::Constant>(NewV) && "Expected constant");
-  return Ctx.getOrCreateConstant(cast<llvm::Constant>(NewV));
-}
-
-Value *CastInst::create(Type *DestTy, Opcode Op, Value *Operand,
-                        Instruction *InsertBefore, Context &Ctx,
-                        const Twine &Name) {
-  return create(DestTy, Op, Operand, InsertBefore->getIterator(),
-                InsertBefore->getParent(), Ctx, Name);
-}
-
-Value *CastInst::create(Type *DestTy, Opcode Op, Value *Operand,
-                        BasicBlock *InsertAtEnd, Context &Ctx,
-                        const Twine &Name) {
-  return create(DestTy, Op, Operand, InsertAtEnd->end(), InsertAtEnd, Ctx,
-                Name);
-}
-
-bool CastInst::classof(const Value *From) {
-  return From->getSubclassID() == ClassID::Cast;
-}
-
-Type *CastInst::getSrcTy() const {
-  return Ctx.getType(cast<llvm::CastInst>(Val)->getSrcTy());
-}
-
-Type *CastInst::getDestTy() const {
-  return Ctx.getType(cast<llvm::CastInst>(Val)->getDestTy());
-}
-
-void PossiblyNonNegInst::setNonNeg(bool B) {
-  Ctx.getTracker()
-      .emplaceIfTracking<GenericSetter<&PossiblyNonNegInst::hasNonNeg,
-                                       &PossiblyNonNegInst::setNonNeg>>(this);
-  cast<llvm::PossiblyNonNegInst>(Val)->setNonNeg(B);
-}
-
-Value *InsertElementInst::create(Value *Vec, Value *NewElt, Value *Idx,
-                                 Instruction *InsertBefore, Context &Ctx,
-                                 const Twine &Name) {
-  auto &Builder = Ctx.getLLVMIRBuilder();
-  Builder.SetInsertPoint(InsertBefore->getTopmostLLVMInstruction());
-  llvm::Value *NewV =
-      Builder.CreateInsertElement(Vec->Val, NewElt->Val, Idx->Val, Name);
-  if (auto *NewInsert = dyn_cast<llvm::InsertElementInst>(NewV))
-    return Ctx.createInsertElementInst(NewInsert);
-  assert(isa<llvm::Constant>(NewV) && "Expected constant");
-  return Ctx.getOrCreateConstant(cast<llvm::Constant>(NewV));
-}
-
-Value *InsertElementInst::create(Value *Vec, Value *NewElt, Value *Idx,
-                                 BasicBlock *InsertAtEnd, Context &Ctx,
-                                 const Twine &Name) {
-  auto &Builder = Ctx.getLLVMIRBuilder();
-  Builder.SetInsertPoint(cast<llvm::BasicBlock>(InsertAtEnd->Val));
-  llvm::Value *NewV =
-      Builder.CreateInsertElement(Vec->Val, NewElt->Val, Idx->Val, Name);
-  if (auto *NewInsert = dyn_cast<llvm::InsertElementInst>(NewV))
-    return Ctx.createInsertElementInst(NewInsert);
-  assert(isa<llvm::Constant>(NewV) && "Expected constant");
-  return Ctx.getOrCreateConstant(cast<llvm::Constant>(NewV));
-}
-
-Value *ExtractElementInst::create(Value *Vec, Value *Idx,
-                                  Instruction *InsertBefore, Context &Ctx,
-                                  const Twine &Name) {
-  auto &Builder = Ctx.getLLVMIRBuilder();
-  Builder.SetInsertPoint(InsertBefore->getTopmostLLVMInstruction());
-  llvm::Value *NewV = Builder.CreateExtractElement(Vec->Val, Idx->Val, Name);
-  if (auto *NewExtract = dyn_cast<llvm::ExtractElementInst>(NewV))
-    return Ctx.createExtractElementInst(NewExtract);
-  assert(isa<llvm::Constant>(NewV) && "Expected constant");
-  return Ctx.getOrCreateConstant(cast<llvm::Constant>(NewV));
-}
-
-Value *ExtractElementInst::create(Value *Vec, Value *Idx,
-                                  BasicBlock *InsertAtEnd, Context &Ctx,
-                                  const Twine &Name) {
-  auto &Builder = Ctx.getLLVMIRBuilder();
-  Builder.SetInsertPoint(cast<llvm::BasicBlock>(InsertAtEnd->Val));
-  llvm::Value *NewV = Builder.CreateExtractElement(Vec->Val, Idx->Val, Name);
-  if (auto *NewExtract = dyn_cast<llvm::ExtractElementInst>(NewV))
-    return Ctx.createExtractElementInst(NewExtract);
-  assert(isa<llvm::Constant>(NewV) && "Expected constant");
-  return Ctx.getOrCreateConstant(cast<llvm::Constant>(NewV));
-}
-
 Value *ShuffleVectorInst::create(Value *V1, Value *V2, Value *Mask,
                                  Instruction *InsertBefore, Context &Ctx,
                                  const Twine &Name) {
@@ -2836,7 +2302,6 @@
 }
 
 #ifndef NDEBUG
->>>>>>> 1d22c955
 void Function::dumpNameAndArgs(raw_ostream &OS) const {
   auto *F = cast<llvm::Function>(Val);
   OS << *F->getReturnType() << " @" << F->getName() << "(";
@@ -2922,13 +2387,10 @@
       It->second = std::unique_ptr<ConstantInt>(new ConstantInt(CI, *this));
       return It->second.get();
     }
-<<<<<<< HEAD
-=======
     if (auto *CF = dyn_cast<llvm::ConstantFP>(C)) {
       It->second = std::unique_ptr<ConstantFP>(new ConstantFP(CF, *this));
       return It->second.get();
     }
->>>>>>> 1d22c955
     if (auto *F = dyn_cast<llvm::Function>(LLVMV))
       It->second = std::unique_ptr<Function>(new Function(F, *this));
     else
@@ -2984,8 +2446,6 @@
         new InsertElementInst(LLVMIns, *this));
     return It->second.get();
   }
-<<<<<<< HEAD
-=======
   case llvm::Instruction::ShuffleVector: {
     auto *LLVMIns = cast<llvm::ShuffleVectorInst>(LLVMV);
     It->second = std::unique_ptr<ShuffleVectorInst>(
@@ -3004,7 +2464,6 @@
         std::unique_ptr<InsertValueInst>(new InsertValueInst(LLVMIns, *this));
     return It->second.get();
   }
->>>>>>> 1d22c955
   case llvm::Instruction::Br: {
     auto *LLVMBr = cast<llvm::BranchInst>(LLVMV);
     It->second = std::unique_ptr<BranchInst>(new BranchInst(LLVMBr, *this));
@@ -3076,8 +2535,6 @@
         new GetElementPtrInst(LLVMGEP, *this));
     return It->second.get();
   }
-<<<<<<< HEAD
-=======
   case llvm::Instruction::CatchSwitch: {
     auto *LLVMCatchSwitchInst = cast<llvm::CatchSwitchInst>(LLVMV);
     It->second = std::unique_ptr<CatchSwitchInst>(
@@ -3090,7 +2547,6 @@
         std::unique_ptr<ResumeInst>(new ResumeInst(LLVMResumeInst, *this));
     return It->second.get();
   }
->>>>>>> 1d22c955
   case llvm::Instruction::Switch: {
     auto *LLVMSwitchInst = cast<llvm::SwitchInst>(LLVMV);
     It->second =
@@ -3223,8 +2679,6 @@
   return cast<InsertElementInst>(registerValue(std::move(NewPtr)));
 }
 
-<<<<<<< HEAD
-=======
 ShuffleVectorInst *
 Context::createShuffleVectorInst(llvm::ShuffleVectorInst *SVI) {
   auto NewPtr =
@@ -3244,7 +2698,6 @@
   return cast<InsertValueInst>(registerValue(std::move(NewPtr)));
 }
 
->>>>>>> 1d22c955
 BranchInst *Context::createBranchInst(llvm::BranchInst *BI) {
   auto NewPtr = std::unique_ptr<BranchInst>(new BranchInst(BI, *this));
   return cast<BranchInst>(registerValue(std::move(NewPtr)));
@@ -3285,9 +2738,6 @@
       std::unique_ptr<UnreachableInst>(new UnreachableInst(UI, *this));
   return cast<UnreachableInst>(registerValue(std::move(NewPtr)));
 }
-<<<<<<< HEAD
-
-=======
 LandingPadInst *Context::createLandingPadInst(llvm::LandingPadInst *I) {
   auto NewPtr = std::unique_ptr<LandingPadInst>(new LandingPadInst(I, *this));
   return cast<LandingPadInst>(registerValue(std::move(NewPtr)));
@@ -3310,15 +2760,12 @@
       std::unique_ptr<CleanupReturnInst>(new CleanupReturnInst(I, *this));
   return cast<CleanupReturnInst>(registerValue(std::move(NewPtr)));
 }
->>>>>>> 1d22c955
 GetElementPtrInst *
 Context::createGetElementPtrInst(llvm::GetElementPtrInst *I) {
   auto NewPtr =
       std::unique_ptr<GetElementPtrInst>(new GetElementPtrInst(I, *this));
   return cast<GetElementPtrInst>(registerValue(std::move(NewPtr)));
 }
-<<<<<<< HEAD
-=======
 CatchSwitchInst *Context::createCatchSwitchInst(llvm::CatchSwitchInst *I) {
   auto NewPtr = std::unique_ptr<CatchSwitchInst>(new CatchSwitchInst(I, *this));
   return cast<CatchSwitchInst>(registerValue(std::move(NewPtr)));
@@ -3327,7 +2774,6 @@
   auto NewPtr = std::unique_ptr<ResumeInst>(new ResumeInst(I, *this));
   return cast<ResumeInst>(registerValue(std::move(NewPtr)));
 }
->>>>>>> 1d22c955
 SwitchInst *Context::createSwitchInst(llvm::SwitchInst *I) {
   auto NewPtr = std::unique_ptr<SwitchInst>(new SwitchInst(I, *this));
   return cast<SwitchInst>(registerValue(std::move(NewPtr)));
