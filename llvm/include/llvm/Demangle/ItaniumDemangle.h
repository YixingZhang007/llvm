--- conflicted
+++ resolved
@@ -1104,11 +1104,8 @@
 
   template<typename Fn> void match(Fn F) const { F(Dimension); }
 
-<<<<<<< HEAD
-=======
   const Node *getDimension() const { return Dimension; }
 
->>>>>>> 20d93461
   void printLeft(OutputStream &S) const override {
     S += "_Float";
     Dimension->print(S);
