//===- InstCombiner.h - InstCombine implementation --------------*- C++ -*-===//
//
// Part of the LLVM Project, under the Apache License v2.0 with LLVM Exceptions.
// See https://llvm.org/LICENSE.txt for license information.
// SPDX-License-Identifier: Apache-2.0 WITH LLVM-exception
//
//===----------------------------------------------------------------------===//
/// \file
///
/// This file provides the interface for the instcombine pass implementation.
/// The interface is used for generic transformations in this folder and
/// target specific combinations in the targets.
/// The visitor implementation is in \c InstCombinerImpl in
/// \c InstCombineInternal.h.
///
//===----------------------------------------------------------------------===//

#ifndef LLVM_TRANSFORMS_INSTCOMBINE_INSTCOMBINER_H
#define LLVM_TRANSFORMS_INSTCOMBINE_INSTCOMBINER_H

#include "llvm/ADT/PostOrderIterator.h"
#include "llvm/Analysis/DomConditionCache.h"
#include "llvm/Analysis/InstructionSimplify.h"
#include "llvm/Analysis/TargetFolder.h"
#include "llvm/Analysis/ValueTracking.h"
#include "llvm/IR/IRBuilder.h"
#include "llvm/IR/PatternMatch.h"
#include "llvm/Support/Debug.h"
#include "llvm/Support/KnownBits.h"
#include <cassert>

#define DEBUG_TYPE "instcombine"
#include "llvm/Transforms/Utils/InstructionWorklist.h"

namespace llvm {

class AAResults;
class AssumptionCache;
class OptimizationRemarkEmitter;
class ProfileSummaryInfo;
class TargetLibraryInfo;
class TargetTransformInfo;

/// The core instruction combiner logic.
///
/// This class provides both the logic to recursively visit instructions and
/// combine them.
class LLVM_LIBRARY_VISIBILITY InstCombiner {
  /// Only used to call target specific intrinsic combining.
  /// It must **NOT** be used for any other purpose, as InstCombine is a
  /// target-independent canonicalization transform.
  TargetTransformInfo &TTIForTargetIntrinsicsOnly;

public:
  /// Maximum size of array considered when transforming.
  uint64_t MaxArraySizeForCombine = 0;

  /// An IRBuilder that automatically inserts new instructions into the
  /// worklist.
  using BuilderTy = IRBuilder<TargetFolder, IRBuilderCallbackInserter>;
  BuilderTy &Builder;

protected:
  /// A worklist of the instructions that need to be simplified.
  InstructionWorklist &Worklist;

  // Mode in which we are running the combiner.
  const bool MinimizeSize;

  AAResults *AA;

  // Required analyses.
  AssumptionCache &AC;
  TargetLibraryInfo &TLI;
  DominatorTree &DT;
  const DataLayout &DL;
  SimplifyQuery SQ;
  OptimizationRemarkEmitter &ORE;
  BlockFrequencyInfo *BFI;
  BranchProbabilityInfo *BPI;
  ProfileSummaryInfo *PSI;
  DomConditionCache DC;

  ReversePostOrderTraversal<BasicBlock *> &RPOT;

  bool MadeIRChange = false;

  /// Edges that are known to never be taken.
  SmallDenseSet<std::pair<BasicBlock *, BasicBlock *>, 8> DeadEdges;

  /// Order of predecessors to canonicalize phi nodes towards.
  SmallDenseMap<BasicBlock *, SmallVector<BasicBlock *>, 8> PredOrder;

  /// Backedges, used to avoid pushing instructions across backedges in cases
  /// where this may result in infinite combine loops. For irreducible loops
  /// this picks an arbitrary backedge.
  SmallDenseSet<std::pair<const BasicBlock *, const BasicBlock *>, 8> BackEdges;
  bool ComputedBackEdges = false;

public:
  InstCombiner(InstructionWorklist &Worklist, BuilderTy &Builder,
               bool MinimizeSize, AAResults *AA, AssumptionCache &AC,
               TargetLibraryInfo &TLI, TargetTransformInfo &TTI,
               DominatorTree &DT, OptimizationRemarkEmitter &ORE,
               BlockFrequencyInfo *BFI, BranchProbabilityInfo *BPI,
               ProfileSummaryInfo *PSI, const DataLayout &DL,
               ReversePostOrderTraversal<BasicBlock *> &RPOT)
<<<<<<< HEAD
      : TTI(TTI), Builder(Builder), Worklist(Worklist),
=======
      : TTIForTargetIntrinsicsOnly(TTI), Builder(Builder), Worklist(Worklist),
>>>>>>> 4b409fa5
        MinimizeSize(MinimizeSize), AA(AA), AC(AC), TLI(TLI), DT(DT), DL(DL),
        SQ(DL, &TLI, &DT, &AC, nullptr, /*UseInstrInfo*/ true,
           /*CanUseUndef*/ true, &DC),
        ORE(ORE), BFI(BFI), BPI(BPI), PSI(PSI), RPOT(RPOT) {}

  virtual ~InstCombiner() = default;

  /// Return the source operand of a potentially bitcasted value while
  /// optionally checking if it has one use. If there is no bitcast or the one
  /// use check is not met, return the input value itself.
  static Value *peekThroughBitcast(Value *V, bool OneUseOnly = false) {
    if (auto *BitCast = dyn_cast<BitCastInst>(V))
      if (!OneUseOnly || BitCast->hasOneUse())
        return BitCast->getOperand(0);

    // V is not a bitcast or V has more than one use and OneUseOnly is true.
    return V;
  }

  /// Assign a complexity or rank value to LLVM Values. This is used to reduce
  /// the amount of pattern matching needed for compares and commutative
  /// instructions. For example, if we have:
  ///   icmp ugt X, Constant
  /// or
  ///   xor (add X, Constant), cast Z
  ///
  /// We do not have to consider the commuted variants of these patterns because
  /// canonicalization based on complexity guarantees the above ordering.
  ///
  /// This routine maps IR values to various complexity ranks:
  ///   0 -> undef
  ///   1 -> Constants
  ///   2 -> Cast and (f)neg/not instructions
  ///   3 -> Other instructions and arguments
  static unsigned getComplexity(Value *V) {
    if (isa<Constant>(V))
      return isa<UndefValue>(V) ? 0 : 1;

    if (isa<CastInst>(V) || match(V, m_Neg(PatternMatch::m_Value())) ||
        match(V, m_Not(PatternMatch::m_Value())) ||
        match(V, m_FNeg(PatternMatch::m_Value())))
      return 2;

    return 3;
  }

  /// Predicate canonicalization reduces the number of patterns that need to be
  /// matched by other transforms. For example, we may swap the operands of a
  /// conditional branch or select to create a compare with a canonical
  /// (inverted) predicate which is then more likely to be matched with other
  /// values.
  static bool isCanonicalPredicate(CmpInst::Predicate Pred) {
    switch (Pred) {
    case CmpInst::ICMP_NE:
    case CmpInst::ICMP_ULE:
    case CmpInst::ICMP_SLE:
    case CmpInst::ICMP_UGE:
    case CmpInst::ICMP_SGE:
    // TODO: There are 16 FCMP predicates. Should others be (not) canonical?
    case CmpInst::FCMP_ONE:
    case CmpInst::FCMP_OLE:
    case CmpInst::FCMP_OGE:
      return false;
    default:
      return true;
    }
  }

  /// Add one to a Constant
  static Constant *AddOne(Constant *C) {
    return ConstantExpr::getAdd(C, ConstantInt::get(C->getType(), 1));
  }

  /// Subtract one from a Constant
  static Constant *SubOne(Constant *C) {
    return ConstantExpr::getSub(C, ConstantInt::get(C->getType(), 1));
  }

  std::optional<std::pair<
      CmpInst::Predicate,
      Constant *>> static getFlippedStrictnessPredicateAndConstant(CmpInst::
                                                                       Predicate
                                                                           Pred,
                                                                   Constant *C);

  static bool shouldAvoidAbsorbingNotIntoSelect(const SelectInst &SI) {
    // a ? b : false and a ? true : b are the canonical form of logical and/or.
    // This includes !a ? b : false and !a ? true : b. Absorbing the not into
    // the select by swapping operands would break recognition of this pattern
    // in other analyses, so don't do that.
    return match(&SI, PatternMatch::m_LogicalAnd(PatternMatch::m_Value(),
                                                 PatternMatch::m_Value())) ||
           match(&SI, PatternMatch::m_LogicalOr(PatternMatch::m_Value(),
                                                PatternMatch::m_Value()));
  }

  /// Return nonnull value if V is free to invert under the condition of
  /// WillInvertAllUses.
  /// If Builder is nonnull, it will return a simplified ~V.
  /// If Builder is null, it will return an arbitrary nonnull value (not
  /// dereferenceable).
  /// If the inversion will consume instructions, `DoesConsume` will be set to
  /// true. Otherwise it will be false.
  Value *getFreelyInvertedImpl(Value *V, bool WillInvertAllUses,
                                      BuilderTy *Builder, bool &DoesConsume,
                                      unsigned Depth);

  Value *getFreelyInverted(Value *V, bool WillInvertAllUses,
                                  BuilderTy *Builder, bool &DoesConsume) {
    DoesConsume = false;
    return getFreelyInvertedImpl(V, WillInvertAllUses, Builder, DoesConsume,
                                 /*Depth*/ 0);
  }

  Value *getFreelyInverted(Value *V, bool WillInvertAllUses,
                                  BuilderTy *Builder) {
    bool Unused;
    return getFreelyInverted(V, WillInvertAllUses, Builder, Unused);
  }

  /// Return true if the specified value is free to invert (apply ~ to).
  /// This happens in cases where the ~ can be eliminated.  If WillInvertAllUses
  /// is true, work under the assumption that the caller intends to remove all
  /// uses of V and only keep uses of ~V.
  ///
  /// See also: canFreelyInvertAllUsersOf()
  bool isFreeToInvert(Value *V, bool WillInvertAllUses,
                             bool &DoesConsume) {
    return getFreelyInverted(V, WillInvertAllUses, /*Builder*/ nullptr,
                             DoesConsume) != nullptr;
  }

  bool isFreeToInvert(Value *V, bool WillInvertAllUses) {
    bool Unused;
    return isFreeToInvert(V, WillInvertAllUses, Unused);
  }

  /// Given i1 V, can every user of V be freely adapted if V is changed to !V ?
  /// InstCombine's freelyInvertAllUsersOf() must be kept in sync with this fn.
  /// NOTE: for Instructions only!
  ///
  /// See also: isFreeToInvert()
  bool canFreelyInvertAllUsersOf(Instruction *V, Value *IgnoredUser) {
    // Look at every user of V.
    for (Use &U : V->uses()) {
      if (U.getUser() == IgnoredUser)
        continue; // Don't consider this user.

      auto *I = cast<Instruction>(U.getUser());
      switch (I->getOpcode()) {
      case Instruction::Select:
        if (U.getOperandNo() != 0) // Only if the value is used as select cond.
          return false;
        if (shouldAvoidAbsorbingNotIntoSelect(*cast<SelectInst>(I)))
          return false;
        break;
      case Instruction::Br:
        assert(U.getOperandNo() == 0 && "Must be branching on that value.");
        break; // Free to invert by swapping true/false values/destinations.
      case Instruction::Xor: // Can invert 'xor' if it's a 'not', by ignoring
                             // it.
        if (!match(I, m_Not(PatternMatch::m_Value())))
          return false; // Not a 'not'.
        break;
      default:
        return false; // Don't know, likely not freely invertible.
      }
      // So far all users were free to invert...
    }
    return true; // Can freely invert all users!
  }

  /// Some binary operators require special handling to avoid poison and
  /// undefined behavior. If a constant vector has undef elements, replace those
  /// undefs with identity constants if possible because those are always safe
  /// to execute. If no identity constant exists, replace undef with some other
  /// safe constant.
  static Constant *
  getSafeVectorConstantForBinop(BinaryOperator::BinaryOps Opcode, Constant *In,
                                bool IsRHSConstant) {
    auto *InVTy = cast<FixedVectorType>(In->getType());

    Type *EltTy = InVTy->getElementType();
    auto *SafeC = ConstantExpr::getBinOpIdentity(Opcode, EltTy, IsRHSConstant);
    if (!SafeC) {
      // TODO: Should this be available as a constant utility function? It is
      // similar to getBinOpAbsorber().
      if (IsRHSConstant) {
        switch (Opcode) {
        case Instruction::SRem: // X % 1 = 0
        case Instruction::URem: // X %u 1 = 0
          SafeC = ConstantInt::get(EltTy, 1);
          break;
        case Instruction::FRem: // X % 1.0 (doesn't simplify, but it is safe)
          SafeC = ConstantFP::get(EltTy, 1.0);
          break;
        default:
          llvm_unreachable(
              "Only rem opcodes have no identity constant for RHS");
        }
      } else {
        switch (Opcode) {
        case Instruction::Shl:  // 0 << X = 0
        case Instruction::LShr: // 0 >>u X = 0
        case Instruction::AShr: // 0 >> X = 0
        case Instruction::SDiv: // 0 / X = 0
        case Instruction::UDiv: // 0 /u X = 0
        case Instruction::SRem: // 0 % X = 0
        case Instruction::URem: // 0 %u X = 0
        case Instruction::Sub:  // 0 - X (doesn't simplify, but it is safe)
        case Instruction::FSub: // 0.0 - X (doesn't simplify, but it is safe)
        case Instruction::FDiv: // 0.0 / X (doesn't simplify, but it is safe)
        case Instruction::FRem: // 0.0 % X = 0
          SafeC = Constant::getNullValue(EltTy);
          break;
        default:
          llvm_unreachable("Expected to find identity constant for opcode");
        }
      }
    }
    assert(SafeC && "Must have safe constant for binop");
    unsigned NumElts = InVTy->getNumElements();
    SmallVector<Constant *, 16> Out(NumElts);
    for (unsigned i = 0; i != NumElts; ++i) {
      Constant *C = In->getAggregateElement(i);
      Out[i] = isa<UndefValue>(C) ? SafeC : C;
    }
    return ConstantVector::get(Out);
  }

  void addToWorklist(Instruction *I) { Worklist.push(I); }

  AssumptionCache &getAssumptionCache() const { return AC; }
  TargetLibraryInfo &getTargetLibraryInfo() const { return TLI; }
  DominatorTree &getDominatorTree() const { return DT; }
  const DataLayout &getDataLayout() const { return DL; }
  const SimplifyQuery &getSimplifyQuery() const { return SQ; }
  OptimizationRemarkEmitter &getOptimizationRemarkEmitter() const {
    return ORE;
  }
  BlockFrequencyInfo *getBlockFrequencyInfo() const { return BFI; }
  ProfileSummaryInfo *getProfileSummaryInfo() const { return PSI; }

  // Call target specific combiners
  std::optional<Instruction *> targetInstCombineIntrinsic(IntrinsicInst &II);
  std::optional<Value *>
  targetSimplifyDemandedUseBitsIntrinsic(IntrinsicInst &II, APInt DemandedMask,
                                         KnownBits &Known,
                                         bool &KnownBitsComputed);
  std::optional<Value *> targetSimplifyDemandedVectorEltsIntrinsic(
      IntrinsicInst &II, APInt DemandedElts, APInt &UndefElts,
      APInt &UndefElts2, APInt &UndefElts3,
      std::function<void(Instruction *, unsigned, APInt, APInt &)>
          SimplifyAndSetOp);

  void computeBackEdges();
  bool isBackEdge(const BasicBlock *From, const BasicBlock *To) {
    if (!ComputedBackEdges)
      computeBackEdges();
    return BackEdges.contains({From, To});
  }

  /// Inserts an instruction \p New before instruction \p Old
  ///
  /// Also adds the new instruction to the worklist and returns \p New so that
  /// it is suitable for use as the return from the visitation patterns.
  Instruction *InsertNewInstBefore(Instruction *New, BasicBlock::iterator Old) {
    assert(New && !New->getParent() &&
           "New instruction already inserted into a basic block!");
    New->insertBefore(Old); // Insert inst
    Worklist.add(New);
    return New;
  }

  /// Same as InsertNewInstBefore, but also sets the debug loc.
  Instruction *InsertNewInstWith(Instruction *New, BasicBlock::iterator Old) {
    New->setDebugLoc(Old->getDebugLoc());
    return InsertNewInstBefore(New, Old);
  }

  /// A combiner-aware RAUW-like routine.
  ///
  /// This method is to be used when an instruction is found to be dead,
  /// replaceable with another preexisting expression. Here we add all uses of
  /// I to the worklist, replace all uses of I with the new value, then return
  /// I, so that the inst combiner will know that I was modified.
  Instruction *replaceInstUsesWith(Instruction &I, Value *V) {
    // If there are no uses to replace, then we return nullptr to indicate that
    // no changes were made to the program.
    if (I.use_empty()) return nullptr;

    Worklist.pushUsersToWorkList(I); // Add all modified instrs to worklist.

    // If we are replacing the instruction with itself, this must be in a
    // segment of unreachable code, so just clobber the instruction.
    if (&I == V)
      V = PoisonValue::get(I.getType());

    LLVM_DEBUG(dbgs() << "IC: Replacing " << I << "\n"
                      << "    with " << *V << '\n');

    // If V is a new unnamed instruction, take the name from the old one.
    if (V->use_empty() && isa<Instruction>(V) && !V->hasName() && I.hasName())
      V->takeName(&I);

    I.replaceAllUsesWith(V);
    return &I;
  }

  /// Replace operand of instruction and add old operand to the worklist.
  Instruction *replaceOperand(Instruction &I, unsigned OpNum, Value *V) {
    Value *OldOp = I.getOperand(OpNum);
    I.setOperand(OpNum, V);
    Worklist.handleUseCountDecrement(OldOp);
    return &I;
  }

  /// Replace use and add the previously used value to the worklist.
  void replaceUse(Use &U, Value *NewValue) {
    Value *OldOp = U;
    U = NewValue;
    Worklist.handleUseCountDecrement(OldOp);
  }

  /// Combiner aware instruction erasure.
  ///
  /// When dealing with an instruction that has side effects or produces a void
  /// value, we can't rely on DCE to delete the instruction. Instead, visit
  /// methods should return the value returned by this function.
  virtual Instruction *eraseInstFromFunction(Instruction &I) = 0;

  void computeKnownBits(const Value *V, KnownBits &Known, unsigned Depth,
                        const Instruction *CxtI) const {
    llvm::computeKnownBits(V, Known, Depth, SQ.getWithInstruction(CxtI));
  }

  KnownBits computeKnownBits(const Value *V, unsigned Depth,
                             const Instruction *CxtI) const {
    return llvm::computeKnownBits(V, Depth, SQ.getWithInstruction(CxtI));
  }

  bool isKnownToBeAPowerOfTwo(const Value *V, bool OrZero = false,
                              unsigned Depth = 0,
                              const Instruction *CxtI = nullptr) {
    return llvm::isKnownToBeAPowerOfTwo(V, OrZero, Depth,
                                        SQ.getWithInstruction(CxtI));
  }

  bool MaskedValueIsZero(const Value *V, const APInt &Mask, unsigned Depth = 0,
                         const Instruction *CxtI = nullptr) const {
    return llvm::MaskedValueIsZero(V, Mask, SQ.getWithInstruction(CxtI), Depth);
  }

  unsigned ComputeNumSignBits(const Value *Op, unsigned Depth = 0,
                              const Instruction *CxtI = nullptr) const {
    return llvm::ComputeNumSignBits(Op, DL, Depth, &AC, CxtI, &DT);
  }

  unsigned ComputeMaxSignificantBits(const Value *Op, unsigned Depth = 0,
                                     const Instruction *CxtI = nullptr) const {
    return llvm::ComputeMaxSignificantBits(Op, DL, Depth, &AC, CxtI, &DT);
  }

  OverflowResult computeOverflowForUnsignedMul(const Value *LHS,
                                               const Value *RHS,
                                               const Instruction *CxtI,
                                               bool IsNSW = false) const {
    return llvm::computeOverflowForUnsignedMul(
        LHS, RHS, SQ.getWithInstruction(CxtI), IsNSW);
  }

  OverflowResult computeOverflowForSignedMul(const Value *LHS, const Value *RHS,
                                             const Instruction *CxtI) const {
    return llvm::computeOverflowForSignedMul(LHS, RHS,
                                             SQ.getWithInstruction(CxtI));
  }

  OverflowResult
  computeOverflowForUnsignedAdd(const WithCache<const Value *> &LHS,
                                const WithCache<const Value *> &RHS,
                                const Instruction *CxtI) const {
    return llvm::computeOverflowForUnsignedAdd(LHS, RHS,
                                               SQ.getWithInstruction(CxtI));
  }

  OverflowResult
  computeOverflowForSignedAdd(const WithCache<const Value *> &LHS,
                              const WithCache<const Value *> &RHS,
                              const Instruction *CxtI) const {
    return llvm::computeOverflowForSignedAdd(LHS, RHS,
                                             SQ.getWithInstruction(CxtI));
  }

  OverflowResult computeOverflowForUnsignedSub(const Value *LHS,
                                               const Value *RHS,
                                               const Instruction *CxtI) const {
    return llvm::computeOverflowForUnsignedSub(LHS, RHS,
                                               SQ.getWithInstruction(CxtI));
  }

  OverflowResult computeOverflowForSignedSub(const Value *LHS, const Value *RHS,
                                             const Instruction *CxtI) const {
    return llvm::computeOverflowForSignedSub(LHS, RHS,
                                             SQ.getWithInstruction(CxtI));
  }

  virtual bool SimplifyDemandedBits(Instruction *I, unsigned OpNo,
                                    const APInt &DemandedMask, KnownBits &Known,
                                    unsigned Depth, const SimplifyQuery &Q) = 0;

  bool SimplifyDemandedBits(Instruction *I, unsigned OpNo,
                            const APInt &DemandedMask, KnownBits &Known) {
    return SimplifyDemandedBits(I, OpNo, DemandedMask, Known,
                                /*Depth=*/0, SQ.getWithInstruction(I));
  }

  virtual Value *
  SimplifyDemandedVectorElts(Value *V, APInt DemandedElts, APInt &UndefElts,
                             unsigned Depth = 0,
                             bool AllowMultipleUsers = false) = 0;

  bool isValidAddrSpaceCast(unsigned FromAS, unsigned ToAS) const;
};

} // namespace llvm

#undef DEBUG_TYPE

#endif<|MERGE_RESOLUTION|>--- conflicted
+++ resolved
@@ -105,11 +105,7 @@
                BlockFrequencyInfo *BFI, BranchProbabilityInfo *BPI,
                ProfileSummaryInfo *PSI, const DataLayout &DL,
                ReversePostOrderTraversal<BasicBlock *> &RPOT)
-<<<<<<< HEAD
-      : TTI(TTI), Builder(Builder), Worklist(Worklist),
-=======
       : TTIForTargetIntrinsicsOnly(TTI), Builder(Builder), Worklist(Worklist),
->>>>>>> 4b409fa5
         MinimizeSize(MinimizeSize), AA(AA), AC(AC), TLI(TLI), DT(DT), DL(DL),
         SQ(DL, &TLI, &DT, &AC, nullptr, /*UseInstrInfo*/ true,
            /*CanUseUndef*/ true, &DC),
