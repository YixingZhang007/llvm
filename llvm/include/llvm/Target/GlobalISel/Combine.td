//===- Combine.td - Combine rule definitions ---------------*- tablegen -*-===//
//
// Part of the LLVM Project, under the Apache License v2.0 with LLVM Exceptions.
// See https://llvm.org/LICENSE.txt for license information.
// SPDX-License-Identifier: Apache-2.0 WITH LLVM-exception
//
//===----------------------------------------------------------------------===//
//
// Declare GlobalISel combine rules and provide mechanisms to opt-out.
//
//===----------------------------------------------------------------------===//


//===----------------------------------------------------------------------===//
// Base Classes
//
// These are the core classes that the combiner backend relies on.
//===----------------------------------------------------------------------===//

/// All arguments of the defs operator must be subclasses of GIDefKind or
/// sub-dags whose operator is GIDefKindWithArgs.
class GIDefKind;
class GIDefKindWithArgs;

/// Declare a root node. There must be at least one of these in every combine
/// rule.
def root : GIDefKind;

def defs;

def pattern;
def match;
def apply;

def wip_match_opcode;

// Common base class for GICombineRule and GICombineGroup.
class GICombine {
  // See GICombineGroup. We only declare it here to make the tablegen pass
  // simpler.
  list<GICombine> Rules = ?;
}

// A group of combine rules that can be added to a GICombiner or another group.
class GICombineGroup<list<GICombine> rules> : GICombine {
  // The rules contained in this group. The rules in a group are flattened into
  // a single list and sorted into whatever order is most efficient. However,
  // they will never be re-ordered such that behaviour differs from the
  // specified order. It is therefore possible to use the order of rules in this
  // list to describe priorities.
  let Rules = rules;
}

// Declares a combiner implementation class
class GICombiner<string classname, list<GICombine> rules>
    : GICombineGroup<rules> {
  // The class name to use in the generated output.
  string Classname = classname;
  // Combiners can use this so they're free to define tryCombineAll themselves
  // and do extra work before/after calling the TableGen-erated code.
  string CombineAllMethodName = "tryCombineAll";
}

/// Declares data that is passed from the match stage to the apply stage.
class GIDefMatchData<string type>  {
  /// A C++ type name indicating the storage type.
  string Type = type;
}

class GICombineRule<dag defs, dag match, dag apply> : GICombine {
  /// Defines the external interface of the match rule. This includes:
  /// * The names of the root nodes (requires at least one)
  /// See GIDefKind for details.
  dag Defs = defs;

  /// Defines the things which must be true for the pattern to match
  dag Match = match;

  /// Defines the things which happen after the decision is made to apply a
  /// combine rule.
  dag Apply = apply;

  /// Defines the predicates that are checked before the match function
  /// is called. Targets can use this to, for instance, check Subtarget
  /// features.
  list<Predicate> Predicates = [];

  // Maximum number of permutations of this rule that can be emitted.
  // Set to -1 to disable the limit.
  int MaxPermutations = 16;
}

def gi_mo;
def gi_imm;

// This is an equivalent of PatFrags but for MIR Patterns.
//
// GICombinePatFrags can be used in place of instructions for 'match' patterns.
// Much like normal instructions, the defs (outs) come first, and the ins second
//
// Out operands can only be of type "root" or "gi_mo", and they must be defined
// by an instruction pattern in all alternatives.
//
// In operands can be gi_imm or gi_mo. They cannot be redefined in any alternative
// pattern and may only appear in the C++ code, or in the output operand of an
// instruction pattern.
class GICombinePatFrag<dag outs, dag ins, list<dag> alts> {
  dag InOperands = ins;
  dag OutOperands = outs;
  list<dag> Alternatives = alts;
}

//===----------------------------------------------------------------------===//
// Pattern Special Types
//===----------------------------------------------------------------------===//

class GISpecialType;

// In an apply pattern, GITypeOf can be used to set the type of a new temporary
// register to match the type of a matched register.
//
// This can only be used on temporary registers defined by the apply pattern.
//
// TODO: Make this work in matchers as well?
//
// FIXME: Syntax is very ugly.
class GITypeOf<string opName> : GISpecialType {
  string OpName = opName;
}

// The type of an operand that can match a variable amount of operands.
// This type contains a minimum and maximum number of operands to match.
// The minimum must be 1 or more, as we cannot have an operand representing
// zero operands, and the max can be zero (which means "unlimited") or a value
// greater than the minimum.
class GIVariadic<int min = 1, int max = 0> : GISpecialType {
  int MinArgs = min;
  int MaxArgs = max;
}

//===----------------------------------------------------------------------===//
// Pattern Builtins
//===----------------------------------------------------------------------===//

// "Magic" Builtin instructions for MIR patterns.
// The definitions that implement
class GIBuiltinInst;

// Replace all references to a register with another one.
//
// Usage:
//    (apply (GIReplaceReg $old, $new))
//
// Operands:
// - $old (out) register defined by a matched instruction
// - $new (in)  register
//
// Semantics:
// - Can only appear in an 'apply' pattern.
// - If both old/new are operands of matched instructions,
//   "canReplaceReg" is checked before applying the rule.
def GIReplaceReg : GIBuiltinInst;

// Apply action that erases the match root.
//
// Usage:
//    (apply (GIEraseRoot))
//
// Semantics:
// - Can only appear as the only pattern of an 'apply' pattern list.
// - The root cannot have any output operands.
// - The root must be a CodeGenInstruction
//
// TODO: Allow using this directly, like (apply GIEraseRoot)
def GIEraseRoot : GIBuiltinInst;

//===----------------------------------------------------------------------===//
// Pattern MIFlags
//===----------------------------------------------------------------------===//

class MIFlagEnum<string enumName> {
  string EnumName = "MachineInstr::" # enumName;
}

def FmNoNans    : MIFlagEnum<"FmNoNans">;
def FmNoInfs    : MIFlagEnum<"FmNoInfs">;
def FmNsz       : MIFlagEnum<"FmNsz">;
def FmArcp      : MIFlagEnum<"FmArcp">;
def FmContract  : MIFlagEnum<"FmContract">;
def FmAfn       : MIFlagEnum<"FmAfn">;
def FmReassoc   : MIFlagEnum<"FmReassoc">;
def IsExact     : MIFlagEnum<"IsExact">;
def NoSWrap     : MIFlagEnum<"NoSWrap">;
def NoUWrap     : MIFlagEnum<"NoUWrap">;
def NonNeg      : MIFlagEnum<"NonNeg">;

def MIFlags;
// def not; -> Already defined as a SDNode

//===----------------------------------------------------------------------===//

def extending_load_matchdata : GIDefMatchData<"PreferredTuple">;
def indexed_load_store_matchdata : GIDefMatchData<"IndexedLoadStoreMatchInfo">;
def instruction_steps_matchdata: GIDefMatchData<"InstructionStepsMatchInfo">;

def register_matchinfo: GIDefMatchData<"Register">;
def int64_matchinfo: GIDefMatchData<"int64_t">;
def apint_matchinfo : GIDefMatchData<"APInt">;
def constantfp_matchinfo : GIDefMatchData<"ConstantFP*">;
def build_fn_matchinfo :
GIDefMatchData<"std::function<void(MachineIRBuilder &)>">;
def unsigned_matchinfo: GIDefMatchData<"unsigned">;

def copy_prop : GICombineRule<
  (defs root:$d),
  (match (COPY $d, $s):$mi,
         [{ return Helper.matchCombineCopy(*${mi}); }]),
  (apply [{ Helper.applyCombineCopy(*${mi}); }])>;

// idempotent operations
// Fold (freeze (freeze x)) -> (freeze x).
// Fold (fabs (fabs x)) -> (fabs x).
// Fold (fcanonicalize (fcanonicalize x)) -> (fcanonicalize x).
def idempotent_prop_frags : GICombinePatFrag<
  (outs root:$dst, $src), (ins),
  !foreach(op, [G_FREEZE, G_FABS, G_FCANONICALIZE],
           (pattern (op $dst, $src), (op $src, $x)))>;

def idempotent_prop : GICombineRule<
   (defs root:$dst),
   (match (idempotent_prop_frags $dst, $src)),
   (apply (GIReplaceReg $dst, $src))>;

// Convert freeze(Op(Op0, NonPoisonOps...)) to Op(freeze(Op0), NonPoisonOps...)
// when Op0 is not guaranteed non-poison
def push_freeze_to_prevent_poison_from_propagating : GICombineRule<
  (defs root:$root, build_fn_matchinfo:$matchinfo),
  (match (G_FREEZE $dst, $src):$root,
         [{ return !isGuaranteedNotToBePoison(${src}.getReg(), MRI) && Helper.matchFreezeOfSingleMaybePoisonOperand(*${root}, ${matchinfo}); }]),
  (apply [{ Helper.applyBuildFn(*${root}, ${matchinfo}); }])>;

def extending_loads : GICombineRule<
  (defs root:$root, extending_load_matchdata:$matchinfo),
  (match (wip_match_opcode G_LOAD, G_SEXTLOAD, G_ZEXTLOAD):$root,
         [{ return Helper.matchCombineExtendingLoads(*${root}, ${matchinfo}); }]),
  (apply [{ Helper.applyCombineExtendingLoads(*${root}, ${matchinfo}); }])>;

def load_and_mask : GICombineRule<
  (defs root:$root, build_fn_matchinfo:$matchinfo),
  (match (wip_match_opcode G_AND):$root,
        [{ return Helper.matchCombineLoadWithAndMask(*${root}, ${matchinfo}); }]),
  (apply [{ Helper.applyBuildFn(*${root}, ${matchinfo}); }])>;
def combines_for_extload: GICombineGroup<[extending_loads, load_and_mask]>;

def sext_trunc_sextload : GICombineRule<
  (defs root:$d),
  (match (wip_match_opcode G_SEXT_INREG):$d,
         [{ return Helper.matchSextTruncSextLoad(*${d}); }]),
  (apply [{ Helper.applySextTruncSextLoad(*${d}); }])>;

def sext_inreg_of_load_matchdata : GIDefMatchData<"std::tuple<Register, unsigned>">;
def sext_inreg_of_load : GICombineRule<
  (defs root:$root, sext_inreg_of_load_matchdata:$matchinfo),
  (match (wip_match_opcode G_SEXT_INREG):$root,
         [{ return Helper.matchSextInRegOfLoad(*${root}, ${matchinfo}); }]),
  (apply [{ Helper.applySextInRegOfLoad(*${root}, ${matchinfo}); }])>;

def sext_inreg_to_zext_inreg : GICombineRule<
  (defs root:$dst),
  (match
    (G_SEXT_INREG $dst, $src, $imm):$root,
      [{
        unsigned BitWidth = MRI.getType(${src}.getReg()).getScalarSizeInBits();
        return Helper.getKnownBits()->maskedValueIsZero(${src}.getReg(),
                 APInt::getOneBitSet(BitWidth, ${imm}.getImm() - 1)); }]),
    (apply [{
      Helper.getBuilder().setInstrAndDebugLoc(*${root});
      Helper.getBuilder().buildZExtInReg(${dst}, ${src}, ${imm}.getImm());
      ${root}->eraseFromParent();
  }])
>;

def combine_extracted_vector_load : GICombineRule<
  (defs root:$root, build_fn_matchinfo:$matchinfo),
  (match (wip_match_opcode G_EXTRACT_VECTOR_ELT):$root,
        [{ return Helper.matchCombineExtractedVectorLoad(*${root}, ${matchinfo}); }]),
  (apply [{ Helper.applyBuildFn(*${root}, ${matchinfo}); }])>;

def combine_indexed_load_store : GICombineRule<
  (defs root:$root, indexed_load_store_matchdata:$matchinfo),
  (match (wip_match_opcode G_LOAD, G_SEXTLOAD, G_ZEXTLOAD, G_STORE):$root,
         [{ return Helper.matchCombineIndexedLoadStore(*${root}, ${matchinfo}); }]),
  (apply [{ Helper.applyCombineIndexedLoadStore(*${root}, ${matchinfo}); }])>;

def opt_brcond_by_inverting_cond_matchdata : GIDefMatchData<"MachineInstr *">;
def opt_brcond_by_inverting_cond : GICombineRule<
  (defs root:$root, opt_brcond_by_inverting_cond_matchdata:$matchinfo),
  (match (wip_match_opcode G_BR):$root,
         [{ return Helper.matchOptBrCondByInvertingCond(*${root}, ${matchinfo}); }]),
  (apply [{ Helper.applyOptBrCondByInvertingCond(*${root}, ${matchinfo}); }])>;

def ptr_add_immed_matchdata : GIDefMatchData<"PtrAddChain">;
def ptr_add_immed_chain : GICombineRule<
  (defs root:$d, ptr_add_immed_matchdata:$matchinfo),
  (match (wip_match_opcode G_PTR_ADD):$d,
         [{ return Helper.matchPtrAddImmedChain(*${d}, ${matchinfo}); }]),
  (apply [{ Helper.applyPtrAddImmedChain(*${d}, ${matchinfo}); }])>;

def shifts_too_big : GICombineRule<
  (defs root:$root),
  (match (wip_match_opcode G_SHL, G_ASHR, G_LSHR):$root,
         [{ return Helper.matchShiftsTooBig(*${root}); }]),
  (apply [{ Helper.replaceInstWithUndef(*${root}); }])>;

// Fold shift (shift base x), y -> shift base, (x+y), if shifts are same
def shift_immed_matchdata : GIDefMatchData<"RegisterImmPair">;
def shift_immed_chain : GICombineRule<
  (defs root:$d, shift_immed_matchdata:$matchinfo),
  (match (wip_match_opcode G_SHL, G_ASHR, G_LSHR, G_SSHLSAT, G_USHLSAT):$d,
         [{ return Helper.matchShiftImmedChain(*${d}, ${matchinfo}); }]),
  (apply [{ Helper.applyShiftImmedChain(*${d}, ${matchinfo}); }])>;

// Transform shift (logic (shift X, C0), Y), C1
//        -> logic (shift X, (C0+C1)), (shift Y, C1), if shifts are same
def shift_of_shifted_logic_matchdata : GIDefMatchData<"ShiftOfShiftedLogic">;
def shift_of_shifted_logic_chain : GICombineRule<
  (defs root:$d, shift_of_shifted_logic_matchdata:$matchinfo),
  (match (wip_match_opcode G_SHL, G_ASHR, G_LSHR, G_USHLSAT, G_SSHLSAT):$d,
         [{ return Helper.matchShiftOfShiftedLogic(*${d}, ${matchinfo}); }]),
  (apply [{ Helper.applyShiftOfShiftedLogic(*${d}, ${matchinfo}); }])>;

def mul_to_shl : GICombineRule<
  (defs root:$d, unsigned_matchinfo:$matchinfo),
  (match (G_MUL $d, $op1, $op2):$mi,
         [{ return Helper.matchCombineMulToShl(*${mi}, ${matchinfo}); }]),
  (apply [{ Helper.applyCombineMulToShl(*${mi}, ${matchinfo}); }])>;

// shl ([asz]ext x), y => zext (shl x, y), if shift does not overflow int
def reduce_shl_of_extend_matchdata : GIDefMatchData<"RegisterImmPair">;
def reduce_shl_of_extend : GICombineRule<
  (defs root:$dst, reduce_shl_of_extend_matchdata:$matchinfo),
  (match (G_SHL $dst, $src0, $src1):$mi,
         [{ return Helper.matchCombineShlOfExtend(*${mi}, ${matchinfo}); }]),
  (apply [{ Helper.applyCombineShlOfExtend(*${mi}, ${matchinfo}); }])>;

// Combine bitreverse(shl (bitreverse x), y)) -> (lshr x, y)
def bitreverse_shl : GICombineRule<
  (defs root:$d),
  (match (G_BITREVERSE $rev, $val),
         (G_SHL $src, $rev, $amt):$mi,
         (G_BITREVERSE $d, $src),
         [{ return Helper.isLegalOrBeforeLegalizer({TargetOpcode::G_LSHR,
                                                   {MRI.getType(${val}.getReg()),
                                                    MRI.getType(${amt}.getReg())}}); }]),
  (apply (G_LSHR $d, $val, $amt))>;

// Combine bitreverse(lshr (bitreverse x), y)) -> (shl x, y)
def bitreverse_lshr : GICombineRule<
  (defs root:$d),
  (match (G_BITREVERSE $rev, $val),
         (G_LSHR $src, $rev, $amt):$mi,
         (G_BITREVERSE $d, $src),
         [{ return Helper.isLegalOrBeforeLegalizer({TargetOpcode::G_SHL,
                                                   {MRI.getType(${val}.getReg()),
                                                    MRI.getType(${amt}.getReg())}}); }]),
  (apply (G_SHL $d, $val, $amt))>;

// Combine (shl (add x, c1), c2) -> (add (shl x, c2), c1 << c2)
// Combine (shl (or x, c1), c2) -> (or (shl x, c2), c1 << c2)
def commute_shift : GICombineRule<
  (defs root:$d, build_fn_matchinfo:$matchinfo),
  (match (wip_match_opcode G_SHL):$d,
         [{ return Helper.matchCommuteShift(*${d}, ${matchinfo}); }]),
  (apply [{ Helper.applyBuildFn(*${d}, ${matchinfo}); }])>;

def narrow_binop_feeding_and : GICombineRule<
  (defs root:$root, build_fn_matchinfo:$matchinfo),
  (match (wip_match_opcode G_AND):$root,
         [{ return Helper.matchNarrowBinopFeedingAnd(*${root}, ${matchinfo}); }]),
  (apply [{ Helper.applyBuildFnNoErase(*${root}, ${matchinfo}); }])>;

// [us]itofp(undef) = 0, because the result value is bounded.
def undef_to_fp_zero : GICombineRule<
  (defs root:$root),
  (match (wip_match_opcode G_UITOFP, G_SITOFP):$root,
         [{ return Helper.matchAnyExplicitUseIsUndef(*${root}); }]),
  (apply [{ Helper.replaceInstWithFConstant(*${root}, 0.0); }])>;

def undef_to_int_zero: GICombineRule<
  (defs root:$root),
  (match (wip_match_opcode G_AND, G_MUL):$root,
         [{ return Helper.matchAnyExplicitUseIsUndef(*${root}); }]),
  (apply [{ Helper.replaceInstWithConstant(*${root}, 0); }])>;

def undef_to_negative_one: GICombineRule<
  (defs root:$root),
  (match (wip_match_opcode G_OR):$root,
         [{ return Helper.matchAnyExplicitUseIsUndef(*${root}); }]),
  (apply [{ Helper.replaceInstWithConstant(*${root}, -1); }])>;

def binop_left_undef_to_zero: GICombineRule<
  (defs root:$root),
  (match (wip_match_opcode G_SHL, G_UDIV, G_UREM):$root,
         [{ return Helper.matchOperandIsUndef(*${root}, 1); }]),
  (apply [{ Helper.replaceInstWithConstant(*${root}, 0); }])>;

def binop_right_undef_to_undef: GICombineRule<
  (defs root:$root),
  (match (wip_match_opcode G_SHL, G_ASHR, G_LSHR):$root,
         [{ return Helper.matchOperandIsUndef(*${root}, 2); }]),
  (apply [{ Helper.replaceInstWithUndef(*${root}); }])>;

def unary_undef_to_zero: GICombineRule<
  (defs root:$root),
  (match (wip_match_opcode G_ABS):$root,
         [{ return Helper.matchOperandIsUndef(*${root}, 1); }]),
  (apply [{ Helper.replaceInstWithConstant(*${root}, 0); }])>;

// Instructions where if any source operand is undef, the instruction can be
// replaced with undef.
def propagate_undef_any_op: GICombineRule<
  (defs root:$root),
  (match (wip_match_opcode G_ADD, G_FPTOSI, G_FPTOUI, G_SUB, G_XOR, G_TRUNC):$root,
         [{ return Helper.matchAnyExplicitUseIsUndef(*${root}); }]),
  (apply [{ Helper.replaceInstWithUndef(*${root}); }])>;

// Instructions where if all source operands are undef, the instruction can be
// replaced with undef.
def propagate_undef_all_ops: GICombineRule<
  (defs root:$root),
  (match (wip_match_opcode G_SHUFFLE_VECTOR):$root,
          [{ return Helper.matchAllExplicitUsesAreUndef(*${root}); }]),
  (apply [{ Helper.replaceInstWithUndef(*${root}); }])>;

// Replace a G_SHUFFLE_VECTOR with an undef mask with a G_IMPLICIT_DEF.
def propagate_undef_shuffle_mask: GICombineRule<
  (defs root:$root),
  (match (wip_match_opcode G_SHUFFLE_VECTOR):$root,
         [{ return Helper.matchUndefShuffleVectorMask(*${root}); }]),
  (apply [{ Helper.replaceInstWithUndef(*${root}); }])>;

// Replace a G_SHUFFLE_VECTOR with a G_EXTRACT_VECTOR_ELT.
def shuffle_to_extract: GICombineRule<
  (defs root:$root),
  (match (wip_match_opcode G_SHUFFLE_VECTOR):$root,
         [{ return Helper.matchShuffleToExtract(*${root}); }]),
  (apply [{ Helper.applyShuffleToExtract(*${root}); }])>;

  // Replace an insert/extract element of an out of bounds index with undef.
  def insert_extract_vec_elt_out_of_bounds : GICombineRule<
  (defs root:$root),
  (match (wip_match_opcode G_INSERT_VECTOR_ELT, G_EXTRACT_VECTOR_ELT):$root,
         [{ return Helper.matchInsertExtractVecEltOutOfBounds(*${root}); }]),
  (apply [{ Helper.replaceInstWithUndef(*${root}); }])>;

// Fold (cond ? x : x) -> x
def select_same_val: GICombineRule<
  (defs root:$root),
  (match (wip_match_opcode G_SELECT):$root,
    [{ return Helper.matchSelectSameVal(*${root}); }]),
  (apply [{ Helper.replaceSingleDefInstWithOperand(*${root}, 2); }])
>;

// Fold (undef ? x : y) -> y
def select_undef_cmp: GICombineRule<
  (defs root:$dst),
  (match (G_IMPLICIT_DEF $undef),
         (G_SELECT $dst, $undef, $x, $y)),
  (apply (GIReplaceReg $dst, $y))
>;

// Fold (true ? x : y) -> x
// Fold (false ? x : y) -> y
def select_constant_cmp: GICombineRule<
  (defs root:$root, unsigned_matchinfo:$matchinfo),
  (match (wip_match_opcode G_SELECT):$root,
    [{ return Helper.matchConstantSelectCmp(*${root}, ${matchinfo}); }]),
  (apply [{ Helper.replaceSingleDefInstWithOperand(*${root}, ${matchinfo}); }])
>;

// Fold (C op x) -> (x op C)
// TODO: handle more isCommutable opcodes
// TODO: handle compares (currently not marked as isCommutable)
def commute_int_constant_to_rhs : GICombineRule<
  (defs root:$root),
  (match (wip_match_opcode G_ADD, G_MUL, G_AND, G_OR, G_XOR,
                           G_SMIN, G_SMAX, G_UMIN, G_UMAX, G_UADDO, G_SADDO,
                           G_UMULO, G_SMULO, G_UMULH, G_SMULH,
                           G_UADDSAT, G_SADDSAT, G_SMULFIX, G_UMULFIX,
                           G_SMULFIXSAT, G_UMULFIXSAT):$root,
    [{ return Helper.matchCommuteConstantToRHS(*${root}); }]),
  (apply [{ Helper.applyCommuteBinOpOperands(*${root}); }])
>;

def commute_fp_constant_to_rhs : GICombineRule<
  (defs root:$root),
  (match (wip_match_opcode G_FADD, G_FMUL, G_FMINNUM, G_FMAXNUM,
                           G_FMINNUM_IEEE, G_FMAXNUM_IEEE,
                           G_FMINIMUM, G_FMAXIMUM):$root,
    [{ return Helper.matchCommuteFPConstantToRHS(*${root}); }]),
  (apply [{ Helper.applyCommuteBinOpOperands(*${root}); }])
>;

def commute_constant_to_rhs : GICombineGroup<[
  commute_int_constant_to_rhs,
  commute_fp_constant_to_rhs
]>;

// Fold x op 0 -> x
def right_identity_zero_frags : GICombinePatFrag<
  (outs root:$dst), (ins $x),
  !foreach(op,
           [G_SUB, G_ADD, G_OR, G_XOR, G_SHL, G_ASHR,
            G_LSHR, G_PTR_ADD, G_ROTL, G_ROTR],
           (pattern (op $dst, $x, 0)))>;
def right_identity_zero: GICombineRule<
  (defs root:$dst),
  (match (right_identity_zero_frags $dst, $lhs)),
  (apply (GIReplaceReg $dst, $lhs))
>;

def right_identity_neg_zero_fp: GICombineRule<
  (defs root:$dst),
  (match (G_FADD $dst, $x, $y):$root,
    [{ return Helper.matchConstantFPOp(${y}, -0.0); }]),
  (apply (GIReplaceReg $dst, $x))
>;

// Fold x op 1 -> x
def right_identity_one_int: GICombineRule<
  (defs root:$dst),
  (match (G_MUL $dst, $x, 1)),
  (apply (GIReplaceReg $dst, $x))
>;

def right_identity_one_fp: GICombineRule<
  (defs root:$dst),
  (match (G_FMUL $dst, $x, $y):$root,
    [{ return Helper.matchConstantFPOp(${y}, 1.0); }]),
  (apply (GIReplaceReg $dst, $x))
>;

def right_identity_neg_one_fp: GICombineRule<
  (defs root:$dst),
  (match (G_FMUL $dst, $x, $y):$root,
    [{ return Helper.matchConstantFPOp(${y}, -1.0); }]),
  (apply (G_FNEG $dst, $x))
>;

def right_identity_one : GICombineGroup<[right_identity_one_int, right_identity_one_fp]>;

// Fold (x op x) - > x
def binop_same_val_frags : GICombinePatFrag<
  (outs root:$dst), (ins $x),
  [
    (pattern (G_AND $dst, $x, $x)),
    (pattern (G_OR $dst, $x, $x)),
  ]
>;
def binop_same_val: GICombineRule<
  (defs root:$dst),
  (match (binop_same_val_frags $dst, $src)),
  (apply (GIReplaceReg $dst, $src))
>;

// Fold (0 op x) - > 0
def binop_left_to_zero: GICombineRule<
  (defs root:$root),
  (match (wip_match_opcode G_SDIV, G_UDIV, G_SREM, G_UREM):$root,
    [{ return Helper.matchOperandIsZero(*${root}, 1); }]),
  (apply [{ Helper.replaceSingleDefInstWithOperand(*${root}, 1); }])
>;

def urem_pow2_to_mask : GICombineRule<
  (defs root:$root),
  (match (wip_match_opcode G_UREM):$root,
    [{ return Helper.matchOperandIsKnownToBeAPowerOfTwo(*${root}, 2); }]),
  (apply [{ Helper.applySimplifyURemByPow2(*${root}); }])
>;

// Push a binary operator through a select on constants.
//
// binop (select cond, K0, K1), K2 ->
//   select cond, (binop K0, K2), (binop K1, K2)

// Every binary operator that has constant folding. We currently do
// not have constant folding for G_FPOW, G_FMAXNUM_IEEE or
// G_FMINNUM_IEEE.
def fold_binop_into_select : GICombineRule<
  (defs root:$root, unsigned_matchinfo:$select_op_no),
  (match (wip_match_opcode
    G_ADD, G_SUB, G_PTR_ADD, G_AND, G_OR, G_XOR,
    G_SDIV, G_SREM, G_UDIV, G_UREM, G_LSHR, G_ASHR, G_SHL,
    G_SMIN, G_SMAX, G_UMIN, G_UMAX,
    G_FMUL, G_FADD, G_FSUB, G_FDIV, G_FREM,
    G_FMINNUM, G_FMAXNUM, G_FMINIMUM, G_FMAXIMUM):$root,
    [{ return Helper.matchFoldBinOpIntoSelect(*${root}, ${select_op_no}); }]),
  (apply [{ Helper.applyFoldBinOpIntoSelect(*${root}, ${select_op_no}); }])
>;

// Transform d = [su]div(x, y) and r = [su]rem(x, y) - > d, r = [su]divrem(x, y)
def div_rem_to_divrem_matchdata : GIDefMatchData<"MachineInstr *">;
def div_rem_to_divrem : GICombineRule<
  (defs root:$root, div_rem_to_divrem_matchdata:$matchinfo),
  (match (wip_match_opcode G_SDIV, G_UDIV, G_SREM, G_UREM):$root,
    [{ return Helper.matchCombineDivRem(*${root}, ${matchinfo}); }]),
  (apply [{ Helper.applyCombineDivRem(*${root}, ${matchinfo}); }])
>;

// Fold (x op 0) - > 0
def binop_right_to_zero: GICombineRule<
  (defs root:$dst),
  (match (G_MUL $dst, $lhs, 0:$zero)),
  (apply (GIReplaceReg $dst, $zero))
>;

// Erase stores of undef values.
def erase_undef_store : GICombineRule<
  (defs root:$root),
  (match (wip_match_opcode G_STORE):$root,
    [{ return Helper.matchUndefStore(*${root}); }]),
  (apply [{ Helper.eraseInst(*${root}); }])
>;

def simplify_add_to_sub_matchinfo: GIDefMatchData<"std::tuple<Register, Register>">;
def simplify_add_to_sub: GICombineRule <
  (defs root:$root, simplify_add_to_sub_matchinfo:$info),
  (match (wip_match_opcode G_ADD):$root,
    [{ return Helper.matchSimplifyAddToSub(*${root}, ${info}); }]),
  (apply [{ Helper.applySimplifyAddToSub(*${root}, ${info});}])
>;

// Fold fp_op(cst) to the constant result of the floating point operation.
class constant_fold_unary_fp_op_rule<Instruction opcode> : GICombineRule <
  (defs root:$dst),
  (match (opcode $dst, $src0):$root, (G_FCONSTANT $src0, $cst)),
  (apply [{ Helper.applyCombineConstantFoldFpUnary(*${root}, ${cst}.getFPImm()); }])
>;

def constant_fold_fneg : constant_fold_unary_fp_op_rule<G_FNEG>;
def constant_fold_fabs : constant_fold_unary_fp_op_rule<G_FABS>;
def constant_fold_fsqrt : constant_fold_unary_fp_op_rule<G_FSQRT>;
def constant_fold_flog2 : constant_fold_unary_fp_op_rule<G_FLOG2>;
def constant_fold_fptrunc : constant_fold_unary_fp_op_rule<G_FPTRUNC>;

// Fold constant zero int to fp conversions.
class itof_const_zero_fold_rule<Instruction opcode> : GICombineRule <
  (defs root:$dst),
  (match (opcode $dst, 0)),
  // Can't use COPY $dst, 0 here because the 0 operand may be a smaller type
  // than the destination for itofp.
  (apply [{ Helper.replaceInstWithFConstant(*${dst}.getParent(), 0.0); }])
>;
def itof_const_zero_fold_si : itof_const_zero_fold_rule<G_SITOFP>;
def itof_const_zero_fold_ui : itof_const_zero_fold_rule<G_UITOFP>;

def constant_fold_fp_ops : GICombineGroup<[
  constant_fold_fneg,
  constant_fold_fabs,
  constant_fold_fsqrt,
  constant_fold_flog2,
  constant_fold_fptrunc,
  itof_const_zero_fold_si,
  itof_const_zero_fold_ui
]>;

// Fold int2ptr(ptr2int(x)) -> x
def p2i_to_i2p: GICombineRule<
  (defs root:$root, register_matchinfo:$info),
  (match (wip_match_opcode G_INTTOPTR):$root,
    [{ return Helper.matchCombineI2PToP2I(*${root}, ${info}); }]),
  (apply [{ Helper.applyCombineI2PToP2I(*${root}, ${info}); }])
>;

// Fold ptr2int(int2ptr(x)) -> x
def i2p_to_p2i: GICombineRule<
  (defs root:$dst, register_matchinfo:$info),
  (match (G_INTTOPTR $t, $ptr),
         (G_PTRTOINT $dst, $t):$mi,
    [{ ${info} = ${ptr}.getReg(); return true; }]),
  (apply [{ Helper.applyCombineP2IToI2P(*${mi}, ${info}); }])
>;

// Fold add ptrtoint(x), y -> ptrtoint (ptr_add x), y
def add_p2i_to_ptradd_matchinfo : GIDefMatchData<"std::pair<Register, bool>">;
def add_p2i_to_ptradd : GICombineRule<
  (defs root:$root, add_p2i_to_ptradd_matchinfo:$info),
  (match (wip_match_opcode G_ADD):$root,
    [{ return Helper.matchCombineAddP2IToPtrAdd(*${root}, ${info}); }]),
  (apply [{ Helper.applyCombineAddP2IToPtrAdd(*${root}, ${info}); }])
>;

// Fold (ptr_add (int2ptr C1), C2) -> C1 + C2
def const_ptradd_to_i2p: GICombineRule<
  (defs root:$root, apint_matchinfo:$info),
  (match (wip_match_opcode G_PTR_ADD):$root,
    [{ return Helper.matchCombineConstPtrAddToI2P(*${root}, ${info}); }]),
  (apply [{ Helper.applyCombineConstPtrAddToI2P(*${root}, ${info}); }])
>;

// Simplify: (logic_op (op x...), (op y...)) -> (op (logic_op x, y))
def hoist_logic_op_with_same_opcode_hands: GICombineRule <
  (defs root:$root, instruction_steps_matchdata:$info),
  (match (wip_match_opcode G_AND, G_OR, G_XOR):$root,
    [{ return Helper.matchHoistLogicOpWithSameOpcodeHands(*${root}, ${info}); }]),
  (apply [{ Helper.applyBuildInstructionSteps(*${root}, ${info});}])
>;

// Fold ashr (shl x, C), C -> sext_inreg (C)
def shl_ashr_to_sext_inreg_matchinfo : GIDefMatchData<"std::tuple<Register, int64_t>">;
def shl_ashr_to_sext_inreg : GICombineRule<
  (defs root:$root, shl_ashr_to_sext_inreg_matchinfo:$info),
  (match (wip_match_opcode G_ASHR): $root,
    [{ return Helper.matchAshrShlToSextInreg(*${root}, ${info}); }]),
  (apply [{ Helper.applyAshShlToSextInreg(*${root}, ${info});}])
>;

// Fold and(and(x, C1), C2) -> C1&C2 ? and(x, C1&C2) : 0
def overlapping_and: GICombineRule <
  (defs root:$root, build_fn_matchinfo:$info),
  (match (wip_match_opcode G_AND):$root,
         [{ return Helper.matchOverlappingAnd(*${root}, ${info}); }]),
  (apply [{ Helper.applyBuildFn(*${root}, ${info}); }])
>;

// Fold (x & y) -> x or (x & y) -> y when (x & y) is known to equal x or equal y.
def redundant_and: GICombineRule <
  (defs root:$root, register_matchinfo:$matchinfo),
  (match (wip_match_opcode G_AND):$root,
         [{ return Helper.matchRedundantAnd(*${root}, ${matchinfo}); }]),
  (apply [{ Helper.replaceSingleDefInstWithReg(*${root}, ${matchinfo}); }])
>;

// Fold (x | y) -> x or (x | y) -> y when (x | y) is known to equal x or equal y.
def redundant_or: GICombineRule <
  (defs root:$root, register_matchinfo:$matchinfo),
  (match (wip_match_opcode G_OR):$root,
         [{ return Helper.matchRedundantOr(*${root}, ${matchinfo}); }]),
  (apply [{ Helper.replaceSingleDefInstWithReg(*${root}, ${matchinfo}); }])
>;

// If the input is already sign extended, just drop the extension.
// sext_inreg x, K ->
//   if computeNumSignBits(x) >= (x.getScalarSizeInBits() - K + 1)
def redundant_sext_inreg: GICombineRule <
  (defs root:$root),
  (match (wip_match_opcode G_SEXT_INREG):$root,
         [{ return Helper.matchRedundantSExtInReg(*${root}); }]),
     (apply [{ Helper.replaceSingleDefInstWithOperand(*${root}, 1); }])
>;

// Fold (anyext (trunc x)) -> x if the source type is same as
// the destination type.
def anyext_trunc_fold: GICombineRule <
  (defs root:$root, register_matchinfo:$matchinfo),
  (match (wip_match_opcode G_ANYEXT):$root,
         [{ return Helper.matchCombineAnyExtTrunc(*${root}, ${matchinfo}); }]),
  (apply [{ Helper.replaceSingleDefInstWithReg(*${root}, ${matchinfo}); }])
>;

// Fold (zext (trunc x)) -> x if the source type is same as the destination type
// and truncated bits are known to be zero.
def zext_trunc_fold: GICombineRule <
  (defs root:$root, register_matchinfo:$matchinfo),
  (match (wip_match_opcode G_ZEXT):$root,
         [{ return Helper.matchCombineZextTrunc(*${root}, ${matchinfo}); }]),
  (apply [{ Helper.replaceSingleDefInstWithReg(*${root}, ${matchinfo}); }])
>;

def not_cmp_fold_matchinfo : GIDefMatchData<"SmallVector<Register, 4>">;
def not_cmp_fold : GICombineRule<
  (defs root:$d, not_cmp_fold_matchinfo:$info),
  (match (wip_match_opcode G_XOR): $d,
  [{ return Helper.matchNotCmp(*${d}, ${info}); }]),
  (apply [{ Helper.applyNotCmp(*${d}, ${info}); }])
>;

// Fold (fneg (fneg x)) -> x.
def fneg_fneg_fold: GICombineRule <
  (defs root:$dst),
  (match (G_FNEG $t, $src),
         (G_FNEG $dst, $t)),
  (apply (GIReplaceReg $dst, $src))
>;

// Fold (unmerge(merge x, y, z)) -> z, y, z.
def unmerge_merge_matchinfo : GIDefMatchData<"SmallVector<Register, 8>">;
def unmerge_merge : GICombineRule<
  (defs root:$d, unmerge_merge_matchinfo:$info),
  (match (wip_match_opcode G_UNMERGE_VALUES): $d,
  [{ return Helper.matchCombineUnmergeMergeToPlainValues(*${d}, ${info}); }]),
  (apply [{ Helper.applyCombineUnmergeMergeToPlainValues(*${d}, ${info}); }])
>;

// Fold merge(unmerge).
def merge_unmerge : GICombineRule<
  (defs root:$d, register_matchinfo:$matchinfo),
  (match (wip_match_opcode G_MERGE_VALUES):$d,
  [{ return Helper.matchCombineMergeUnmerge(*${d}, ${matchinfo}); }]),
  (apply [{ Helper.replaceSingleDefInstWithReg(*${d}, ${matchinfo}); }])
>;

// Fold (fabs (fneg x)) -> (fabs x).
def fabs_fneg_fold: GICombineRule <
  (defs root:$dst),
  (match  (G_FNEG $tmp, $x),
          (G_FABS $dst, $tmp)),
  (apply (G_FABS $dst, $x))>;

// Fold (unmerge cst) -> cst1, cst2, ...
def unmerge_cst_matchinfo : GIDefMatchData<"SmallVector<APInt, 8>">;
def unmerge_cst : GICombineRule<
  (defs root:$d, unmerge_cst_matchinfo:$info),
  (match (wip_match_opcode G_UNMERGE_VALUES): $d,
  [{ return Helper.matchCombineUnmergeConstant(*${d}, ${info}); }]),
  (apply [{ Helper.applyCombineUnmergeConstant(*${d}, ${info}); }])
>;

// Fold (unmerge undef) -> undef, undef, ...
def unmerge_undef : GICombineRule<
  (defs root:$root, build_fn_matchinfo:$info),
  (match (wip_match_opcode G_UNMERGE_VALUES): $root,
         [{ return Helper.matchCombineUnmergeUndef(*${root}, ${info}); }]),
  (apply [{ Helper.applyBuildFn(*${root}, ${info}); }])
>;

// Transform x,y<dead> = unmerge z -> x = trunc z.
def unmerge_dead_to_trunc : GICombineRule<
  (defs root:$d),
  (match (wip_match_opcode G_UNMERGE_VALUES): $d,
  [{ return Helper.matchCombineUnmergeWithDeadLanesToTrunc(*${d}); }]),
  (apply [{ Helper.applyCombineUnmergeWithDeadLanesToTrunc(*${d}); }])
>;

// Transform x,y = unmerge(zext(z)) -> x = zext z; y = 0.
def unmerge_zext_to_zext : GICombineRule<
  (defs root:$d),
  (match (wip_match_opcode G_UNMERGE_VALUES): $d,
  [{ return Helper.matchCombineUnmergeZExtToZExt(*${d}); }]),
  (apply [{ Helper.applyCombineUnmergeZExtToZExt(*${d}); }])
>;

// Under certain conditions, transform:
//  trunc (shl x, K)     -> shl (trunc x), K//
//  trunc ([al]shr x, K) -> (trunc ([al]shr (trunc x), K))
def trunc_shift_matchinfo : GIDefMatchData<"std::pair<MachineInstr*, LLT>">;
def trunc_shift: GICombineRule <
  (defs root:$root, trunc_shift_matchinfo:$matchinfo),
  (match (wip_match_opcode G_TRUNC):$root,
         [{ return Helper.matchCombineTruncOfShift(*${root}, ${matchinfo}); }]),
  (apply [{ Helper.applyCombineTruncOfShift(*${root}, ${matchinfo}); }])
>;

// Transform (mul x, -1) -> (sub 0, x)
def mul_by_neg_one: GICombineRule <
  (defs root:$dst),
  (match (G_MUL $dst, $x, -1)),
  (apply (G_SUB $dst, 0, $x))
>;

// Fold (xor (and x, y), y) -> (and (not x), y)
def xor_of_and_with_same_reg_matchinfo :
    GIDefMatchData<"std::pair<Register, Register>">;
def xor_of_and_with_same_reg: GICombineRule <
  (defs root:$root, xor_of_and_with_same_reg_matchinfo:$matchinfo),
  (match (wip_match_opcode G_XOR):$root,
         [{ return Helper.matchXorOfAndWithSameReg(*${root}, ${matchinfo}); }]),
  (apply [{ Helper.applyXorOfAndWithSameReg(*${root}, ${matchinfo}); }])
>;

// Transform (ptr_add 0, x) -> (int_to_ptr x)
def ptr_add_with_zero: GICombineRule<
  (defs root:$root),
  (match (wip_match_opcode G_PTR_ADD):$root,
         [{ return Helper.matchPtrAddZero(*${root}); }]),
  (apply [{ Helper.applyPtrAddZero(*${root}); }])>;

def regs_small_vec : GIDefMatchData<"SmallVector<Register, 4>">;
def combine_insert_vec_elts_build_vector : GICombineRule<
  (defs root:$root, regs_small_vec:$info),
  (match (wip_match_opcode G_INSERT_VECTOR_ELT):$root,
    [{ return Helper.matchCombineInsertVecElts(*${root}, ${info}); }]),
  (apply [{ Helper.applyCombineInsertVecElts(*${root}, ${info}); }])>;

def load_or_combine : GICombineRule<
  (defs root:$root, build_fn_matchinfo:$info),
  (match (wip_match_opcode G_OR):$root,
    [{ return Helper.matchLoadOrCombine(*${root}, ${info}); }]),
  (apply [{ Helper.applyBuildFn(*${root}, ${info}); }])>;

def extend_through_phis_matchdata: GIDefMatchData<"MachineInstr*">;
def extend_through_phis : GICombineRule<
  (defs root:$root, extend_through_phis_matchdata:$matchinfo),
  (match (wip_match_opcode G_PHI):$root,
    [{ return Helper.matchExtendThroughPhis(*${root}, ${matchinfo}); }]),
  (apply [{ Helper.applyExtendThroughPhis(*${root}, ${matchinfo}); }])>;

// Currently only the one combine above.
def insert_vec_elt_combines : GICombineGroup<
                            [combine_insert_vec_elts_build_vector]>;

def extract_vec_elt_build_vec : GICombineRule<
  (defs root:$root, register_matchinfo:$matchinfo),
  (match (wip_match_opcode G_EXTRACT_VECTOR_ELT):$root,
    [{ return Helper.matchExtractVecEltBuildVec(*${root}, ${matchinfo}); }]),
  (apply [{ Helper.applyExtractVecEltBuildVec(*${root}, ${matchinfo}); }])>;

// Fold away full elt extracts from a build_vector.
def extract_all_elts_from_build_vector_matchinfo :
  GIDefMatchData<"SmallVector<std::pair<Register, MachineInstr*>>">;
def extract_all_elts_from_build_vector : GICombineRule<
  (defs root:$root, extract_all_elts_from_build_vector_matchinfo:$matchinfo),
  (match (wip_match_opcode G_BUILD_VECTOR):$root,
    [{ return Helper.matchExtractAllEltsFromBuildVector(*${root}, ${matchinfo}); }]),
  (apply [{ Helper.applyExtractAllEltsFromBuildVector(*${root}, ${matchinfo}); }])>;

def extract_vec_elt_combines : GICombineGroup<[
  extract_vec_elt_build_vec,
  extract_all_elts_from_build_vector]>;

def funnel_shift_from_or_shift : GICombineRule<
  (defs root:$root, build_fn_matchinfo:$info),
  (match (wip_match_opcode G_OR):$root,
    [{ return Helper.matchOrShiftToFunnelShift(*${root}, ${info}); }]),
  (apply [{ Helper.applyBuildFn(*${root}, ${info}); }])
>;

def funnel_shift_to_rotate : GICombineRule<
  (defs root:$root),
  (match (wip_match_opcode G_FSHL, G_FSHR):$root,
    [{ return Helper.matchFunnelShiftToRotate(*${root}); }]),
  (apply [{ Helper.applyFunnelShiftToRotate(*${root}); }])
>;

// Fold fshr x, y, 0 -> y
def funnel_shift_right_zero: GICombineRule<
  (defs root:$root),
  (match (G_FSHR $x, $y, $z, 0):$root),
  (apply (COPY $x, $z))
>;

// Fold fshl x, y, 0 -> x
def funnel_shift_left_zero: GICombineRule<
  (defs root:$root),
  (match (G_FSHL $x, $y, $z, 0):$root),
  (apply (COPY $x, $y))
>;

// Fold fsh(l/r) x, y, C -> fsh(l/r) x, y, C % bw
def funnel_shift_overshift: GICombineRule<
  (defs root:$root),
  (match (wip_match_opcode G_FSHL, G_FSHR):$root,
    [{ return Helper.matchConstantLargerBitWidth(*${root}, 3); }]),
  (apply [{ Helper.applyFunnelShiftConstantModulo(*${root}); }])
>;

def rotate_out_of_range : GICombineRule<
  (defs root:$root),
  (match (wip_match_opcode G_ROTR, G_ROTL):$root,
    [{ return Helper.matchRotateOutOfRange(*${root}); }]),
  (apply [{ Helper.applyRotateOutOfRange(*${root}); }])
>;

def icmp_to_true_false_known_bits : GICombineRule<
  (defs root:$d, int64_matchinfo:$matchinfo),
  (match (wip_match_opcode G_ICMP):$d,
         [{ return Helper.matchICmpToTrueFalseKnownBits(*${d}, ${matchinfo}); }]),
  (apply [{ Helper.replaceInstWithConstant(*${d}, ${matchinfo}); }])>;

def icmp_to_lhs_known_bits : GICombineRule<
  (defs root:$root, build_fn_matchinfo:$info),
  (match (wip_match_opcode G_ICMP):$root,
         [{ return Helper.matchICmpToLHSKnownBits(*${root}, ${info}); }]),
  (apply [{ Helper.applyBuildFn(*${root}, ${info}); }])>;

def redundant_binop_in_equality : GICombineRule<
  (defs root:$root, build_fn_matchinfo:$info),
  (match (wip_match_opcode G_ICMP):$root,
         [{ return Helper.matchRedundantBinOpInEquality(*${root}, ${info}); }]),
  (apply [{ Helper.applyBuildFn(*${root}, ${info}); }])>;

// Transform: (X == 0 & Y == 0) -> (X | Y) == 0
def double_icmp_zero_and_combine: GICombineRule<
  (defs root:$root),
  (match (G_ICMP $d1, $p, $s1, 0),
         (G_ICMP $d2, $p, $s2, 0),
         (G_AND $root, $d1, $d2),
         [{ return ${p}.getPredicate() == CmpInst::ICMP_EQ &&
                       !MRI.getType(${s1}.getReg()).getScalarType().isPointer() &&
                       (MRI.getType(${s1}.getReg()) ==
                           MRI.getType(${s2}.getReg())); }]),
  (apply (G_OR $ordst, $s1, $s2),
         (G_ICMP $root, $p, $ordst, 0))
>;

// Transform: (X != 0 | Y != 0) -> (X | Y) != 0
def double_icmp_zero_or_combine: GICombineRule<
  (defs root:$root),
  (match (G_ICMP $d1, $p, $s1, 0),
         (G_ICMP $d2, $p, $s2, 0),
         (G_OR $root, $d1, $d2),
         [{ return ${p}.getPredicate() == CmpInst::ICMP_NE &&
                       !MRI.getType(${s1}.getReg()).getScalarType().isPointer() &&
                       (MRI.getType(${s1}.getReg()) ==
                           MRI.getType(${s2}.getReg())); }]),
  (apply (G_OR $ordst, $s1, $s2),
         (G_ICMP $root, $p, $ordst, 0))
>;

def and_or_disjoint_mask : GICombineRule<
  (defs root:$root, build_fn_matchinfo:$info),
  (match (wip_match_opcode G_AND):$root,
         [{ return Helper.matchAndOrDisjointMask(*${root}, ${info}); }]),
  (apply [{ Helper.applyBuildFnNoErase(*${root}, ${info}); }])>;

def bitfield_extract_from_and : GICombineRule<
  (defs root:$root, build_fn_matchinfo:$info),
  (match (G_CONSTANT $mask, $imm2),
         (G_CONSTANT $lsb, $imm1),
         (G_LSHR $shift, $x, $lsb),
         (G_AND $root, $shift, $mask):$root,
    [{ return Helper.matchBitfieldExtractFromAnd(*${root}, ${info}); }]),
  (apply [{ Helper.applyBuildFn(*${root}, ${info}); }])>;

def funnel_shift_combines : GICombineGroup<[funnel_shift_from_or_shift,
                                            funnel_shift_to_rotate,
                                            funnel_shift_right_zero,
                                            funnel_shift_left_zero,
                                            funnel_shift_overshift]>;

def bitfield_extract_from_sext_inreg : GICombineRule<
  (defs root:$root, build_fn_matchinfo:$info),
  (match (wip_match_opcode G_SEXT_INREG):$root,
    [{ return Helper.matchBitfieldExtractFromSExtInReg(*${root}, ${info}); }]),
  (apply [{ Helper.applyBuildFn(*${root}, ${info}); }])>;

def bitfield_extract_from_shr : GICombineRule<
  (defs root:$root, build_fn_matchinfo:$info),
  (match (wip_match_opcode G_ASHR, G_LSHR):$root,
    [{ return Helper.matchBitfieldExtractFromShr(*${root}, ${info}); }]),
  (apply [{ Helper.applyBuildFn(*${root}, ${info}); }])>;

def bitfield_extract_from_shr_and : GICombineRule<
  (defs root:$root, build_fn_matchinfo:$info),
  (match (wip_match_opcode G_ASHR, G_LSHR):$root,
    [{ return Helper.matchBitfieldExtractFromShrAnd(*${root}, ${info}); }]),
  (apply [{ Helper.applyBuildFn(*${root}, ${info}); }])>;

def form_bitfield_extract : GICombineGroup<[bitfield_extract_from_sext_inreg,
                                            bitfield_extract_from_and,
                                            bitfield_extract_from_shr,
                                            bitfield_extract_from_shr_and]>;

def udiv_by_const : GICombineRule<
  (defs root:$root),
  (match (wip_match_opcode G_UDIV):$root,
   [{ return Helper.matchUDivByConst(*${root}); }]),
  (apply [{ Helper.applyUDivByConst(*${root}); }])>;

def sdiv_by_const : GICombineRule<
  (defs root:$root),
  (match (wip_match_opcode G_SDIV):$root,
   [{ return Helper.matchSDivByConst(*${root}); }]),
  (apply [{ Helper.applySDivByConst(*${root}); }])>;

def sdiv_by_pow2 : GICombineRule<
  (defs root:$root),
  (match (G_SDIV $dst, $x, $y, (MIFlags (not IsExact))):$root,
   [{ return Helper.matchDivByPow2(*${root}, /*IsSigned=*/true); }]),
  (apply [{ Helper.applySDivByPow2(*${root}); }])>;

def udiv_by_pow2 : GICombineRule<
  (defs root:$root),
  (match (G_UDIV $dst, $x, $y, (MIFlags (not IsExact))):$root,
   [{ return Helper.matchDivByPow2(*${root}, /*IsSigned=*/false); }]),
  (apply [{ Helper.applyUDivByPow2(*${root}); }])>;

def intdiv_combines : GICombineGroup<[udiv_by_const, sdiv_by_const,
                                      sdiv_by_pow2, udiv_by_pow2]>;

def reassoc_ptradd : GICombineRule<
  (defs root:$root, build_fn_matchinfo:$matchinfo),
  (match (wip_match_opcode G_PTR_ADD):$root,
    [{ return Helper.matchReassocPtrAdd(*${root}, ${matchinfo}); }]),
  (apply [{ Helper.applyBuildFnNoErase(*${root}, ${matchinfo}); }])>;

def reassoc_comm_binops : GICombineRule<
  (defs root:$root, build_fn_matchinfo:$matchinfo),
  (match (G_ADD $root, $src1, $src2):$root,
    [{ return Helper.matchReassocCommBinOp(*${root}, ${matchinfo}); }]),
  (apply [{ Helper.applyBuildFn(*${root}, ${matchinfo}); }])>;

def reassocs : GICombineGroup<[reassoc_ptradd, reassoc_comm_binops]>;

// Constant fold operations.
def constant_fold_binop : GICombineRule<
  (defs root:$d, apint_matchinfo:$matchinfo),
  (match (wip_match_opcode G_ADD, G_PTR_ADD, G_AND, G_ASHR, G_LSHR, G_MUL, G_OR,
                           G_SHL, G_SUB, G_XOR, G_UDIV, G_SDIV, G_UREM, G_SREM,
                           G_SMIN, G_SMAX, G_UMIN, G_UMAX):$d,
   [{ return Helper.matchConstantFoldBinOp(*${d}, ${matchinfo}); }]),
  (apply [{ Helper.replaceInstWithConstant(*${d}, ${matchinfo}); }])>;

def constant_fold_fp_binop : GICombineRule<
  (defs root:$d, constantfp_matchinfo:$matchinfo),
  (match (wip_match_opcode G_FADD, G_FSUB, G_FMUL, G_FDIV):$d,
   [{ return Helper.matchConstantFoldFPBinOp(*${d}, ${matchinfo}); }]),
  (apply [{ Helper.replaceInstWithFConstant(*${d}, ${matchinfo}); }])>;


def constant_fold_fma : GICombineRule<
  (defs root:$d, constantfp_matchinfo:$matchinfo),
  (match (wip_match_opcode G_FMAD, G_FMA):$d,
   [{ return Helper.matchConstantFoldFMA(*${d}, ${matchinfo}); }]),
  (apply [{ Helper.replaceInstWithFConstant(*${d}, ${matchinfo}); }])>;

def constant_fold_cast_op : GICombineRule<
  (defs root:$d, apint_matchinfo:$matchinfo),
  (match (wip_match_opcode G_ZEXT, G_SEXT, G_ANYEXT):$d,
   [{ return Helper.matchConstantFoldCastOp(*${d}, ${matchinfo}); }]),
  (apply [{ Helper.replaceInstWithConstant(*${d}, ${matchinfo}); }])>;

def mulo_by_2: GICombineRule<
  (defs root:$root, build_fn_matchinfo:$matchinfo),
  (match (wip_match_opcode G_UMULO, G_SMULO):$root,
         [{ return Helper.matchMulOBy2(*${root}, ${matchinfo}); }]),
  (apply [{ Helper.applyBuildFnNoErase(*${root}, ${matchinfo}); }])>;

def mulo_by_0: GICombineRule<
  (defs root:$root, build_fn_matchinfo:$matchinfo),
  (match (wip_match_opcode G_UMULO, G_SMULO):$root,
         [{ return Helper.matchMulOBy0(*${root}, ${matchinfo}); }]),
  (apply [{ Helper.applyBuildFn(*${root}, ${matchinfo}); }])>;

// Transform (uadde x, y, 0) -> (uaddo x, y)
//           (sadde x, y, 0) -> (saddo x, y)
//           (usube x, y, 0) -> (usubo x, y)
//           (ssube x, y, 0) -> (ssubo x, y)
def adde_to_addo: GICombineRule<
  (defs root:$root, build_fn_matchinfo:$matchinfo),
  (match (wip_match_opcode G_UADDE, G_SADDE, G_USUBE, G_SSUBE):$root,
         [{ return Helper.matchAddEToAddO(*${root}, ${matchinfo}); }]),
  (apply [{ Helper.applyBuildFnNoErase(*${root}, ${matchinfo}); }])>;

def mulh_to_lshr : GICombineRule<
  (defs root:$root),
  (match (wip_match_opcode G_UMULH):$root,
         [{ return Helper.matchUMulHToLShr(*${root}); }]),
  (apply [{ Helper.applyUMulHToLShr(*${root}); }])>;

def mulh_combines : GICombineGroup<[mulh_to_lshr]>;

def redundant_neg_operands: GICombineRule<
  (defs root:$root, build_fn_matchinfo:$matchinfo),
  (match (wip_match_opcode G_FADD, G_FSUB, G_FMUL, G_FDIV, G_FMAD, G_FMA):$root,
    [{ return Helper.matchRedundantNegOperands(*${root}, ${matchinfo}); }]),
  (apply [{ Helper.applyBuildFnNoErase(*${root}, ${matchinfo}); }])>;

// Transform (fsub +-0.0, X) -> (fneg X)
def fsub_to_fneg: GICombineRule<
  (defs root:$root, register_matchinfo:$matchinfo),
  (match (wip_match_opcode G_FSUB):$root,
    [{ return Helper.matchFsubToFneg(*${root}, ${matchinfo}); }]),
  (apply [{ Helper.applyFsubToFneg(*${root}, ${matchinfo}); }])>;

// Transform (fadd x, (fmul y, z)) -> (fma y, z, x)
//           (fadd x, (fmul y, z)) -> (fmad y, z, x)
// Transform (fadd (fmul x, y), z) -> (fma x, y, z)
//           (fadd (fmul x, y), z) -> (fmad x, y, z)
def combine_fadd_fmul_to_fmad_or_fma: GICombineRule<
  (defs root:$root, build_fn_matchinfo:$info),
  (match (wip_match_opcode G_FADD):$root,
         [{ return Helper.matchCombineFAddFMulToFMadOrFMA(*${root},
                                                          ${info}); }]),
  (apply [{ Helper.applyBuildFn(*${root}, ${info}); }])>;

// Transform (fadd (fpext (fmul x, y)), z) -> (fma (fpext x), (fpext y), z)
//                                         -> (fmad (fpext x), (fpext y), z)
// Transform (fadd x, (fpext (fmul y, z))) -> (fma (fpext y), (fpext z), x)
//                                         -> (fmad (fpext y), (fpext z), x)
def combine_fadd_fpext_fmul_to_fmad_or_fma: GICombineRule<
  (defs root:$root, build_fn_matchinfo:$info),
  (match (wip_match_opcode G_FADD):$root,
         [{ return Helper.matchCombineFAddFpExtFMulToFMadOrFMA(*${root},
                                                               ${info}); }]),
  (apply [{ Helper.applyBuildFn(*${root}, ${info}); }])>;

// Transform (fadd (fma x, y, (fmul z, u)), v)  -> (fma x, y, (fma z, u, v))
//           (fadd (fmad x, y, (fmul z, u)), v) -> (fmad x, y, (fmad z, u, v))
// Transform (fadd v, (fma x, y, (fmul z, u)))  -> (fma x, y, (fma z, u, v))
//           (fadd v, (fmad x, y, (fmul z, u))) -> (fmad x, y, (fmad z, u, v))
def combine_fadd_fma_fmul_to_fmad_or_fma: GICombineRule<
  (defs root:$root, build_fn_matchinfo:$info),
  (match (wip_match_opcode G_FADD):$root,
         [{ return Helper.matchCombineFAddFMAFMulToFMadOrFMA(*${root},
                                                             ${info}); }]),
  (apply [{ Helper.applyBuildFn(*${root}, ${info}); }])>;

// Transform (fadd (fma x, y, (fpext (fmul u, v))), z) ->
//           (fma x, y, (fma (fpext u), (fpext v), z))
def combine_fadd_fpext_fma_fmul_to_fmad_or_fma: GICombineRule<
  (defs root:$root, build_fn_matchinfo:$info),
  (match (wip_match_opcode G_FADD):$root,
         [{ return Helper.matchCombineFAddFpExtFMulToFMadOrFMAAggressive(
                                                  *${root}, ${info}); }]),
  (apply [{ Helper.applyBuildFn(*${root}, ${info}); }])>;

// Transform (fsub (fmul x, y), z) -> (fma x, y, -z)
//                                 -> (fmad x, y, -z)
def combine_fsub_fmul_to_fmad_or_fma: GICombineRule<
  (defs root:$root, build_fn_matchinfo:$info),
  (match (wip_match_opcode G_FSUB):$root,
         [{ return Helper.matchCombineFSubFMulToFMadOrFMA(*${root},
                                                          ${info}); }]),
  (apply [{ Helper.applyBuildFn(*${root}, ${info}); }])>;

// Transform (fsub (fneg (fmul, x, y)), z) -> (fma (fneg x), y, (fneg z))
//           (fsub x, (fneg (fmul, y, z))) -> (fma y, z, x)
def combine_fsub_fneg_fmul_to_fmad_or_fma: GICombineRule<
  (defs root:$root, build_fn_matchinfo:$info),
  (match (wip_match_opcode G_FSUB):$root,
         [{ return Helper.matchCombineFSubFNegFMulToFMadOrFMA(*${root},
                                                              ${info}); }]),
  (apply [{ Helper.applyBuildFn(*${root}, ${info}); }])>;

// Transform (fsub (fpext (fmul x, y)), z) ->
//           (fma (fpext x), (fpext y), (fneg z))
def combine_fsub_fpext_fmul_to_fmad_or_fma: GICombineRule<
  (defs root:$root, build_fn_matchinfo:$info),
  (match (wip_match_opcode G_FSUB):$root,
         [{ return Helper.matchCombineFSubFpExtFMulToFMadOrFMA(*${root},
                                                               ${info}); }]),
  (apply [{ Helper.applyBuildFn(*${root}, ${info}); }])>;

// Transform (fsub (fneg (fpext (fmul x, y))), z) ->
//           (fneg (fma (fpext x), (fpext y), z))
def combine_fsub_fpext_fneg_fmul_to_fmad_or_fma: GICombineRule<
  (defs root:$root, build_fn_matchinfo:$info),
  (match (wip_match_opcode G_FSUB):$root,
         [{ return Helper.matchCombineFSubFpExtFNegFMulToFMadOrFMA(
                                            *${root}, ${info}); }]),
  (apply [{ Helper.applyBuildFn(*${root}, ${info}); }])>;

def combine_minmax_nan: GICombineRule<
  (defs root:$root, unsigned_matchinfo:$info),
  (match (wip_match_opcode G_FMINNUM, G_FMAXNUM, G_FMINIMUM, G_FMAXIMUM):$root,
         [{ return Helper.matchCombineFMinMaxNaN(*${root}, ${info}); }]),
  (apply [{ Helper.replaceSingleDefInstWithOperand(*${root}, ${info}); }])>;

// Transform (add x, (sub y, x)) -> y
// Transform (add (sub y, x), x) -> y
def add_sub_reg_frags : GICombinePatFrag<
  (outs root:$dst), (ins $src),
  [
    (pattern (G_ADD $dst, $x, $tmp), (G_SUB $tmp, $src, $x)),
    (pattern (G_ADD $dst, $tmp, $x), (G_SUB $tmp, $src, $x))
  ]>;
def add_sub_reg: GICombineRule <
  (defs root:$dst),
  (match (add_sub_reg_frags $dst, $src)),
  (apply (GIReplaceReg $dst, $src))>;

def buildvector_identity_fold : GICombineRule<
  (defs root:$build_vector, register_matchinfo:$matchinfo),
  (match (wip_match_opcode G_BUILD_VECTOR_TRUNC, G_BUILD_VECTOR):$build_vector,
         [{ return Helper.matchBuildVectorIdentityFold(*${build_vector}, ${matchinfo}); }]),
  (apply [{ Helper.replaceSingleDefInstWithReg(*${build_vector}, ${matchinfo}); }])>;

def trunc_buildvector_fold : GICombineRule<
  (defs root:$op, register_matchinfo:$matchinfo),
  (match (wip_match_opcode G_TRUNC):$op,
      [{ return Helper.matchTruncBuildVectorFold(*${op}, ${matchinfo}); }]),
  (apply [{ Helper.replaceSingleDefInstWithReg(*${op}, ${matchinfo}); }])>;

def trunc_lshr_buildvector_fold : GICombineRule<
  (defs root:$op, register_matchinfo:$matchinfo),
  (match (wip_match_opcode G_TRUNC):$op,
      [{ return Helper.matchTruncLshrBuildVectorFold(*${op}, ${matchinfo}); }]),
  (apply [{ Helper.replaceSingleDefInstWithReg(*${op}, ${matchinfo}); }])>;

// Transform:
//   (x + y) - y -> x
//   (x + y) - x -> y
//   x - (y + x) -> 0 - y
//   x - (x + z) -> 0 - z
def sub_add_reg: GICombineRule <
  (defs root:$root, build_fn_matchinfo:$matchinfo),
  (match (wip_match_opcode G_SUB):$root,
         [{ return Helper.matchSubAddSameReg(*${root}, ${matchinfo}); }]),
  (apply [{ Helper.applyBuildFn(*${root}, ${matchinfo}); }])>;

def bitcast_bitcast_fold : GICombineRule<
  (defs root:$dst),
  (match (G_BITCAST $dst, $src1):$op, (G_BITCAST $src1, $src0),
      [{ return MRI.getType(${src0}.getReg()) == MRI.getType(${dst}.getReg()); }]),
  (apply [{ Helper.replaceSingleDefInstWithReg(*${op}, ${src0}.getReg()); }])>;


def fptrunc_fpext_fold : GICombineRule<
  (defs root:$dst),
  (match (G_FPTRUNC $dst, $src1):$op, (G_FPEXT $src1, $src0),
      [{ return MRI.getType(${src0}.getReg()) == MRI.getType(${dst}.getReg()); }]),
  (apply [{ Helper.replaceSingleDefInstWithReg(*${op}, ${src0}.getReg()); }])>;


def select_to_minmax: GICombineRule<
  (defs root:$root, build_fn_matchinfo:$info),
  (match (wip_match_opcode G_SELECT):$root,
         [{ return Helper.matchSimplifySelectToMinMax(*${root}, ${info}); }]),
  (apply [{ Helper.applyBuildFn(*${root}, ${info}); }])>;

def select_to_iminmax: GICombineRule<
  (defs root:$root, build_fn_matchinfo:$info),
  (match (G_ICMP $tst, $tst1, $a, $b),
         (G_SELECT $root, $tst, $x, $y),
         [{ return Helper.matchSelectIMinMax(${root}, ${info}); }]),
  (apply [{ Helper.applyBuildFnMO(${root}, ${info}); }])>;

def match_selects : GICombineRule<
  (defs root:$root, build_fn_matchinfo:$matchinfo),
  (match (wip_match_opcode G_SELECT):$root,
        [{ return Helper.matchSelect(*${root}, ${matchinfo}); }]),
  (apply [{ Helper.applyBuildFn(*${root}, ${matchinfo}); }])>;

def match_ands : GICombineRule<
  (defs root:$root, build_fn_matchinfo:$matchinfo),
  (match (wip_match_opcode G_AND):$root,
        [{ return Helper.matchAnd(*${root}, ${matchinfo}); }]),
  (apply [{ Helper.applyBuildFn(*${root}, ${matchinfo}); }])>;

def match_ors : GICombineRule<
  (defs root:$root, build_fn_matchinfo:$matchinfo),
  (match (wip_match_opcode G_OR):$root,
        [{ return Helper.matchOr(*${root}, ${matchinfo}); }]),
  (apply [{ Helper.applyBuildFn(*${root}, ${matchinfo}); }])>;

def match_addos : GICombineRule<
  (defs root:$root, build_fn_matchinfo:$matchinfo),
  (match (wip_match_opcode G_SADDO, G_UADDO):$root,
        [{ return Helper.matchAddOverflow(*${root}, ${matchinfo}); }]),
  (apply [{ Helper.applyBuildFn(*${root}, ${matchinfo}); }])>;

def match_extract_of_element_undef_vector: GICombineRule <
  (defs root:$root),
  (match (G_IMPLICIT_DEF $vector),
         (G_EXTRACT_VECTOR_ELT $root, $vector, $idx)),
  (apply (G_IMPLICIT_DEF $root))
>;

def match_extract_of_element_undef_index: GICombineRule <
  (defs root:$root),
  (match (G_IMPLICIT_DEF $idx),
         (G_EXTRACT_VECTOR_ELT $root, $vector, $idx)),
  (apply (G_IMPLICIT_DEF $root))
>;

def match_extract_of_element : GICombineRule<
  (defs root:$root, build_fn_matchinfo:$matchinfo),
  (match (wip_match_opcode G_EXTRACT_VECTOR_ELT):$root,
        [{ return Helper.matchExtractVectorElement(*${root}, ${matchinfo}); }]),
  (apply [{ Helper.applyBuildFn(*${root}, ${matchinfo}); }])>;

def extract_vector_element_not_const : GICombineRule<
   (defs root:$root),
   (match (G_INSERT_VECTOR_ELT $src, $x, $value, $idx),
          (G_EXTRACT_VECTOR_ELT $root, $src, $idx)),
   (apply (GIReplaceReg $root, $value))>;

def extract_vector_element_different_indices : GICombineRule<
   (defs root:$root, build_fn_matchinfo:$matchinfo),
   (match (G_INSERT_VECTOR_ELT $src, $x, $value, $idx2),
          (G_EXTRACT_VECTOR_ELT $root, $src, $idx1),
   [{ return Helper.matchExtractVectorElementWithDifferentIndices(${root}, ${matchinfo}); }]),
   (apply [{ Helper.applyBuildFnMO(${root}, ${matchinfo}); }])>;

def extract_vector_element_build_vector : GICombineRule<
   (defs root:$root, build_fn_matchinfo:$matchinfo),
   (match (G_CONSTANT $idx, $imm),
          (G_BUILD_VECTOR $src, GIVariadic<>:$unused):$Build,
          (G_EXTRACT_VECTOR_ELT $root, $src, $idx):$Extract,
   [{ return Helper.matchExtractVectorElementWithBuildVector(*${Extract}, *${Build},
      ${matchinfo}); }]),
   (apply [{ Helper.applyBuildFn(*${Extract}, ${matchinfo}); }])>;

def extract_vector_element_shuffle_vector : GICombineRule<
   (defs root:$root, build_fn_matchinfo:$matchinfo),
   (match (G_CONSTANT $idx, $imm),
          (G_SHUFFLE_VECTOR $src, $src1, $src2, $mask):$Shuffle,
          (G_EXTRACT_VECTOR_ELT $root, $src, $idx):$Extract,
   [{ return Helper.matchExtractVectorElementWithShuffleVector(*${Extract}, *${Shuffle},
      ${matchinfo}); }]),
   (apply [{ Helper.applyBuildFn(*${Extract}, ${matchinfo}); }])>;

def extract_vector_element_build_vector_trunc2 : GICombineRule<
   (defs root:$root, build_fn_matchinfo:$matchinfo),
   (match (G_BUILD_VECTOR_TRUNC $src, $x, $y),
          (G_EXTRACT_VECTOR_ELT $root, $src, $idx),
   [{ return Helper.matchExtractVectorElementWithBuildVectorTrunc(${root}, ${matchinfo}); }]),
   (apply [{ Helper.applyBuildFnMO(${root}, ${matchinfo}); }])>;

def extract_vector_element_build_vector_trunc3 : GICombineRule<
   (defs root:$root, build_fn_matchinfo:$matchinfo),
   (match (G_BUILD_VECTOR_TRUNC $src, $x, $y, $z),
          (G_EXTRACT_VECTOR_ELT $root, $src, $idx),
   [{ return Helper.matchExtractVectorElementWithBuildVectorTrunc(${root}, ${matchinfo}); }]),
   (apply [{ Helper.applyBuildFnMO(${root}, ${matchinfo}); }])>;

def extract_vector_element_build_vector_trunc4 : GICombineRule<
   (defs root:$root, build_fn_matchinfo:$matchinfo),
   (match (G_BUILD_VECTOR_TRUNC $src, $x, $y, $z, $a),
          (G_EXTRACT_VECTOR_ELT $root, $src, $idx),
   [{ return Helper.matchExtractVectorElementWithBuildVectorTrunc(${root}, ${matchinfo}); }]),
   (apply [{ Helper.applyBuildFnMO(${root}, ${matchinfo}); }])>;

def extract_vector_element_build_vector_trunc5 : GICombineRule<
   (defs root:$root, build_fn_matchinfo:$matchinfo),
   (match (G_BUILD_VECTOR_TRUNC $src, $x, $y, $z, $a, $b),
          (G_EXTRACT_VECTOR_ELT $root, $src, $idx),
   [{ return Helper.matchExtractVectorElementWithBuildVectorTrunc(${root}, ${matchinfo}); }]),
   (apply [{ Helper.applyBuildFnMO(${root}, ${matchinfo}); }])>;

def extract_vector_element_build_vector_trunc6 : GICombineRule<
   (defs root:$root, build_fn_matchinfo:$matchinfo),
   (match (G_BUILD_VECTOR_TRUNC $src, $x, $y, $z, $a, $b, $c),
          (G_EXTRACT_VECTOR_ELT $root, $src, $idx),
   [{ return Helper.matchExtractVectorElementWithBuildVectorTrunc(${root}, ${matchinfo}); }]),
   (apply [{ Helper.applyBuildFnMO(${root}, ${matchinfo}); }])>;

def extract_vector_element_build_vector_trunc7 : GICombineRule<
   (defs root:$root, build_fn_matchinfo:$matchinfo),
   (match (G_BUILD_VECTOR_TRUNC $src, $x, $y, $z, $a, $b, $c, $d),
          (G_EXTRACT_VECTOR_ELT $root, $src, $idx),
   [{ return Helper.matchExtractVectorElementWithBuildVectorTrunc(${root}, ${matchinfo}); }]),
   (apply [{ Helper.applyBuildFnMO(${root}, ${matchinfo}); }])>;

def extract_vector_element_build_vector_trunc8 : GICombineRule<
   (defs root:$root, build_fn_matchinfo:$matchinfo),
   (match (G_BUILD_VECTOR_TRUNC $src, $x, $y, $z, $a, $b, $c, $d, $e),
          (G_EXTRACT_VECTOR_ELT $root, $src, $idx),
   [{ return Helper.matchExtractVectorElementWithBuildVectorTrunc(${root}, ${matchinfo}); }]),
   (apply [{ Helper.applyBuildFnMO(${root}, ${matchinfo}); }])>;

def sext_trunc : GICombineRule<
   (defs root:$root, build_fn_matchinfo:$matchinfo),
   (match (G_TRUNC $src, $x, (MIFlags NoSWrap)),
          (G_SEXT $root, $src),
   [{ return Helper.matchSextOfTrunc(${root}, ${matchinfo}); }]),
   (apply [{ Helper.applyBuildFnMO(${root}, ${matchinfo}); }])>;

def zext_trunc : GICombineRule<
   (defs root:$root, build_fn_matchinfo:$matchinfo),
   (match (G_TRUNC $src, $x, (MIFlags NoUWrap)),
          (G_ZEXT $root, $src),
   [{ return Helper.matchZextOfTrunc(${root}, ${matchinfo}); }]),
   (apply [{ Helper.applyBuildFnMO(${root}, ${matchinfo}); }])>;

def nneg_zext : GICombineRule<
   (defs root:$root, build_fn_matchinfo:$matchinfo),
   (match (G_ZEXT $root, $x, (MIFlags NonNeg)),
   [{ return Helper.matchNonNegZext(${root}, ${matchinfo}); }]),
   (apply [{ Helper.applyBuildFnMO(${root}, ${matchinfo}); }])>;

// Combines concat operations
def concat_matchinfo : GIDefMatchData<"SmallVector<Register>">;
def combine_concat_vector : GICombineRule<
  (defs root:$root, concat_matchinfo:$matchinfo),
  (match (wip_match_opcode G_CONCAT_VECTORS):$root,
        [{ return Helper.matchCombineConcatVectors(*${root}, ${matchinfo}); }]),
  (apply [{ Helper.applyCombineConcatVectors(*${root}, ${matchinfo}); }])>;

// Combines Shuffles of Concats
// a = G_CONCAT_VECTORS x, y, undef, undef
// b = G_CONCAT_VECTORS z, undef, undef, undef
// c = G_SHUFFLE_VECTORS a, b, <0, 1, 4, undef>
// ===>
// c = G_CONCAT_VECTORS x, y, z, undef
def combine_shuffle_concat : GICombineRule<
  (defs root:$root, concat_matchinfo:$matchinfo),
  (match (wip_match_opcode G_SHUFFLE_VECTOR):$root,
        [{ return Helper.matchCombineShuffleConcat(*${root}, ${matchinfo}); }]),
  (apply [{ Helper.applyCombineShuffleConcat(*${root}, ${matchinfo}); }])>;

def insert_vector_element_idx_undef : GICombineRule<
   (defs root:$root),
   (match (G_IMPLICIT_DEF $idx),
          (G_INSERT_VECTOR_ELT $root, $src, $elt, $idx)),
   (apply (G_IMPLICIT_DEF $root))>;

def insert_vector_element_elt_undef : GICombineRule<
   (defs root:$root),
   (match (G_IMPLICIT_DEF $elt),
          (G_INSERT_VECTOR_ELT $root, $src, $elt, $idx),
          [{ return isGuaranteedNotToBePoison(${src}.getReg(), MRI); }]),
   (apply (GIReplaceReg $root, $src))>;

def insert_vector_element_extract_vector_element : GICombineRule<
   (defs root:$root),
   (match (G_EXTRACT_VECTOR_ELT $elt, $src, $idx),
          (G_INSERT_VECTOR_ELT $root, $src, $elt, $idx)),
   (apply (GIReplaceReg $root, $src))>;

def insert_vector_elt_oob : GICombineRule<
  (defs root:$root, build_fn_matchinfo:$matchinfo),
  (match (wip_match_opcode G_INSERT_VECTOR_ELT):$root,
         [{ return Helper.matchInsertVectorElementOOB(*${root}, ${matchinfo}); }]),
  (apply [{ Helper.applyBuildFn(*${root}, ${matchinfo}); }])>;

def add_of_vscale : GICombineRule<
   (defs root:$root, build_fn_matchinfo:$matchinfo),
   (match (G_VSCALE $left, $imm1),
          (G_VSCALE $right, $imm2),
          (G_ADD $root, $left, $right, (MIFlags NoSWrap)),
   [{ return Helper.matchAddOfVScale(${root}, ${matchinfo}); }]),
   (apply [{ Helper.applyBuildFnMO(${root}, ${matchinfo}); }])>;

def mul_of_vscale : GICombineRule<
   (defs root:$root, build_fn_matchinfo:$matchinfo),
   (match (G_VSCALE $left, $scale),
          (G_CONSTANT $x, $imm1),
          (G_MUL $root, $left, $x, (MIFlags NoSWrap)),
   [{ return Helper.matchMulOfVScale(${root}, ${matchinfo}); }]),
   (apply [{ Helper.applyBuildFnMO(${root}, ${matchinfo}); }])>;

def shl_of_vscale : GICombineRule<
   (defs root:$root, build_fn_matchinfo:$matchinfo),
   (match (G_VSCALE $left, $imm),
          (G_CONSTANT $x, $imm1),
          (G_SHL $root, $left, $x, (MIFlags NoSWrap)),
   [{ return Helper.matchShlOfVScale(${root}, ${matchinfo}); }]),
   (apply [{ Helper.applyBuildFnMO(${root}, ${matchinfo}); }])>;

def sub_of_vscale : GICombineRule<
   (defs root:$root, build_fn_matchinfo:$matchinfo),
   (match (G_VSCALE $right, $imm),
          (G_SUB $root, $x, $right, (MIFlags NoSWrap)),
   [{ return Helper.matchSubOfVScale(${root}, ${matchinfo}); }]),
   (apply [{ Helper.applyBuildFnMO(${root}, ${matchinfo}); }])>;

def expand_const_fpowi : GICombineRule<
   (defs root:$root),
   (match (G_CONSTANT $int, $imm),
          (G_FPOWI $dst, $float, $int):$root,
          [{ return Helper.matchFPowIExpansion(*${root}, ${imm}.getCImm()->getSExtValue()); }]),
   (apply [{ Helper.applyExpandFPowI(*${root}, ${imm}.getCImm()->getSExtValue()); }])>;

// match_extract_of_element and insert_vector_elt_oob must be the first!
def vector_ops_combines: GICombineGroup<[
match_extract_of_element_undef_vector,
match_extract_of_element_undef_index,
insert_vector_element_idx_undef,
insert_vector_element_elt_undef,
match_extract_of_element,
insert_vector_elt_oob,
extract_vector_element_not_const,
extract_vector_element_different_indices,
extract_vector_element_build_vector,
extract_vector_element_build_vector_trunc2,
extract_vector_element_build_vector_trunc3,
extract_vector_element_build_vector_trunc4,
extract_vector_element_build_vector_trunc5,
extract_vector_element_build_vector_trunc6,
extract_vector_element_build_vector_trunc7,
extract_vector_element_build_vector_trunc8,
extract_vector_element_shuffle_vector,
insert_vector_element_extract_vector_element,
add_of_vscale,
mul_of_vscale,
shl_of_vscale,
sub_of_vscale,
]>;


// fold ((0-A) + B) -> B-A
def ZeroMinusAPlusB : GICombineRule<
   (defs root:$root),
   (match (G_SUB $sub, 0, $A),
          (G_ADD $root, $sub, $B)),
   (apply (G_SUB $root, $B, $A))>;

// fold (A + (0-B)) -> A-B
def APlusZeroMinusB : GICombineRule<
   (defs root:$root),
   (match (G_SUB $sub, 0, $B),
          (G_ADD $root, $A, $sub)),
   (apply (G_SUB $root, $A, $B))>;

 // fold (A+(B-A)) -> B
 def APlusBMinusB : GICombineRule<
   (defs root:$root),
   (match (G_SUB $sub, $B, $A),
          (G_ADD $root, $A, $sub)),
   (apply (GIReplaceReg $root, $B))>;

// fold ((B-A)+A) -> B
 def BMinusAPlusA : GICombineRule<
   (defs root:$root),
   (match (G_SUB $sub, $B, $A),
          (G_ADD $root, $sub, $A)),
   (apply (GIReplaceReg $root, $B))>;

// fold ((A-B)+(C-A)) -> (C-B)
def AMinusBPlusCMinusA : GICombineRule<
   (defs root:$root),
   (match (G_SUB $sub1, $A, $B),
          (G_SUB $sub2, $C, $A),
          (G_ADD $root, $sub1, $sub2)),
   (apply (G_SUB $root, $C, $B))>;

// fold ((A-B)+(B-C)) -> (A-C)
def AMinusBPlusBMinusC : GICombineRule<
   (defs root:$root),
   (match (G_SUB $sub1, $A, $B),
          (G_SUB $sub2, $B, $C),
          (G_ADD $root, $sub1, $sub2)),
   (apply (G_SUB $root, $A, $C))>;

// fold (A+(B-(A+C))) to (B-C)
def APlusBMinusAplusC : GICombineRule<
   (defs root:$root),
   (match (G_ADD $add1, $A, $C),
          (G_SUB $sub1, $B, $add1),
          (G_ADD $root, $A, $sub1)),
   (apply (G_SUB $root, $B, $C))>;

// fold (A+(B-(C+A))) to (B-C)
def APlusBMinusCPlusA : GICombineRule<
   (defs root:$root),
   (match (G_ADD $add1, $C, $A),
          (G_SUB $sub1, $B, $add1),
          (G_ADD $root, $A, $sub1)),
   (apply (G_SUB $root, $B, $C))>;

// fold (A+C1)-C2 -> A+(C1-C2)
def APlusC1MinusC2: GICombineRule<
   (defs root:$root, build_fn_matchinfo:$matchinfo),
   (match (G_CONSTANT $c2, $imm2),
          (G_CONSTANT $c1, $imm1),
          (G_ADD $add, $A, $c1),
          (G_SUB $root, $add, $c2):$root,
   [{ return Helper.matchFoldAPlusC1MinusC2(*${root}, ${matchinfo}); }]),
   (apply [{ Helper.applyBuildFn(*${root}, ${matchinfo}); }])>;

// fold C2-(A+C1) -> (C2-C1)-A
def C2MinusAPlusC1: GICombineRule<
   (defs root:$root, build_fn_matchinfo:$matchinfo),
   (match (G_CONSTANT $c2, $imm2),
          (G_CONSTANT $c1, $imm1),
          (G_ADD $add, $A, $c1),
          (G_SUB $root, $c2, $add):$root,
   [{ return Helper.matchFoldC2MinusAPlusC1(*${root}, ${matchinfo}); }]),
   (apply [{ Helper.applyBuildFn(*${root}, ${matchinfo}); }])>;

// fold (A-C1)-C2 -> A-(C1+C2)
def AMinusC1MinusC2: GICombineRule<
   (defs root:$root, build_fn_matchinfo:$matchinfo),
   (match (G_CONSTANT $c2, $imm2),
          (G_CONSTANT $c1, $imm1),
          (G_SUB $sub1, $A, $c1),
          (G_SUB $root, $sub1, $c2):$root,
   [{ return Helper.matchFoldAMinusC1MinusC2(*${root}, ${matchinfo}); }]),
   (apply [{ Helper.applyBuildFn(*${root}, ${matchinfo}); }])>;

// fold (C1-A)-C2 -> (C1-C2)-A
def C1Minus2MinusC2: GICombineRule<
   (defs root:$root, build_fn_matchinfo:$matchinfo),
   (match (G_CONSTANT $c2, $imm2),
          (G_CONSTANT $c1, $imm1),
          (G_SUB $sub1, $c1, $A),
          (G_SUB $root, $sub1, $c2):$root,
   [{ return Helper.matchFoldC1Minus2MinusC2(*${root}, ${matchinfo}); }]),
   (apply [{ Helper.applyBuildFn(*${root}, ${matchinfo}); }])>;

// fold ((A-C1)+C2) -> (A+(C2-C1))
def AMinusC1PlusC2: GICombineRule<
   (defs root:$root, build_fn_matchinfo:$matchinfo),
   (match (G_CONSTANT $c2, $imm2),
          (G_CONSTANT $c1, $imm1),
          (G_SUB $sub, $A, $c1),
          (G_ADD $root, $sub, $c2):$root,
   [{ return Helper.matchFoldAMinusC1PlusC2(*${root}, ${matchinfo}); }]),
   (apply [{ Helper.applyBuildFn(*${root}, ${matchinfo}); }])>;

def integer_reassoc_combines: GICombineGroup<[
  ZeroMinusAPlusB,
  APlusZeroMinusB,
  APlusBMinusB,
  BMinusAPlusA,
  AMinusBPlusCMinusA,
  AMinusBPlusBMinusC,
  APlusBMinusAplusC,
  APlusBMinusCPlusA,
  APlusC1MinusC2,
  C2MinusAPlusC1,
  AMinusC1MinusC2,
  C1Minus2MinusC2,
  AMinusC1PlusC2
]>;

def freeze_of_non_undef_non_poison : GICombineRule<
   (defs root:$root),
   (match (G_FREEZE $root, $src),
          [{ return isGuaranteedNotToBeUndefOrPoison(${src}.getReg(), MRI); }]),
   (apply (GIReplaceReg $root, $src))>;

def freeze_combines: GICombineGroup<[
  freeze_of_non_undef_non_poison,
  push_freeze_to_prevent_poison_from_propagating
]>;

/// Transform trunc ([asz]ext x) to x or ([asz]ext x) or (trunc x).
class truncate_of_opcode<Instruction extOpcode> : GICombineRule <
  (defs root:$root, build_fn_matchinfo:$matchinfo),
  (match (extOpcode $ext, $src):$ExtMI,
         (G_TRUNC $root, $ext):$root,
         [{ return Helper.matchTruncateOfExt(*${root}, *${ExtMI}, ${matchinfo}); }]),
  (apply [{ Helper.applyBuildFn(*${root}, ${matchinfo}); }])>;

def truncate_of_zext : truncate_of_opcode<G_ZEXT>;
def truncate_of_sext : truncate_of_opcode<G_SEXT>;
def truncate_of_anyext : truncate_of_opcode<G_ANYEXT>;

// Push cast through select.
class select_of_opcode<Instruction castOpcode> : GICombineRule <
  (defs root:$root, build_fn_matchinfo:$matchinfo),
  (match (G_SELECT $select, $cond, $true, $false):$Select,
         (castOpcode $root, $select):$Cast,
         [{ return Helper.matchCastOfSelect(*${Cast}, *${Select}, ${matchinfo}); }]),
  (apply [{ Helper.applyBuildFn(*${Cast}, ${matchinfo}); }])>;

def select_of_zext : select_of_opcode<G_ZEXT>;
def select_of_anyext : select_of_opcode<G_ANYEXT>;
def select_of_truncate : select_of_opcode<G_TRUNC>;

// Fold ([asz]ext ([asz]ext x)) -> ([asz]ext x).
class ext_of_ext_opcodes<Instruction ext1Opcode, Instruction ext2Opcode> : GICombineRule <
  (defs root:$root, build_fn_matchinfo:$matchinfo),
  (match (ext2Opcode $second, $src):$Second,
         (ext1Opcode $root, $second):$First,
         [{ return Helper.matchExtOfExt(*${First}, *${Second}, ${matchinfo}); }]),
  (apply [{ Helper.applyBuildFn(*${First}, ${matchinfo}); }])>;

def zext_of_zext : ext_of_ext_opcodes<G_ZEXT, G_ZEXT>;
def zext_of_anyext : ext_of_ext_opcodes<G_ZEXT, G_ANYEXT>;
def sext_of_sext : ext_of_ext_opcodes<G_SEXT, G_SEXT>;
def sext_of_anyext : ext_of_ext_opcodes<G_SEXT, G_ANYEXT>;
def anyext_of_anyext : ext_of_ext_opcodes<G_ANYEXT, G_ANYEXT>;
def anyext_of_zext : ext_of_ext_opcodes<G_ANYEXT, G_ZEXT>;
def anyext_of_sext : ext_of_ext_opcodes<G_ANYEXT, G_SEXT>;

// Push cast through build vector.
class buildvector_of_opcode<Instruction castOpcode> : GICombineRule <
  (defs root:$root, build_fn_matchinfo:$matchinfo),
  (match (G_BUILD_VECTOR $bv, GIVariadic<>:$unused):$Build,
         (castOpcode $root, $bv):$Cast,
         [{ return Helper.matchCastOfBuildVector(*${Cast}, *${Build}, ${matchinfo}); }]),
  (apply [{ Helper.applyBuildFn(*${Cast}, ${matchinfo}); }])>;

def buildvector_of_truncate : buildvector_of_opcode<G_TRUNC>;

<<<<<<< HEAD
=======
// narrow binop.
// trunc (binop X, C) --> binop (trunc X, trunc C)
class narrow_binop_opcode<Instruction binopOpcode> : GICombineRule <
  (defs root:$root, build_fn_matchinfo:$matchinfo),
  (match (G_CONSTANT $const, $imm),
         (binopOpcode $binop, $x, $const):$Binop,
         (G_TRUNC $root, $binop):$Trunc,
         [{ return Helper.matchNarrowBinop(*${Trunc}, *${Binop}, ${matchinfo}); }]),
  (apply [{ Helper.applyBuildFn(*${Trunc}, ${matchinfo}); }])>;

def narrow_binop_add : narrow_binop_opcode<G_ADD>;
def narrow_binop_sub : narrow_binop_opcode<G_SUB>;
def narrow_binop_mul : narrow_binop_opcode<G_MUL>;
def narrow_binop_and : narrow_binop_opcode<G_AND>;
def narrow_binop_or  : narrow_binop_opcode<G_OR>;
def narrow_binop_xor : narrow_binop_opcode<G_XOR>;

// Cast of integer.
class integer_of_opcode<Instruction castOpcode> : GICombineRule <
  (defs root:$root, apint_matchinfo:$matchinfo),
  (match (G_CONSTANT $int, $imm),
         (castOpcode $root, $int):$Cast,
         [{ return Helper.matchCastOfInteger(*${Cast}, ${matchinfo}); }]),
  (apply [{ Helper.replaceInstWithConstant(*${Cast}, ${matchinfo}); }])>;

def integer_of_truncate : integer_of_opcode<G_TRUNC>;

>>>>>>> 4b409fa5
def cast_combines: GICombineGroup<[
  truncate_of_zext,
  truncate_of_sext,
  truncate_of_anyext,
  select_of_zext,
  select_of_anyext,
  select_of_truncate,
  zext_of_zext,
  zext_of_anyext,
  sext_of_sext,
  sext_of_anyext,
  anyext_of_anyext,
  anyext_of_zext,
  anyext_of_sext,
<<<<<<< HEAD
  buildvector_of_truncate
=======
  buildvector_of_truncate,
  narrow_binop_add,
  narrow_binop_sub,
  narrow_binop_mul,
  narrow_binop_and,
  narrow_binop_or,
  narrow_binop_xor,
  integer_of_truncate
>>>>>>> 4b409fa5
]>;

def canonicalize_icmp : GICombineRule<
  (defs root:$root, build_fn_matchinfo:$matchinfo),
  (match (G_ICMP $root, $pred, $lhs, $rhs):$cmp,
         [{ return Helper.matchCanonicalizeICmp(*${cmp}, ${matchinfo}); }]),
  (apply [{ Helper.applyBuildFn(*${cmp}, ${matchinfo}); }])>;

def canonicalize_fcmp : GICombineRule<
  (defs root:$root, build_fn_matchinfo:$matchinfo),
  (match (G_FCMP $root, $pred, $lhs, $rhs):$cmp,
         [{ return Helper.matchCanonicalizeFCmp(*${cmp}, ${matchinfo}); }]),
  (apply [{ Helper.applyBuildFn(*${cmp}, ${matchinfo}); }])>;

def cmp_combines: GICombineGroup<[
  canonicalize_icmp,
  canonicalize_fcmp,
  icmp_to_true_false_known_bits,
  icmp_to_lhs_known_bits,
  double_icmp_zero_and_combine,
  double_icmp_zero_or_combine,
  redundant_binop_in_equality
]>;

// FIXME: These should use the custom predicate feature once it lands.
def undef_combines : GICombineGroup<[undef_to_fp_zero, undef_to_int_zero,
                                     undef_to_negative_one,
                                     binop_left_undef_to_zero,
                                     binop_right_undef_to_undef,
                                     unary_undef_to_zero,
                                     propagate_undef_any_op,
                                     propagate_undef_all_ops,
                                     propagate_undef_shuffle_mask,
                                     erase_undef_store,
                                     unmerge_undef,
                                     insert_extract_vec_elt_out_of_bounds]>;

def identity_combines : GICombineGroup<[select_same_val, right_identity_zero,
                                        binop_same_val, binop_left_to_zero,
                                        binop_right_to_zero, p2i_to_i2p,
                                        i2p_to_p2i, anyext_trunc_fold,
                                        fneg_fneg_fold, right_identity_one,
                                        add_sub_reg, buildvector_identity_fold,
                                        trunc_buildvector_fold,
                                        trunc_lshr_buildvector_fold,
                                        bitcast_bitcast_fold, fptrunc_fpext_fold,
                                        right_identity_neg_zero_fp,
                                        right_identity_neg_one_fp]>;

def const_combines : GICombineGroup<[constant_fold_fp_ops, const_ptradd_to_i2p,
                                     overlapping_and, mulo_by_2, mulo_by_0,
                                     adde_to_addo,
                                     combine_minmax_nan, expand_const_fpowi]>;

def known_bits_simplifications : GICombineGroup<[
  redundant_and, redundant_sext_inreg, redundant_or, urem_pow2_to_mask,
  zext_trunc_fold,
  sext_inreg_to_zext_inreg]>;

def width_reduction_combines : GICombineGroup<[reduce_shl_of_extend,
                                               narrow_binop_feeding_and]>;

def phi_combines : GICombineGroup<[extend_through_phis]>;

def bitreverse_shift : GICombineGroup<[bitreverse_shl, bitreverse_lshr]>;

def select_combines : GICombineGroup<[select_undef_cmp, select_constant_cmp,
                                      select_to_iminmax, match_selects]>;

def trivial_combines : GICombineGroup<[copy_prop, mul_to_shl, add_p2i_to_ptradd,
                                       mul_by_neg_one, idempotent_prop]>;

def fma_combines : GICombineGroup<[combine_fadd_fmul_to_fmad_or_fma,
  combine_fadd_fpext_fmul_to_fmad_or_fma, combine_fadd_fma_fmul_to_fmad_or_fma,
  combine_fadd_fpext_fma_fmul_to_fmad_or_fma, combine_fsub_fmul_to_fmad_or_fma,
  combine_fsub_fneg_fmul_to_fmad_or_fma, combine_fsub_fpext_fmul_to_fmad_or_fma,
  combine_fsub_fpext_fneg_fmul_to_fmad_or_fma]>;

def constant_fold_binops : GICombineGroup<[constant_fold_binop,
                                           constant_fold_fp_binop]>;

def prefer_sign_combines : GICombineGroup<[nneg_zext]>;

def all_combines : GICombineGroup<[integer_reassoc_combines, trivial_combines,
    vector_ops_combines, freeze_combines, cast_combines,
    insert_vec_elt_combines, extract_vec_elt_combines, combines_for_extload,
    combine_extracted_vector_load,
    undef_combines, identity_combines, phi_combines,
    simplify_add_to_sub, hoist_logic_op_with_same_opcode_hands, shifts_too_big,
    reassocs, ptr_add_immed_chain, cmp_combines,
    shl_ashr_to_sext_inreg, sext_inreg_of_load,
    width_reduction_combines, select_combines,
    known_bits_simplifications,
    not_cmp_fold, opt_brcond_by_inverting_cond,
    unmerge_merge, unmerge_cst, unmerge_dead_to_trunc,
    unmerge_zext_to_zext, merge_unmerge, trunc_shift,
    const_combines, xor_of_and_with_same_reg, ptr_add_with_zero,
    shift_immed_chain, shift_of_shifted_logic_chain, load_or_combine,
    div_rem_to_divrem, funnel_shift_combines, bitreverse_shift, commute_shift,
    form_bitfield_extract, constant_fold_binops, constant_fold_fma,
    constant_fold_cast_op, fabs_fneg_fold,
    intdiv_combines, mulh_combines, redundant_neg_operands,
    and_or_disjoint_mask, fma_combines, fold_binop_into_select,
    sub_add_reg, select_to_minmax, 
    fsub_to_fneg, commute_constant_to_rhs, match_ands, match_ors,
    combine_concat_vector, match_addos,
    sext_trunc, zext_trunc, prefer_sign_combines, combine_shuffle_concat]>;

// A combine group used to for prelegalizer combiners at -O0. The combines in
// this group have been selected based on experiments to balance code size and
// compile time performance.
def optnone_combines : GICombineGroup<[trivial_combines,
    ptr_add_immed_chain, combines_for_extload,
    not_cmp_fold, opt_brcond_by_inverting_cond, combine_concat_vector]>;<|MERGE_RESOLUTION|>--- conflicted
+++ resolved
@@ -1757,8 +1757,6 @@
 
 def buildvector_of_truncate : buildvector_of_opcode<G_TRUNC>;
 
-<<<<<<< HEAD
-=======
 // narrow binop.
 // trunc (binop X, C) --> binop (trunc X, trunc C)
 class narrow_binop_opcode<Instruction binopOpcode> : GICombineRule <
@@ -1786,7 +1784,6 @@
 
 def integer_of_truncate : integer_of_opcode<G_TRUNC>;
 
->>>>>>> 4b409fa5
 def cast_combines: GICombineGroup<[
   truncate_of_zext,
   truncate_of_sext,
@@ -1801,9 +1798,6 @@
   anyext_of_anyext,
   anyext_of_zext,
   anyext_of_sext,
-<<<<<<< HEAD
-  buildvector_of_truncate
-=======
   buildvector_of_truncate,
   narrow_binop_add,
   narrow_binop_sub,
@@ -1812,7 +1806,6 @@
   narrow_binop_or,
   narrow_binop_xor,
   integer_of_truncate
->>>>>>> 4b409fa5
 ]>;
 
 def canonicalize_icmp : GICombineRule<
