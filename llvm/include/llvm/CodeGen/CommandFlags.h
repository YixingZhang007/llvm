--- conflicted
+++ resolved
@@ -139,12 +139,9 @@
 
 llvm::BasicBlockSection getBBSectionsMode(llvm::TargetOptions &Options);
 
-<<<<<<< HEAD
-=======
 llvm::StackProtectorGuards
 getStackProtectorGuardMode(llvm::TargetOptions &Options);
 
->>>>>>> a4eefe45
 /// Common utility function tightly tied to the options listed here. Initializes
 /// a TargetOptions object with CodeGen flags and returns it.
 /// \p TheTriple is used to determine the default value for options if
