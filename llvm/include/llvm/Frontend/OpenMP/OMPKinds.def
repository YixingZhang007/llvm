--- conflicted
+++ resolved
@@ -389,26 +389,6 @@
 #define __OMP_RTL_ATTRS(Name, FnAttrSet, RetAttrSet, ArgAttrSets)              \
   OMP_RTL_ATTRS(OMPRTL_##Name, FnAttrSet, RetAttrSet, ArgAttrSets)
 
-<<<<<<< HEAD
-__OMP_RTL_ATTRS(__kmpc_barrier,
-                AttributeSet(EnumAttr(InaccessibleMemOrArgMemOnly)),
-                AttributeSet(), {})
-__OMP_RTL_ATTRS(__kmpc_cancel,
-                AttributeSet(EnumAttr(InaccessibleMemOrArgMemOnly)),
-                AttributeSet(), {})
-__OMP_RTL_ATTRS(__kmpc_cancel_barrier,
-                AttributeSet(EnumAttr(InaccessibleMemOrArgMemOnly)),
-                AttributeSet(), {})
-__OMP_RTL_ATTRS(__kmpc_flush,
-                AttributeSet(EnumAttr(InaccessibleMemOrArgMemOnly)),
-                AttributeSet(), {})
-__OMP_RTL_ATTRS(__kmpc_global_thread_num, GetterAttrs, AttributeSet(), {})
-__OMP_RTL_ATTRS(__kmpc_fork_call, AttributeSet(EnumAttr(NoUnwind)),
-                AttributeSet(), {})
-__OMP_RTL_ATTRS(__kmpc_omp_taskwait,
-                AttributeSet(EnumAttr(InaccessibleMemOrArgMemOnly)),
-                AttributeSet(), {})
-=======
 __OMP_RTL_ATTRS(__kmpc_barrier, AttributeSet(), AttributeSet(), {})
 __OMP_RTL_ATTRS(__kmpc_cancel,
                 AttributeSet(EnumAttr(InaccessibleMemOrArgMemOnly)),
@@ -419,7 +399,6 @@
 __OMP_RTL_ATTRS(__kmpc_fork_call, AttributeSet(EnumAttr(NoUnwind)),
                 AttributeSet(), {})
 __OMP_RTL_ATTRS(__kmpc_omp_taskwait, AttributeSet(), AttributeSet(), {})
->>>>>>> a34309b7
 __OMP_RTL_ATTRS(__kmpc_omp_taskyield,
                 AttributeSet(EnumAttr(InaccessibleMemOrArgMemOnly)),
                 AttributeSet(), {})
