--- conflicted
+++ resolved
@@ -60,22 +60,13 @@
   for (const LoadCommand &LC : LoadCommands)
     for (const std::unique_ptr<Section> &Sec : LC.Sections)
       for (const RelocationInfo &R : Sec->Relocations)
-<<<<<<< HEAD
-        if (R.Symbol && DeadSymbols.count(R.Symbol))
-=======
         if (R.Symbol && *R.Symbol && DeadSymbols.count(*R.Symbol))
->>>>>>> 918d599f
           return createStringError(std::errc::invalid_argument,
                                    "symbol '%s' defined in section with index "
                                    "'%u' cannot be removed because it is "
                                    "referenced by a relocation in section '%s'",
-<<<<<<< HEAD
-                                   R.Symbol->Name.c_str(),
-                                   *(R.Symbol->section()),
-=======
                                    (*R.Symbol)->Name.c_str(),
                                    *((*R.Symbol)->section()),
->>>>>>> 918d599f
                                    Sec->CanonicalName.c_str());
   SymTable.removeSymbols(IsDead);
   for (std::unique_ptr<SymbolEntry> &S : SymTable.Symbols)
