//===--- Dexp.cpp - Dex EXPloration tool ------------------------*- C++ -*-===//
//
// Part of the LLVM Project, under the Apache License v2.0 with LLVM Exceptions.
// See https://llvm.org/LICENSE.txt for license information.
// SPDX-License-Identifier: Apache-2.0 WITH LLVM-exception
//
//===----------------------------------------------------------------------===//
//
// This file implements a simple interactive tool which can be used to manually
// evaluate symbol search quality of Clangd index.
//
//===----------------------------------------------------------------------===//

#include "Features.inc"
#include "SourceCode.h"
#include "index/Serialization.h"
#include "index/dex/Dex.h"
<<<<<<< HEAD
=======
#include "index/remote/Client.h"
>>>>>>> a34309b7
#include "llvm/ADT/ScopeExit.h"
#include "llvm/ADT/SmallVector.h"
#include "llvm/ADT/StringRef.h"
#include "llvm/ADT/StringSwitch.h"
#include "llvm/LineEditor/LineEditor.h"
#include "llvm/Support/CommandLine.h"
#include "llvm/Support/Signals.h"

namespace clang {
namespace clangd {
namespace {

<<<<<<< HEAD
llvm::cl::opt<std::string> IndexPath(llvm::cl::desc("<INDEX FILE>"),
                                     llvm::cl::Positional, llvm::cl::Required);
=======
llvm::cl::opt<std::string> IndexLocation(
    llvm::cl::desc("<path to index file | remote:server.address>"),
    llvm::cl::Positional);

llvm::cl::opt<std::string>
    ExecCommand("c", llvm::cl::desc("Command to execute and then exit"));
>>>>>>> a34309b7

llvm::cl::opt<std::string>
    ExecCommand("c", llvm::cl::desc("Command to execute and then exit"));

static const std::string Overview = R"(
This is an **experimental** interactive tool to process user-provided search
queries over given symbol collection obtained via clangd-indexer. The
tool can be used to evaluate search quality of existing index implementations
and manually construct non-trivial test cases.

You can connect to remote index by passing remote:address to dexp. Example:

$ dexp remote:0.0.0.0:9000

Type use "help" request to get information about the details.
)";

void reportTime(llvm::StringRef Name, llvm::function_ref<void()> F) {
  const auto TimerStart = std::chrono::high_resolution_clock::now();
  F();
  const auto TimerStop = std::chrono::high_resolution_clock::now();
  const auto Duration = std::chrono::duration_cast<std::chrono::milliseconds>(
      TimerStop - TimerStart);
  llvm::outs() << llvm::formatv("{0} took {1:ms+n}.\n", Name, Duration);
}

std::vector<SymbolID> getSymbolIDsFromIndex(llvm::StringRef QualifiedName,
                                            const SymbolIndex *Index) {
  FuzzyFindRequest Request;
  // Remove leading "::" qualifier as FuzzyFind doesn't need leading "::"
  // qualifier for global scope.
  bool IsGlobalScope = QualifiedName.consume_front("::");
  auto Names = splitQualifiedName(QualifiedName);
  if (IsGlobalScope || !Names.first.empty())
    Request.Scopes = {std::string(Names.first)};
  else
    // QualifiedName refers to a symbol in global scope (e.g. "GlobalSymbol"),
    // add the global scope to the request.
    Request.Scopes = {""};

  Request.Query = std::string(Names.second);
  std::vector<SymbolID> SymIDs;
  Index->fuzzyFind(Request, [&](const Symbol &Sym) {
    std::string SymQualifiedName = (Sym.Scope + Sym.Name).str();
    if (QualifiedName == SymQualifiedName)
      SymIDs.push_back(Sym.ID);
  });
  return SymIDs;
}

// REPL commands inherit from Command and contain their options as members.
// Creating a Command populates parser options, parseAndRun() resets them.
class Command {
  // By resetting the parser options, we lost the standard -help flag.
  llvm::cl::opt<bool, false, llvm::cl::parser<bool>> Help{
      "help", llvm::cl::desc("Display available options"),
      llvm::cl::ValueDisallowed, llvm::cl::cat(llvm::cl::GeneralCategory)};
  // FIXME: Allow commands to signal failure.
  virtual void run() = 0;

protected:
  const SymbolIndex *Index;

public:
  virtual ~Command() = default;
  bool parseAndRun(llvm::ArrayRef<const char *> Argv, const char *Overview,
                   const SymbolIndex &Index) {
    std::string ParseErrs;
    llvm::raw_string_ostream OS(ParseErrs);
    bool Ok = llvm::cl::ParseCommandLineOptions(Argv.size(), Argv.data(),
                                                Overview, &OS);
    // must do this before opts are destroyed
    auto Cleanup = llvm::make_scope_exit(llvm::cl::ResetCommandLineParser);
    if (Help.getNumOccurrences() > 0) {
      // Avoid printing parse errors in this case.
      // (Well, in theory. A bunch get printed to llvm::errs() regardless!)
      llvm::cl::PrintHelpMessage();
      return true;
<<<<<<< HEAD
    }

    llvm::outs() << OS.str();
    if (Ok) {
      this->Index = &Index;
      reportTime(Argv[0], [&] { run(); });
    }
=======
    }

    llvm::outs() << OS.str();
    if (Ok) {
      this->Index = &Index;
      reportTime(Argv[0], [&] { run(); });
    }
>>>>>>> a34309b7
    return Ok;
  }
};

// FIXME(kbobyrev): Ideas for more commands:
// * load/swap/reload index: this would make it possible to get rid of llvm::cl
//   usages in the tool driver and actually use llvm::cl library in the REPL.
// * show posting list density histogram (our dump data somewhere so that user
//   could build one)
// * show number of tokens of each kind
// * print out tokens with the most dense posting lists
// * print out tokens with least dense posting lists

class FuzzyFind : public Command {
  llvm::cl::opt<std::string> Query{
      "query",
      llvm::cl::Positional,
      llvm::cl::Required,
      llvm::cl::desc("Query string to be fuzzy-matched"),
  };
  llvm::cl::opt<std::string> Scopes{
      "scopes",
      llvm::cl::desc("Allowed symbol scopes (comma-separated list)"),
  };
  llvm::cl::opt<unsigned> Limit{
      "limit",
      llvm::cl::init(10),
      llvm::cl::desc("Max results to display"),
  };

  void run() override {
    FuzzyFindRequest Request;
    Request.Limit = Limit;
    Request.Query = Query;
    if (Scopes.getNumOccurrences() > 0) {
      llvm::SmallVector<llvm::StringRef, 8> Scopes;
      llvm::StringRef(this->Scopes).split(Scopes, ',');
      Request.Scopes = {Scopes.begin(), Scopes.end()};
    }
    Request.AnyScope = Request.Scopes.empty();
    // FIXME(kbobyrev): Print symbol final scores to see the distribution.
    static const auto *OutputFormat = "{0,-4} | {1,-40} | {2,-25}\n";
    llvm::outs() << llvm::formatv(OutputFormat, "Rank", "Symbol ID",
                                  "Symbol Name");
    size_t Rank = 0;
    Index->fuzzyFind(Request, [&](const Symbol &Sym) {
      llvm::outs() << llvm::formatv(OutputFormat, Rank++, Sym.ID.str(),
                                    Sym.Scope + Sym.Name);
    });
  }
};

class Lookup : public Command {
  llvm::cl::opt<std::string> ID{
      "id",
      llvm::cl::Positional,
      llvm::cl::desc("Symbol ID to look up (hex)"),
  };
  llvm::cl::opt<std::string> Name{
      "name",
      llvm::cl::desc("Qualified name to look up."),
  };

  void run() override {
    if (ID.getNumOccurrences() == 0 && Name.getNumOccurrences() == 0) {
      llvm::outs()
          << "Missing required argument: please provide id or -name.\n";
      return;
    }
    std::vector<SymbolID> IDs;
    if (ID.getNumOccurrences()) {
      auto SID = SymbolID::fromStr(ID);
      if (!SID) {
        llvm::outs() << llvm::toString(SID.takeError()) << "\n";
        return;
      }
      IDs.push_back(*SID);
    } else {
      IDs = getSymbolIDsFromIndex(Name, Index);
    }

    LookupRequest Request;
    Request.IDs.insert(IDs.begin(), IDs.end());
    bool FoundSymbol = false;
    Index->lookup(Request, [&](const Symbol &Sym) {
      FoundSymbol = true;
      llvm::outs() << toYAML(Sym);
    });
    if (!FoundSymbol)
      llvm::outs() << "not found\n";
  }
};

class Refs : public Command {
  llvm::cl::opt<std::string> ID{
      "id",
      llvm::cl::Positional,
      llvm::cl::desc("Symbol ID of the symbol being queried (hex)."),
  };
  llvm::cl::opt<std::string> Name{
      "name",
      llvm::cl::desc("Qualified name of the symbol being queried."),
  };
  llvm::cl::opt<std::string> Filter{
      "filter",
      llvm::cl::init(".*"),
      llvm::cl::desc(
          "Print all results from files matching this regular expression."),
  };

  void run() override {
    if (ID.getNumOccurrences() == 0 && Name.getNumOccurrences() == 0) {
      llvm::outs()
          << "Missing required argument: please provide id or -name.\n";
      return;
    }
    std::vector<SymbolID> IDs;
    if (ID.getNumOccurrences()) {
      auto SID = SymbolID::fromStr(ID);
      if (!SID) {
        llvm::outs() << llvm::toString(SID.takeError()) << "\n";
        return;
      }
      IDs.push_back(*SID);
    } else {
      IDs = getSymbolIDsFromIndex(Name, Index);
      if (IDs.size() > 1) {
        llvm::outs() << llvm::formatv(
            "The name {0} is ambiguous, found {1} different "
            "symbols. Please use id flag to disambiguate.\n",
            Name, IDs.size());
        return;
      }
    }
    RefsRequest RefRequest;
    RefRequest.IDs.insert(IDs.begin(), IDs.end());
    llvm::Regex RegexFilter(Filter);
    Index->refs(RefRequest, [&RegexFilter](const Ref &R) {
      auto U = URI::parse(R.Location.FileURI);
      if (!U) {
        llvm::outs() << U.takeError();
        return;
      }
      if (RegexFilter.match(U->body()))
        llvm::outs() << R << "\n";
    });
  }
};

class Export : public Command {
  llvm::cl::opt<IndexFileFormat> Format{
      "format",
      llvm::cl::desc("Format of index export"),
      llvm::cl::values(
          clEnumValN(IndexFileFormat::YAML, "yaml",
                     "human-readable YAML format"),
          clEnumValN(IndexFileFormat::RIFF, "binary", "binary RIFF format")),
      llvm::cl::init(IndexFileFormat::YAML),
  };
  llvm::cl::opt<std::string> OutputFile{
      "output-file",
      llvm::cl::Positional,
      llvm::cl::Required,
      llvm::cl::desc("Output file for export"),
  };

public:
  void run() {
    using namespace clang::clangd;
    // Read input file (as specified in global option)
    auto Buffer = llvm::MemoryBuffer::getFile(IndexLocation);
    if (!Buffer) {
      llvm::errs() << llvm::formatv("Can't open {0}", IndexLocation) << "\n";
      return;
    }

    // Auto-detects input format when parsing
    auto IndexIn = clang::clangd::readIndexFile(Buffer->get()->getBuffer());
    if (!IndexIn) {
      llvm::errs() << llvm::toString(IndexIn.takeError()) << "\n";
      return;
    }

    // Prepare output file
    std::error_code EC;
    llvm::raw_fd_ostream OutputStream(OutputFile, EC);
    if (EC) {
      llvm::errs() << llvm::formatv("Can't open {0} for writing", OutputFile)
                   << "\n";
      return;
    }

    // Export
    clang::clangd::IndexFileOut IndexOut(IndexIn.get());
    IndexOut.Format = Format;
    OutputStream << IndexOut;
  }
};

struct {
  const char *Name;
  const char *Description;
  std::function<std::unique_ptr<Command>()> Implementation;
} CommandInfo[] = {
    {"find", "Search for symbols with fuzzyFind", std::make_unique<FuzzyFind>},
    {"lookup", "Dump symbol details by ID or qualified name",
     std::make_unique<Lookup>},
    {"refs", "Find references by ID or qualified name", std::make_unique<Refs>},
    {"export", "Export index", std::make_unique<Export>},
};

std::unique_ptr<SymbolIndex> openIndex(llvm::StringRef Index) {
  return Index.startswith("remote:")
             ? remote::getClient(Index.drop_front(strlen("remote:")))
             : loadIndex(Index, /*UseDex=*/true);
}

bool runCommand(std::string Request, const SymbolIndex &Index) {
  // Split on spaces and add required null-termination.
  std::replace(Request.begin(), Request.end(), ' ', '\0');
  llvm::SmallVector<llvm::StringRef, 8> Args;
  llvm::StringRef(Request).split(Args, '\0', /*MaxSplit=*/-1,
                                 /*KeepEmpty=*/false);
  if (Args.empty())
    return false;
  if (Args.front() == "help") {
    llvm::outs() << "dexp - Index explorer\nCommands:\n";
    for (const auto &C : CommandInfo)
      llvm::outs() << llvm::formatv("{0,16} - {1}\n", C.Name, C.Description);
    llvm::outs() << "Get detailed command help with e.g. `find -help`.\n";
    return true;
  }
  llvm::SmallVector<const char *, 8> FakeArgv;
  for (llvm::StringRef S : Args)
    FakeArgv.push_back(S.data()); // Terminated by separator or end of string.

  for (const auto &Cmd : CommandInfo) {
    if (Cmd.Name == Args.front())
      return Cmd.Implementation()->parseAndRun(FakeArgv, Cmd.Description,
                                               Index);
  }
  llvm::outs() << "Unknown command. Try 'help'.\n";
  return false;
}

bool runCommand(std::string Request, const SymbolIndex &Index) {
  // Split on spaces and add required null-termination.
  std::replace(Request.begin(), Request.end(), ' ', '\0');
  llvm::SmallVector<llvm::StringRef, 8> Args;
  llvm::StringRef(Request).split(Args, '\0', /*MaxSplit=*/-1,
                                 /*KeepEmpty=*/false);
  if (Args.empty())
    return false;
  if (Args.front() == "help") {
    llvm::outs() << "dexp - Index explorer\nCommands:\n";
    for (const auto &C : CommandInfo)
      llvm::outs() << llvm::formatv("{0,16} - {1}\n", C.Name, C.Description);
    llvm::outs() << "Get detailed command help with e.g. `find -help`.\n";
    return true;
  }
  llvm::SmallVector<const char *, 8> FakeArgv;
  for (llvm::StringRef S : Args)
    FakeArgv.push_back(S.data()); // Terminated by separator or end of string.

  for (const auto &Cmd : CommandInfo) {
    if (Cmd.Name == Args.front())
      return Cmd.Implementation()->parseAndRun(FakeArgv, Cmd.Description,
                                               Index);
  }
  llvm::outs() << "Unknown command. Try 'help'.\n";
  return false;
}

} // namespace
} // namespace clangd
} // namespace clang

int main(int argc, const char *argv[]) {
  using namespace clang::clangd;

  llvm::cl::ParseCommandLineOptions(argc, argv, Overview);
  llvm::cl::ResetCommandLineParser(); // We reuse it for REPL commands.
  llvm::sys::PrintStackTraceOnErrorSignal(argv[0]);

  std::unique_ptr<SymbolIndex> Index;
  reportTime(llvm::StringRef(IndexLocation).startswith("remote:")
                 ? "Remote index client creation"
                 : "Dex build",
             [&]() { Index = openIndex(IndexLocation); });

  if (!Index) {
    llvm::outs() << "Failed to open the index.\n";
    return -1;
  }

  if (!ExecCommand.empty())
    return runCommand(ExecCommand, *Index) ? 0 : 1;

  llvm::LineEditor LE("dexp");
  while (llvm::Optional<std::string> Request = LE.readLine())
    runCommand(std::move(*Request), *Index);
}<|MERGE_RESOLUTION|>--- conflicted
+++ resolved
@@ -15,10 +15,7 @@
 #include "SourceCode.h"
 #include "index/Serialization.h"
 #include "index/dex/Dex.h"
-<<<<<<< HEAD
-=======
 #include "index/remote/Client.h"
->>>>>>> a34309b7
 #include "llvm/ADT/ScopeExit.h"
 #include "llvm/ADT/SmallVector.h"
 #include "llvm/ADT/StringRef.h"
@@ -31,17 +28,9 @@
 namespace clangd {
 namespace {
 
-<<<<<<< HEAD
-llvm::cl::opt<std::string> IndexPath(llvm::cl::desc("<INDEX FILE>"),
-                                     llvm::cl::Positional, llvm::cl::Required);
-=======
 llvm::cl::opt<std::string> IndexLocation(
     llvm::cl::desc("<path to index file | remote:server.address>"),
     llvm::cl::Positional);
-
-llvm::cl::opt<std::string>
-    ExecCommand("c", llvm::cl::desc("Command to execute and then exit"));
->>>>>>> a34309b7
 
 llvm::cl::opt<std::string>
     ExecCommand("c", llvm::cl::desc("Command to execute and then exit"));
@@ -120,7 +109,6 @@
       // (Well, in theory. A bunch get printed to llvm::errs() regardless!)
       llvm::cl::PrintHelpMessage();
       return true;
-<<<<<<< HEAD
     }
 
     llvm::outs() << OS.str();
@@ -128,15 +116,6 @@
       this->Index = &Index;
       reportTime(Argv[0], [&] { run(); });
     }
-=======
-    }
-
-    llvm::outs() << OS.str();
-    if (Ok) {
-      this->Index = &Index;
-      reportTime(Argv[0], [&] { run(); });
-    }
->>>>>>> a34309b7
     return Ok;
   }
 };
@@ -382,34 +361,6 @@
   return false;
 }
 
-bool runCommand(std::string Request, const SymbolIndex &Index) {
-  // Split on spaces and add required null-termination.
-  std::replace(Request.begin(), Request.end(), ' ', '\0');
-  llvm::SmallVector<llvm::StringRef, 8> Args;
-  llvm::StringRef(Request).split(Args, '\0', /*MaxSplit=*/-1,
-                                 /*KeepEmpty=*/false);
-  if (Args.empty())
-    return false;
-  if (Args.front() == "help") {
-    llvm::outs() << "dexp - Index explorer\nCommands:\n";
-    for (const auto &C : CommandInfo)
-      llvm::outs() << llvm::formatv("{0,16} - {1}\n", C.Name, C.Description);
-    llvm::outs() << "Get detailed command help with e.g. `find -help`.\n";
-    return true;
-  }
-  llvm::SmallVector<const char *, 8> FakeArgv;
-  for (llvm::StringRef S : Args)
-    FakeArgv.push_back(S.data()); // Terminated by separator or end of string.
-
-  for (const auto &Cmd : CommandInfo) {
-    if (Cmd.Name == Args.front())
-      return Cmd.Implementation()->parseAndRun(FakeArgv, Cmd.Description,
-                                               Index);
-  }
-  llvm::outs() << "Unknown command. Try 'help'.\n";
-  return false;
-}
-
 } // namespace
 } // namespace clangd
 } // namespace clang
