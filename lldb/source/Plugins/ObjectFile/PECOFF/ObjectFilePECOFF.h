--- conflicted
+++ resolved
@@ -82,11 +82,7 @@
                                         lldb_private::ModuleSpecList &specs);
 
   static bool SaveCore(const lldb::ProcessSP &process_sp,
-<<<<<<< HEAD
-                       const lldb_private::SaveCoreOptions &options,
-=======
                        lldb_private::SaveCoreOptions &options,
->>>>>>> 98391913
                        lldb_private::Status &error);
 
   static bool MagicBytesMatch(lldb::DataBufferSP data_sp);
