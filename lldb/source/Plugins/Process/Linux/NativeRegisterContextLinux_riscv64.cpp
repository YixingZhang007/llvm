//===-- NativeRegisterContextLinux_riscv64.cpp ----------------------------===//
//
// Part of the LLVM Project, under the Apache License v2.0 with LLVM Exceptions.
// See https://llvm.org/LICENSE.txt for license information.
// SPDX-License-Identifier: Apache-2.0 WITH LLVM-exception
//
//===----------------------------------------------------------------------===//

#if defined(__riscv) && __riscv_xlen == 64

#include "NativeRegisterContextLinux_riscv64.h"

#include "lldb/Host/HostInfo.h"
#include "lldb/Utility/DataBufferHeap.h"
#include "lldb/Utility/Log.h"
#include "lldb/Utility/RegisterValue.h"
#include "lldb/Utility/Status.h"

#include "Plugins/Process/Linux/NativeProcessLinux.h"
#include "Plugins/Process/Linux/Procfs.h"
#include "Plugins/Process/Utility/RegisterInfoPOSIX_riscv64.h"
#include "Plugins/Process/Utility/lldb-riscv-register-enums.h"

// System includes - They have to be included after framework includes because
// they define some macros which collide with variable names in other modules
#include <sys/ptrace.h>
#include <sys/uio.h>
// NT_PRSTATUS and NT_FPREGSET definition
#include <elf.h>

using namespace lldb;
using namespace lldb_private;
using namespace lldb_private::process_linux;

std::unique_ptr<NativeRegisterContextLinux>
NativeRegisterContextLinux::CreateHostNativeRegisterContextLinux(
    const ArchSpec &target_arch, NativeThreadLinux &native_thread) {
  switch (target_arch.GetMachine()) {
  case llvm::Triple::riscv64: {
    Flags opt_regsets(RegisterInfoPOSIX_riscv64::eRegsetMaskDefault);

    RegisterInfoPOSIX_riscv64::FPR fpr;
    struct iovec ioVec;
    ioVec.iov_base = &fpr;
    ioVec.iov_len = sizeof(fpr);
    unsigned int regset = NT_FPREGSET;

    if (NativeProcessLinux::PtraceWrapper(PTRACE_GETREGSET,
                                          native_thread.GetID(), &regset,
                                          &ioVec, sizeof(fpr))
            .Success()) {
      opt_regsets.Set(RegisterInfoPOSIX_riscv64::eRegsetMaskFP);
    }

    auto register_info_up =
        std::make_unique<RegisterInfoPOSIX_riscv64>(target_arch, opt_regsets);
    return std::make_unique<NativeRegisterContextLinux_riscv64>(
        target_arch, native_thread, std::move(register_info_up));
  }
  default:
    llvm_unreachable("have no register context for architecture");
  }
}

llvm::Expected<ArchSpec>
NativeRegisterContextLinux::DetermineArchitecture(lldb::tid_t tid) {
  return HostInfo::GetArchitecture();
}

NativeRegisterContextLinux_riscv64::NativeRegisterContextLinux_riscv64(
    const ArchSpec &target_arch, NativeThreadProtocol &native_thread,
    std::unique_ptr<RegisterInfoPOSIX_riscv64> register_info_up)
    : NativeRegisterContextRegisterInfo(native_thread,
                                        register_info_up.release()),
      NativeRegisterContextLinux(native_thread) {
  ::memset(&m_fpr, 0, sizeof(m_fpr));
  ::memset(&m_gpr, 0, sizeof(m_gpr));

  m_gpr_is_valid = false;
  m_fpu_is_valid = false;
}

const RegisterInfoPOSIX_riscv64 &
NativeRegisterContextLinux_riscv64::GetRegisterInfo() const {
  return static_cast<const RegisterInfoPOSIX_riscv64 &>(
      NativeRegisterContextRegisterInfo::GetRegisterInfoInterface());
}

uint32_t NativeRegisterContextLinux_riscv64::GetRegisterSetCount() const {
  return GetRegisterInfo().GetRegisterSetCount();
}

const RegisterSet *
NativeRegisterContextLinux_riscv64::GetRegisterSet(uint32_t set_index) const {
  return GetRegisterInfo().GetRegisterSet(set_index);
}

uint32_t NativeRegisterContextLinux_riscv64::GetUserRegisterCount() const {
  uint32_t count = 0;
  for (uint32_t set_index = 0; set_index < GetRegisterSetCount(); ++set_index)
    count += GetRegisterSet(set_index)->num_registers;
  return count;
}

Status
NativeRegisterContextLinux_riscv64::ReadRegister(const RegisterInfo *reg_info,
                                                 RegisterValue &reg_value) {
  Status error;

  if (!reg_info) {
    error = Status::FromErrorString("reg_info NULL");
    return error;
  }

  const uint32_t reg = reg_info->kinds[lldb::eRegisterKindLLDB];

  if (reg == LLDB_INVALID_REGNUM)
    return Status::FromErrorStringWithFormat(
        "no lldb regnum for %s",
        reg_info && reg_info->name ? reg_info->name : "<unknown register>");

  if (reg == gpr_x0_riscv) {
    reg_value.SetUInt(0, reg_info->byte_size);
    return error;
  }

  uint8_t *src = nullptr;
  uint32_t offset = LLDB_INVALID_INDEX32;

  if (IsGPR(reg)) {
    error = ReadGPR();
    if (error.Fail())
      return error;

    offset = reg_info->byte_offset;
    assert(offset < GetGPRSize());
    src = (uint8_t *)GetGPRBuffer() + offset;

  } else if (IsFPR(reg)) {
    error = ReadFPR();
    if (error.Fail())
      return error;

    offset = CalculateFprOffset(reg_info);
    assert(offset < GetFPRSize());
    src = (uint8_t *)GetFPRBuffer() + offset;
  } else
    return Status::FromErrorString(
        "failed - register wasn't recognized to be a GPR or an FPR, "
        "write strategy unknown");

  reg_value.SetFromMemoryData(*reg_info, src, reg_info->byte_size,
                              eByteOrderLittle, error);

  return error;
}

Status NativeRegisterContextLinux_riscv64::WriteRegister(
    const RegisterInfo *reg_info, const RegisterValue &reg_value) {
  Status error;

  if (!reg_info)
    return Status::FromErrorString("reg_info NULL");

  const uint32_t reg = reg_info->kinds[lldb::eRegisterKindLLDB];

  if (reg == LLDB_INVALID_REGNUM)
    return Status::FromErrorStringWithFormat(
        "no lldb regnum for %s",
        reg_info->name != nullptr ? reg_info->name : "<unknown register>");

  if (reg == gpr_x0_riscv) {
    // do nothing.
    return error;
  }

  uint8_t *dst = nullptr;
  uint32_t offset = LLDB_INVALID_INDEX32;

  if (IsGPR(reg)) {
    error = ReadGPR();
    if (error.Fail())
      return error;

    assert(reg_info->byte_offset < GetGPRSize());
    dst = (uint8_t *)GetGPRBuffer() + reg_info->byte_offset;
    ::memcpy(dst, reg_value.GetBytes(), reg_info->byte_size);

    return WriteGPR();
  } else if (IsFPR(reg)) {
    error = ReadFPR();
    if (error.Fail())
      return error;

    offset = CalculateFprOffset(reg_info);
    assert(offset < GetFPRSize());
    dst = (uint8_t *)GetFPRBuffer() + offset;
    ::memcpy(dst, reg_value.GetBytes(), reg_info->byte_size);

    return WriteFPR();
  }

  return Status::FromErrorString("Failed to write register value");
}

Status NativeRegisterContextLinux_riscv64::ReadAllRegisterValues(
    lldb::WritableDataBufferSP &data_sp) {
  Status error;

  data_sp.reset(new DataBufferHeap(GetRegContextSize(), 0));

  error = ReadGPR();
  if (error.Fail())
    return error;

  if (GetRegisterInfo().IsFPPresent()) {
    error = ReadFPR();
    if (error.Fail())
      return error;
  }

  uint8_t *dst = const_cast<uint8_t *>(data_sp->GetBytes());
  ::memcpy(dst, GetGPRBuffer(), GetGPRSize());
  dst += GetGPRSize();
  if (GetRegisterInfo().IsFPPresent())
    ::memcpy(dst, GetFPRBuffer(), GetFPRSize());

  return error;
}

Status NativeRegisterContextLinux_riscv64::WriteAllRegisterValues(
    const lldb::DataBufferSP &data_sp) {
  Status error;

  if (!data_sp) {
    error = Status::FromErrorStringWithFormat(
        "NativeRegisterContextLinux_riscv64::%s invalid data_sp provided",
        __FUNCTION__);
    return error;
  }

<<<<<<< HEAD
  if (data_sp->GetByteSize() != REG_CONTEXT_SIZE) {
=======
  if (data_sp->GetByteSize() != GetRegContextSize()) {
>>>>>>> 4b409fa5
    error = Status::FromErrorStringWithFormat(
        "NativeRegisterContextLinux_riscv64::%s data_sp contained mismatched "
        "data size, expected %" PRIu64 ", actual %" PRIu64,
        __FUNCTION__, GetRegContextSize(), data_sp->GetByteSize());
    return error;
  }

  uint8_t *src = const_cast<uint8_t *>(data_sp->GetBytes());
  if (src == nullptr) {
    error = Status::FromErrorStringWithFormat(
        "NativeRegisterContextLinux_riscv64::%s "
        "DataBuffer::GetBytes() returned a null "
        "pointer",
        __FUNCTION__);
    return error;
  }
  ::memcpy(GetGPRBuffer(), src, GetRegisterInfoInterface().GetGPRSize());

  error = WriteGPR();
  if (error.Fail())
    return error;

  src += GetRegisterInfoInterface().GetGPRSize();

  if (GetRegisterInfo().IsFPPresent()) {
    ::memcpy(GetFPRBuffer(), src, GetFPRSize());

    error = WriteFPR();
    if (error.Fail())
      return error;
  }

  return error;
}

size_t NativeRegisterContextLinux_riscv64::GetRegContextSize() {
  size_t size = GetGPRSize();
  if (GetRegisterInfo().IsFPPresent())
    size += GetFPRSize();
  return size;
}

bool NativeRegisterContextLinux_riscv64::IsGPR(unsigned reg) const {
  return GetRegisterInfo().GetRegisterSetFromRegisterIndex(reg) ==
         RegisterInfoPOSIX_riscv64::GPRegSet;
}

bool NativeRegisterContextLinux_riscv64::IsFPR(unsigned reg) const {
  return GetRegisterInfo().IsFPReg(reg);
}

Status NativeRegisterContextLinux_riscv64::ReadGPR() {
  Status error;

  if (m_gpr_is_valid)
    return error;

  struct iovec ioVec;
  ioVec.iov_base = GetGPRBuffer();
  ioVec.iov_len = GetGPRSize();

  error = ReadRegisterSet(&ioVec, GetGPRSize(), NT_PRSTATUS);

  if (error.Success())
    m_gpr_is_valid = true;

  return error;
}

Status NativeRegisterContextLinux_riscv64::WriteGPR() {
  Status error = ReadGPR();
  if (error.Fail())
    return error;

  struct iovec ioVec;
  ioVec.iov_base = GetGPRBuffer();
  ioVec.iov_len = GetGPRSize();

  m_gpr_is_valid = false;

  return WriteRegisterSet(&ioVec, GetGPRSize(), NT_PRSTATUS);
}

Status NativeRegisterContextLinux_riscv64::ReadFPR() {
  Status error;

  if (m_fpu_is_valid)
    return error;

  struct iovec ioVec;
  ioVec.iov_base = GetFPRBuffer();
  ioVec.iov_len = GetFPRSize();

  error = ReadRegisterSet(&ioVec, GetFPRSize(), NT_FPREGSET);

  if (error.Success())
    m_fpu_is_valid = true;

  return error;
}

Status NativeRegisterContextLinux_riscv64::WriteFPR() {
  Status error = ReadFPR();
  if (error.Fail())
    return error;

  struct iovec ioVec;
  ioVec.iov_base = GetFPRBuffer();
  ioVec.iov_len = GetFPRSize();

  m_fpu_is_valid = false;

  return WriteRegisterSet(&ioVec, GetFPRSize(), NT_FPREGSET);
}

void NativeRegisterContextLinux_riscv64::InvalidateAllRegisters() {
  m_gpr_is_valid = false;
  m_fpu_is_valid = false;
}

uint32_t NativeRegisterContextLinux_riscv64::CalculateFprOffset(
    const RegisterInfo *reg_info) const {
  return reg_info->byte_offset - GetGPRSize();
}

std::vector<uint32_t> NativeRegisterContextLinux_riscv64::GetExpeditedRegisters(
    ExpeditedRegs expType) const {
  std::vector<uint32_t> expedited_reg_nums =
      NativeRegisterContext::GetExpeditedRegisters(expType);

  return expedited_reg_nums;
}

#endif // defined (__riscv) && __riscv_xlen == 64<|MERGE_RESOLUTION|>--- conflicted
+++ resolved
@@ -239,11 +239,7 @@
     return error;
   }
 
-<<<<<<< HEAD
-  if (data_sp->GetByteSize() != REG_CONTEXT_SIZE) {
-=======
   if (data_sp->GetByteSize() != GetRegContextSize()) {
->>>>>>> 4b409fa5
     error = Status::FromErrorStringWithFormat(
         "NativeRegisterContextLinux_riscv64::%s data_sp contained mismatched "
         "data size, expected %" PRIu64 ", actual %" PRIu64,
