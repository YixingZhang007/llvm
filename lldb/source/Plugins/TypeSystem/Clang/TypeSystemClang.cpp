//===-- TypeSystemClang.cpp -----------------------------------------------===//
//
// Part of the LLVM Project, under the Apache License v2.0 with LLVM Exceptions.
// See https://llvm.org/LICENSE.txt for license information.
// SPDX-License-Identifier: Apache-2.0 WITH LLVM-exception
//
//===----------------------------------------------------------------------===//

#include "TypeSystemClang.h"

#include "clang/AST/DeclBase.h"
#include "clang/AST/ExprCXX.h"
#include "llvm/Support/Casting.h"
#include "llvm/Support/FormatAdapters.h"
#include "llvm/Support/FormatVariadic.h"

#include <mutex>
#include <memory>
#include <string>
#include <vector>

#include "clang/AST/ASTContext.h"
#include "clang/AST/ASTImporter.h"
#include "clang/AST/Attr.h"
#include "clang/AST/CXXInheritance.h"
#include "clang/AST/DeclObjC.h"
#include "clang/AST/DeclTemplate.h"
#include "clang/AST/Mangle.h"
#include "clang/AST/RecordLayout.h"
#include "clang/AST/Type.h"
#include "clang/AST/VTableBuilder.h"
#include "clang/Basic/Builtins.h"
#include "clang/Basic/Diagnostic.h"
#include "clang/Basic/FileManager.h"
#include "clang/Basic/FileSystemOptions.h"
#include "clang/Basic/LangStandard.h"
#include "clang/Basic/SourceManager.h"
#include "clang/Basic/TargetInfo.h"
#include "clang/Basic/TargetOptions.h"
#include "clang/Frontend/FrontendOptions.h"
#include "clang/Lex/HeaderSearch.h"
#include "clang/Lex/HeaderSearchOptions.h"
#include "clang/Lex/ModuleMap.h"
#include "clang/Sema/Sema.h"

#include "llvm/Support/Signals.h"
#include "llvm/Support/Threading.h"

#include "Plugins/ExpressionParser/Clang/ClangASTImporter.h"
#include "Plugins/ExpressionParser/Clang/ClangASTMetadata.h"
#include "Plugins/ExpressionParser/Clang/ClangExternalASTSourceCallbacks.h"
#include "Plugins/ExpressionParser/Clang/ClangFunctionCaller.h"
#include "Plugins/ExpressionParser/Clang/ClangPersistentVariables.h"
#include "Plugins/ExpressionParser/Clang/ClangUserExpression.h"
#include "Plugins/ExpressionParser/Clang/ClangUtil.h"
#include "Plugins/ExpressionParser/Clang/ClangUtilityFunction.h"
#include "lldb/Core/DumpDataExtractor.h"
#include "lldb/Core/Module.h"
#include "lldb/Core/PluginManager.h"
#include "lldb/Core/UniqueCStringMap.h"
#include "lldb/Host/StreamFile.h"
#include "lldb/Symbol/ObjectFile.h"
#include "lldb/Symbol/SymbolFile.h"
#include "lldb/Target/ExecutionContext.h"
#include "lldb/Target/Language.h"
#include "lldb/Target/Process.h"
#include "lldb/Target/Target.h"
#include "lldb/Utility/ArchSpec.h"
#include "lldb/Utility/DataExtractor.h"
#include "lldb/Utility/Flags.h"
#include "lldb/Utility/LLDBAssert.h"
#include "lldb/Utility/LLDBLog.h"
#include "lldb/Utility/RegularExpression.h"
#include "lldb/Utility/Scalar.h"
#include "lldb/Utility/ThreadSafeDenseMap.h"

#include "Plugins/LanguageRuntime/ObjC/ObjCLanguageRuntime.h"
#include "Plugins/SymbolFile/DWARF/DWARFASTParserClang.h"
#include "Plugins/SymbolFile/PDB/PDBASTParser.h"
#include "Plugins/SymbolFile/NativePDB/PdbAstBuilder.h"

#include <cstdio>

#include <mutex>
#include <optional>

using namespace lldb;
using namespace lldb_private;
using namespace lldb_private::dwarf;
using namespace lldb_private::plugin::dwarf;
using namespace clang;
using llvm::StringSwitch;

LLDB_PLUGIN_DEFINE(TypeSystemClang)

namespace {
static void VerifyDecl(clang::Decl *decl) {
  assert(decl && "VerifyDecl called with nullptr?");
#ifndef NDEBUG
  // We don't care about the actual access value here but only want to trigger
  // that Clang calls its internal Decl::AccessDeclContextCheck validation.
  decl->getAccess();
#endif
}

static inline bool
TypeSystemClangSupportsLanguage(lldb::LanguageType language) {
  return language == eLanguageTypeUnknown || // Clang is the default type system
         lldb_private::Language::LanguageIsC(language) ||
         lldb_private::Language::LanguageIsCPlusPlus(language) ||
         lldb_private::Language::LanguageIsObjC(language) ||
         lldb_private::Language::LanguageIsPascal(language) ||
         // Use Clang for Rust until there is a proper language plugin for it
         language == eLanguageTypeRust ||
         // Use Clang for D until there is a proper language plugin for it
         language == eLanguageTypeD ||
         // Open Dylan compiler debug info is designed to be Clang-compatible
         language == eLanguageTypeDylan;
}

// Checks whether m1 is an overload of m2 (as opposed to an override). This is
// called by addOverridesForMethod to distinguish overrides (which share a
// vtable entry) from overloads (which require distinct entries).
bool isOverload(clang::CXXMethodDecl *m1, clang::CXXMethodDecl *m2) {
  // FIXME: This should detect covariant return types, but currently doesn't.
  lldbassert(&m1->getASTContext() == &m2->getASTContext() &&
             "Methods should have the same AST context");
  clang::ASTContext &context = m1->getASTContext();

  const auto *m1Type = llvm::cast<clang::FunctionProtoType>(
      context.getCanonicalType(m1->getType()));

  const auto *m2Type = llvm::cast<clang::FunctionProtoType>(
      context.getCanonicalType(m2->getType()));

  auto compareArgTypes = [&context](const clang::QualType &m1p,
                                    const clang::QualType &m2p) {
    return context.hasSameType(m1p.getUnqualifiedType(),
                               m2p.getUnqualifiedType());
  };

  // FIXME: In C++14 and later, we can just pass m2Type->param_type_end()
  //        as a fourth parameter to std::equal().
  return (m1->getNumParams() != m2->getNumParams()) ||
         !std::equal(m1Type->param_type_begin(), m1Type->param_type_end(),
                     m2Type->param_type_begin(), compareArgTypes);
}

// If decl is a virtual method, walk the base classes looking for methods that
// decl overrides. This table of overridden methods is used by IRGen to
// determine the vtable layout for decl's parent class.
void addOverridesForMethod(clang::CXXMethodDecl *decl) {
  if (!decl->isVirtual())
    return;

  clang::CXXBasePaths paths;
  llvm::SmallVector<clang::NamedDecl *, 4> decls;

  auto find_overridden_methods =
      [&decls, decl](const clang::CXXBaseSpecifier *specifier,
                     clang::CXXBasePath &path) {
        if (auto *base_record = llvm::dyn_cast<clang::CXXRecordDecl>(
                specifier->getType()->castAs<clang::RecordType>()->getDecl())) {

          clang::DeclarationName name = decl->getDeclName();

          // If this is a destructor, check whether the base class destructor is
          // virtual.
          if (name.getNameKind() == clang::DeclarationName::CXXDestructorName)
            if (auto *baseDtorDecl = base_record->getDestructor()) {
              if (baseDtorDecl->isVirtual()) {
                decls.push_back(baseDtorDecl);
                return true;
              } else
                return false;
            }

          // Otherwise, search for name in the base class.
          for (path.Decls = base_record->lookup(name).begin();
               path.Decls != path.Decls.end(); ++path.Decls) {
            if (auto *method_decl =
                    llvm::dyn_cast<clang::CXXMethodDecl>(*path.Decls))
              if (method_decl->isVirtual() && !isOverload(decl, method_decl)) {
                decls.push_back(method_decl);
                return true;
              }
          }
        }

        return false;
      };

  if (decl->getParent()->lookupInBases(find_overridden_methods, paths)) {
    for (auto *overridden_decl : decls)
      decl->addOverriddenMethod(
          llvm::cast<clang::CXXMethodDecl>(overridden_decl));
  }
}
}

static lldb::addr_t GetVTableAddress(Process &process,
                                     VTableContextBase &vtable_ctx,
                                     ValueObject &valobj,
                                     const ASTRecordLayout &record_layout) {
  // Retrieve type info
  CompilerType pointee_type;
  CompilerType this_type(valobj.GetCompilerType());
  uint32_t type_info = this_type.GetTypeInfo(&pointee_type);
  if (!type_info)
    return LLDB_INVALID_ADDRESS;

  // Check if it's a pointer or reference
  bool ptr_or_ref = false;
  if (type_info & (eTypeIsPointer | eTypeIsReference)) {
    ptr_or_ref = true;
    type_info = pointee_type.GetTypeInfo();
  }

  // We process only C++ classes
  const uint32_t cpp_class = eTypeIsClass | eTypeIsCPlusPlus;
  if ((type_info & cpp_class) != cpp_class)
    return LLDB_INVALID_ADDRESS;

  // Calculate offset to VTable pointer
  lldb::offset_t vbtable_ptr_offset =
      vtable_ctx.isMicrosoft() ? record_layout.getVBPtrOffset().getQuantity()
                               : 0;

  if (ptr_or_ref) {
    // We have a pointer / ref to object, so read
    // VTable pointer from process memory

    if (valobj.GetAddressTypeOfChildren() != eAddressTypeLoad)
      return LLDB_INVALID_ADDRESS;

    auto vbtable_ptr_addr = valobj.GetValueAsUnsigned(LLDB_INVALID_ADDRESS);
    if (vbtable_ptr_addr == LLDB_INVALID_ADDRESS)
      return LLDB_INVALID_ADDRESS;

    vbtable_ptr_addr += vbtable_ptr_offset;

    Status err;
    return process.ReadPointerFromMemory(vbtable_ptr_addr, err);
  }

  // We have an object already read from process memory,
  // so just extract VTable pointer from it

  DataExtractor data;
  Status err;
  auto size = valobj.GetData(data, err);
  if (err.Fail() || vbtable_ptr_offset + data.GetAddressByteSize() > size)
    return LLDB_INVALID_ADDRESS;

  return data.GetAddress(&vbtable_ptr_offset);
}

static int64_t ReadVBaseOffsetFromVTable(Process &process,
                                         VTableContextBase &vtable_ctx,
                                         lldb::addr_t vtable_ptr,
                                         const CXXRecordDecl *cxx_record_decl,
                                         const CXXRecordDecl *base_class_decl) {
  if (vtable_ctx.isMicrosoft()) {
    clang::MicrosoftVTableContext &msoft_vtable_ctx =
        static_cast<clang::MicrosoftVTableContext &>(vtable_ctx);

    // Get the index into the virtual base table. The
    // index is the index in uint32_t from vbtable_ptr
    const unsigned vbtable_index =
        msoft_vtable_ctx.getVBTableIndex(cxx_record_decl, base_class_decl);
    const lldb::addr_t base_offset_addr = vtable_ptr + vbtable_index * 4;
    Status err;
    return process.ReadSignedIntegerFromMemory(base_offset_addr, 4, INT64_MAX,
                                               err);
  }

  clang::ItaniumVTableContext &itanium_vtable_ctx =
      static_cast<clang::ItaniumVTableContext &>(vtable_ctx);

  clang::CharUnits base_offset_offset =
      itanium_vtable_ctx.getVirtualBaseOffsetOffset(cxx_record_decl,
                                                    base_class_decl);
  const lldb::addr_t base_offset_addr =
      vtable_ptr + base_offset_offset.getQuantity();
  const uint32_t base_offset_size = process.GetAddressByteSize();
  Status err;
  return process.ReadSignedIntegerFromMemory(base_offset_addr, base_offset_size,
                                             INT64_MAX, err);
}

static bool GetVBaseBitOffset(VTableContextBase &vtable_ctx,
                              ValueObject &valobj,
                              const ASTRecordLayout &record_layout,
                              const CXXRecordDecl *cxx_record_decl,
                              const CXXRecordDecl *base_class_decl,
                              int32_t &bit_offset) {
  ExecutionContext exe_ctx(valobj.GetExecutionContextRef());
  Process *process = exe_ctx.GetProcessPtr();
  if (!process)
    return false;

  lldb::addr_t vtable_ptr =
      GetVTableAddress(*process, vtable_ctx, valobj, record_layout);
  if (vtable_ptr == LLDB_INVALID_ADDRESS)
    return false;

  auto base_offset = ReadVBaseOffsetFromVTable(
      *process, vtable_ctx, vtable_ptr, cxx_record_decl, base_class_decl);
  if (base_offset == INT64_MAX)
    return false;

  bit_offset = base_offset * 8;

  return true;
}

typedef lldb_private::ThreadSafeDenseMap<clang::ASTContext *, TypeSystemClang *>
    ClangASTMap;

static ClangASTMap &GetASTMap() {
  static ClangASTMap *g_map_ptr = nullptr;
  static llvm::once_flag g_once_flag;
  llvm::call_once(g_once_flag, []() {
    g_map_ptr = new ClangASTMap(); // leaked on purpose to avoid spins
  });
  return *g_map_ptr;
}

TypePayloadClang::TypePayloadClang(OptionalClangModuleID owning_module,
                                   bool is_complete_objc_class)
    : m_payload(owning_module.GetValue()) {
  SetIsCompleteObjCClass(is_complete_objc_class);
}

void TypePayloadClang::SetOwningModule(OptionalClangModuleID id) {
  assert(id.GetValue() < ObjCClassBit);
  bool is_complete = IsCompleteObjCClass();
  m_payload = id.GetValue();
  SetIsCompleteObjCClass(is_complete);
}

static void SetMemberOwningModule(clang::Decl *member,
                                  const clang::Decl *parent) {
  if (!member || !parent)
    return;

  OptionalClangModuleID id(parent->getOwningModuleID());
  if (!id.HasValue())
    return;

  member->setFromASTFile();
  member->setOwningModuleID(id.GetValue());
  member->setModuleOwnershipKind(clang::Decl::ModuleOwnershipKind::Visible);
  if (llvm::isa<clang::NamedDecl>(member))
    if (auto *dc = llvm::dyn_cast<clang::DeclContext>(parent)) {
      dc->setHasExternalVisibleStorage(true);
      // This triggers ExternalASTSource::FindExternalVisibleDeclsByName() to be
      // called when searching for members.
      dc->setHasExternalLexicalStorage(true);
    }
}

char TypeSystemClang::ID;

bool TypeSystemClang::IsOperator(llvm::StringRef name,
                                 clang::OverloadedOperatorKind &op_kind) {
  // All operators have to start with "operator".
  if (!name.consume_front("operator"))
    return false;

  // Remember if there was a space after "operator". This is necessary to
  // check for collisions with strangely named functions like "operatorint()".
  bool space_after_operator = name.consume_front(" ");

  op_kind = StringSwitch<clang::OverloadedOperatorKind>(name)
                .Case("+", clang::OO_Plus)
                .Case("+=", clang::OO_PlusEqual)
                .Case("++", clang::OO_PlusPlus)
                .Case("-", clang::OO_Minus)
                .Case("-=", clang::OO_MinusEqual)
                .Case("--", clang::OO_MinusMinus)
                .Case("->", clang::OO_Arrow)
                .Case("->*", clang::OO_ArrowStar)
                .Case("*", clang::OO_Star)
                .Case("*=", clang::OO_StarEqual)
                .Case("/", clang::OO_Slash)
                .Case("/=", clang::OO_SlashEqual)
                .Case("%", clang::OO_Percent)
                .Case("%=", clang::OO_PercentEqual)
                .Case("^", clang::OO_Caret)
                .Case("^=", clang::OO_CaretEqual)
                .Case("&", clang::OO_Amp)
                .Case("&=", clang::OO_AmpEqual)
                .Case("&&", clang::OO_AmpAmp)
                .Case("|", clang::OO_Pipe)
                .Case("|=", clang::OO_PipeEqual)
                .Case("||", clang::OO_PipePipe)
                .Case("~", clang::OO_Tilde)
                .Case("!", clang::OO_Exclaim)
                .Case("!=", clang::OO_ExclaimEqual)
                .Case("=", clang::OO_Equal)
                .Case("==", clang::OO_EqualEqual)
                .Case("<", clang::OO_Less)
                .Case("<=>", clang::OO_Spaceship)
                .Case("<<", clang::OO_LessLess)
                .Case("<<=", clang::OO_LessLessEqual)
                .Case("<=", clang::OO_LessEqual)
                .Case(">", clang::OO_Greater)
                .Case(">>", clang::OO_GreaterGreater)
                .Case(">>=", clang::OO_GreaterGreaterEqual)
                .Case(">=", clang::OO_GreaterEqual)
                .Case("()", clang::OO_Call)
                .Case("[]", clang::OO_Subscript)
                .Case(",", clang::OO_Comma)
                .Default(clang::NUM_OVERLOADED_OPERATORS);

  // We found a fitting operator, so we can exit now.
  if (op_kind != clang::NUM_OVERLOADED_OPERATORS)
    return true;

  // After the "operator " or "operator" part is something unknown. This means
  // it's either one of the named operators (new/delete), a conversion operator
  // (e.g. operator bool) or a function which name starts with "operator"
  // (e.g. void operatorbool).

  // If it's a function that starts with operator it can't have a space after
  // "operator" because identifiers can't contain spaces.
  // E.g. "operator int" (conversion operator)
  //  vs. "operatorint" (function with colliding name).
  if (!space_after_operator)
    return false; // not an operator.

  // Now the operator is either one of the named operators or a conversion
  // operator.
  op_kind = StringSwitch<clang::OverloadedOperatorKind>(name)
                .Case("new", clang::OO_New)
                .Case("new[]", clang::OO_Array_New)
                .Case("delete", clang::OO_Delete)
                .Case("delete[]", clang::OO_Array_Delete)
                // conversion operators hit this case.
                .Default(clang::NUM_OVERLOADED_OPERATORS);

  return true;
}

clang::AccessSpecifier
TypeSystemClang::ConvertAccessTypeToAccessSpecifier(AccessType access) {
  switch (access) {
  default:
    break;
  case eAccessNone:
    return AS_none;
  case eAccessPublic:
    return AS_public;
  case eAccessPrivate:
    return AS_private;
  case eAccessProtected:
    return AS_protected;
  }
  return AS_none;
}

static void ParseLangArgs(LangOptions &Opts, ArchSpec arch) {
  // FIXME: Cleanup per-file based stuff.

  std::vector<std::string> Includes;
  LangOptions::setLangDefaults(Opts, clang::Language::ObjCXX, arch.GetTriple(),
                               Includes, clang::LangStandard::lang_gnucxx98);

  Opts.setValueVisibilityMode(DefaultVisibility);

  // Mimicing gcc's behavior, trigraphs are only enabled if -trigraphs is
  // specified, or -std is set to a conforming mode.
  Opts.Trigraphs = !Opts.GNUMode;
  Opts.CharIsSigned = arch.CharIsSignedByDefault();
  Opts.OptimizeSize = 0;

  // FIXME: Eliminate this dependency.
  //    unsigned Opt =
  //    Args.hasArg(OPT_Os) ? 2 : getLastArgIntValue(Args, OPT_O, 0, Diags);
  //    Opts.Optimize = Opt != 0;
  unsigned Opt = 0;

  // This is the __NO_INLINE__ define, which just depends on things like the
  // optimization level and -fno-inline, not actually whether the backend has
  // inlining enabled.
  //
  // FIXME: This is affected by other options (-fno-inline).
  Opts.NoInlineDefine = !Opt;

  // This is needed to allocate the extra space for the owning module
  // on each decl.
  Opts.ModulesLocalVisibility = 1;
}

TypeSystemClang::TypeSystemClang(llvm::StringRef name,
                                 llvm::Triple target_triple) {
  m_display_name = name.str();
  if (!target_triple.str().empty())
    SetTargetTriple(target_triple.str());
  // The caller didn't pass an ASTContext so create a new one for this
  // TypeSystemClang.
  CreateASTContext();

  LogCreation();
}

TypeSystemClang::TypeSystemClang(llvm::StringRef name,
                                 ASTContext &existing_ctxt) {
  m_display_name = name.str();
  SetTargetTriple(existing_ctxt.getTargetInfo().getTriple().str());

  m_ast_up.reset(&existing_ctxt);
  GetASTMap().Insert(&existing_ctxt, this);

  LogCreation();
}

// Destructor
TypeSystemClang::~TypeSystemClang() { Finalize(); }

lldb::TypeSystemSP TypeSystemClang::CreateInstance(lldb::LanguageType language,
                                                   lldb_private::Module *module,
                                                   Target *target) {
  if (!TypeSystemClangSupportsLanguage(language))
    return lldb::TypeSystemSP();
  ArchSpec arch;
  if (module)
    arch = module->GetArchitecture();
  else if (target)
    arch = target->GetArchitecture();

  if (!arch.IsValid())
    return lldb::TypeSystemSP();

  llvm::Triple triple = arch.GetTriple();
  // LLVM wants this to be set to iOS or MacOSX; if we're working on
  // a bare-boards type image, change the triple for llvm's benefit.
  if (triple.getVendor() == llvm::Triple::Apple &&
      triple.getOS() == llvm::Triple::UnknownOS) {
    if (triple.getArch() == llvm::Triple::arm ||
        triple.getArch() == llvm::Triple::aarch64 ||
        triple.getArch() == llvm::Triple::aarch64_32 ||
        triple.getArch() == llvm::Triple::thumb) {
      triple.setOS(llvm::Triple::IOS);
    } else {
      triple.setOS(llvm::Triple::MacOSX);
    }
  }

  if (module) {
    std::string ast_name =
        "ASTContext for '" + module->GetFileSpec().GetPath() + "'";
    return std::make_shared<TypeSystemClang>(ast_name, triple);
  } else if (target && target->IsValid())
    return std::make_shared<ScratchTypeSystemClang>(*target, triple);
  return lldb::TypeSystemSP();
}

LanguageSet TypeSystemClang::GetSupportedLanguagesForTypes() {
  LanguageSet languages;
  languages.Insert(lldb::eLanguageTypeC89);
  languages.Insert(lldb::eLanguageTypeC);
  languages.Insert(lldb::eLanguageTypeC11);
  languages.Insert(lldb::eLanguageTypeC_plus_plus);
  languages.Insert(lldb::eLanguageTypeC99);
  languages.Insert(lldb::eLanguageTypeObjC);
  languages.Insert(lldb::eLanguageTypeObjC_plus_plus);
  languages.Insert(lldb::eLanguageTypeC_plus_plus_03);
  languages.Insert(lldb::eLanguageTypeC_plus_plus_11);
  languages.Insert(lldb::eLanguageTypeC11);
  languages.Insert(lldb::eLanguageTypeC_plus_plus_14);
  languages.Insert(lldb::eLanguageTypeC_plus_plus_17);
  languages.Insert(lldb::eLanguageTypeC_plus_plus_20);
  return languages;
}

LanguageSet TypeSystemClang::GetSupportedLanguagesForExpressions() {
  LanguageSet languages;
  languages.Insert(lldb::eLanguageTypeC_plus_plus);
  languages.Insert(lldb::eLanguageTypeObjC_plus_plus);
  languages.Insert(lldb::eLanguageTypeC_plus_plus_03);
  languages.Insert(lldb::eLanguageTypeC_plus_plus_11);
  languages.Insert(lldb::eLanguageTypeC_plus_plus_14);
  languages.Insert(lldb::eLanguageTypeC_plus_plus_17);
  languages.Insert(lldb::eLanguageTypeC_plus_plus_20);
  return languages;
}

void TypeSystemClang::Initialize() {
  PluginManager::RegisterPlugin(
      GetPluginNameStatic(), "clang base AST context plug-in", CreateInstance,
      GetSupportedLanguagesForTypes(), GetSupportedLanguagesForExpressions());
}

void TypeSystemClang::Terminate() {
  PluginManager::UnregisterPlugin(CreateInstance);
}

void TypeSystemClang::Finalize() {
  assert(m_ast_up);
  GetASTMap().Erase(m_ast_up.get());
  if (!m_ast_owned)
    m_ast_up.release();

  m_builtins_up.reset();
  m_selector_table_up.reset();
  m_identifier_table_up.reset();
  m_target_info_up.reset();
  m_target_options_rp.reset();
  m_diagnostics_engine_up.reset();
  m_source_manager_up.reset();
  m_language_options_up.reset();
}

void TypeSystemClang::setSema(Sema *s) {
  // Ensure that the new sema actually belongs to our ASTContext.
  assert(s == nullptr || &s->getASTContext() == m_ast_up.get());
  m_sema = s;
}

const char *TypeSystemClang::GetTargetTriple() {
  return m_target_triple.c_str();
}

void TypeSystemClang::SetTargetTriple(llvm::StringRef target_triple) {
  m_target_triple = target_triple.str();
}

void TypeSystemClang::SetExternalSource(
    llvm::IntrusiveRefCntPtr<ExternalASTSource> &ast_source_up) {
  ASTContext &ast = getASTContext();
  ast.getTranslationUnitDecl()->setHasExternalLexicalStorage(true);
  ast.setExternalSource(ast_source_up);
}

ASTContext &TypeSystemClang::getASTContext() const {
  assert(m_ast_up);
  return *m_ast_up;
}

class NullDiagnosticConsumer : public DiagnosticConsumer {
public:
  NullDiagnosticConsumer() { m_log = GetLog(LLDBLog::Expressions); }

  void HandleDiagnostic(DiagnosticsEngine::Level DiagLevel,
                        const clang::Diagnostic &info) override {
    if (m_log) {
      llvm::SmallVector<char, 32> diag_str(10);
      info.FormatDiagnostic(diag_str);
      diag_str.push_back('\0');
      LLDB_LOGF(m_log, "Compiler diagnostic: %s\n", diag_str.data());
    }
  }

  DiagnosticConsumer *clone(DiagnosticsEngine &Diags) const {
    return new NullDiagnosticConsumer();
  }

private:
  Log *m_log;
};

void TypeSystemClang::CreateASTContext() {
  assert(!m_ast_up);
  m_ast_owned = true;

  m_language_options_up = std::make_unique<LangOptions>();
  ParseLangArgs(*m_language_options_up, ArchSpec(GetTargetTriple()));

  m_identifier_table_up =
      std::make_unique<IdentifierTable>(*m_language_options_up, nullptr);
  m_builtins_up = std::make_unique<Builtin::Context>();

  m_selector_table_up = std::make_unique<SelectorTable>();

  clang::FileSystemOptions file_system_options;
  m_file_manager_up = std::make_unique<clang::FileManager>(
      file_system_options, FileSystem::Instance().GetVirtualFileSystem());

  llvm::IntrusiveRefCntPtr<DiagnosticIDs> diag_id_sp(new DiagnosticIDs());
  m_diagnostics_engine_up =
      std::make_unique<DiagnosticsEngine>(diag_id_sp, new DiagnosticOptions());

  m_source_manager_up = std::make_unique<clang::SourceManager>(
      *m_diagnostics_engine_up, *m_file_manager_up);
  m_ast_up = std::make_unique<ASTContext>(
      *m_language_options_up, *m_source_manager_up, *m_identifier_table_up,
      *m_selector_table_up, *m_builtins_up, TU_Complete);

  m_diagnostic_consumer_up = std::make_unique<NullDiagnosticConsumer>();
  m_ast_up->getDiagnostics().setClient(m_diagnostic_consumer_up.get(), false);

  // This can be NULL if we don't know anything about the architecture or if
  // the target for an architecture isn't enabled in the llvm/clang that we
  // built
  TargetInfo *target_info = getTargetInfo();
  if (target_info)
    m_ast_up->InitBuiltinTypes(*target_info);

  GetASTMap().Insert(m_ast_up.get(), this);

  llvm::IntrusiveRefCntPtr<clang::ExternalASTSource> ast_source_up(
      new ClangExternalASTSourceCallbacks(*this));
  SetExternalSource(ast_source_up);
}

TypeSystemClang *TypeSystemClang::GetASTContext(clang::ASTContext *ast) {
  TypeSystemClang *clang_ast = GetASTMap().Lookup(ast);
  return clang_ast;
}

clang::MangleContext *TypeSystemClang::getMangleContext() {
  if (m_mangle_ctx_up == nullptr)
    m_mangle_ctx_up.reset(getASTContext().createMangleContext());
  return m_mangle_ctx_up.get();
}

std::shared_ptr<clang::TargetOptions> &TypeSystemClang::getTargetOptions() {
  if (m_target_options_rp == nullptr && !m_target_triple.empty()) {
    m_target_options_rp = std::make_shared<clang::TargetOptions>();
    if (m_target_options_rp != nullptr)
      m_target_options_rp->Triple = m_target_triple;
  }
  return m_target_options_rp;
}

TargetInfo *TypeSystemClang::getTargetInfo() {
  // target_triple should be something like "x86_64-apple-macosx"
  if (m_target_info_up == nullptr && !m_target_triple.empty())
    m_target_info_up.reset(TargetInfo::CreateTargetInfo(
        getASTContext().getDiagnostics(), getTargetOptions()));
  return m_target_info_up.get();
}

#pragma mark Basic Types

static inline bool QualTypeMatchesBitSize(const uint64_t bit_size,
                                          ASTContext &ast, QualType qual_type) {
  uint64_t qual_type_bit_size = ast.getTypeSize(qual_type);
  return qual_type_bit_size == bit_size;
}

CompilerType
TypeSystemClang::GetBuiltinTypeForEncodingAndBitSize(Encoding encoding,
                                                     size_t bit_size) {
  ASTContext &ast = getASTContext();
  switch (encoding) {
  case eEncodingInvalid:
    if (QualTypeMatchesBitSize(bit_size, ast, ast.VoidPtrTy))
      return GetType(ast.VoidPtrTy);
    break;

  case eEncodingUint:
    if (QualTypeMatchesBitSize(bit_size, ast, ast.UnsignedCharTy))
      return GetType(ast.UnsignedCharTy);
    if (QualTypeMatchesBitSize(bit_size, ast, ast.UnsignedShortTy))
      return GetType(ast.UnsignedShortTy);
    if (QualTypeMatchesBitSize(bit_size, ast, ast.UnsignedIntTy))
      return GetType(ast.UnsignedIntTy);
    if (QualTypeMatchesBitSize(bit_size, ast, ast.UnsignedLongTy))
      return GetType(ast.UnsignedLongTy);
    if (QualTypeMatchesBitSize(bit_size, ast, ast.UnsignedLongLongTy))
      return GetType(ast.UnsignedLongLongTy);
    if (QualTypeMatchesBitSize(bit_size, ast, ast.UnsignedInt128Ty))
      return GetType(ast.UnsignedInt128Ty);
    break;

  case eEncodingSint:
    if (QualTypeMatchesBitSize(bit_size, ast, ast.SignedCharTy))
      return GetType(ast.SignedCharTy);
    if (QualTypeMatchesBitSize(bit_size, ast, ast.ShortTy))
      return GetType(ast.ShortTy);
    if (QualTypeMatchesBitSize(bit_size, ast, ast.IntTy))
      return GetType(ast.IntTy);
    if (QualTypeMatchesBitSize(bit_size, ast, ast.LongTy))
      return GetType(ast.LongTy);
    if (QualTypeMatchesBitSize(bit_size, ast, ast.LongLongTy))
      return GetType(ast.LongLongTy);
    if (QualTypeMatchesBitSize(bit_size, ast, ast.Int128Ty))
      return GetType(ast.Int128Ty);
    break;

  case eEncodingIEEE754:
    if (QualTypeMatchesBitSize(bit_size, ast, ast.FloatTy))
      return GetType(ast.FloatTy);
    if (QualTypeMatchesBitSize(bit_size, ast, ast.DoubleTy))
      return GetType(ast.DoubleTy);
    if (QualTypeMatchesBitSize(bit_size, ast, ast.LongDoubleTy))
      return GetType(ast.LongDoubleTy);
    if (QualTypeMatchesBitSize(bit_size, ast, ast.HalfTy))
      return GetType(ast.HalfTy);
    break;

  case eEncodingVector:
    // Sanity check that bit_size is a multiple of 8's.
    if (bit_size && !(bit_size & 0x7u))
      return GetType(ast.getExtVectorType(ast.UnsignedCharTy, bit_size / 8));
    break;
  }

  return CompilerType();
}

lldb::BasicType TypeSystemClang::GetBasicTypeEnumeration(llvm::StringRef name) {
  static const llvm::StringMap<lldb::BasicType> g_type_map = {
      // "void"
      {"void", eBasicTypeVoid},

      // "char"
      {"char", eBasicTypeChar},
      {"signed char", eBasicTypeSignedChar},
      {"unsigned char", eBasicTypeUnsignedChar},
      {"wchar_t", eBasicTypeWChar},
      {"signed wchar_t", eBasicTypeSignedWChar},
      {"unsigned wchar_t", eBasicTypeUnsignedWChar},

      // "short"
      {"short", eBasicTypeShort},
      {"short int", eBasicTypeShort},
      {"unsigned short", eBasicTypeUnsignedShort},
      {"unsigned short int", eBasicTypeUnsignedShort},

      // "int"
      {"int", eBasicTypeInt},
      {"signed int", eBasicTypeInt},
      {"unsigned int", eBasicTypeUnsignedInt},
      {"unsigned", eBasicTypeUnsignedInt},

      // "long"
      {"long", eBasicTypeLong},
      {"long int", eBasicTypeLong},
      {"unsigned long", eBasicTypeUnsignedLong},
      {"unsigned long int", eBasicTypeUnsignedLong},

      // "long long"
      {"long long", eBasicTypeLongLong},
      {"long long int", eBasicTypeLongLong},
      {"unsigned long long", eBasicTypeUnsignedLongLong},
      {"unsigned long long int", eBasicTypeUnsignedLongLong},

      // "int128"
      {"__int128_t", eBasicTypeInt128},
      {"__uint128_t", eBasicTypeUnsignedInt128},

      // "bool"
      {"bool", eBasicTypeBool},
      {"_Bool", eBasicTypeBool},

      // Miscellaneous
      {"float", eBasicTypeFloat},
      {"double", eBasicTypeDouble},
      {"long double", eBasicTypeLongDouble},
      {"id", eBasicTypeObjCID},
      {"SEL", eBasicTypeObjCSel},
      {"nullptr", eBasicTypeNullPtr},
  };

  auto iter = g_type_map.find(name);
  if (iter == g_type_map.end())
    return eBasicTypeInvalid;

  return iter->second;
}

uint32_t TypeSystemClang::GetPointerByteSize() {
  if (m_pointer_byte_size == 0)
    if (auto size = GetBasicType(lldb::eBasicTypeVoid)
                        .GetPointerType()
                        .GetByteSize(nullptr))
      m_pointer_byte_size = *size;
  return m_pointer_byte_size;
}

CompilerType TypeSystemClang::GetBasicType(lldb::BasicType basic_type) {
  clang::ASTContext &ast = getASTContext();

  lldb::opaque_compiler_type_t clang_type =
      GetOpaqueCompilerType(&ast, basic_type);

  if (clang_type)
    return CompilerType(weak_from_this(), clang_type);
  return CompilerType();
}

CompilerType TypeSystemClang::GetBuiltinTypeForDWARFEncodingAndBitSize(
    llvm::StringRef type_name, uint32_t dw_ate, uint32_t bit_size) {
  ASTContext &ast = getASTContext();

  switch (dw_ate) {
  default:
    break;

  case DW_ATE_address:
    if (QualTypeMatchesBitSize(bit_size, ast, ast.VoidPtrTy))
      return GetType(ast.VoidPtrTy);
    break;

  case DW_ATE_boolean:
    if (QualTypeMatchesBitSize(bit_size, ast, ast.BoolTy))
      return GetType(ast.BoolTy);
    if (QualTypeMatchesBitSize(bit_size, ast, ast.UnsignedCharTy))
      return GetType(ast.UnsignedCharTy);
    if (QualTypeMatchesBitSize(bit_size, ast, ast.UnsignedShortTy))
      return GetType(ast.UnsignedShortTy);
    if (QualTypeMatchesBitSize(bit_size, ast, ast.UnsignedIntTy))
      return GetType(ast.UnsignedIntTy);
    break;

  case DW_ATE_lo_user:
    // This has been seen to mean DW_AT_complex_integer
    if (type_name.contains("complex")) {
      CompilerType complex_int_clang_type =
          GetBuiltinTypeForDWARFEncodingAndBitSize("int", DW_ATE_signed,
                                                   bit_size / 2);
      return GetType(
          ast.getComplexType(ClangUtil::GetQualType(complex_int_clang_type)));
    }
    break;

  case DW_ATE_complex_float: {
    CanQualType FloatComplexTy = ast.getComplexType(ast.FloatTy);
    if (QualTypeMatchesBitSize(bit_size, ast, FloatComplexTy))
      return GetType(FloatComplexTy);

    CanQualType DoubleComplexTy = ast.getComplexType(ast.DoubleTy);
    if (QualTypeMatchesBitSize(bit_size, ast, DoubleComplexTy))
      return GetType(DoubleComplexTy);

    CanQualType LongDoubleComplexTy = ast.getComplexType(ast.LongDoubleTy);
    if (QualTypeMatchesBitSize(bit_size, ast, LongDoubleComplexTy))
      return GetType(LongDoubleComplexTy);

    CompilerType complex_float_clang_type =
        GetBuiltinTypeForDWARFEncodingAndBitSize("float", DW_ATE_float,
                                                 bit_size / 2);
    return GetType(
        ast.getComplexType(ClangUtil::GetQualType(complex_float_clang_type)));
  }

  case DW_ATE_float:
    if (type_name == "float" &&
        QualTypeMatchesBitSize(bit_size, ast, ast.FloatTy))
      return GetType(ast.FloatTy);
    if (type_name == "double" &&
        QualTypeMatchesBitSize(bit_size, ast, ast.DoubleTy))
      return GetType(ast.DoubleTy);
    if (type_name == "long double" &&
        QualTypeMatchesBitSize(bit_size, ast, ast.LongDoubleTy))
      return GetType(ast.LongDoubleTy);
    // Fall back to not requiring a name match
    if (QualTypeMatchesBitSize(bit_size, ast, ast.FloatTy))
      return GetType(ast.FloatTy);
    if (QualTypeMatchesBitSize(bit_size, ast, ast.DoubleTy))
      return GetType(ast.DoubleTy);
    if (QualTypeMatchesBitSize(bit_size, ast, ast.LongDoubleTy))
      return GetType(ast.LongDoubleTy);
    if (QualTypeMatchesBitSize(bit_size, ast, ast.HalfTy))
      return GetType(ast.HalfTy);
    break;

  case DW_ATE_signed:
    if (!type_name.empty()) {
      if (type_name == "wchar_t" &&
          QualTypeMatchesBitSize(bit_size, ast, ast.WCharTy) &&
          (getTargetInfo() &&
           TargetInfo::isTypeSigned(getTargetInfo()->getWCharType())))
        return GetType(ast.WCharTy);
      if (type_name == "void" &&
          QualTypeMatchesBitSize(bit_size, ast, ast.VoidTy))
        return GetType(ast.VoidTy);
      if (type_name.contains("long long") &&
          QualTypeMatchesBitSize(bit_size, ast, ast.LongLongTy))
        return GetType(ast.LongLongTy);
      if (type_name.contains("long") &&
          QualTypeMatchesBitSize(bit_size, ast, ast.LongTy))
        return GetType(ast.LongTy);
      if (type_name.contains("short") &&
          QualTypeMatchesBitSize(bit_size, ast, ast.ShortTy))
        return GetType(ast.ShortTy);
      if (type_name.contains("char")) {
        if (QualTypeMatchesBitSize(bit_size, ast, ast.CharTy))
          return GetType(ast.CharTy);
        if (QualTypeMatchesBitSize(bit_size, ast, ast.SignedCharTy))
          return GetType(ast.SignedCharTy);
      }
      if (type_name.contains("int")) {
        if (QualTypeMatchesBitSize(bit_size, ast, ast.IntTy))
          return GetType(ast.IntTy);
        if (QualTypeMatchesBitSize(bit_size, ast, ast.Int128Ty))
          return GetType(ast.Int128Ty);
      }
    }
    // We weren't able to match up a type name, just search by size
    if (QualTypeMatchesBitSize(bit_size, ast, ast.CharTy))
      return GetType(ast.CharTy);
    if (QualTypeMatchesBitSize(bit_size, ast, ast.ShortTy))
      return GetType(ast.ShortTy);
    if (QualTypeMatchesBitSize(bit_size, ast, ast.IntTy))
      return GetType(ast.IntTy);
    if (QualTypeMatchesBitSize(bit_size, ast, ast.LongTy))
      return GetType(ast.LongTy);
    if (QualTypeMatchesBitSize(bit_size, ast, ast.LongLongTy))
      return GetType(ast.LongLongTy);
    if (QualTypeMatchesBitSize(bit_size, ast, ast.Int128Ty))
      return GetType(ast.Int128Ty);
    break;

  case DW_ATE_signed_char:
    if (type_name == "char") {
      if (QualTypeMatchesBitSize(bit_size, ast, ast.CharTy))
        return GetType(ast.CharTy);
    }
    if (QualTypeMatchesBitSize(bit_size, ast, ast.SignedCharTy))
      return GetType(ast.SignedCharTy);
    break;

  case DW_ATE_unsigned:
    if (!type_name.empty()) {
      if (type_name == "wchar_t") {
        if (QualTypeMatchesBitSize(bit_size, ast, ast.WCharTy)) {
          if (!(getTargetInfo() &&
                TargetInfo::isTypeSigned(getTargetInfo()->getWCharType())))
            return GetType(ast.WCharTy);
        }
      }
      if (type_name.contains("long long")) {
        if (QualTypeMatchesBitSize(bit_size, ast, ast.UnsignedLongLongTy))
          return GetType(ast.UnsignedLongLongTy);
      } else if (type_name.contains("long")) {
        if (QualTypeMatchesBitSize(bit_size, ast, ast.UnsignedLongTy))
          return GetType(ast.UnsignedLongTy);
      } else if (type_name.contains("short")) {
        if (QualTypeMatchesBitSize(bit_size, ast, ast.UnsignedShortTy))
          return GetType(ast.UnsignedShortTy);
      } else if (type_name.contains("char")) {
        if (QualTypeMatchesBitSize(bit_size, ast, ast.UnsignedCharTy))
          return GetType(ast.UnsignedCharTy);
      } else if (type_name.contains("int")) {
        if (QualTypeMatchesBitSize(bit_size, ast, ast.UnsignedIntTy))
          return GetType(ast.UnsignedIntTy);
        if (QualTypeMatchesBitSize(bit_size, ast, ast.UnsignedInt128Ty))
          return GetType(ast.UnsignedInt128Ty);
      }
    }
    // We weren't able to match up a type name, just search by size
    if (QualTypeMatchesBitSize(bit_size, ast, ast.UnsignedCharTy))
      return GetType(ast.UnsignedCharTy);
    if (QualTypeMatchesBitSize(bit_size, ast, ast.UnsignedShortTy))
      return GetType(ast.UnsignedShortTy);
    if (QualTypeMatchesBitSize(bit_size, ast, ast.UnsignedIntTy))
      return GetType(ast.UnsignedIntTy);
    if (QualTypeMatchesBitSize(bit_size, ast, ast.UnsignedLongTy))
      return GetType(ast.UnsignedLongTy);
    if (QualTypeMatchesBitSize(bit_size, ast, ast.UnsignedLongLongTy))
      return GetType(ast.UnsignedLongLongTy);
    if (QualTypeMatchesBitSize(bit_size, ast, ast.UnsignedInt128Ty))
      return GetType(ast.UnsignedInt128Ty);
    break;

  case DW_ATE_unsigned_char:
    if (type_name == "char") {
      if (QualTypeMatchesBitSize(bit_size, ast, ast.CharTy))
        return GetType(ast.CharTy);
    }
    if (QualTypeMatchesBitSize(bit_size, ast, ast.UnsignedCharTy))
      return GetType(ast.UnsignedCharTy);
    if (QualTypeMatchesBitSize(bit_size, ast, ast.UnsignedShortTy))
      return GetType(ast.UnsignedShortTy);
    break;

  case DW_ATE_imaginary_float:
    break;

  case DW_ATE_UTF:
    switch (bit_size) {
    case 8:
      return GetType(ast.Char8Ty);
    case 16:
      return GetType(ast.Char16Ty);
    case 32:
      return GetType(ast.Char32Ty);
    default:
      if (!type_name.empty()) {
        if (type_name == "char16_t")
          return GetType(ast.Char16Ty);
        if (type_name == "char32_t")
          return GetType(ast.Char32Ty);
        if (type_name == "char8_t")
          return GetType(ast.Char8Ty);
      }
    }
    break;
  }

  Log *log = GetLog(LLDBLog::Types);
  LLDB_LOG(log,
           "error: need to add support for DW_TAG_base_type '{0}' "
           "encoded with DW_ATE = {1:x}, bit_size = {2}",
           type_name, dw_ate, bit_size);
  return CompilerType();
}

CompilerType TypeSystemClang::GetCStringType(bool is_const) {
  ASTContext &ast = getASTContext();
  QualType char_type(ast.CharTy);

  if (is_const)
    char_type.addConst();

  return GetType(ast.getPointerType(char_type));
}

bool TypeSystemClang::AreTypesSame(CompilerType type1, CompilerType type2,
                                   bool ignore_qualifiers) {
  auto ast = type1.GetTypeSystem().dyn_cast_or_null<TypeSystemClang>();
  if (!ast || type1.GetTypeSystem() != type2.GetTypeSystem())
    return false;

  if (type1.GetOpaqueQualType() == type2.GetOpaqueQualType())
    return true;

  QualType type1_qual = ClangUtil::GetQualType(type1);
  QualType type2_qual = ClangUtil::GetQualType(type2);

  if (ignore_qualifiers) {
    type1_qual = type1_qual.getUnqualifiedType();
    type2_qual = type2_qual.getUnqualifiedType();
  }

  return ast->getASTContext().hasSameType(type1_qual, type2_qual);
}

CompilerType TypeSystemClang::GetTypeForDecl(void *opaque_decl) {
  if (!opaque_decl)
    return CompilerType();

  clang::Decl *decl = static_cast<clang::Decl *>(opaque_decl);
  if (auto *named_decl = llvm::dyn_cast<clang::NamedDecl>(decl))
    return GetTypeForDecl(named_decl);
  return CompilerType();
}

CompilerDeclContext TypeSystemClang::CreateDeclContext(DeclContext *ctx) {
  // Check that the DeclContext actually belongs to this ASTContext.
  assert(&ctx->getParentASTContext() == &getASTContext());
  return CompilerDeclContext(this, ctx);
}

CompilerType TypeSystemClang::GetTypeForDecl(clang::NamedDecl *decl) {
  if (clang::ObjCInterfaceDecl *interface_decl =
      llvm::dyn_cast<clang::ObjCInterfaceDecl>(decl))
    return GetTypeForDecl(interface_decl);
  if (clang::TagDecl *tag_decl = llvm::dyn_cast<clang::TagDecl>(decl))
    return GetTypeForDecl(tag_decl);
  if (clang::ValueDecl *value_decl = llvm::dyn_cast<clang::ValueDecl>(decl))
    return GetTypeForDecl(value_decl);
  return CompilerType();
}

CompilerType TypeSystemClang::GetTypeForDecl(TagDecl *decl) {
  return GetType(getASTContext().getTagDeclType(decl));
}

CompilerType TypeSystemClang::GetTypeForDecl(ObjCInterfaceDecl *decl) {
  return GetType(getASTContext().getObjCInterfaceType(decl));
}

CompilerType TypeSystemClang::GetTypeForDecl(clang::ValueDecl *value_decl) {
  return GetType(value_decl->getType());
}

#pragma mark Structure, Unions, Classes

void TypeSystemClang::SetOwningModule(clang::Decl *decl,
                                      OptionalClangModuleID owning_module) {
  if (!decl || !owning_module.HasValue())
    return;

  decl->setFromASTFile();
  decl->setOwningModuleID(owning_module.GetValue());
  decl->setModuleOwnershipKind(clang::Decl::ModuleOwnershipKind::Visible);
}

OptionalClangModuleID
TypeSystemClang::GetOrCreateClangModule(llvm::StringRef name,
                                        OptionalClangModuleID parent,
                                        bool is_framework, bool is_explicit) {
  // Get the external AST source which holds the modules.
  auto *ast_source = llvm::dyn_cast_or_null<ClangExternalASTSourceCallbacks>(
      getASTContext().getExternalSource());
  assert(ast_source && "external ast source was lost");
  if (!ast_source)
    return {};

  // Lazily initialize the module map.
  if (!m_header_search_up) {
    auto HSOpts = std::make_shared<clang::HeaderSearchOptions>();
    m_header_search_up = std::make_unique<clang::HeaderSearch>(
        HSOpts, *m_source_manager_up, *m_diagnostics_engine_up,
        *m_language_options_up, m_target_info_up.get());
    m_module_map_up = std::make_unique<clang::ModuleMap>(
        *m_source_manager_up, *m_diagnostics_engine_up, *m_language_options_up,
        m_target_info_up.get(), *m_header_search_up);
  }

  // Get or create the module context.
  bool created;
  clang::Module *module;
  auto parent_desc = ast_source->getSourceDescriptor(parent.GetValue());
  std::tie(module, created) = m_module_map_up->findOrCreateModule(
      name, parent_desc ? parent_desc->getModuleOrNull() : nullptr,
      is_framework, is_explicit);
  if (!created)
    return ast_source->GetIDForModule(module);

  return ast_source->RegisterModule(module);
}

CompilerType TypeSystemClang::CreateRecordType(
    clang::DeclContext *decl_ctx, OptionalClangModuleID owning_module,
    AccessType access_type, llvm::StringRef name, int kind,
    LanguageType language, std::optional<ClangASTMetadata> metadata,
    bool exports_symbols) {
  ASTContext &ast = getASTContext();

  if (decl_ctx == nullptr)
    decl_ctx = ast.getTranslationUnitDecl();

  if (language == eLanguageTypeObjC ||
      language == eLanguageTypeObjC_plus_plus) {
    bool isInternal = false;
    return CreateObjCClass(name, decl_ctx, owning_module, isInternal, metadata);
  }

  // NOTE: Eventually CXXRecordDecl will be merged back into RecordDecl and
  // we will need to update this code. I was told to currently always use the
  // CXXRecordDecl class since we often don't know from debug information if
  // something is struct or a class, so we default to always use the more
  // complete definition just in case.

  bool has_name = !name.empty();
  CXXRecordDecl *decl = CXXRecordDecl::CreateDeserialized(ast, GlobalDeclID());
  decl->setTagKind(static_cast<TagDecl::TagKind>(kind));
  decl->setDeclContext(decl_ctx);
  if (has_name)
    decl->setDeclName(&ast.Idents.get(name));
  SetOwningModule(decl, owning_module);

  if (!has_name) {
    // In C++ a lambda is also represented as an unnamed class. This is
    // different from an *anonymous class* that the user wrote:
    //
    // struct A {
    //  // anonymous class (GNU/MSVC extension)
    //  struct {
    //    int x;
    //  };
    //  // unnamed class within a class
    //  struct {
    //    int y;
    //  } B;
    // };
    //
    // void f() {
    //    // unammed class outside of a class
    //    struct {
    //      int z;
    //    } C;
    // }
    //
    // Anonymous classes is a GNU/MSVC extension that clang supports. It
    // requires the anonymous class be embedded within a class. So the new
    // heuristic verifies this condition.
    if (isa<CXXRecordDecl>(decl_ctx) && exports_symbols)
      decl->setAnonymousStructOrUnion(true);
  }

  if (metadata)
    SetMetadata(decl, *metadata);

  if (access_type != eAccessNone)
    decl->setAccess(ConvertAccessTypeToAccessSpecifier(access_type));

  if (decl_ctx)
    decl_ctx->addDecl(decl);

  return GetType(ast.getTagDeclType(decl));
}

namespace {
/// Returns true iff the given TemplateArgument should be represented as an
/// NonTypeTemplateParmDecl in the AST.
bool IsValueParam(const clang::TemplateArgument &argument) {
  return argument.getKind() == TemplateArgument::Integral;
}

void AddAccessSpecifierDecl(clang::CXXRecordDecl *cxx_record_decl,
                            ASTContext &ct,
                            clang::AccessSpecifier previous_access,
                            clang::AccessSpecifier access_specifier) {
  if (!cxx_record_decl->isClass() && !cxx_record_decl->isStruct())
    return;
  if (previous_access != access_specifier) {
    // For struct, don't add AS_public if it's the first AccessSpecDecl.
    // For class, don't add AS_private if it's the first AccessSpecDecl.
    if ((cxx_record_decl->isStruct() &&
         previous_access == clang::AccessSpecifier::AS_none &&
         access_specifier == clang::AccessSpecifier::AS_public) ||
        (cxx_record_decl->isClass() &&
         previous_access == clang::AccessSpecifier::AS_none &&
         access_specifier == clang::AccessSpecifier::AS_private)) {
      return;
    }
    cxx_record_decl->addDecl(
        AccessSpecDecl::Create(ct, access_specifier, cxx_record_decl,
                               SourceLocation(), SourceLocation()));
  }
}
} // namespace

static TemplateParameterList *CreateTemplateParameterList(
    ASTContext &ast,
    const TypeSystemClang::TemplateParameterInfos &template_param_infos,
    llvm::SmallVector<NamedDecl *, 8> &template_param_decls) {
  const bool parameter_pack = false;
  const bool is_typename = false;
  const unsigned depth = 0;
  const size_t num_template_params = template_param_infos.Size();
  DeclContext *const decl_context =
      ast.getTranslationUnitDecl(); // Is this the right decl context?,

  auto const &args = template_param_infos.GetArgs();
  auto const &names = template_param_infos.GetNames();
  for (size_t i = 0; i < num_template_params; ++i) {
    const char *name = names[i];

    IdentifierInfo *identifier_info = nullptr;
    if (name && name[0])
      identifier_info = &ast.Idents.get(name);
    TemplateArgument const &targ = args[i];
    if (IsValueParam(targ)) {
      QualType template_param_type = targ.getIntegralType();
      template_param_decls.push_back(NonTypeTemplateParmDecl::Create(
          ast, decl_context, SourceLocation(), SourceLocation(), depth, i,
          identifier_info, template_param_type, parameter_pack,
          ast.getTrivialTypeSourceInfo(template_param_type)));
    } else {
      template_param_decls.push_back(TemplateTypeParmDecl::Create(
          ast, decl_context, SourceLocation(), SourceLocation(), depth, i,
          identifier_info, is_typename, parameter_pack));
    }
  }

  if (template_param_infos.hasParameterPack()) {
    IdentifierInfo *identifier_info = nullptr;
    if (template_param_infos.HasPackName())
      identifier_info = &ast.Idents.get(template_param_infos.GetPackName());
    const bool parameter_pack_true = true;

    if (!template_param_infos.GetParameterPack().IsEmpty() &&
        IsValueParam(template_param_infos.GetParameterPack().Front())) {
      QualType template_param_type =
          template_param_infos.GetParameterPack().Front().getIntegralType();
      template_param_decls.push_back(NonTypeTemplateParmDecl::Create(
          ast, decl_context, SourceLocation(), SourceLocation(), depth,
          num_template_params, identifier_info, template_param_type,
          parameter_pack_true,
          ast.getTrivialTypeSourceInfo(template_param_type)));
    } else {
      template_param_decls.push_back(TemplateTypeParmDecl::Create(
          ast, decl_context, SourceLocation(), SourceLocation(), depth,
          num_template_params, identifier_info, is_typename,
          parameter_pack_true));
    }
  }
  clang::Expr *const requires_clause = nullptr; // TODO: Concepts
  TemplateParameterList *template_param_list = TemplateParameterList::Create(
      ast, SourceLocation(), SourceLocation(), template_param_decls,
      SourceLocation(), requires_clause);
  return template_param_list;
}

std::string TypeSystemClang::PrintTemplateParams(
    const TemplateParameterInfos &template_param_infos) {
  llvm::SmallVector<NamedDecl *, 8> ignore;
  clang::TemplateParameterList *template_param_list =
      CreateTemplateParameterList(getASTContext(), template_param_infos,
                                  ignore);
  llvm::SmallVector<clang::TemplateArgument, 2> args(
      template_param_infos.GetArgs());
  if (template_param_infos.hasParameterPack()) {
    llvm::ArrayRef<TemplateArgument> pack_args =
        template_param_infos.GetParameterPackArgs();
    args.append(pack_args.begin(), pack_args.end());
  }
  std::string str;
  llvm::raw_string_ostream os(str);
  clang::printTemplateArgumentList(os, args, GetTypePrintingPolicy(),
                                   template_param_list);
  return str;
}

clang::FunctionTemplateDecl *TypeSystemClang::CreateFunctionTemplateDecl(
    clang::DeclContext *decl_ctx, OptionalClangModuleID owning_module,
    clang::FunctionDecl *func_decl,
    const TemplateParameterInfos &template_param_infos) {
  //    /// Create a function template node.
  ASTContext &ast = getASTContext();

  llvm::SmallVector<NamedDecl *, 8> template_param_decls;
  TemplateParameterList *template_param_list = CreateTemplateParameterList(
      ast, template_param_infos, template_param_decls);
  FunctionTemplateDecl *func_tmpl_decl =
      FunctionTemplateDecl::CreateDeserialized(ast, GlobalDeclID());
  func_tmpl_decl->setDeclContext(decl_ctx);
  func_tmpl_decl->setLocation(func_decl->getLocation());
  func_tmpl_decl->setDeclName(func_decl->getDeclName());
  func_tmpl_decl->setTemplateParameters(template_param_list);
  func_tmpl_decl->init(func_decl);
  SetOwningModule(func_tmpl_decl, owning_module);

  for (size_t i = 0, template_param_decl_count = template_param_decls.size();
       i < template_param_decl_count; ++i) {
    // TODO: verify which decl context we should put template_param_decls into..
    template_param_decls[i]->setDeclContext(func_decl);
  }
  // Function templates inside a record need to have an access specifier.
  // It doesn't matter what access specifier we give the template as LLDB
  // anyway allows accessing everything inside a record.
  if (decl_ctx->isRecord())
    func_tmpl_decl->setAccess(clang::AccessSpecifier::AS_public);

  return func_tmpl_decl;
}

void TypeSystemClang::CreateFunctionTemplateSpecializationInfo(
    FunctionDecl *func_decl, clang::FunctionTemplateDecl *func_tmpl_decl,
    const TemplateParameterInfos &infos) {
  TemplateArgumentList *template_args_ptr = TemplateArgumentList::CreateCopy(
      func_decl->getASTContext(), infos.GetArgs());

  func_decl->setFunctionTemplateSpecialization(func_tmpl_decl,
                                               template_args_ptr, nullptr);
}

/// Returns true if the given template parameter can represent the given value.
/// For example, `typename T` can represent `int` but not integral values such
/// as `int I = 3`.
static bool TemplateParameterAllowsValue(NamedDecl *param,
                                         const TemplateArgument &value) {
  if (llvm::isa<TemplateTypeParmDecl>(param)) {
    // Compare the argument kind, i.e. ensure that <typename> != <int>.
    if (value.getKind() != TemplateArgument::Type)
      return false;
  } else if (auto *type_param =
                 llvm::dyn_cast<NonTypeTemplateParmDecl>(param)) {
    // Compare the argument kind, i.e. ensure that <typename> != <int>.
    if (!IsValueParam(value))
      return false;
    // Compare the integral type, i.e. ensure that <int> != <char>.
    if (type_param->getType() != value.getIntegralType())
      return false;
  } else {
    // There is no way to create other parameter decls at the moment, so we
    // can't reach this case during normal LLDB usage. Log that this happened
    // and assert.
    Log *log = GetLog(LLDBLog::Expressions);
    LLDB_LOG(log,
             "Don't know how to compare template parameter to passed"
             " value. Decl kind of parameter is: {0}",
             param->getDeclKindName());
    lldbassert(false && "Can't compare this TemplateParmDecl subclass");
    // In release builds just fall back to marking the parameter as not
    // accepting the value so that we don't try to fit an instantiation to a
    // template that doesn't fit. E.g., avoid that `S<1>` is being connected to
    // `template<typename T> struct S;`.
    return false;
  }
  return true;
}

/// Returns true if the given class template declaration could produce an
/// instantiation with the specified values.
/// For example, `<typename T>` allows the arguments `float`, but not for
/// example `bool, float` or `3` (as an integer parameter value).
static bool ClassTemplateAllowsToInstantiationArgs(
    ClassTemplateDecl *class_template_decl,
    const TypeSystemClang::TemplateParameterInfos &instantiation_values) {

  TemplateParameterList &params = *class_template_decl->getTemplateParameters();

  // Save some work by iterating only once over the found parameters and
  // calculate the information related to parameter packs.

  // Contains the first pack parameter (or non if there are none).
  std::optional<NamedDecl *> pack_parameter;
  // Contains the number of non-pack parameters.
  size_t non_pack_params = params.size();
  for (size_t i = 0; i < params.size(); ++i) {
    NamedDecl *param = params.getParam(i);
    if (param->isParameterPack()) {
      pack_parameter = param;
      non_pack_params = i;
      break;
    }
  }

  // The found template needs to have compatible non-pack template arguments.
  // E.g., ensure that <typename, typename> != <typename>.
  // The pack parameters are compared later.
  if (non_pack_params != instantiation_values.Size())
    return false;

  // Ensure that <typename...> != <typename>.
  if (pack_parameter.has_value() != instantiation_values.hasParameterPack())
    return false;

  // Compare the first pack parameter that was found with the first pack
  // parameter value. The special case of having an empty parameter pack value
  // always fits to a pack parameter.
  // E.g., ensure that <int...> != <typename...>.
  if (pack_parameter && !instantiation_values.GetParameterPack().IsEmpty() &&
      !TemplateParameterAllowsValue(
          *pack_parameter, instantiation_values.GetParameterPack().Front()))
    return false;

  // Compare all the non-pack parameters now.
  // E.g., ensure that <int> != <long>.
  for (const auto pair :
       llvm::zip_first(instantiation_values.GetArgs(), params)) {
    const TemplateArgument &passed_arg = std::get<0>(pair);
    NamedDecl *found_param = std::get<1>(pair);
    if (!TemplateParameterAllowsValue(found_param, passed_arg))
      return false;
  }

  return class_template_decl;
}

ClassTemplateDecl *TypeSystemClang::CreateClassTemplateDecl(
    DeclContext *decl_ctx, OptionalClangModuleID owning_module,
    lldb::AccessType access_type, llvm::StringRef class_name, int kind,
    const TemplateParameterInfos &template_param_infos) {
  ASTContext &ast = getASTContext();

  ClassTemplateDecl *class_template_decl = nullptr;
  if (decl_ctx == nullptr)
    decl_ctx = ast.getTranslationUnitDecl();

  IdentifierInfo &identifier_info = ast.Idents.get(class_name);
  DeclarationName decl_name(&identifier_info);

  // Search the AST for an existing ClassTemplateDecl that could be reused.
  clang::DeclContext::lookup_result result = decl_ctx->lookup(decl_name);
  for (NamedDecl *decl : result) {
    class_template_decl = dyn_cast<clang::ClassTemplateDecl>(decl);
    if (!class_template_decl)
      continue;
    // The class template has to be able to represents the instantiation
    // values we received. Without this we might end up putting an instantiation
    // with arguments such as <int, int> to a template such as:
    //     template<typename T> struct S;
    // Connecting the instantiation to an incompatible template could cause
    // problems later on.
    if (!ClassTemplateAllowsToInstantiationArgs(class_template_decl,
                                                template_param_infos))
      continue;
    return class_template_decl;
  }

  llvm::SmallVector<NamedDecl *, 8> template_param_decls;

  TemplateParameterList *template_param_list = CreateTemplateParameterList(
      ast, template_param_infos, template_param_decls);

  CXXRecordDecl *template_cxx_decl =
      CXXRecordDecl::CreateDeserialized(ast, GlobalDeclID());
  template_cxx_decl->setTagKind(static_cast<TagDecl::TagKind>(kind));
  // What decl context do we use here? TU? The actual decl context?
  template_cxx_decl->setDeclContext(decl_ctx);
  template_cxx_decl->setDeclName(decl_name);
  SetOwningModule(template_cxx_decl, owning_module);

  for (size_t i = 0, template_param_decl_count = template_param_decls.size();
       i < template_param_decl_count; ++i) {
    template_param_decls[i]->setDeclContext(template_cxx_decl);
  }

  // With templated classes, we say that a class is templated with
  // specializations, but that the bare class has no functions.
  // template_cxx_decl->startDefinition();
  // template_cxx_decl->completeDefinition();

  class_template_decl =
      ClassTemplateDecl::CreateDeserialized(ast, GlobalDeclID());
  // What decl context do we use here? TU? The actual decl context?
  class_template_decl->setDeclContext(decl_ctx);
  class_template_decl->setDeclName(decl_name);
  class_template_decl->setTemplateParameters(template_param_list);
  class_template_decl->init(template_cxx_decl);
  template_cxx_decl->setDescribedClassTemplate(class_template_decl);
  SetOwningModule(class_template_decl, owning_module);

  if (access_type != eAccessNone)
    class_template_decl->setAccess(
        ConvertAccessTypeToAccessSpecifier(access_type));

  decl_ctx->addDecl(class_template_decl);

  VerifyDecl(class_template_decl);

  return class_template_decl;
}

TemplateTemplateParmDecl *
TypeSystemClang::CreateTemplateTemplateParmDecl(const char *template_name) {
  ASTContext &ast = getASTContext();

  auto *decl_ctx = ast.getTranslationUnitDecl();

  IdentifierInfo &identifier_info = ast.Idents.get(template_name);
  llvm::SmallVector<NamedDecl *, 8> template_param_decls;

  TypeSystemClang::TemplateParameterInfos template_param_infos;
  TemplateParameterList *template_param_list = CreateTemplateParameterList(
      ast, template_param_infos, template_param_decls);

  // LLDB needs to create those decls only to be able to display a
  // type that includes a template template argument. Only the name matters for
  // this purpose, so we use dummy values for the other characteristics of the
  // type.
  return TemplateTemplateParmDecl::Create(ast, decl_ctx, SourceLocation(),
                                          /*Depth=*/0, /*Position=*/0,
                                          /*IsParameterPack=*/false,
                                          &identifier_info, /*Typename=*/false,
                                          template_param_list);
}

ClassTemplateSpecializationDecl *
TypeSystemClang::CreateClassTemplateSpecializationDecl(
    DeclContext *decl_ctx, OptionalClangModuleID owning_module,
    ClassTemplateDecl *class_template_decl, int kind,
    const TemplateParameterInfos &template_param_infos) {
  ASTContext &ast = getASTContext();
  llvm::SmallVector<clang::TemplateArgument, 2> args(
      template_param_infos.Size() +
      (template_param_infos.hasParameterPack() ? 1 : 0));

  auto const &orig_args = template_param_infos.GetArgs();
  std::copy(orig_args.begin(), orig_args.end(), args.begin());
  if (template_param_infos.hasParameterPack()) {
    args[args.size() - 1] = TemplateArgument::CreatePackCopy(
        ast, template_param_infos.GetParameterPackArgs());
  }
  ClassTemplateSpecializationDecl *class_template_specialization_decl =
      ClassTemplateSpecializationDecl::CreateDeserialized(ast, GlobalDeclID());
  class_template_specialization_decl->setTagKind(
      static_cast<TagDecl::TagKind>(kind));
  class_template_specialization_decl->setDeclContext(decl_ctx);
  class_template_specialization_decl->setInstantiationOf(class_template_decl);
  class_template_specialization_decl->setTemplateArgs(
      TemplateArgumentList::CreateCopy(ast, args));
  ast.getTypeDeclType(class_template_specialization_decl, nullptr);
  class_template_specialization_decl->setDeclName(
      class_template_decl->getDeclName());
  SetOwningModule(class_template_specialization_decl, owning_module);
  decl_ctx->addDecl(class_template_specialization_decl);

  class_template_specialization_decl->setSpecializationKind(
      TSK_ExplicitSpecialization);

  return class_template_specialization_decl;
}

CompilerType TypeSystemClang::CreateClassTemplateSpecializationType(
    ClassTemplateSpecializationDecl *class_template_specialization_decl) {
  if (class_template_specialization_decl) {
    ASTContext &ast = getASTContext();
    return GetType(ast.getTagDeclType(class_template_specialization_decl));
  }
  return CompilerType();
}

static inline bool check_op_param(bool is_method,
                                  clang::OverloadedOperatorKind op_kind,
                                  bool unary, bool binary,
                                  uint32_t num_params) {
  // Special-case call since it can take any number of operands
  if (op_kind == OO_Call)
    return true;

  // The parameter count doesn't include "this"
  if (is_method)
    ++num_params;
  if (num_params == 1)
    return unary;
  if (num_params == 2)
    return binary;
  else
    return false;
}

bool TypeSystemClang::CheckOverloadedOperatorKindParameterCount(
    bool is_method, clang::OverloadedOperatorKind op_kind,
    uint32_t num_params) {
  switch (op_kind) {
  default:
    break;
  // C++ standard allows any number of arguments to new/delete
  case OO_New:
  case OO_Array_New:
  case OO_Delete:
  case OO_Array_Delete:
    return true;
  }

#define OVERLOADED_OPERATOR(Name, Spelling, Token, Unary, Binary, MemberOnly)  \
  case OO_##Name:                                                              \
    return check_op_param(is_method, op_kind, Unary, Binary, num_params);
  switch (op_kind) {
#include "clang/Basic/OperatorKinds.def"
  default:
    break;
  }
  return false;
}

clang::AccessSpecifier
TypeSystemClang::UnifyAccessSpecifiers(clang::AccessSpecifier lhs,
                                       clang::AccessSpecifier rhs) {
  // Make the access equal to the stricter of the field and the nested field's
  // access
  if (lhs == AS_none || rhs == AS_none)
    return AS_none;
  if (lhs == AS_private || rhs == AS_private)
    return AS_private;
  if (lhs == AS_protected || rhs == AS_protected)
    return AS_protected;
  return AS_public;
}

bool TypeSystemClang::FieldIsBitfield(FieldDecl *field,
                                      uint32_t &bitfield_bit_size) {
  ASTContext &ast = getASTContext();
  if (field == nullptr)
    return false;

  if (field->isBitField()) {
    Expr *bit_width_expr = field->getBitWidth();
    if (bit_width_expr) {
      if (std::optional<llvm::APSInt> bit_width_apsint =
              bit_width_expr->getIntegerConstantExpr(ast)) {
        bitfield_bit_size = bit_width_apsint->getLimitedValue(UINT32_MAX);
        return true;
      }
    }
  }
  return false;
}

bool TypeSystemClang::RecordHasFields(const RecordDecl *record_decl) {
  if (record_decl == nullptr)
    return false;

  if (!record_decl->field_empty())
    return true;

  // No fields, lets check this is a CXX record and check the base classes
  const CXXRecordDecl *cxx_record_decl = dyn_cast<CXXRecordDecl>(record_decl);
  if (cxx_record_decl) {
    CXXRecordDecl::base_class_const_iterator base_class, base_class_end;
    for (base_class = cxx_record_decl->bases_begin(),
        base_class_end = cxx_record_decl->bases_end();
         base_class != base_class_end; ++base_class) {
      const CXXRecordDecl *base_class_decl = cast<CXXRecordDecl>(
          base_class->getType()->getAs<RecordType>()->getDecl());
      if (RecordHasFields(base_class_decl))
        return true;
    }
  }

  // We always want forcefully completed types to show up so we can print a
  // message in the summary that indicates that the type is incomplete.
  // This will help users know when they are running into issues with
  // -flimit-debug-info instead of just seeing nothing if this is a base class
  // (since we were hiding empty base classes), or nothing when you turn open
  // an valiable whose type was incomplete.
  if (std::optional<ClangASTMetadata> meta_data = GetMetadata(record_decl);
      meta_data && meta_data->IsForcefullyCompleted())
    return true;

  return false;
}

#pragma mark Objective-C Classes

CompilerType TypeSystemClang::CreateObjCClass(
    llvm::StringRef name, clang::DeclContext *decl_ctx,
    OptionalClangModuleID owning_module, bool isInternal,
    std::optional<ClangASTMetadata> metadata) {
  ASTContext &ast = getASTContext();
  assert(!name.empty());
  if (!decl_ctx)
    decl_ctx = ast.getTranslationUnitDecl();

  ObjCInterfaceDecl *decl =
      ObjCInterfaceDecl::CreateDeserialized(ast, GlobalDeclID());
  decl->setDeclContext(decl_ctx);
  decl->setDeclName(&ast.Idents.get(name));
  decl->setImplicit(isInternal);
  SetOwningModule(decl, owning_module);

  if (metadata)
    SetMetadata(decl, *metadata);

  return GetType(ast.getObjCInterfaceType(decl));
}

bool TypeSystemClang::BaseSpecifierIsEmpty(const CXXBaseSpecifier *b) {
  return !TypeSystemClang::RecordHasFields(b->getType()->getAsCXXRecordDecl());
}

uint32_t
TypeSystemClang::GetNumBaseClasses(const CXXRecordDecl *cxx_record_decl,
                                   bool omit_empty_base_classes) {
  uint32_t num_bases = 0;
  if (cxx_record_decl) {
    if (omit_empty_base_classes) {
      CXXRecordDecl::base_class_const_iterator base_class, base_class_end;
      for (base_class = cxx_record_decl->bases_begin(),
          base_class_end = cxx_record_decl->bases_end();
           base_class != base_class_end; ++base_class) {
        // Skip empty base classes
        if (BaseSpecifierIsEmpty(base_class))
          continue;
        ++num_bases;
      }
    } else
      num_bases = cxx_record_decl->getNumBases();
  }
  return num_bases;
}

#pragma mark Namespace Declarations

NamespaceDecl *TypeSystemClang::GetUniqueNamespaceDeclaration(
    const char *name, clang::DeclContext *decl_ctx,
    OptionalClangModuleID owning_module, bool is_inline) {
  NamespaceDecl *namespace_decl = nullptr;
  ASTContext &ast = getASTContext();
  TranslationUnitDecl *translation_unit_decl = ast.getTranslationUnitDecl();
  if (!decl_ctx)
    decl_ctx = translation_unit_decl;

  if (name) {
    IdentifierInfo &identifier_info = ast.Idents.get(name);
    DeclarationName decl_name(&identifier_info);
    clang::DeclContext::lookup_result result = decl_ctx->lookup(decl_name);
    for (NamedDecl *decl : result) {
      namespace_decl = dyn_cast<clang::NamespaceDecl>(decl);
      if (namespace_decl)
        return namespace_decl;
    }

    namespace_decl = NamespaceDecl::Create(ast, decl_ctx, is_inline,
                                           SourceLocation(), SourceLocation(),
                                           &identifier_info, nullptr, false);

    decl_ctx->addDecl(namespace_decl);
  } else {
    if (decl_ctx == translation_unit_decl) {
      namespace_decl = translation_unit_decl->getAnonymousNamespace();
      if (namespace_decl)
        return namespace_decl;

      namespace_decl =
          NamespaceDecl::Create(ast, decl_ctx, false, SourceLocation(),
                                SourceLocation(), nullptr, nullptr, false);
      translation_unit_decl->setAnonymousNamespace(namespace_decl);
      translation_unit_decl->addDecl(namespace_decl);
      assert(namespace_decl == translation_unit_decl->getAnonymousNamespace());
    } else {
      NamespaceDecl *parent_namespace_decl = cast<NamespaceDecl>(decl_ctx);
      if (parent_namespace_decl) {
        namespace_decl = parent_namespace_decl->getAnonymousNamespace();
        if (namespace_decl)
          return namespace_decl;
        namespace_decl =
            NamespaceDecl::Create(ast, decl_ctx, false, SourceLocation(),
                                  SourceLocation(), nullptr, nullptr, false);
        parent_namespace_decl->setAnonymousNamespace(namespace_decl);
        parent_namespace_decl->addDecl(namespace_decl);
        assert(namespace_decl ==
               parent_namespace_decl->getAnonymousNamespace());
      } else {
        assert(false && "GetUniqueNamespaceDeclaration called with no name and "
                        "no namespace as decl_ctx");
      }
    }
  }
  // Note: namespaces can span multiple modules, so perhaps this isn't a good
  // idea.
  SetOwningModule(namespace_decl, owning_module);

  VerifyDecl(namespace_decl);
  return namespace_decl;
}

clang::BlockDecl *
TypeSystemClang::CreateBlockDeclaration(clang::DeclContext *ctx,
                                        OptionalClangModuleID owning_module) {
  if (ctx) {
    clang::BlockDecl *decl =
        clang::BlockDecl::CreateDeserialized(getASTContext(), GlobalDeclID());
    decl->setDeclContext(ctx);
    ctx->addDecl(decl);
    SetOwningModule(decl, owning_module);
    return decl;
  }
  return nullptr;
}

clang::DeclContext *FindLCABetweenDecls(clang::DeclContext *left,
                                        clang::DeclContext *right,
                                        clang::DeclContext *root) {
  if (root == nullptr)
    return nullptr;

  std::set<clang::DeclContext *> path_left;
  for (clang::DeclContext *d = left; d != nullptr; d = d->getParent())
    path_left.insert(d);

  for (clang::DeclContext *d = right; d != nullptr; d = d->getParent())
    if (path_left.find(d) != path_left.end())
      return d;

  return nullptr;
}

clang::UsingDirectiveDecl *TypeSystemClang::CreateUsingDirectiveDeclaration(
    clang::DeclContext *decl_ctx, OptionalClangModuleID owning_module,
    clang::NamespaceDecl *ns_decl) {
  if (decl_ctx && ns_decl) {
    auto *translation_unit = getASTContext().getTranslationUnitDecl();
    clang::UsingDirectiveDecl *using_decl = clang::UsingDirectiveDecl::Create(
          getASTContext(), decl_ctx, clang::SourceLocation(),
          clang::SourceLocation(), clang::NestedNameSpecifierLoc(),
          clang::SourceLocation(), ns_decl,
          FindLCABetweenDecls(decl_ctx, ns_decl,
                              translation_unit));
      decl_ctx->addDecl(using_decl);
      SetOwningModule(using_decl, owning_module);
      return using_decl;
  }
  return nullptr;
}

clang::UsingDecl *
TypeSystemClang::CreateUsingDeclaration(clang::DeclContext *current_decl_ctx,
                                        OptionalClangModuleID owning_module,
                                        clang::NamedDecl *target) {
  if (current_decl_ctx && target) {
    clang::UsingDecl *using_decl = clang::UsingDecl::Create(
        getASTContext(), current_decl_ctx, clang::SourceLocation(),
        clang::NestedNameSpecifierLoc(), clang::DeclarationNameInfo(), false);
    SetOwningModule(using_decl, owning_module);
    clang::UsingShadowDecl *shadow_decl = clang::UsingShadowDecl::Create(
        getASTContext(), current_decl_ctx, clang::SourceLocation(),
        target->getDeclName(), using_decl, target);
    SetOwningModule(shadow_decl, owning_module);
    using_decl->addShadowDecl(shadow_decl);
    current_decl_ctx->addDecl(using_decl);
    return using_decl;
  }
  return nullptr;
}

clang::VarDecl *TypeSystemClang::CreateVariableDeclaration(
    clang::DeclContext *decl_context, OptionalClangModuleID owning_module,
    const char *name, clang::QualType type) {
  if (decl_context) {
    clang::VarDecl *var_decl =
        clang::VarDecl::CreateDeserialized(getASTContext(), GlobalDeclID());
    var_decl->setDeclContext(decl_context);
    if (name && name[0])
      var_decl->setDeclName(&getASTContext().Idents.getOwn(name));
    var_decl->setType(type);
    SetOwningModule(var_decl, owning_module);
    var_decl->setAccess(clang::AS_public);
    decl_context->addDecl(var_decl);
    return var_decl;
  }
  return nullptr;
}

lldb::opaque_compiler_type_t
TypeSystemClang::GetOpaqueCompilerType(clang::ASTContext *ast,
                                       lldb::BasicType basic_type) {
  switch (basic_type) {
  case eBasicTypeVoid:
    return ast->VoidTy.getAsOpaquePtr();
  case eBasicTypeChar:
    return ast->CharTy.getAsOpaquePtr();
  case eBasicTypeSignedChar:
    return ast->SignedCharTy.getAsOpaquePtr();
  case eBasicTypeUnsignedChar:
    return ast->UnsignedCharTy.getAsOpaquePtr();
  case eBasicTypeWChar:
    return ast->getWCharType().getAsOpaquePtr();
  case eBasicTypeSignedWChar:
    return ast->getSignedWCharType().getAsOpaquePtr();
  case eBasicTypeUnsignedWChar:
    return ast->getUnsignedWCharType().getAsOpaquePtr();
  case eBasicTypeChar8:
    return ast->Char8Ty.getAsOpaquePtr();
  case eBasicTypeChar16:
    return ast->Char16Ty.getAsOpaquePtr();
  case eBasicTypeChar32:
    return ast->Char32Ty.getAsOpaquePtr();
  case eBasicTypeShort:
    return ast->ShortTy.getAsOpaquePtr();
  case eBasicTypeUnsignedShort:
    return ast->UnsignedShortTy.getAsOpaquePtr();
  case eBasicTypeInt:
    return ast->IntTy.getAsOpaquePtr();
  case eBasicTypeUnsignedInt:
    return ast->UnsignedIntTy.getAsOpaquePtr();
  case eBasicTypeLong:
    return ast->LongTy.getAsOpaquePtr();
  case eBasicTypeUnsignedLong:
    return ast->UnsignedLongTy.getAsOpaquePtr();
  case eBasicTypeLongLong:
    return ast->LongLongTy.getAsOpaquePtr();
  case eBasicTypeUnsignedLongLong:
    return ast->UnsignedLongLongTy.getAsOpaquePtr();
  case eBasicTypeInt128:
    return ast->Int128Ty.getAsOpaquePtr();
  case eBasicTypeUnsignedInt128:
    return ast->UnsignedInt128Ty.getAsOpaquePtr();
  case eBasicTypeBool:
    return ast->BoolTy.getAsOpaquePtr();
  case eBasicTypeHalf:
    return ast->HalfTy.getAsOpaquePtr();
  case eBasicTypeFloat:
    return ast->FloatTy.getAsOpaquePtr();
  case eBasicTypeDouble:
    return ast->DoubleTy.getAsOpaquePtr();
  case eBasicTypeLongDouble:
    return ast->LongDoubleTy.getAsOpaquePtr();
  case eBasicTypeFloatComplex:
    return ast->getComplexType(ast->FloatTy).getAsOpaquePtr();
  case eBasicTypeDoubleComplex:
    return ast->getComplexType(ast->DoubleTy).getAsOpaquePtr();
  case eBasicTypeLongDoubleComplex:
    return ast->getComplexType(ast->LongDoubleTy).getAsOpaquePtr();
  case eBasicTypeObjCID:
    return ast->getObjCIdType().getAsOpaquePtr();
  case eBasicTypeObjCClass:
    return ast->getObjCClassType().getAsOpaquePtr();
  case eBasicTypeObjCSel:
    return ast->getObjCSelType().getAsOpaquePtr();
  case eBasicTypeNullPtr:
    return ast->NullPtrTy.getAsOpaquePtr();
  default:
    return nullptr;
  }
}

#pragma mark Function Types

clang::DeclarationName
TypeSystemClang::GetDeclarationName(llvm::StringRef name,
                                    const CompilerType &function_clang_type) {
  clang::OverloadedOperatorKind op_kind = clang::NUM_OVERLOADED_OPERATORS;
  if (!IsOperator(name, op_kind) || op_kind == clang::NUM_OVERLOADED_OPERATORS)
    return DeclarationName(&getASTContext().Idents.get(
        name)); // Not operator, but a regular function.

  // Check the number of operator parameters. Sometimes we have seen bad DWARF
  // that doesn't correctly describe operators and if we try to create a method
  // and add it to the class, clang will assert and crash, so we need to make
  // sure things are acceptable.
  clang::QualType method_qual_type(ClangUtil::GetQualType(function_clang_type));
  const clang::FunctionProtoType *function_type =
      llvm::dyn_cast<clang::FunctionProtoType>(method_qual_type.getTypePtr());
  if (function_type == nullptr)
    return clang::DeclarationName();

  const bool is_method = false;
  const unsigned int num_params = function_type->getNumParams();
  if (!TypeSystemClang::CheckOverloadedOperatorKindParameterCount(
          is_method, op_kind, num_params))
    return clang::DeclarationName();

  return getASTContext().DeclarationNames.getCXXOperatorName(op_kind);
}

PrintingPolicy TypeSystemClang::GetTypePrintingPolicy() {
  clang::PrintingPolicy printing_policy(getASTContext().getPrintingPolicy());
  printing_policy.SuppressTagKeyword = true;
  // Inline namespaces are important for some type formatters (e.g., libc++
  // and libstdc++ are differentiated by their inline namespaces).
  printing_policy.SuppressInlineNamespace = false;
  printing_policy.SuppressUnwrittenScope = false;
  // Default arguments are also always important for type formatters. Otherwise
  // we would need to always specify two type names for the setups where we do
  // know the default arguments and where we don't know default arguments.
  //
  // For example, without this we would need to have formatters for both:
  //   std::basic_string<char>
  // and
  //   std::basic_string<char, std::char_traits<char>, std::allocator<char> >
  // to support setups where LLDB was able to reconstruct default arguments
  // (and we then would have suppressed them from the type name) and also setups
  // where LLDB wasn't able to reconstruct the default arguments.
  printing_policy.SuppressDefaultTemplateArgs = false;
  return printing_policy;
}

std::string TypeSystemClang::GetTypeNameForDecl(const NamedDecl *named_decl,
                                                bool qualified) {
  clang::PrintingPolicy printing_policy = GetTypePrintingPolicy();
  std::string result;
  llvm::raw_string_ostream os(result);
  named_decl->getNameForDiagnostic(os, printing_policy, qualified);
  return result;
}

FunctionDecl *TypeSystemClang::CreateFunctionDeclaration(
    clang::DeclContext *decl_ctx, OptionalClangModuleID owning_module,
    llvm::StringRef name, const CompilerType &function_clang_type,
    clang::StorageClass storage, bool is_inline) {
  FunctionDecl *func_decl = nullptr;
  ASTContext &ast = getASTContext();
  if (!decl_ctx)
    decl_ctx = ast.getTranslationUnitDecl();

  const bool hasWrittenPrototype = true;
  const bool isConstexprSpecified = false;

  clang::DeclarationName declarationName =
      GetDeclarationName(name, function_clang_type);
  func_decl = FunctionDecl::CreateDeserialized(ast, GlobalDeclID());
  func_decl->setDeclContext(decl_ctx);
  func_decl->setDeclName(declarationName);
  func_decl->setType(ClangUtil::GetQualType(function_clang_type));
  func_decl->setStorageClass(storage);
  func_decl->setInlineSpecified(is_inline);
  func_decl->setHasWrittenPrototype(hasWrittenPrototype);
  func_decl->setConstexprKind(isConstexprSpecified
                                  ? ConstexprSpecKind::Constexpr
                                  : ConstexprSpecKind::Unspecified);
  SetOwningModule(func_decl, owning_module);
  decl_ctx->addDecl(func_decl);

  VerifyDecl(func_decl);

  return func_decl;
}

CompilerType TypeSystemClang::CreateFunctionType(
    const CompilerType &result_type, const CompilerType *args,
    unsigned num_args, bool is_variadic, unsigned type_quals,
    clang::CallingConv cc, clang::RefQualifierKind ref_qual) {
  if (!result_type || !ClangUtil::IsClangType(result_type))
    return CompilerType(); // invalid return type

  std::vector<QualType> qual_type_args;
  if (num_args > 0 && args == nullptr)
    return CompilerType(); // invalid argument array passed in

  // Verify that all arguments are valid and the right type
  for (unsigned i = 0; i < num_args; ++i) {
    if (args[i]) {
      // Make sure we have a clang type in args[i] and not a type from another
      // language whose name might match
      const bool is_clang_type = ClangUtil::IsClangType(args[i]);
      lldbassert(is_clang_type);
      if (is_clang_type)
        qual_type_args.push_back(ClangUtil::GetQualType(args[i]));
      else
        return CompilerType(); //  invalid argument type (must be a clang type)
    } else
      return CompilerType(); // invalid argument type (empty)
  }

  // TODO: Detect calling convention in DWARF?
  FunctionProtoType::ExtProtoInfo proto_info;
  proto_info.ExtInfo = cc;
  proto_info.Variadic = is_variadic;
  proto_info.ExceptionSpec = EST_None;
  proto_info.TypeQuals = clang::Qualifiers::fromFastMask(type_quals);
  proto_info.RefQualifier = ref_qual;

  return GetType(getASTContext().getFunctionType(
      ClangUtil::GetQualType(result_type), qual_type_args, proto_info));
}

ParmVarDecl *TypeSystemClang::CreateParameterDeclaration(
    clang::DeclContext *decl_ctx, OptionalClangModuleID owning_module,
    const char *name, const CompilerType &param_type, int storage,
    bool add_decl) {
  ASTContext &ast = getASTContext();
  auto *decl = ParmVarDecl::CreateDeserialized(ast, GlobalDeclID());
  decl->setDeclContext(decl_ctx);
  if (name && name[0])
    decl->setDeclName(&ast.Idents.get(name));
  decl->setType(ClangUtil::GetQualType(param_type));
  decl->setStorageClass(static_cast<clang::StorageClass>(storage));
  SetOwningModule(decl, owning_module);
  if (add_decl)
    decl_ctx->addDecl(decl);

  return decl;
}

void TypeSystemClang::SetFunctionParameters(
    FunctionDecl *function_decl, llvm::ArrayRef<ParmVarDecl *> params) {
  if (function_decl)
    function_decl->setParams(params);
}

CompilerType
TypeSystemClang::CreateBlockPointerType(const CompilerType &function_type) {
  QualType block_type = m_ast_up->getBlockPointerType(
      clang::QualType::getFromOpaquePtr(function_type.GetOpaqueQualType()));

  return GetType(block_type);
}

#pragma mark Array Types

CompilerType
TypeSystemClang::CreateArrayType(const CompilerType &element_type,
                                 std::optional<size_t> element_count,
                                 bool is_vector) {
  if (!element_type.IsValid())
    return {};

  ASTContext &ast = getASTContext();

  // Unknown number of elements; this is an incomplete array
  // (e.g., variable length array with non-constant bounds, or
  // a flexible array member).
  if (!element_count)
    return GetType(
        ast.getIncompleteArrayType(ClangUtil::GetQualType(element_type),
                                   clang::ArraySizeModifier::Normal, 0));

  if (is_vector)
    return GetType(ast.getExtVectorType(ClangUtil::GetQualType(element_type),
                                        *element_count));

  llvm::APInt ap_element_count(64, *element_count);
  return GetType(ast.getConstantArrayType(ClangUtil::GetQualType(element_type),
                                          ap_element_count, nullptr,
                                          clang::ArraySizeModifier::Normal, 0));
}

CompilerType TypeSystemClang::CreateStructForIdentifier(
    llvm::StringRef type_name,
    const std::initializer_list<std::pair<const char *, CompilerType>>
        &type_fields,
    bool packed) {
  CompilerType type;
  if (!type_name.empty() &&
      (type = GetTypeForIdentifier<clang::CXXRecordDecl>(type_name))
          .IsValid()) {
    lldbassert(0 && "Trying to create a type for an existing name");
    return type;
  }

  type = CreateRecordType(
      nullptr, OptionalClangModuleID(), lldb::eAccessPublic, type_name,
      llvm::to_underlying(clang::TagTypeKind::Struct), lldb::eLanguageTypeC);
  StartTagDeclarationDefinition(type);
  for (const auto &field : type_fields)
    AddFieldToRecordType(type, field.first, field.second, lldb::eAccessPublic,
                         0);
  if (packed)
    SetIsPacked(type);
  CompleteTagDeclarationDefinition(type);
  return type;
}

CompilerType TypeSystemClang::GetOrCreateStructForIdentifier(
    llvm::StringRef type_name,
    const std::initializer_list<std::pair<const char *, CompilerType>>
        &type_fields,
    bool packed) {
  CompilerType type;
  if ((type = GetTypeForIdentifier<clang::CXXRecordDecl>(type_name)).IsValid())
    return type;

  return CreateStructForIdentifier(type_name, type_fields, packed);
}

#pragma mark Enumeration Types

CompilerType TypeSystemClang::CreateEnumerationType(
    llvm::StringRef name, clang::DeclContext *decl_ctx,
    OptionalClangModuleID owning_module, const Declaration &decl,
    const CompilerType &integer_clang_type, bool is_scoped) {
  // TODO: Do something intelligent with the Declaration object passed in
  // like maybe filling in the SourceLocation with it...
  ASTContext &ast = getASTContext();

  // TODO: ask about these...
  //    const bool IsFixed = false;
  EnumDecl *enum_decl = EnumDecl::CreateDeserialized(ast, GlobalDeclID());
  enum_decl->setDeclContext(decl_ctx);
  if (!name.empty())
    enum_decl->setDeclName(&ast.Idents.get(name));
  enum_decl->setScoped(is_scoped);
  enum_decl->setScopedUsingClassTag(is_scoped);
  enum_decl->setFixed(false);
  SetOwningModule(enum_decl, owning_module);
  if (decl_ctx)
    decl_ctx->addDecl(enum_decl);

  // TODO: check if we should be setting the promotion type too?
  enum_decl->setIntegerType(ClangUtil::GetQualType(integer_clang_type));

  enum_decl->setAccess(AS_public); // TODO respect what's in the debug info

  return GetType(ast.getTagDeclType(enum_decl));
}

CompilerType TypeSystemClang::GetIntTypeFromBitSize(size_t bit_size,
                                                    bool is_signed) {
  clang::ASTContext &ast = getASTContext();

  if (is_signed) {
    if (bit_size == ast.getTypeSize(ast.SignedCharTy))
      return GetType(ast.SignedCharTy);

    if (bit_size == ast.getTypeSize(ast.ShortTy))
      return GetType(ast.ShortTy);

    if (bit_size == ast.getTypeSize(ast.IntTy))
      return GetType(ast.IntTy);

    if (bit_size == ast.getTypeSize(ast.LongTy))
      return GetType(ast.LongTy);

    if (bit_size == ast.getTypeSize(ast.LongLongTy))
      return GetType(ast.LongLongTy);

    if (bit_size == ast.getTypeSize(ast.Int128Ty))
      return GetType(ast.Int128Ty);
  } else {
    if (bit_size == ast.getTypeSize(ast.UnsignedCharTy))
      return GetType(ast.UnsignedCharTy);

    if (bit_size == ast.getTypeSize(ast.UnsignedShortTy))
      return GetType(ast.UnsignedShortTy);

    if (bit_size == ast.getTypeSize(ast.UnsignedIntTy))
      return GetType(ast.UnsignedIntTy);

    if (bit_size == ast.getTypeSize(ast.UnsignedLongTy))
      return GetType(ast.UnsignedLongTy);

    if (bit_size == ast.getTypeSize(ast.UnsignedLongLongTy))
      return GetType(ast.UnsignedLongLongTy);

    if (bit_size == ast.getTypeSize(ast.UnsignedInt128Ty))
      return GetType(ast.UnsignedInt128Ty);
  }
  return CompilerType();
}

CompilerType TypeSystemClang::GetPointerSizedIntType(bool is_signed) {
  return GetIntTypeFromBitSize(
      getASTContext().getTypeSize(getASTContext().VoidPtrTy), is_signed);
}

void TypeSystemClang::DumpDeclContextHiearchy(clang::DeclContext *decl_ctx) {
  if (decl_ctx) {
    DumpDeclContextHiearchy(decl_ctx->getParent());

    clang::NamedDecl *named_decl = llvm::dyn_cast<clang::NamedDecl>(decl_ctx);
    if (named_decl) {
      printf("%20s: %s\n", decl_ctx->getDeclKindName(),
             named_decl->getDeclName().getAsString().c_str());
    } else {
      printf("%20s\n", decl_ctx->getDeclKindName());
    }
  }
}

void TypeSystemClang::DumpDeclHiearchy(clang::Decl *decl) {
  if (decl == nullptr)
    return;
  DumpDeclContextHiearchy(decl->getDeclContext());

  clang::RecordDecl *record_decl = llvm::dyn_cast<clang::RecordDecl>(decl);
  if (record_decl) {
    printf("%20s: %s%s\n", decl->getDeclKindName(),
           record_decl->getDeclName().getAsString().c_str(),
           record_decl->isInjectedClassName() ? " (injected class name)" : "");

  } else {
    clang::NamedDecl *named_decl = llvm::dyn_cast<clang::NamedDecl>(decl);
    if (named_decl) {
      printf("%20s: %s\n", decl->getDeclKindName(),
             named_decl->getDeclName().getAsString().c_str());
    } else {
      printf("%20s\n", decl->getDeclKindName());
    }
  }
}

bool TypeSystemClang::GetCompleteDecl(clang::ASTContext *ast,
                                      clang::Decl *decl) {
  if (!decl)
    return false;

  ExternalASTSource *ast_source = ast->getExternalSource();

  if (!ast_source)
    return false;

  if (clang::TagDecl *tag_decl = llvm::dyn_cast<clang::TagDecl>(decl)) {
    if (tag_decl->isCompleteDefinition())
      return true;

    if (!tag_decl->hasExternalLexicalStorage())
      return false;

    ast_source->CompleteType(tag_decl);

    return !tag_decl->getTypeForDecl()->isIncompleteType();
  } else if (clang::ObjCInterfaceDecl *objc_interface_decl =
                 llvm::dyn_cast<clang::ObjCInterfaceDecl>(decl)) {
    if (objc_interface_decl->getDefinition())
      return true;

    if (!objc_interface_decl->hasExternalLexicalStorage())
      return false;

    ast_source->CompleteType(objc_interface_decl);

    return !objc_interface_decl->getTypeForDecl()->isIncompleteType();
  } else {
    return false;
  }
}

void TypeSystemClang::SetMetadataAsUserID(const clang::Decl *decl,
                                          user_id_t user_id) {
  ClangASTMetadata meta_data;
  meta_data.SetUserID(user_id);
  SetMetadata(decl, meta_data);
}

void TypeSystemClang::SetMetadataAsUserID(const clang::Type *type,
                                          user_id_t user_id) {
  ClangASTMetadata meta_data;
  meta_data.SetUserID(user_id);
  SetMetadata(type, meta_data);
}

void TypeSystemClang::SetMetadata(const clang::Decl *object,
                                  ClangASTMetadata metadata) {
  m_decl_metadata[object] = metadata;
}

void TypeSystemClang::SetMetadata(const clang::Type *object,
                                  ClangASTMetadata metadata) {
  m_type_metadata[object] = metadata;
}

std::optional<ClangASTMetadata>
TypeSystemClang::GetMetadata(const clang::Decl *object) {
  auto It = m_decl_metadata.find(object);
  if (It != m_decl_metadata.end())
    return It->second;

  return std::nullopt;
}

std::optional<ClangASTMetadata>
TypeSystemClang::GetMetadata(const clang::Type *object) {
  auto It = m_type_metadata.find(object);
  if (It != m_type_metadata.end())
    return It->second;

  return std::nullopt;
}

void TypeSystemClang::SetCXXRecordDeclAccess(const clang::CXXRecordDecl *object,
                                             clang::AccessSpecifier access) {
  if (access == clang::AccessSpecifier::AS_none)
    m_cxx_record_decl_access.erase(object);
  else
    m_cxx_record_decl_access[object] = access;
}

clang::AccessSpecifier
TypeSystemClang::GetCXXRecordDeclAccess(const clang::CXXRecordDecl *object) {
  auto It = m_cxx_record_decl_access.find(object);
  if (It != m_cxx_record_decl_access.end())
    return It->second;
  return clang::AccessSpecifier::AS_none;
}

clang::DeclContext *
TypeSystemClang::GetDeclContextForType(const CompilerType &type) {
  return GetDeclContextForType(ClangUtil::GetQualType(type));
}

CompilerDeclContext
TypeSystemClang::GetCompilerDeclContextForType(const CompilerType &type) {
  if (auto *decl_context = GetDeclContextForType(type))
    return CreateDeclContext(decl_context);
  return CompilerDeclContext();
}

/// Aggressively desugar the provided type, skipping past various kinds of
/// syntactic sugar and other constructs one typically wants to ignore.
/// The \p mask argument allows one to skip certain kinds of simplifications,
/// when one wishes to handle a certain kind of type directly.
static QualType
RemoveWrappingTypes(QualType type, ArrayRef<clang::Type::TypeClass> mask = {}) {
  while (true) {
    if (find(mask, type->getTypeClass()) != mask.end())
      return type;
    switch (type->getTypeClass()) {
    // This is not fully correct as _Atomic is more than sugar, but it is
    // sufficient for the purposes we care about.
    case clang::Type::Atomic:
      type = cast<clang::AtomicType>(type)->getValueType();
      break;
    case clang::Type::Auto:
    case clang::Type::Decltype:
    case clang::Type::Elaborated:
    case clang::Type::Paren:
    case clang::Type::SubstTemplateTypeParm:
    case clang::Type::TemplateSpecialization:
    case clang::Type::Typedef:
    case clang::Type::TypeOf:
    case clang::Type::TypeOfExpr:
    case clang::Type::Using:
      type = type->getLocallyUnqualifiedSingleStepDesugaredType();
      break;
    default:
      return type;
    }
  }
}

clang::DeclContext *
TypeSystemClang::GetDeclContextForType(clang::QualType type) {
  if (type.isNull())
    return nullptr;

  clang::QualType qual_type = RemoveWrappingTypes(type.getCanonicalType());
  const clang::Type::TypeClass type_class = qual_type->getTypeClass();
  switch (type_class) {
  case clang::Type::ObjCInterface:
    return llvm::cast<clang::ObjCObjectType>(qual_type.getTypePtr())
        ->getInterface();
  case clang::Type::ObjCObjectPointer:
    return GetDeclContextForType(
        llvm::cast<clang::ObjCObjectPointerType>(qual_type.getTypePtr())
            ->getPointeeType());
  case clang::Type::Record:
    return llvm::cast<clang::RecordType>(qual_type)->getDecl();
  case clang::Type::Enum:
    return llvm::cast<clang::EnumType>(qual_type)->getDecl();
  default:
    break;
  }
  // No DeclContext in this type...
  return nullptr;
}

/// Returns the clang::RecordType of the specified \ref qual_type. This
/// function will try to complete the type if necessary (and allowed
/// by the specified \ref allow_completion). If we fail to return a *complete*
/// type, returns nullptr.
static const clang::RecordType *GetCompleteRecordType(clang::ASTContext *ast,
                                                      clang::QualType qual_type,
                                                      bool allow_completion) {
  assert(qual_type->isRecordType());

  const auto *tag_type = llvm::cast<clang::RecordType>(qual_type.getTypePtr());

  clang::CXXRecordDecl *cxx_record_decl = qual_type->getAsCXXRecordDecl();

  // RecordType with no way of completing it, return the plain
  // TagType.
  if (!cxx_record_decl || !cxx_record_decl->hasExternalLexicalStorage())
    return tag_type;

  const bool is_complete = cxx_record_decl->isCompleteDefinition();
  const bool fields_loaded =
      cxx_record_decl->hasLoadedFieldsFromExternalStorage();

  // Already completed this type, nothing to be done.
  if (is_complete && fields_loaded)
    return tag_type;

  if (!allow_completion)
    return nullptr;

  // Call the field_begin() accessor to for it to use the external source
  // to load the fields...
  //
  // TODO: if we need to complete the type but have no external source,
  // shouldn't we error out instead?
  clang::ExternalASTSource *external_ast_source = ast->getExternalSource();
  if (external_ast_source) {
    external_ast_source->CompleteType(cxx_record_decl);
    if (cxx_record_decl->isCompleteDefinition()) {
      cxx_record_decl->field_begin();
      cxx_record_decl->setHasLoadedFieldsFromExternalStorage(true);
    }
  }

  return tag_type;
}

/// Returns the clang::EnumType of the specified \ref qual_type. This
/// function will try to complete the type if necessary (and allowed
/// by the specified \ref allow_completion). If we fail to return a *complete*
/// type, returns nullptr.
static const clang::EnumType *GetCompleteEnumType(clang::ASTContext *ast,
                                                  clang::QualType qual_type,
                                                  bool allow_completion) {
  assert(qual_type->isEnumeralType());
  assert(ast);

  const clang::EnumType *enum_type =
      llvm::cast<clang::EnumType>(qual_type.getTypePtr());

  auto *tag_decl = enum_type->getAsTagDecl();
  assert(tag_decl);

  // Already completed, nothing to be done.
  if (tag_decl->getDefinition())
    return enum_type;

  if (!allow_completion)
    return nullptr;

  // No definition but can't complete it, error out.
  if (!tag_decl->hasExternalLexicalStorage())
    return nullptr;

  // We can't complete the type without an external source.
  clang::ExternalASTSource *external_ast_source = ast->getExternalSource();
  if (!external_ast_source)
    return nullptr;

  external_ast_source->CompleteType(tag_decl);
  return enum_type;
}

/// Returns the clang::ObjCObjectType of the specified \ref qual_type. This
/// function will try to complete the type if necessary (and allowed
/// by the specified \ref allow_completion). If we fail to return a *complete*
/// type, returns nullptr.
static const clang::ObjCObjectType *
GetCompleteObjCObjectType(clang::ASTContext *ast, QualType qual_type,
                          bool allow_completion) {
  assert(qual_type->isObjCObjectType());
  assert(ast);

  const clang::ObjCObjectType *objc_class_type =
      llvm::cast<clang::ObjCObjectType>(qual_type);

  clang::ObjCInterfaceDecl *class_interface_decl =
      objc_class_type->getInterface();
  // We currently can't complete objective C types through the newly added
  // ASTContext because it only supports TagDecl objects right now...
  if (!class_interface_decl)
    return objc_class_type;

  // Already complete, nothing to be done.
  if (class_interface_decl->getDefinition())
    return objc_class_type;

  if (!allow_completion)
    return nullptr;

  // No definition but can't complete it, error out.
  if (!class_interface_decl->hasExternalLexicalStorage())
    return nullptr;

  // We can't complete the type without an external source.
  clang::ExternalASTSource *external_ast_source = ast->getExternalSource();
  if (!external_ast_source)
    return nullptr;

  external_ast_source->CompleteType(class_interface_decl);
  return objc_class_type;
}

static bool GetCompleteQualType(clang::ASTContext *ast,
                                clang::QualType qual_type,
                                bool allow_completion = true) {
  qual_type = RemoveWrappingTypes(qual_type);
  const clang::Type::TypeClass type_class = qual_type->getTypeClass();
  switch (type_class) {
  case clang::Type::ConstantArray:
  case clang::Type::IncompleteArray:
  case clang::Type::VariableArray: {
    const clang::ArrayType *array_type =
        llvm::dyn_cast<clang::ArrayType>(qual_type.getTypePtr());

    if (array_type)
      return GetCompleteQualType(ast, array_type->getElementType(),
                                 allow_completion);
  } break;
  case clang::Type::Record: {
    if (const auto *RT =
            GetCompleteRecordType(ast, qual_type, allow_completion))
      return !RT->isIncompleteType();

    return false;
  } break;

  case clang::Type::Enum: {
    if (const auto *ET = GetCompleteEnumType(ast, qual_type, allow_completion))
      return !ET->isIncompleteType();

    return false;
  } break;
  case clang::Type::ObjCObject:
  case clang::Type::ObjCInterface: {
    if (const auto *OT =
            GetCompleteObjCObjectType(ast, qual_type, allow_completion))
      return !OT->isIncompleteType();

    return false;
  } break;

  case clang::Type::Attributed:
    return GetCompleteQualType(
        ast, llvm::cast<clang::AttributedType>(qual_type)->getModifiedType(),
        allow_completion);

  default:
    break;
  }

  return true;
}

static clang::ObjCIvarDecl::AccessControl
ConvertAccessTypeToObjCIvarAccessControl(AccessType access) {
  switch (access) {
  case eAccessNone:
    return clang::ObjCIvarDecl::None;
  case eAccessPublic:
    return clang::ObjCIvarDecl::Public;
  case eAccessPrivate:
    return clang::ObjCIvarDecl::Private;
  case eAccessProtected:
    return clang::ObjCIvarDecl::Protected;
  case eAccessPackage:
    return clang::ObjCIvarDecl::Package;
  }
  return clang::ObjCIvarDecl::None;
}

// Tests

#ifndef NDEBUG
bool TypeSystemClang::Verify(lldb::opaque_compiler_type_t type) {
  return !type || llvm::isa<clang::Type>(GetQualType(type).getTypePtr());
}
#endif

bool TypeSystemClang::IsAggregateType(lldb::opaque_compiler_type_t type) {
  clang::QualType qual_type(RemoveWrappingTypes(GetCanonicalQualType(type)));

  const clang::Type::TypeClass type_class = qual_type->getTypeClass();
  switch (type_class) {
  case clang::Type::IncompleteArray:
  case clang::Type::VariableArray:
  case clang::Type::ConstantArray:
  case clang::Type::ExtVector:
  case clang::Type::Vector:
  case clang::Type::Record:
  case clang::Type::ObjCObject:
  case clang::Type::ObjCInterface:
    return true;
  default:
    break;
  }
  // The clang type does have a value
  return false;
}

bool TypeSystemClang::IsAnonymousType(lldb::opaque_compiler_type_t type) {
  clang::QualType qual_type(RemoveWrappingTypes(GetCanonicalQualType(type)));

  const clang::Type::TypeClass type_class = qual_type->getTypeClass();
  switch (type_class) {
  case clang::Type::Record: {
    if (const clang::RecordType *record_type =
            llvm::dyn_cast_or_null<clang::RecordType>(
                qual_type.getTypePtrOrNull())) {
      if (const clang::RecordDecl *record_decl = record_type->getDecl()) {
        return record_decl->isAnonymousStructOrUnion();
      }
    }
    break;
  }
  default:
    break;
  }
  // The clang type does have a value
  return false;
}

bool TypeSystemClang::IsArrayType(lldb::opaque_compiler_type_t type,
                                  CompilerType *element_type_ptr,
                                  uint64_t *size, bool *is_incomplete) {
  clang::QualType qual_type(RemoveWrappingTypes(GetCanonicalQualType(type)));

  const clang::Type::TypeClass type_class = qual_type->getTypeClass();
  switch (type_class) {
  default:
    break;

  case clang::Type::ConstantArray:
    if (element_type_ptr)
      element_type_ptr->SetCompilerType(
          weak_from_this(), llvm::cast<clang::ConstantArrayType>(qual_type)
                                ->getElementType()
                                .getAsOpaquePtr());
    if (size)
      *size = llvm::cast<clang::ConstantArrayType>(qual_type)
                  ->getSize()
                  .getLimitedValue(ULLONG_MAX);
    if (is_incomplete)
      *is_incomplete = false;
    return true;

  case clang::Type::IncompleteArray:
    if (element_type_ptr)
      element_type_ptr->SetCompilerType(
          weak_from_this(), llvm::cast<clang::IncompleteArrayType>(qual_type)
                                ->getElementType()
                                .getAsOpaquePtr());
    if (size)
      *size = 0;
    if (is_incomplete)
      *is_incomplete = true;
    return true;

  case clang::Type::VariableArray:
    if (element_type_ptr)
      element_type_ptr->SetCompilerType(
          weak_from_this(), llvm::cast<clang::VariableArrayType>(qual_type)
                                ->getElementType()
                                .getAsOpaquePtr());
    if (size)
      *size = 0;
    if (is_incomplete)
      *is_incomplete = false;
    return true;

  case clang::Type::DependentSizedArray:
    if (element_type_ptr)
      element_type_ptr->SetCompilerType(
          weak_from_this(),
          llvm::cast<clang::DependentSizedArrayType>(qual_type)
              ->getElementType()
              .getAsOpaquePtr());
    if (size)
      *size = 0;
    if (is_incomplete)
      *is_incomplete = false;
    return true;
  }
  if (element_type_ptr)
    element_type_ptr->Clear();
  if (size)
    *size = 0;
  if (is_incomplete)
    *is_incomplete = false;
  return false;
}

bool TypeSystemClang::IsVectorType(lldb::opaque_compiler_type_t type,
                                   CompilerType *element_type, uint64_t *size) {
  clang::QualType qual_type(GetCanonicalQualType(type));

  const clang::Type::TypeClass type_class = qual_type->getTypeClass();
  switch (type_class) {
  case clang::Type::Vector: {
    const clang::VectorType *vector_type =
        qual_type->getAs<clang::VectorType>();
    if (vector_type) {
      if (size)
        *size = vector_type->getNumElements();
      if (element_type)
        *element_type = GetType(vector_type->getElementType());
    }
    return true;
  } break;
  case clang::Type::ExtVector: {
    const clang::ExtVectorType *ext_vector_type =
        qual_type->getAs<clang::ExtVectorType>();
    if (ext_vector_type) {
      if (size)
        *size = ext_vector_type->getNumElements();
      if (element_type)
        *element_type =
            CompilerType(weak_from_this(),
                         ext_vector_type->getElementType().getAsOpaquePtr());
    }
    return true;
  }
  default:
    break;
  }
  return false;
}

bool TypeSystemClang::IsRuntimeGeneratedType(
    lldb::opaque_compiler_type_t type) {
  clang::DeclContext *decl_ctx = GetDeclContextForType(GetQualType(type));
  if (!decl_ctx)
    return false;

  if (!llvm::isa<clang::ObjCInterfaceDecl>(decl_ctx))
    return false;

  clang::ObjCInterfaceDecl *result_iface_decl =
      llvm::dyn_cast<clang::ObjCInterfaceDecl>(decl_ctx);

  std::optional<ClangASTMetadata> ast_metadata = GetMetadata(result_iface_decl);
  if (!ast_metadata)
    return false;

  return (ast_metadata->GetISAPtr() != 0);
}

bool TypeSystemClang::IsCharType(lldb::opaque_compiler_type_t type) {
  return GetQualType(type).getUnqualifiedType()->isCharType();
}

bool TypeSystemClang::IsCompleteType(lldb::opaque_compiler_type_t type) {
  // If the type hasn't been lazily completed yet, complete it now so that we
  // can give the caller an accurate answer whether the type actually has a
  // definition. Without completing the type now we would just tell the user
  // the current (internal) completeness state of the type and most users don't
  // care (or even know) about this behavior.
  const bool allow_completion = true;
  return GetCompleteQualType(&getASTContext(), GetQualType(type),
                             allow_completion);
}

bool TypeSystemClang::IsConst(lldb::opaque_compiler_type_t type) {
  return GetQualType(type).isConstQualified();
}

bool TypeSystemClang::IsCStringType(lldb::opaque_compiler_type_t type,
                                    uint32_t &length) {
  CompilerType pointee_or_element_clang_type;
  length = 0;
  Flags type_flags(GetTypeInfo(type, &pointee_or_element_clang_type));

  if (!pointee_or_element_clang_type.IsValid())
    return false;

  if (type_flags.AnySet(eTypeIsArray | eTypeIsPointer)) {
    if (pointee_or_element_clang_type.IsCharType()) {
      if (type_flags.Test(eTypeIsArray)) {
        // We know the size of the array and it could be a C string since it is
        // an array of characters
        length = llvm::cast<clang::ConstantArrayType>(
                     GetCanonicalQualType(type).getTypePtr())
                     ->getSize()
                     .getLimitedValue();
      }
      return true;
    }
  }
  return false;
}

unsigned TypeSystemClang::GetPtrAuthKey(lldb::opaque_compiler_type_t type) {
  if (type) {
    clang::QualType qual_type(GetCanonicalQualType(type));
    if (auto pointer_auth = qual_type.getPointerAuth())
      return pointer_auth.getKey();
  }
  return 0;
}

unsigned
TypeSystemClang::GetPtrAuthDiscriminator(lldb::opaque_compiler_type_t type) {
  if (type) {
    clang::QualType qual_type(GetCanonicalQualType(type));
    if (auto pointer_auth = qual_type.getPointerAuth())
      return pointer_auth.getExtraDiscriminator();
  }
  return 0;
}

bool TypeSystemClang::GetPtrAuthAddressDiversity(
    lldb::opaque_compiler_type_t type) {
  if (type) {
    clang::QualType qual_type(GetCanonicalQualType(type));
    if (auto pointer_auth = qual_type.getPointerAuth())
      return pointer_auth.isAddressDiscriminated();
  }
  return false;
}

bool TypeSystemClang::IsFunctionType(lldb::opaque_compiler_type_t type) {
  auto isFunctionType = [&](clang::QualType qual_type) {
    return qual_type->isFunctionType();
  };

  return IsTypeImpl(type, isFunctionType);
}

// Used to detect "Homogeneous Floating-point Aggregates"
uint32_t
TypeSystemClang::IsHomogeneousAggregate(lldb::opaque_compiler_type_t type,
                                        CompilerType *base_type_ptr) {
  if (!type)
    return 0;

  clang::QualType qual_type(RemoveWrappingTypes(GetCanonicalQualType(type)));
  const clang::Type::TypeClass type_class = qual_type->getTypeClass();
  switch (type_class) {
  case clang::Type::Record:
    if (GetCompleteType(type)) {
      const clang::CXXRecordDecl *cxx_record_decl =
          qual_type->getAsCXXRecordDecl();
      if (cxx_record_decl) {
        if (cxx_record_decl->getNumBases() || cxx_record_decl->isDynamicClass())
          return 0;
      }
      const clang::RecordType *record_type =
          llvm::cast<clang::RecordType>(qual_type.getTypePtr());
      if (record_type) {
        const clang::RecordDecl *record_decl = record_type->getDecl();
        if (record_decl) {
          // We are looking for a structure that contains only floating point
          // types
          clang::RecordDecl::field_iterator field_pos,
              field_end = record_decl->field_end();
          uint32_t num_fields = 0;
          bool is_hva = false;
          bool is_hfa = false;
          clang::QualType base_qual_type;
          uint64_t base_bitwidth = 0;
          for (field_pos = record_decl->field_begin(); field_pos != field_end;
               ++field_pos) {
            clang::QualType field_qual_type = field_pos->getType();
            uint64_t field_bitwidth = getASTContext().getTypeSize(qual_type);
            if (field_qual_type->isFloatingType()) {
              if (field_qual_type->isComplexType())
                return 0;
              else {
                if (num_fields == 0)
                  base_qual_type = field_qual_type;
                else {
                  if (is_hva)
                    return 0;
                  is_hfa = true;
                  if (field_qual_type.getTypePtr() !=
                      base_qual_type.getTypePtr())
                    return 0;
                }
              }
            } else if (field_qual_type->isVectorType() ||
                       field_qual_type->isExtVectorType()) {
              if (num_fields == 0) {
                base_qual_type = field_qual_type;
                base_bitwidth = field_bitwidth;
              } else {
                if (is_hfa)
                  return 0;
                is_hva = true;
                if (base_bitwidth != field_bitwidth)
                  return 0;
                if (field_qual_type.getTypePtr() != base_qual_type.getTypePtr())
                  return 0;
              }
            } else
              return 0;
            ++num_fields;
          }
          if (base_type_ptr)
            *base_type_ptr =
                CompilerType(weak_from_this(), base_qual_type.getAsOpaquePtr());
          return num_fields;
        }
      }
    }
    break;

  default:
    break;
  }
  return 0;
}

size_t TypeSystemClang::GetNumberOfFunctionArguments(
    lldb::opaque_compiler_type_t type) {
  if (type) {
    clang::QualType qual_type(GetCanonicalQualType(type));
    const clang::FunctionProtoType *func =
        llvm::dyn_cast<clang::FunctionProtoType>(qual_type.getTypePtr());
    if (func)
      return func->getNumParams();
  }
  return 0;
}

CompilerType
TypeSystemClang::GetFunctionArgumentAtIndex(lldb::opaque_compiler_type_t type,
                                            const size_t index) {
  if (type) {
    clang::QualType qual_type(GetQualType(type));
    const clang::FunctionProtoType *func =
        llvm::dyn_cast<clang::FunctionProtoType>(qual_type.getTypePtr());
    if (func) {
      if (index < func->getNumParams())
        return CompilerType(weak_from_this(), func->getParamType(index).getAsOpaquePtr());
    }
  }
  return CompilerType();
}

bool TypeSystemClang::IsTypeImpl(
    lldb::opaque_compiler_type_t type,
    llvm::function_ref<bool(clang::QualType)> predicate) const {
  if (type) {
    clang::QualType qual_type = RemoveWrappingTypes(GetCanonicalQualType(type));

    if (predicate(qual_type))
      return true;

    const clang::Type::TypeClass type_class = qual_type->getTypeClass();
    switch (type_class) {
    default:
      break;

    case clang::Type::LValueReference:
    case clang::Type::RValueReference: {
      const clang::ReferenceType *reference_type =
          llvm::cast<clang::ReferenceType>(qual_type.getTypePtr());
      if (reference_type)
        return IsTypeImpl(reference_type->getPointeeType().getAsOpaquePtr(), predicate);
    } break;
    }
  }
  return false;
}

bool TypeSystemClang::IsMemberFunctionPointerType(
    lldb::opaque_compiler_type_t type) {
  auto isMemberFunctionPointerType = [](clang::QualType qual_type) {
    return qual_type->isMemberFunctionPointerType();
  };

  return IsTypeImpl(type, isMemberFunctionPointerType);
}

bool TypeSystemClang::IsFunctionPointerType(lldb::opaque_compiler_type_t type) {
  auto isFunctionPointerType = [](clang::QualType qual_type) {
    return qual_type->isFunctionPointerType();
  };

  return IsTypeImpl(type, isFunctionPointerType);
}

bool TypeSystemClang::IsBlockPointerType(
    lldb::opaque_compiler_type_t type,
    CompilerType *function_pointer_type_ptr) {
  auto isBlockPointerType = [&](clang::QualType qual_type) {
    if (qual_type->isBlockPointerType()) {
      if (function_pointer_type_ptr) {
        const clang::BlockPointerType *block_pointer_type =
            qual_type->castAs<clang::BlockPointerType>();
        QualType pointee_type = block_pointer_type->getPointeeType();
        QualType function_pointer_type = m_ast_up->getPointerType(pointee_type);
        *function_pointer_type_ptr = CompilerType(
            weak_from_this(), function_pointer_type.getAsOpaquePtr());
      }
      return true;
    }

    return false;
  };

  return IsTypeImpl(type, isBlockPointerType);
}

bool TypeSystemClang::IsIntegerType(lldb::opaque_compiler_type_t type,
                                    bool &is_signed) {
  if (!type)
    return false;

  clang::QualType qual_type(GetCanonicalQualType(type));
  const clang::BuiltinType *builtin_type =
      llvm::dyn_cast<clang::BuiltinType>(qual_type->getCanonicalTypeInternal());

  if (builtin_type) {
    if (builtin_type->isInteger()) {
      is_signed = builtin_type->isSignedInteger();
      return true;
    }
  }

  return false;
}

bool TypeSystemClang::IsEnumerationType(lldb::opaque_compiler_type_t type,
                                        bool &is_signed) {
  if (type) {
    const clang::EnumType *enum_type = llvm::dyn_cast<clang::EnumType>(
        GetCanonicalQualType(type)->getCanonicalTypeInternal());

    if (enum_type) {
      IsIntegerType(enum_type->getDecl()->getIntegerType().getAsOpaquePtr(),
                    is_signed);
      return true;
    }
  }

  return false;
}

bool TypeSystemClang::IsScopedEnumerationType(
    lldb::opaque_compiler_type_t type) {
  if (type) {
    const clang::EnumType *enum_type = llvm::dyn_cast<clang::EnumType>(
        GetCanonicalQualType(type)->getCanonicalTypeInternal());

    if (enum_type) {
      return enum_type->isScopedEnumeralType();
    }
  }

  return false;
}

bool TypeSystemClang::IsPointerType(lldb::opaque_compiler_type_t type,
                                    CompilerType *pointee_type) {
  if (type) {
    clang::QualType qual_type = RemoveWrappingTypes(GetCanonicalQualType(type));
    const clang::Type::TypeClass type_class = qual_type->getTypeClass();
    switch (type_class) {
    case clang::Type::Builtin:
      switch (llvm::cast<clang::BuiltinType>(qual_type)->getKind()) {
      default:
        break;
      case clang::BuiltinType::ObjCId:
      case clang::BuiltinType::ObjCClass:
        return true;
      }
      return false;
    case clang::Type::ObjCObjectPointer:
      if (pointee_type)
        pointee_type->SetCompilerType(
            weak_from_this(),
            llvm::cast<clang::ObjCObjectPointerType>(qual_type)
                ->getPointeeType()
                .getAsOpaquePtr());
      return true;
    case clang::Type::BlockPointer:
      if (pointee_type)
        pointee_type->SetCompilerType(
            weak_from_this(), llvm::cast<clang::BlockPointerType>(qual_type)
                                  ->getPointeeType()
                                  .getAsOpaquePtr());
      return true;
    case clang::Type::Pointer:
      if (pointee_type)
        pointee_type->SetCompilerType(weak_from_this(),
                                      llvm::cast<clang::PointerType>(qual_type)
                                          ->getPointeeType()
                                          .getAsOpaquePtr());
      return true;
    case clang::Type::MemberPointer:
      if (pointee_type)
        pointee_type->SetCompilerType(
            weak_from_this(), llvm::cast<clang::MemberPointerType>(qual_type)
                                  ->getPointeeType()
                                  .getAsOpaquePtr());
      return true;
    default:
      break;
    }
  }
  if (pointee_type)
    pointee_type->Clear();
  return false;
}

bool TypeSystemClang::IsPointerOrReferenceType(
    lldb::opaque_compiler_type_t type, CompilerType *pointee_type) {
  if (type) {
    clang::QualType qual_type = RemoveWrappingTypes(GetCanonicalQualType(type));
    const clang::Type::TypeClass type_class = qual_type->getTypeClass();
    switch (type_class) {
    case clang::Type::Builtin:
      switch (llvm::cast<clang::BuiltinType>(qual_type)->getKind()) {
      default:
        break;
      case clang::BuiltinType::ObjCId:
      case clang::BuiltinType::ObjCClass:
        return true;
      }
      return false;
    case clang::Type::ObjCObjectPointer:
      if (pointee_type)
        pointee_type->SetCompilerType(
            weak_from_this(),
            llvm::cast<clang::ObjCObjectPointerType>(qual_type)
                ->getPointeeType()
                .getAsOpaquePtr());
      return true;
    case clang::Type::BlockPointer:
      if (pointee_type)
        pointee_type->SetCompilerType(
            weak_from_this(), llvm::cast<clang::BlockPointerType>(qual_type)
                                  ->getPointeeType()
                                  .getAsOpaquePtr());
      return true;
    case clang::Type::Pointer:
      if (pointee_type)
        pointee_type->SetCompilerType(weak_from_this(),
                                      llvm::cast<clang::PointerType>(qual_type)
                                          ->getPointeeType()
                                          .getAsOpaquePtr());
      return true;
    case clang::Type::MemberPointer:
      if (pointee_type)
        pointee_type->SetCompilerType(
            weak_from_this(), llvm::cast<clang::MemberPointerType>(qual_type)
                                  ->getPointeeType()
                                  .getAsOpaquePtr());
      return true;
    case clang::Type::LValueReference:
      if (pointee_type)
        pointee_type->SetCompilerType(
            weak_from_this(), llvm::cast<clang::LValueReferenceType>(qual_type)
                                  ->desugar()
                                  .getAsOpaquePtr());
      return true;
    case clang::Type::RValueReference:
      if (pointee_type)
        pointee_type->SetCompilerType(
            weak_from_this(), llvm::cast<clang::RValueReferenceType>(qual_type)
                                  ->desugar()
                                  .getAsOpaquePtr());
      return true;
    default:
      break;
    }
  }
  if (pointee_type)
    pointee_type->Clear();
  return false;
}

bool TypeSystemClang::IsReferenceType(lldb::opaque_compiler_type_t type,
                                      CompilerType *pointee_type,
                                      bool *is_rvalue) {
  if (type) {
    clang::QualType qual_type = RemoveWrappingTypes(GetCanonicalQualType(type));
    const clang::Type::TypeClass type_class = qual_type->getTypeClass();

    switch (type_class) {
    case clang::Type::LValueReference:
      if (pointee_type)
        pointee_type->SetCompilerType(
            weak_from_this(), llvm::cast<clang::LValueReferenceType>(qual_type)
                                  ->desugar()
                                  .getAsOpaquePtr());
      if (is_rvalue)
        *is_rvalue = false;
      return true;
    case clang::Type::RValueReference:
      if (pointee_type)
        pointee_type->SetCompilerType(
            weak_from_this(), llvm::cast<clang::RValueReferenceType>(qual_type)
                                  ->desugar()
                                  .getAsOpaquePtr());
      if (is_rvalue)
        *is_rvalue = true;
      return true;

    default:
      break;
    }
  }
  if (pointee_type)
    pointee_type->Clear();
  return false;
}

bool TypeSystemClang::IsFloatingPointType(lldb::opaque_compiler_type_t type,
                                          uint32_t &count, bool &is_complex) {
  if (type) {
    clang::QualType qual_type(GetCanonicalQualType(type));

    if (const clang::BuiltinType *BT = llvm::dyn_cast<clang::BuiltinType>(
            qual_type->getCanonicalTypeInternal())) {
      clang::BuiltinType::Kind kind = BT->getKind();
      if (kind >= clang::BuiltinType::Float &&
          kind <= clang::BuiltinType::LongDouble) {
        count = 1;
        is_complex = false;
        return true;
      }
    } else if (const clang::ComplexType *CT =
                   llvm::dyn_cast<clang::ComplexType>(
                       qual_type->getCanonicalTypeInternal())) {
      if (IsFloatingPointType(CT->getElementType().getAsOpaquePtr(), count,
                              is_complex)) {
        count = 2;
        is_complex = true;
        return true;
      }
    } else if (const clang::VectorType *VT = llvm::dyn_cast<clang::VectorType>(
                   qual_type->getCanonicalTypeInternal())) {
      if (IsFloatingPointType(VT->getElementType().getAsOpaquePtr(), count,
                              is_complex)) {
        count = VT->getNumElements();
        is_complex = false;
        return true;
      }
    }
  }
  count = 0;
  is_complex = false;
  return false;
}

bool TypeSystemClang::IsDefined(lldb::opaque_compiler_type_t type) {
  if (!type)
    return false;

  clang::QualType qual_type(GetQualType(type));
  const clang::TagType *tag_type =
      llvm::dyn_cast<clang::TagType>(qual_type.getTypePtr());
  if (tag_type) {
    clang::TagDecl *tag_decl = tag_type->getDecl();
    if (tag_decl)
      return tag_decl->isCompleteDefinition();
    return false;
  } else {
    const clang::ObjCObjectType *objc_class_type =
        llvm::dyn_cast<clang::ObjCObjectType>(qual_type);
    if (objc_class_type) {
      clang::ObjCInterfaceDecl *class_interface_decl =
          objc_class_type->getInterface();
      if (class_interface_decl)
        return class_interface_decl->getDefinition() != nullptr;
      return false;
    }
  }
  return true;
}

bool TypeSystemClang::IsObjCClassType(const CompilerType &type) {
  if (ClangUtil::IsClangType(type)) {
    clang::QualType qual_type(ClangUtil::GetCanonicalQualType(type));

    const clang::ObjCObjectPointerType *obj_pointer_type =
        llvm::dyn_cast<clang::ObjCObjectPointerType>(qual_type);

    if (obj_pointer_type)
      return obj_pointer_type->isObjCClassType();
  }
  return false;
}

bool TypeSystemClang::IsObjCObjectOrInterfaceType(const CompilerType &type) {
  if (ClangUtil::IsClangType(type))
    return ClangUtil::GetCanonicalQualType(type)->isObjCObjectOrInterfaceType();
  return false;
}

bool TypeSystemClang::IsClassType(lldb::opaque_compiler_type_t type) {
  if (!type)
    return false;
  clang::QualType qual_type(GetCanonicalQualType(type));
  const clang::Type::TypeClass type_class = qual_type->getTypeClass();
  return (type_class == clang::Type::Record);
}

bool TypeSystemClang::IsEnumType(lldb::opaque_compiler_type_t type) {
  if (!type)
    return false;
  clang::QualType qual_type(GetCanonicalQualType(type));
  const clang::Type::TypeClass type_class = qual_type->getTypeClass();
  return (type_class == clang::Type::Enum);
}

bool TypeSystemClang::IsPolymorphicClass(lldb::opaque_compiler_type_t type) {
  if (type) {
    clang::QualType qual_type(GetCanonicalQualType(type));
    const clang::Type::TypeClass type_class = qual_type->getTypeClass();
    switch (type_class) {
    case clang::Type::Record:
      if (GetCompleteType(type)) {
        const clang::RecordType *record_type =
            llvm::cast<clang::RecordType>(qual_type.getTypePtr());
        const clang::RecordDecl *record_decl = record_type->getDecl();
        if (record_decl) {
          const clang::CXXRecordDecl *cxx_record_decl =
              llvm::dyn_cast<clang::CXXRecordDecl>(record_decl);
          if (cxx_record_decl) {
            // We can't just call is isPolymorphic() here because that just
            // means the current class has virtual functions, it doesn't check
            // if any inherited classes have virtual functions. The doc string
            // in SBType::IsPolymorphicClass() says it is looking for both
            // if the class has virtual methods or if any bases do, so this
            // should be more correct.
            return cxx_record_decl->isDynamicClass();
          }
        }
      }
      break;

    default:
      break;
    }
  }
  return false;
}

bool TypeSystemClang::IsPossibleDynamicType(lldb::opaque_compiler_type_t type,
                                            CompilerType *dynamic_pointee_type,
                                            bool check_cplusplus,
                                            bool check_objc) {
  clang::QualType pointee_qual_type;
  if (type) {
    clang::QualType qual_type = RemoveWrappingTypes(GetCanonicalQualType(type));
    bool success = false;
    const clang::Type::TypeClass type_class = qual_type->getTypeClass();
    switch (type_class) {
    case clang::Type::Builtin:
      if (check_objc &&
          llvm::cast<clang::BuiltinType>(qual_type)->getKind() ==
              clang::BuiltinType::ObjCId) {
        if (dynamic_pointee_type)
          dynamic_pointee_type->SetCompilerType(weak_from_this(), type);
        return true;
      }
      break;

    case clang::Type::ObjCObjectPointer:
      if (check_objc) {
        if (const auto *objc_pointee_type =
                qual_type->getPointeeType().getTypePtrOrNull()) {
          if (const auto *objc_object_type =
                  llvm::dyn_cast_or_null<clang::ObjCObjectType>(
                      objc_pointee_type)) {
            if (objc_object_type->isObjCClass())
              return false;
          }
        }
        if (dynamic_pointee_type)
          dynamic_pointee_type->SetCompilerType(
              weak_from_this(),
              llvm::cast<clang::ObjCObjectPointerType>(qual_type)
                  ->getPointeeType()
                  .getAsOpaquePtr());
        return true;
      }
      break;

    case clang::Type::Pointer:
      pointee_qual_type =
          llvm::cast<clang::PointerType>(qual_type)->getPointeeType();
      success = true;
      break;

    case clang::Type::LValueReference:
    case clang::Type::RValueReference:
      pointee_qual_type =
          llvm::cast<clang::ReferenceType>(qual_type)->getPointeeType();
      success = true;
      break;

    default:
      break;
    }

    if (success) {
      // Check to make sure what we are pointing too is a possible dynamic C++
      // type We currently accept any "void *" (in case we have a class that
      // has been watered down to an opaque pointer) and virtual C++ classes.
      const clang::Type::TypeClass pointee_type_class =
          pointee_qual_type.getCanonicalType()->getTypeClass();
      switch (pointee_type_class) {
      case clang::Type::Builtin:
        switch (llvm::cast<clang::BuiltinType>(pointee_qual_type)->getKind()) {
        case clang::BuiltinType::UnknownAny:
        case clang::BuiltinType::Void:
          if (dynamic_pointee_type)
            dynamic_pointee_type->SetCompilerType(
                weak_from_this(), pointee_qual_type.getAsOpaquePtr());
          return true;
        default:
          break;
        }
        break;

      case clang::Type::Record:
        if (check_cplusplus) {
          clang::CXXRecordDecl *cxx_record_decl =
              pointee_qual_type->getAsCXXRecordDecl();
          if (cxx_record_decl) {
            bool is_complete = cxx_record_decl->isCompleteDefinition();

            if (is_complete)
              success = cxx_record_decl->isDynamicClass();
            else {
              if (std::optional<ClangASTMetadata> metadata =
                      GetMetadata(cxx_record_decl))
                success = metadata->GetIsDynamicCXXType();
              else {
                is_complete = GetType(pointee_qual_type).GetCompleteType();
                if (is_complete)
                  success = cxx_record_decl->isDynamicClass();
                else
                  success = false;
              }
            }

            if (success) {
              if (dynamic_pointee_type)
                dynamic_pointee_type->SetCompilerType(
                    weak_from_this(), pointee_qual_type.getAsOpaquePtr());
              return true;
            }
          }
        }
        break;

      case clang::Type::ObjCObject:
      case clang::Type::ObjCInterface:
        if (check_objc) {
          if (dynamic_pointee_type)
            dynamic_pointee_type->SetCompilerType(
                weak_from_this(), pointee_qual_type.getAsOpaquePtr());
          return true;
        }
        break;

      default:
        break;
      }
    }
  }
  if (dynamic_pointee_type)
    dynamic_pointee_type->Clear();
  return false;
}

bool TypeSystemClang::IsScalarType(lldb::opaque_compiler_type_t type) {
  if (!type)
    return false;

  return (GetTypeInfo(type, nullptr) & eTypeIsScalar) != 0;
}

bool TypeSystemClang::IsTypedefType(lldb::opaque_compiler_type_t type) {
  if (!type)
    return false;
  return RemoveWrappingTypes(GetQualType(type), {clang::Type::Typedef})
             ->getTypeClass() == clang::Type::Typedef;
}

bool TypeSystemClang::IsVoidType(lldb::opaque_compiler_type_t type) {
  if (!type)
    return false;
  return GetCanonicalQualType(type)->isVoidType();
}

bool TypeSystemClang::CanPassInRegisters(const CompilerType &type) {
  if (auto *record_decl =
      TypeSystemClang::GetAsRecordDecl(type)) {
    return record_decl->canPassInRegisters();
  }
  return false;
}

bool TypeSystemClang::SupportsLanguage(lldb::LanguageType language) {
  return TypeSystemClangSupportsLanguage(language);
}

std::optional<std::string>
TypeSystemClang::GetCXXClassName(const CompilerType &type) {
  if (!type)
    return std::nullopt;

  clang::QualType qual_type(ClangUtil::GetCanonicalQualType(type));
  if (qual_type.isNull())
    return std::nullopt;

  clang::CXXRecordDecl *cxx_record_decl = qual_type->getAsCXXRecordDecl();
  if (!cxx_record_decl)
    return std::nullopt;

  return std::string(cxx_record_decl->getIdentifier()->getNameStart());
}

bool TypeSystemClang::IsCXXClassType(const CompilerType &type) {
  if (!type)
    return false;

  clang::QualType qual_type(ClangUtil::GetCanonicalQualType(type));
  return !qual_type.isNull() && qual_type->getAsCXXRecordDecl() != nullptr;
}

bool TypeSystemClang::IsBeingDefined(lldb::opaque_compiler_type_t type) {
  if (!type)
    return false;
  clang::QualType qual_type(GetCanonicalQualType(type));
  const clang::TagType *tag_type = llvm::dyn_cast<clang::TagType>(qual_type);
  if (tag_type)
    return tag_type->isBeingDefined();
  return false;
}

bool TypeSystemClang::IsObjCObjectPointerType(const CompilerType &type,
                                              CompilerType *class_type_ptr) {
  if (!ClangUtil::IsClangType(type))
    return false;

  clang::QualType qual_type(ClangUtil::GetCanonicalQualType(type));

  if (!qual_type.isNull() && qual_type->isObjCObjectPointerType()) {
    if (class_type_ptr) {
      if (!qual_type->isObjCClassType() && !qual_type->isObjCIdType()) {
        const clang::ObjCObjectPointerType *obj_pointer_type =
            llvm::dyn_cast<clang::ObjCObjectPointerType>(qual_type);
        if (obj_pointer_type == nullptr)
          class_type_ptr->Clear();
        else
          class_type_ptr->SetCompilerType(
              type.GetTypeSystem(),
              clang::QualType(obj_pointer_type->getInterfaceType(), 0)
                  .getAsOpaquePtr());
      }
    }
    return true;
  }
  if (class_type_ptr)
    class_type_ptr->Clear();
  return false;
}

// Type Completion

bool TypeSystemClang::GetCompleteType(lldb::opaque_compiler_type_t type) {
  if (!type)
    return false;
  const bool allow_completion = true;
  return GetCompleteQualType(&getASTContext(), GetQualType(type),
                             allow_completion);
}

ConstString TypeSystemClang::GetTypeName(lldb::opaque_compiler_type_t type,
                                         bool base_only) {
  if (!type)
    return ConstString();

  clang::QualType qual_type(GetQualType(type));

  // Remove certain type sugar from the name. Sugar such as elaborated types
  // or template types which only serve to improve diagnostics shouldn't
  // act as their own types from the user's perspective (e.g., formatter
  // shouldn't format a variable differently depending on how the ser has
  // specified the type. '::Type' and 'Type' should behave the same).
  // Typedefs and atomic derived types are not removed as they are actually
  // useful for identifiying specific types.
  qual_type = RemoveWrappingTypes(qual_type,
                                  {clang::Type::Typedef, clang::Type::Atomic});

  // For a typedef just return the qualified name.
  if (const auto *typedef_type = qual_type->getAs<clang::TypedefType>()) {
    const clang::TypedefNameDecl *typedef_decl = typedef_type->getDecl();
    return ConstString(GetTypeNameForDecl(typedef_decl));
  }

  // For consistency, this follows the same code path that clang uses to emit
  // debug info. This also handles when we don't want any scopes preceding the
  // name.
  if (auto *named_decl = qual_type->getAsTagDecl())
    return ConstString(GetTypeNameForDecl(named_decl, !base_only));

  return ConstString(qual_type.getAsString(GetTypePrintingPolicy()));
}

ConstString
TypeSystemClang::GetDisplayTypeName(lldb::opaque_compiler_type_t type) {
  if (!type)
    return ConstString();

  clang::QualType qual_type(GetQualType(type));
  clang::PrintingPolicy printing_policy(getASTContext().getPrintingPolicy());
  printing_policy.SuppressTagKeyword = true;
  printing_policy.SuppressScope = false;
  printing_policy.SuppressUnwrittenScope = true;
  printing_policy.SuppressInlineNamespace = true;
  return ConstString(qual_type.getAsString(printing_policy));
}

uint32_t
TypeSystemClang::GetTypeInfo(lldb::opaque_compiler_type_t type,
                             CompilerType *pointee_or_element_clang_type) {
  if (!type)
    return 0;

  if (pointee_or_element_clang_type)
    pointee_or_element_clang_type->Clear();

  clang::QualType qual_type =
      RemoveWrappingTypes(GetQualType(type), {clang::Type::Typedef});

  const clang::Type::TypeClass type_class = qual_type->getTypeClass();
  switch (type_class) {
  case clang::Type::Attributed:
    return GetTypeInfo(qual_type->castAs<clang::AttributedType>()
                           ->getModifiedType()
                           .getAsOpaquePtr(),
                       pointee_or_element_clang_type);
  case clang::Type::Builtin: {
    const clang::BuiltinType *builtin_type =
        llvm::cast<clang::BuiltinType>(qual_type->getCanonicalTypeInternal());

    uint32_t builtin_type_flags = eTypeIsBuiltIn | eTypeHasValue;
    switch (builtin_type->getKind()) {
    case clang::BuiltinType::ObjCId:
    case clang::BuiltinType::ObjCClass:
      if (pointee_or_element_clang_type)
        pointee_or_element_clang_type->SetCompilerType(
            weak_from_this(),
            getASTContext().ObjCBuiltinClassTy.getAsOpaquePtr());
      builtin_type_flags |= eTypeIsPointer | eTypeIsObjC;
      break;

    case clang::BuiltinType::ObjCSel:
      if (pointee_or_element_clang_type)
        pointee_or_element_clang_type->SetCompilerType(
            weak_from_this(), getASTContext().CharTy.getAsOpaquePtr());
      builtin_type_flags |= eTypeIsPointer | eTypeIsObjC;
      break;

    case clang::BuiltinType::Bool:
    case clang::BuiltinType::Char_U:
    case clang::BuiltinType::UChar:
    case clang::BuiltinType::WChar_U:
    case clang::BuiltinType::Char16:
    case clang::BuiltinType::Char32:
    case clang::BuiltinType::UShort:
    case clang::BuiltinType::UInt:
    case clang::BuiltinType::ULong:
    case clang::BuiltinType::ULongLong:
    case clang::BuiltinType::UInt128:
    case clang::BuiltinType::Char_S:
    case clang::BuiltinType::SChar:
    case clang::BuiltinType::WChar_S:
    case clang::BuiltinType::Short:
    case clang::BuiltinType::Int:
    case clang::BuiltinType::Long:
    case clang::BuiltinType::LongLong:
    case clang::BuiltinType::Int128:
    case clang::BuiltinType::Float:
    case clang::BuiltinType::Double:
    case clang::BuiltinType::LongDouble:
      builtin_type_flags |= eTypeIsScalar;
      if (builtin_type->isInteger()) {
        builtin_type_flags |= eTypeIsInteger;
        if (builtin_type->isSignedInteger())
          builtin_type_flags |= eTypeIsSigned;
      } else if (builtin_type->isFloatingPoint())
        builtin_type_flags |= eTypeIsFloat;
      break;
    default:
      break;
    }
    return builtin_type_flags;
  }

  case clang::Type::BlockPointer:
    if (pointee_or_element_clang_type)
      pointee_or_element_clang_type->SetCompilerType(
          weak_from_this(), qual_type->getPointeeType().getAsOpaquePtr());
    return eTypeIsPointer | eTypeHasChildren | eTypeIsBlock;

  case clang::Type::Complex: {
    uint32_t complex_type_flags =
        eTypeIsBuiltIn | eTypeHasValue | eTypeIsComplex;
    const clang::ComplexType *complex_type = llvm::dyn_cast<clang::ComplexType>(
        qual_type->getCanonicalTypeInternal());
    if (complex_type) {
      clang::QualType complex_element_type(complex_type->getElementType());
      if (complex_element_type->isIntegerType())
        complex_type_flags |= eTypeIsFloat;
      else if (complex_element_type->isFloatingType())
        complex_type_flags |= eTypeIsInteger;
    }
    return complex_type_flags;
  } break;

  case clang::Type::ConstantArray:
  case clang::Type::DependentSizedArray:
  case clang::Type::IncompleteArray:
  case clang::Type::VariableArray:
    if (pointee_or_element_clang_type)
      pointee_or_element_clang_type->SetCompilerType(
          weak_from_this(), llvm::cast<clang::ArrayType>(qual_type.getTypePtr())
                                ->getElementType()
                                .getAsOpaquePtr());
    return eTypeHasChildren | eTypeIsArray;

  case clang::Type::DependentName:
    return 0;
  case clang::Type::DependentSizedExtVector:
    return eTypeHasChildren | eTypeIsVector;
  case clang::Type::DependentTemplateSpecialization:
    return eTypeIsTemplate;

  case clang::Type::Enum:
    if (pointee_or_element_clang_type)
      pointee_or_element_clang_type->SetCompilerType(
          weak_from_this(), llvm::cast<clang::EnumType>(qual_type)
                                ->getDecl()
                                ->getIntegerType()
                                .getAsOpaquePtr());
    return eTypeIsEnumeration | eTypeHasValue;

  case clang::Type::FunctionProto:
    return eTypeIsFuncPrototype | eTypeHasValue;
  case clang::Type::FunctionNoProto:
    return eTypeIsFuncPrototype | eTypeHasValue;
  case clang::Type::InjectedClassName:
    return 0;

  case clang::Type::LValueReference:
  case clang::Type::RValueReference:
    if (pointee_or_element_clang_type)
      pointee_or_element_clang_type->SetCompilerType(
          weak_from_this(),
          llvm::cast<clang::ReferenceType>(qual_type.getTypePtr())
              ->getPointeeType()
              .getAsOpaquePtr());
    return eTypeHasChildren | eTypeIsReference | eTypeHasValue;

  case clang::Type::MemberPointer:
    return eTypeIsPointer | eTypeIsMember | eTypeHasValue;

  case clang::Type::ObjCObjectPointer:
    if (pointee_or_element_clang_type)
      pointee_or_element_clang_type->SetCompilerType(
          weak_from_this(), qual_type->getPointeeType().getAsOpaquePtr());
    return eTypeHasChildren | eTypeIsObjC | eTypeIsClass | eTypeIsPointer |
           eTypeHasValue;

  case clang::Type::ObjCObject:
    return eTypeHasChildren | eTypeIsObjC | eTypeIsClass;
  case clang::Type::ObjCInterface:
    return eTypeHasChildren | eTypeIsObjC | eTypeIsClass;

  case clang::Type::Pointer:
    if (pointee_or_element_clang_type)
      pointee_or_element_clang_type->SetCompilerType(
          weak_from_this(), qual_type->getPointeeType().getAsOpaquePtr());
    return eTypeHasChildren | eTypeIsPointer | eTypeHasValue;

  case clang::Type::Record:
    if (qual_type->getAsCXXRecordDecl())
      return eTypeHasChildren | eTypeIsClass | eTypeIsCPlusPlus;
    else
      return eTypeHasChildren | eTypeIsStructUnion;
    break;
  case clang::Type::SubstTemplateTypeParm:
    return eTypeIsTemplate;
  case clang::Type::TemplateTypeParm:
    return eTypeIsTemplate;
  case clang::Type::TemplateSpecialization:
    return eTypeIsTemplate;

  case clang::Type::Typedef:
    return eTypeIsTypedef | GetType(llvm::cast<clang::TypedefType>(qual_type)
                                        ->getDecl()
                                        ->getUnderlyingType())
                                .GetTypeInfo(pointee_or_element_clang_type);
  case clang::Type::UnresolvedUsing:
    return 0;

  case clang::Type::ExtVector:
  case clang::Type::Vector: {
    uint32_t vector_type_flags = eTypeHasChildren | eTypeIsVector;
    const clang::VectorType *vector_type = llvm::dyn_cast<clang::VectorType>(
        qual_type->getCanonicalTypeInternal());
    if (vector_type) {
      if (vector_type->isIntegerType())
        vector_type_flags |= eTypeIsFloat;
      else if (vector_type->isFloatingType())
        vector_type_flags |= eTypeIsInteger;
    }
    return vector_type_flags;
  }
  default:
    return 0;
  }
  return 0;
}

lldb::LanguageType
TypeSystemClang::GetMinimumLanguage(lldb::opaque_compiler_type_t type) {
  if (!type)
    return lldb::eLanguageTypeC;

  // If the type is a reference, then resolve it to what it refers to first:
  clang::QualType qual_type(GetCanonicalQualType(type).getNonReferenceType());
  if (qual_type->isAnyPointerType()) {
    if (qual_type->isObjCObjectPointerType())
      return lldb::eLanguageTypeObjC;
    if (qual_type->getPointeeCXXRecordDecl())
      return lldb::eLanguageTypeC_plus_plus;

    clang::QualType pointee_type(qual_type->getPointeeType());
    if (pointee_type->getPointeeCXXRecordDecl())
      return lldb::eLanguageTypeC_plus_plus;
    if (pointee_type->isObjCObjectOrInterfaceType())
      return lldb::eLanguageTypeObjC;
    if (pointee_type->isObjCClassType())
      return lldb::eLanguageTypeObjC;
    if (pointee_type.getTypePtr() ==
        getASTContext().ObjCBuiltinIdTy.getTypePtr())
      return lldb::eLanguageTypeObjC;
  } else {
    if (qual_type->isObjCObjectOrInterfaceType())
      return lldb::eLanguageTypeObjC;
    if (qual_type->getAsCXXRecordDecl())
      return lldb::eLanguageTypeC_plus_plus;
    switch (qual_type->getTypeClass()) {
    default:
      break;
    case clang::Type::Builtin:
      switch (llvm::cast<clang::BuiltinType>(qual_type)->getKind()) {
      default:
      case clang::BuiltinType::Void:
      case clang::BuiltinType::Bool:
      case clang::BuiltinType::Char_U:
      case clang::BuiltinType::UChar:
      case clang::BuiltinType::WChar_U:
      case clang::BuiltinType::Char16:
      case clang::BuiltinType::Char32:
      case clang::BuiltinType::UShort:
      case clang::BuiltinType::UInt:
      case clang::BuiltinType::ULong:
      case clang::BuiltinType::ULongLong:
      case clang::BuiltinType::UInt128:
      case clang::BuiltinType::Char_S:
      case clang::BuiltinType::SChar:
      case clang::BuiltinType::WChar_S:
      case clang::BuiltinType::Short:
      case clang::BuiltinType::Int:
      case clang::BuiltinType::Long:
      case clang::BuiltinType::LongLong:
      case clang::BuiltinType::Int128:
      case clang::BuiltinType::Float:
      case clang::BuiltinType::Double:
      case clang::BuiltinType::LongDouble:
        break;

      case clang::BuiltinType::NullPtr:
        return eLanguageTypeC_plus_plus;

      case clang::BuiltinType::ObjCId:
      case clang::BuiltinType::ObjCClass:
      case clang::BuiltinType::ObjCSel:
        return eLanguageTypeObjC;

      case clang::BuiltinType::Dependent:
      case clang::BuiltinType::Overload:
      case clang::BuiltinType::BoundMember:
      case clang::BuiltinType::UnknownAny:
        break;
      }
      break;
    case clang::Type::Typedef:
      return GetType(llvm::cast<clang::TypedefType>(qual_type)
                         ->getDecl()
                         ->getUnderlyingType())
          .GetMinimumLanguage();
    }
  }
  return lldb::eLanguageTypeC;
}

lldb::TypeClass
TypeSystemClang::GetTypeClass(lldb::opaque_compiler_type_t type) {
  if (!type)
    return lldb::eTypeClassInvalid;

  clang::QualType qual_type =
      RemoveWrappingTypes(GetQualType(type), {clang::Type::Typedef});

  switch (qual_type->getTypeClass()) {
  case clang::Type::Atomic:
  case clang::Type::Auto:
  case clang::Type::CountAttributed:
  case clang::Type::Decltype:
  case clang::Type::Elaborated:
  case clang::Type::Paren:
  case clang::Type::TypeOf:
  case clang::Type::TypeOfExpr:
  case clang::Type::Using:
    llvm_unreachable("Handled in RemoveWrappingTypes!");
  case clang::Type::UnaryTransform:
    break;
  case clang::Type::FunctionNoProto:
    return lldb::eTypeClassFunction;
  case clang::Type::FunctionProto:
    return lldb::eTypeClassFunction;
  case clang::Type::IncompleteArray:
    return lldb::eTypeClassArray;
  case clang::Type::VariableArray:
    return lldb::eTypeClassArray;
  case clang::Type::ConstantArray:
    return lldb::eTypeClassArray;
  case clang::Type::DependentSizedArray:
    return lldb::eTypeClassArray;
  case clang::Type::ArrayParameter:
    return lldb::eTypeClassArray;
  case clang::Type::DependentSizedExtVector:
    return lldb::eTypeClassVector;
  case clang::Type::DependentVector:
    return lldb::eTypeClassVector;
  case clang::Type::ExtVector:
    return lldb::eTypeClassVector;
  case clang::Type::Vector:
    return lldb::eTypeClassVector;
  case clang::Type::Builtin:
  // Ext-Int is just an integer type.
  case clang::Type::BitInt:
  case clang::Type::DependentBitInt:
    return lldb::eTypeClassBuiltin;
  case clang::Type::ObjCObjectPointer:
    return lldb::eTypeClassObjCObjectPointer;
  case clang::Type::BlockPointer:
    return lldb::eTypeClassBlockPointer;
  case clang::Type::Pointer:
    return lldb::eTypeClassPointer;
  case clang::Type::LValueReference:
    return lldb::eTypeClassReference;
  case clang::Type::RValueReference:
    return lldb::eTypeClassReference;
  case clang::Type::MemberPointer:
    return lldb::eTypeClassMemberPointer;
  case clang::Type::Complex:
    if (qual_type->isComplexType())
      return lldb::eTypeClassComplexFloat;
    else
      return lldb::eTypeClassComplexInteger;
  case clang::Type::ObjCObject:
    return lldb::eTypeClassObjCObject;
  case clang::Type::ObjCInterface:
    return lldb::eTypeClassObjCInterface;
  case clang::Type::Record: {
    const clang::RecordType *record_type =
        llvm::cast<clang::RecordType>(qual_type.getTypePtr());
    const clang::RecordDecl *record_decl = record_type->getDecl();
    if (record_decl->isUnion())
      return lldb::eTypeClassUnion;
    else if (record_decl->isStruct())
      return lldb::eTypeClassStruct;
    else
      return lldb::eTypeClassClass;
  } break;
  case clang::Type::Enum:
    return lldb::eTypeClassEnumeration;
  case clang::Type::Typedef:
    return lldb::eTypeClassTypedef;
  case clang::Type::UnresolvedUsing:
    break;

  case clang::Type::Attributed:
  case clang::Type::BTFTagAttributed:
    break;
  case clang::Type::TemplateTypeParm:
    break;
  case clang::Type::SubstTemplateTypeParm:
    break;
  case clang::Type::SubstTemplateTypeParmPack:
    break;
  case clang::Type::InjectedClassName:
    break;
  case clang::Type::DependentName:
    break;
  case clang::Type::DependentTemplateSpecialization:
    break;
  case clang::Type::PackExpansion:
    break;

  case clang::Type::TemplateSpecialization:
    break;
  case clang::Type::DeducedTemplateSpecialization:
    break;
  case clang::Type::Pipe:
    break;

  // pointer type decayed from an array or function type.
  case clang::Type::Decayed:
    break;
  case clang::Type::Adjusted:
    break;
  case clang::Type::ObjCTypeParam:
    break;

  case clang::Type::DependentAddressSpace:
    break;
  case clang::Type::MacroQualified:
    break;

  // Matrix types that we're not sure how to display at the moment.
  case clang::Type::ConstantMatrix:
  case clang::Type::DependentSizedMatrix:
    break;

  // We don't handle pack indexing yet
  case clang::Type::PackIndexing:
    break;
  }
  // We don't know hot to display this type...
  return lldb::eTypeClassOther;
}

unsigned TypeSystemClang::GetTypeQualifiers(lldb::opaque_compiler_type_t type) {
  if (type)
    return GetQualType(type).getQualifiers().getCVRQualifiers();
  return 0;
}

// Creating related types

CompilerType
TypeSystemClang::GetArrayElementType(lldb::opaque_compiler_type_t type,
                                     ExecutionContextScope *exe_scope) {
  if (type) {
    clang::QualType qual_type(GetQualType(type));

    const clang::Type *array_eletype =
        qual_type.getTypePtr()->getArrayElementTypeNoTypeQual();

    if (!array_eletype)
      return CompilerType();

    return GetType(clang::QualType(array_eletype, 0));
  }
  return CompilerType();
}

CompilerType TypeSystemClang::GetArrayType(lldb::opaque_compiler_type_t type,
                                           uint64_t size) {
  if (type) {
    clang::QualType qual_type(GetCanonicalQualType(type));
    clang::ASTContext &ast_ctx = getASTContext();
    if (size != 0)
      return GetType(ast_ctx.getConstantArrayType(
          qual_type, llvm::APInt(64, size), nullptr,
          clang::ArraySizeModifier::Normal, 0));
    else
      return GetType(ast_ctx.getIncompleteArrayType(
          qual_type, clang::ArraySizeModifier::Normal, 0));
  }

  return CompilerType();
}

CompilerType
TypeSystemClang::GetCanonicalType(lldb::opaque_compiler_type_t type) {
  if (type)
    return GetType(GetCanonicalQualType(type));
  return CompilerType();
}

static clang::QualType GetFullyUnqualifiedType_Impl(clang::ASTContext *ast,
                                                    clang::QualType qual_type) {
  if (qual_type->isPointerType())
    qual_type = ast->getPointerType(
        GetFullyUnqualifiedType_Impl(ast, qual_type->getPointeeType()));
  else if (const ConstantArrayType *arr =
               ast->getAsConstantArrayType(qual_type)) {
    qual_type = ast->getConstantArrayType(
        GetFullyUnqualifiedType_Impl(ast, arr->getElementType()),
        arr->getSize(), arr->getSizeExpr(), arr->getSizeModifier(),
        arr->getIndexTypeQualifiers().getAsOpaqueValue());
  } else
    qual_type = qual_type.getUnqualifiedType();
  qual_type.removeLocalConst();
  qual_type.removeLocalRestrict();
  qual_type.removeLocalVolatile();
  return qual_type;
}

CompilerType
TypeSystemClang::GetFullyUnqualifiedType(lldb::opaque_compiler_type_t type) {
  if (type)
    return GetType(
        GetFullyUnqualifiedType_Impl(&getASTContext(), GetQualType(type)));
  return CompilerType();
}

CompilerType
TypeSystemClang::GetEnumerationIntegerType(lldb::opaque_compiler_type_t type) {
  if (type)
    return GetEnumerationIntegerType(GetType(GetCanonicalQualType(type)));
  return CompilerType();
}

int TypeSystemClang::GetFunctionArgumentCount(
    lldb::opaque_compiler_type_t type) {
  if (type) {
    const clang::FunctionProtoType *func =
        llvm::dyn_cast<clang::FunctionProtoType>(GetCanonicalQualType(type));
    if (func)
      return func->getNumParams();
  }
  return -1;
}

CompilerType TypeSystemClang::GetFunctionArgumentTypeAtIndex(
    lldb::opaque_compiler_type_t type, size_t idx) {
  if (type) {
    const clang::FunctionProtoType *func =
        llvm::dyn_cast<clang::FunctionProtoType>(GetQualType(type));
    if (func) {
      const uint32_t num_args = func->getNumParams();
      if (idx < num_args)
        return GetType(func->getParamType(idx));
    }
  }
  return CompilerType();
}

CompilerType
TypeSystemClang::GetFunctionReturnType(lldb::opaque_compiler_type_t type) {
  if (type) {
    clang::QualType qual_type(GetQualType(type));
    const clang::FunctionProtoType *func =
        llvm::dyn_cast<clang::FunctionProtoType>(qual_type.getTypePtr());
    if (func)
      return GetType(func->getReturnType());
  }
  return CompilerType();
}

size_t
TypeSystemClang::GetNumMemberFunctions(lldb::opaque_compiler_type_t type) {
  size_t num_functions = 0;
  if (type) {
    clang::QualType qual_type = RemoveWrappingTypes(GetCanonicalQualType(type));
    switch (qual_type->getTypeClass()) {
    case clang::Type::Record:
      if (GetCompleteQualType(&getASTContext(), qual_type)) {
        const clang::RecordType *record_type =
            llvm::cast<clang::RecordType>(qual_type.getTypePtr());
        const clang::RecordDecl *record_decl = record_type->getDecl();
        assert(record_decl);
        const clang::CXXRecordDecl *cxx_record_decl =
            llvm::dyn_cast<clang::CXXRecordDecl>(record_decl);
        if (cxx_record_decl)
          num_functions = std::distance(cxx_record_decl->method_begin(),
                                        cxx_record_decl->method_end());
      }
      break;

    case clang::Type::ObjCObjectPointer: {
      const clang::ObjCObjectPointerType *objc_class_type =
          qual_type->castAs<clang::ObjCObjectPointerType>();
      const clang::ObjCInterfaceType *objc_interface_type =
          objc_class_type->getInterfaceType();
      if (objc_interface_type &&
          GetCompleteType(static_cast<lldb::opaque_compiler_type_t>(
              const_cast<clang::ObjCInterfaceType *>(objc_interface_type)))) {
        clang::ObjCInterfaceDecl *class_interface_decl =
            objc_interface_type->getDecl();
        if (class_interface_decl) {
          num_functions = std::distance(class_interface_decl->meth_begin(),
                                        class_interface_decl->meth_end());
        }
      }
      break;
    }

    case clang::Type::ObjCObject:
    case clang::Type::ObjCInterface:
      if (GetCompleteType(type)) {
        const clang::ObjCObjectType *objc_class_type =
            llvm::dyn_cast<clang::ObjCObjectType>(qual_type.getTypePtr());
        if (objc_class_type) {
          clang::ObjCInterfaceDecl *class_interface_decl =
              objc_class_type->getInterface();
          if (class_interface_decl)
            num_functions = std::distance(class_interface_decl->meth_begin(),
                                          class_interface_decl->meth_end());
        }
      }
      break;

    default:
      break;
    }
  }
  return num_functions;
}

TypeMemberFunctionImpl
TypeSystemClang::GetMemberFunctionAtIndex(lldb::opaque_compiler_type_t type,
                                          size_t idx) {
  std::string name;
  MemberFunctionKind kind(MemberFunctionKind::eMemberFunctionKindUnknown);
  CompilerType clang_type;
  CompilerDecl clang_decl;
  if (type) {
    clang::QualType qual_type = RemoveWrappingTypes(GetCanonicalQualType(type));
    switch (qual_type->getTypeClass()) {
    case clang::Type::Record:
      if (GetCompleteQualType(&getASTContext(), qual_type)) {
        const clang::RecordType *record_type =
            llvm::cast<clang::RecordType>(qual_type.getTypePtr());
        const clang::RecordDecl *record_decl = record_type->getDecl();
        assert(record_decl);
        const clang::CXXRecordDecl *cxx_record_decl =
            llvm::dyn_cast<clang::CXXRecordDecl>(record_decl);
        if (cxx_record_decl) {
          auto method_iter = cxx_record_decl->method_begin();
          auto method_end = cxx_record_decl->method_end();
          if (idx <
              static_cast<size_t>(std::distance(method_iter, method_end))) {
            std::advance(method_iter, idx);
            clang::CXXMethodDecl *cxx_method_decl =
                method_iter->getCanonicalDecl();
            if (cxx_method_decl) {
              name = cxx_method_decl->getDeclName().getAsString();
              if (cxx_method_decl->isStatic())
                kind = lldb::eMemberFunctionKindStaticMethod;
              else if (llvm::isa<clang::CXXConstructorDecl>(cxx_method_decl))
                kind = lldb::eMemberFunctionKindConstructor;
              else if (llvm::isa<clang::CXXDestructorDecl>(cxx_method_decl))
                kind = lldb::eMemberFunctionKindDestructor;
              else
                kind = lldb::eMemberFunctionKindInstanceMethod;
              clang_type = GetType(cxx_method_decl->getType());
              clang_decl = GetCompilerDecl(cxx_method_decl);
            }
          }
        }
      }
      break;

    case clang::Type::ObjCObjectPointer: {
      const clang::ObjCObjectPointerType *objc_class_type =
          qual_type->castAs<clang::ObjCObjectPointerType>();
      const clang::ObjCInterfaceType *objc_interface_type =
          objc_class_type->getInterfaceType();
      if (objc_interface_type &&
          GetCompleteType(static_cast<lldb::opaque_compiler_type_t>(
              const_cast<clang::ObjCInterfaceType *>(objc_interface_type)))) {
        clang::ObjCInterfaceDecl *class_interface_decl =
            objc_interface_type->getDecl();
        if (class_interface_decl) {
          auto method_iter = class_interface_decl->meth_begin();
          auto method_end = class_interface_decl->meth_end();
          if (idx <
              static_cast<size_t>(std::distance(method_iter, method_end))) {
            std::advance(method_iter, idx);
            clang::ObjCMethodDecl *objc_method_decl =
                method_iter->getCanonicalDecl();
            if (objc_method_decl) {
              clang_decl = GetCompilerDecl(objc_method_decl);
              name = objc_method_decl->getSelector().getAsString();
              if (objc_method_decl->isClassMethod())
                kind = lldb::eMemberFunctionKindStaticMethod;
              else
                kind = lldb::eMemberFunctionKindInstanceMethod;
            }
          }
        }
      }
      break;
    }

    case clang::Type::ObjCObject:
    case clang::Type::ObjCInterface:
      if (GetCompleteType(type)) {
        const clang::ObjCObjectType *objc_class_type =
            llvm::dyn_cast<clang::ObjCObjectType>(qual_type.getTypePtr());
        if (objc_class_type) {
          clang::ObjCInterfaceDecl *class_interface_decl =
              objc_class_type->getInterface();
          if (class_interface_decl) {
            auto method_iter = class_interface_decl->meth_begin();
            auto method_end = class_interface_decl->meth_end();
            if (idx <
                static_cast<size_t>(std::distance(method_iter, method_end))) {
              std::advance(method_iter, idx);
              clang::ObjCMethodDecl *objc_method_decl =
                  method_iter->getCanonicalDecl();
              if (objc_method_decl) {
                clang_decl = GetCompilerDecl(objc_method_decl);
                name = objc_method_decl->getSelector().getAsString();
                if (objc_method_decl->isClassMethod())
                  kind = lldb::eMemberFunctionKindStaticMethod;
                else
                  kind = lldb::eMemberFunctionKindInstanceMethod;
              }
            }
          }
        }
      }
      break;

    default:
      break;
    }
  }

  if (kind == eMemberFunctionKindUnknown)
    return TypeMemberFunctionImpl();
  else
    return TypeMemberFunctionImpl(clang_type, clang_decl, name, kind);
}

CompilerType
TypeSystemClang::GetNonReferenceType(lldb::opaque_compiler_type_t type) {
  if (type)
    return GetType(GetQualType(type).getNonReferenceType());
  return CompilerType();
}

CompilerType
TypeSystemClang::GetPointeeType(lldb::opaque_compiler_type_t type) {
  if (type) {
    clang::QualType qual_type(GetQualType(type));
    return GetType(qual_type.getTypePtr()->getPointeeType());
  }
  return CompilerType();
}

CompilerType
TypeSystemClang::GetPointerType(lldb::opaque_compiler_type_t type) {
  if (type) {
    clang::QualType qual_type(GetQualType(type));

    switch (qual_type.getDesugaredType(getASTContext())->getTypeClass()) {
    case clang::Type::ObjCObject:
    case clang::Type::ObjCInterface:
      return GetType(getASTContext().getObjCObjectPointerType(qual_type));

    default:
      return GetType(getASTContext().getPointerType(qual_type));
    }
  }
  return CompilerType();
}

CompilerType
TypeSystemClang::GetLValueReferenceType(lldb::opaque_compiler_type_t type) {
  if (type)
    return GetType(getASTContext().getLValueReferenceType(GetQualType(type)));
  else
    return CompilerType();
}

CompilerType
TypeSystemClang::GetRValueReferenceType(lldb::opaque_compiler_type_t type) {
  if (type)
    return GetType(getASTContext().getRValueReferenceType(GetQualType(type)));
  else
    return CompilerType();
}

CompilerType TypeSystemClang::GetAtomicType(lldb::opaque_compiler_type_t type) {
  if (!type)
    return CompilerType();
  return GetType(getASTContext().getAtomicType(GetQualType(type)));
}

CompilerType
TypeSystemClang::AddConstModifier(lldb::opaque_compiler_type_t type) {
  if (type) {
    clang::QualType result(GetQualType(type));
    result.addConst();
    return GetType(result);
  }
  return CompilerType();
}

CompilerType
TypeSystemClang::AddPtrAuthModifier(lldb::opaque_compiler_type_t type,
                                    uint32_t payload) {
  if (type) {
    clang::ASTContext &clang_ast = getASTContext();
    auto pauth = PointerAuthQualifier::fromOpaqueValue(payload);
    clang::QualType result =
        clang_ast.getPointerAuthType(GetQualType(type), pauth);
    return GetType(result);
  }
  return CompilerType();
}

CompilerType
TypeSystemClang::AddVolatileModifier(lldb::opaque_compiler_type_t type) {
  if (type) {
    clang::QualType result(GetQualType(type));
    result.addVolatile();
    return GetType(result);
  }
  return CompilerType();
}

CompilerType
TypeSystemClang::AddRestrictModifier(lldb::opaque_compiler_type_t type) {
  if (type) {
    clang::QualType result(GetQualType(type));
    result.addRestrict();
    return GetType(result);
  }
  return CompilerType();
}

CompilerType TypeSystemClang::CreateTypedef(
    lldb::opaque_compiler_type_t type, const char *typedef_name,
    const CompilerDeclContext &compiler_decl_ctx, uint32_t payload) {
  if (type && typedef_name && typedef_name[0]) {
    clang::ASTContext &clang_ast = getASTContext();
    clang::QualType qual_type(GetQualType(type));

    clang::DeclContext *decl_ctx =
        TypeSystemClang::DeclContextGetAsDeclContext(compiler_decl_ctx);
    if (!decl_ctx)
      decl_ctx = getASTContext().getTranslationUnitDecl();

    clang::TypedefDecl *decl =
        clang::TypedefDecl::CreateDeserialized(clang_ast, GlobalDeclID());
    decl->setDeclContext(decl_ctx);
    decl->setDeclName(&clang_ast.Idents.get(typedef_name));
    decl->setTypeSourceInfo(clang_ast.getTrivialTypeSourceInfo(qual_type));
    decl_ctx->addDecl(decl);
    SetOwningModule(decl, TypePayloadClang(payload).GetOwningModule());

    clang::TagDecl *tdecl = nullptr;
    if (!qual_type.isNull()) {
      if (const clang::RecordType *rt = qual_type->getAs<clang::RecordType>())
        tdecl = rt->getDecl();
      if (const clang::EnumType *et = qual_type->getAs<clang::EnumType>())
        tdecl = et->getDecl();
    }

    // Check whether this declaration is an anonymous struct, union, or enum,
    // hidden behind a typedef. If so, we try to check whether we have a
    // typedef tag to attach to the original record declaration
    if (tdecl && !tdecl->getIdentifier() && !tdecl->getTypedefNameForAnonDecl())
      tdecl->setTypedefNameForAnonDecl(decl);

    decl->setAccess(clang::AS_public); // TODO respect proper access specifier

    // Get a uniqued clang::QualType for the typedef decl type
    return GetType(clang_ast.getTypedefType(decl));
  }
  return CompilerType();
}

CompilerType
TypeSystemClang::GetTypedefedType(lldb::opaque_compiler_type_t type) {
  if (type) {
    const clang::TypedefType *typedef_type = llvm::dyn_cast<clang::TypedefType>(
        RemoveWrappingTypes(GetQualType(type), {clang::Type::Typedef}));
    if (typedef_type)
      return GetType(typedef_type->getDecl()->getUnderlyingType());
  }
  return CompilerType();
}

// Create related types using the current type's AST

CompilerType TypeSystemClang::GetBasicTypeFromAST(lldb::BasicType basic_type) {
  return TypeSystemClang::GetBasicType(basic_type);
}

CompilerType TypeSystemClang::CreateGenericFunctionPrototype() {
  clang::ASTContext &ast = getASTContext();
  const FunctionType::ExtInfo generic_ext_info(
    /*noReturn=*/false,
    /*hasRegParm=*/false,
    /*regParm=*/0,
    CallingConv::CC_C,
    /*producesResult=*/false,
    /*noCallerSavedRegs=*/false,
    /*NoCfCheck=*/false,
    /*cmseNSCall=*/false);
  QualType func_type = ast.getFunctionNoProtoType(ast.VoidTy, generic_ext_info);
  return GetType(func_type);
}
// Exploring the type

const llvm::fltSemantics &
TypeSystemClang::GetFloatTypeSemantics(size_t byte_size) {
  clang::ASTContext &ast = getASTContext();
  const size_t bit_size = byte_size * 8;
  if (bit_size == ast.getTypeSize(ast.FloatTy))
    return ast.getFloatTypeSemantics(ast.FloatTy);
  else if (bit_size == ast.getTypeSize(ast.DoubleTy))
    return ast.getFloatTypeSemantics(ast.DoubleTy);
  else if (bit_size == ast.getTypeSize(ast.LongDoubleTy) ||
           bit_size == llvm::APFloat::semanticsSizeInBits(
                           ast.getFloatTypeSemantics(ast.LongDoubleTy)))
    return ast.getFloatTypeSemantics(ast.LongDoubleTy);
  else if (bit_size == ast.getTypeSize(ast.HalfTy))
    return ast.getFloatTypeSemantics(ast.HalfTy);
  return llvm::APFloatBase::Bogus();
}

std::optional<uint64_t>
TypeSystemClang::GetObjCBitSize(QualType qual_type,
                                ExecutionContextScope *exe_scope) {
  assert(qual_type->isObjCObjectOrInterfaceType());
  ExecutionContext exe_ctx(exe_scope);
  if (Process *process = exe_ctx.GetProcessPtr()) {
    if (ObjCLanguageRuntime *objc_runtime =
            ObjCLanguageRuntime::Get(*process)) {
      if (std::optional<uint64_t> bit_size =
              objc_runtime->GetTypeBitSize(GetType(qual_type)))
        return *bit_size;
    }
  } else {
    static bool g_printed = false;
    if (!g_printed) {
      StreamString s;
      DumpTypeDescription(qual_type.getAsOpaquePtr(), s);

      llvm::outs() << "warning: trying to determine the size of type ";
      llvm::outs() << s.GetString() << "\n";
      llvm::outs() << "without a valid ExecutionContext. this is not "
                      "reliable. please file a bug against LLDB.\n";
      llvm::outs() << "backtrace:\n";
      llvm::sys::PrintStackTrace(llvm::outs());
      llvm::outs() << "\n";
      g_printed = true;
    }
  }

  return getASTContext().getTypeSize(qual_type) +
         getASTContext().getTypeSize(getASTContext().ObjCBuiltinClassTy);
}

std::optional<uint64_t>
TypeSystemClang::GetBitSize(lldb::opaque_compiler_type_t type,
                            ExecutionContextScope *exe_scope) {
  if (!GetCompleteType(type))
    return std::nullopt;

  clang::QualType qual_type(GetCanonicalQualType(type));
  const clang::Type::TypeClass type_class = qual_type->getTypeClass();
  switch (type_class) {
  case clang::Type::ConstantArray:
  case clang::Type::FunctionProto:
  case clang::Type::Record:
    return getASTContext().getTypeSize(qual_type);
  case clang::Type::ObjCInterface:
  case clang::Type::ObjCObject:
    return GetObjCBitSize(qual_type, exe_scope);
  case clang::Type::IncompleteArray: {
    const uint64_t bit_size = getASTContext().getTypeSize(qual_type);
    if (bit_size == 0)
      return getASTContext().getTypeSize(
          qual_type->getArrayElementTypeNoTypeQual()
              ->getCanonicalTypeUnqualified());

    return bit_size;
<<<<<<< HEAD
  }
  default:
    if (const uint64_t bit_size = getASTContext().getTypeSize(qual_type))
      return bit_size;
  }
=======
  }
  default:
    if (const uint64_t bit_size = getASTContext().getTypeSize(qual_type))
      return bit_size;
  }
>>>>>>> 98391913

  return std::nullopt;
}

std::optional<size_t>
TypeSystemClang::GetTypeBitAlign(lldb::opaque_compiler_type_t type,
                                 ExecutionContextScope *exe_scope) {
  if (GetCompleteType(type))
    return getASTContext().getTypeAlign(GetQualType(type));
  return {};
}

lldb::Encoding TypeSystemClang::GetEncoding(lldb::opaque_compiler_type_t type,
                                            uint64_t &count) {
  if (!type)
    return lldb::eEncodingInvalid;

  count = 1;
  clang::QualType qual_type = RemoveWrappingTypes(GetCanonicalQualType(type));

  switch (qual_type->getTypeClass()) {
  case clang::Type::Atomic:
  case clang::Type::Auto:
  case clang::Type::CountAttributed:
  case clang::Type::Decltype:
  case clang::Type::Elaborated:
  case clang::Type::Paren:
  case clang::Type::Typedef:
  case clang::Type::TypeOf:
  case clang::Type::TypeOfExpr:
  case clang::Type::Using:
    llvm_unreachable("Handled in RemoveWrappingTypes!");

  case clang::Type::UnaryTransform:
    break;

  case clang::Type::FunctionNoProto:
  case clang::Type::FunctionProto:
    return lldb::eEncodingUint;

  case clang::Type::IncompleteArray:
  case clang::Type::VariableArray:
  case clang::Type::ArrayParameter:
    break;

  case clang::Type::ConstantArray:
    break;

  case clang::Type::DependentVector:
  case clang::Type::ExtVector:
  case clang::Type::Vector:
    // TODO: Set this to more than one???
    break;

  case clang::Type::BitInt:
  case clang::Type::DependentBitInt:
    return qual_type->isUnsignedIntegerType() ? lldb::eEncodingUint
                                              : lldb::eEncodingSint;

  case clang::Type::Builtin:
    switch (llvm::cast<clang::BuiltinType>(qual_type)->getKind()) {
    case clang::BuiltinType::Void:
      break;

    case clang::BuiltinType::Char_S:
    case clang::BuiltinType::SChar:
    case clang::BuiltinType::WChar_S:
    case clang::BuiltinType::Short:
    case clang::BuiltinType::Int:
    case clang::BuiltinType::Long:
    case clang::BuiltinType::LongLong:
    case clang::BuiltinType::Int128:
      return lldb::eEncodingSint;

    case clang::BuiltinType::Bool:
    case clang::BuiltinType::Char_U:
    case clang::BuiltinType::UChar:
    case clang::BuiltinType::WChar_U:
    case clang::BuiltinType::Char8:
    case clang::BuiltinType::Char16:
    case clang::BuiltinType::Char32:
    case clang::BuiltinType::UShort:
    case clang::BuiltinType::UInt:
    case clang::BuiltinType::ULong:
    case clang::BuiltinType::ULongLong:
    case clang::BuiltinType::UInt128:
      return lldb::eEncodingUint;

    // Fixed point types. Note that they are currently ignored.
    case clang::BuiltinType::ShortAccum:
    case clang::BuiltinType::Accum:
    case clang::BuiltinType::LongAccum:
    case clang::BuiltinType::UShortAccum:
    case clang::BuiltinType::UAccum:
    case clang::BuiltinType::ULongAccum:
    case clang::BuiltinType::ShortFract:
    case clang::BuiltinType::Fract:
    case clang::BuiltinType::LongFract:
    case clang::BuiltinType::UShortFract:
    case clang::BuiltinType::UFract:
    case clang::BuiltinType::ULongFract:
    case clang::BuiltinType::SatShortAccum:
    case clang::BuiltinType::SatAccum:
    case clang::BuiltinType::SatLongAccum:
    case clang::BuiltinType::SatUShortAccum:
    case clang::BuiltinType::SatUAccum:
    case clang::BuiltinType::SatULongAccum:
    case clang::BuiltinType::SatShortFract:
    case clang::BuiltinType::SatFract:
    case clang::BuiltinType::SatLongFract:
    case clang::BuiltinType::SatUShortFract:
    case clang::BuiltinType::SatUFract:
    case clang::BuiltinType::SatULongFract:
      break;

    case clang::BuiltinType::Half:
    case clang::BuiltinType::Float:
    case clang::BuiltinType::Float16:
    case clang::BuiltinType::Float128:
    case clang::BuiltinType::Double:
    case clang::BuiltinType::LongDouble:
    case clang::BuiltinType::BFloat16:
    case clang::BuiltinType::Ibm128:
      return lldb::eEncodingIEEE754;

    case clang::BuiltinType::ObjCClass:
    case clang::BuiltinType::ObjCId:
    case clang::BuiltinType::ObjCSel:
      return lldb::eEncodingUint;

    case clang::BuiltinType::NullPtr:
      return lldb::eEncodingUint;

    case clang::BuiltinType::Kind::ARCUnbridgedCast:
    case clang::BuiltinType::Kind::BoundMember:
    case clang::BuiltinType::Kind::BuiltinFn:
    case clang::BuiltinType::Kind::Dependent:
    case clang::BuiltinType::Kind::OCLClkEvent:
    case clang::BuiltinType::Kind::OCLEvent:
    case clang::BuiltinType::Kind::OCLImage1dRO:
    case clang::BuiltinType::Kind::OCLImage1dWO:
    case clang::BuiltinType::Kind::OCLImage1dRW:
    case clang::BuiltinType::Kind::OCLImage1dArrayRO:
    case clang::BuiltinType::Kind::OCLImage1dArrayWO:
    case clang::BuiltinType::Kind::OCLImage1dArrayRW:
    case clang::BuiltinType::Kind::OCLImage1dBufferRO:
    case clang::BuiltinType::Kind::OCLImage1dBufferWO:
    case clang::BuiltinType::Kind::OCLImage1dBufferRW:
    case clang::BuiltinType::Kind::OCLImage2dRO:
    case clang::BuiltinType::Kind::OCLImage2dWO:
    case clang::BuiltinType::Kind::OCLImage2dRW:
    case clang::BuiltinType::Kind::OCLImage2dArrayRO:
    case clang::BuiltinType::Kind::OCLImage2dArrayWO:
    case clang::BuiltinType::Kind::OCLImage2dArrayRW:
    case clang::BuiltinType::Kind::OCLImage2dArrayDepthRO:
    case clang::BuiltinType::Kind::OCLImage2dArrayDepthWO:
    case clang::BuiltinType::Kind::OCLImage2dArrayDepthRW:
    case clang::BuiltinType::Kind::OCLImage2dArrayMSAARO:
    case clang::BuiltinType::Kind::OCLImage2dArrayMSAAWO:
    case clang::BuiltinType::Kind::OCLImage2dArrayMSAARW:
    case clang::BuiltinType::Kind::OCLImage2dArrayMSAADepthRO:
    case clang::BuiltinType::Kind::OCLImage2dArrayMSAADepthWO:
    case clang::BuiltinType::Kind::OCLImage2dArrayMSAADepthRW:
    case clang::BuiltinType::Kind::OCLImage2dDepthRO:
    case clang::BuiltinType::Kind::OCLImage2dDepthWO:
    case clang::BuiltinType::Kind::OCLImage2dDepthRW:
    case clang::BuiltinType::Kind::OCLImage2dMSAARO:
    case clang::BuiltinType::Kind::OCLImage2dMSAAWO:
    case clang::BuiltinType::Kind::OCLImage2dMSAARW:
    case clang::BuiltinType::Kind::OCLImage2dMSAADepthRO:
    case clang::BuiltinType::Kind::OCLImage2dMSAADepthWO:
    case clang::BuiltinType::Kind::OCLImage2dMSAADepthRW:
    case clang::BuiltinType::Kind::OCLImage3dRO:
    case clang::BuiltinType::Kind::OCLImage3dWO:
    case clang::BuiltinType::Kind::OCLImage3dRW:
    case clang::BuiltinType::Kind::OCLQueue:
    case clang::BuiltinType::Kind::OCLReserveID:
    case clang::BuiltinType::Kind::OCLSampler:
    case clang::BuiltinType::Kind::HLSLResource:
    case clang::BuiltinType::Kind::ArraySection:
    case clang::BuiltinType::Kind::OMPArrayShaping:
    case clang::BuiltinType::Kind::OMPIterator:
    case clang::BuiltinType::Kind::Overload:
    case clang::BuiltinType::Kind::PseudoObject:
    case clang::BuiltinType::Kind::UnknownAny:
      break;

    case clang::BuiltinType::OCLIntelSubgroupAVCMcePayload:
    case clang::BuiltinType::OCLIntelSubgroupAVCImePayload:
    case clang::BuiltinType::OCLIntelSubgroupAVCRefPayload:
    case clang::BuiltinType::OCLIntelSubgroupAVCSicPayload:
    case clang::BuiltinType::OCLIntelSubgroupAVCMceResult:
    case clang::BuiltinType::OCLIntelSubgroupAVCImeResult:
    case clang::BuiltinType::OCLIntelSubgroupAVCRefResult:
    case clang::BuiltinType::OCLIntelSubgroupAVCSicResult:
    case clang::BuiltinType::OCLIntelSubgroupAVCImeResultSingleReferenceStreamout:
    case clang::BuiltinType::OCLIntelSubgroupAVCImeResultDualReferenceStreamout:
    case clang::BuiltinType::OCLIntelSubgroupAVCImeSingleReferenceStreamin:
    case clang::BuiltinType::OCLIntelSubgroupAVCImeDualReferenceStreamin:
      break;

    // SPIRV builtin types.
    case clang::BuiltinType::SampledOCLImage1dRO:
    case clang::BuiltinType::SampledOCLImage1dArrayRO:
    case clang::BuiltinType::SampledOCLImage1dBufferRO:
    case clang::BuiltinType::SampledOCLImage2dRO:
    case clang::BuiltinType::SampledOCLImage2dArrayRO:
    case clang::BuiltinType::SampledOCLImage2dDepthRO:
    case clang::BuiltinType::SampledOCLImage2dArrayDepthRO:
    case clang::BuiltinType::SampledOCLImage2dMSAARO:
    case clang::BuiltinType::SampledOCLImage2dArrayMSAARO:
    case clang::BuiltinType::SampledOCLImage2dMSAADepthRO:
    case clang::BuiltinType::SampledOCLImage2dArrayMSAADepthRO:
    case clang::BuiltinType::SampledOCLImage3dRO:
      break;

    // PowerPC -- Matrix Multiply Assist
    case clang::BuiltinType::VectorPair:
    case clang::BuiltinType::VectorQuad:
      break;

    // ARM -- Scalable Vector Extension
    case clang::BuiltinType::SveBool:
    case clang::BuiltinType::SveBoolx2:
    case clang::BuiltinType::SveBoolx4:
    case clang::BuiltinType::SveCount:
    case clang::BuiltinType::SveInt8:
    case clang::BuiltinType::SveInt8x2:
    case clang::BuiltinType::SveInt8x3:
    case clang::BuiltinType::SveInt8x4:
    case clang::BuiltinType::SveInt16:
    case clang::BuiltinType::SveInt16x2:
    case clang::BuiltinType::SveInt16x3:
    case clang::BuiltinType::SveInt16x4:
    case clang::BuiltinType::SveInt32:
    case clang::BuiltinType::SveInt32x2:
    case clang::BuiltinType::SveInt32x3:
    case clang::BuiltinType::SveInt32x4:
    case clang::BuiltinType::SveInt64:
    case clang::BuiltinType::SveInt64x2:
    case clang::BuiltinType::SveInt64x3:
    case clang::BuiltinType::SveInt64x4:
    case clang::BuiltinType::SveUint8:
    case clang::BuiltinType::SveUint8x2:
    case clang::BuiltinType::SveUint8x3:
    case clang::BuiltinType::SveUint8x4:
    case clang::BuiltinType::SveUint16:
    case clang::BuiltinType::SveUint16x2:
    case clang::BuiltinType::SveUint16x3:
    case clang::BuiltinType::SveUint16x4:
    case clang::BuiltinType::SveUint32:
    case clang::BuiltinType::SveUint32x2:
    case clang::BuiltinType::SveUint32x3:
    case clang::BuiltinType::SveUint32x4:
    case clang::BuiltinType::SveUint64:
    case clang::BuiltinType::SveUint64x2:
    case clang::BuiltinType::SveUint64x3:
    case clang::BuiltinType::SveUint64x4:
    case clang::BuiltinType::SveFloat16:
    case clang::BuiltinType::SveBFloat16:
    case clang::BuiltinType::SveBFloat16x2:
    case clang::BuiltinType::SveBFloat16x3:
    case clang::BuiltinType::SveBFloat16x4:
    case clang::BuiltinType::SveFloat16x2:
    case clang::BuiltinType::SveFloat16x3:
    case clang::BuiltinType::SveFloat16x4:
    case clang::BuiltinType::SveFloat32:
    case clang::BuiltinType::SveFloat32x2:
    case clang::BuiltinType::SveFloat32x3:
    case clang::BuiltinType::SveFloat32x4:
    case clang::BuiltinType::SveFloat64:
    case clang::BuiltinType::SveFloat64x2:
    case clang::BuiltinType::SveFloat64x3:
    case clang::BuiltinType::SveFloat64x4:
      break;

    // RISC-V V builtin types.
#define RVV_TYPE(Name, Id, SingletonId) case clang::BuiltinType::Id:
#include "clang/Basic/RISCVVTypes.def"
      break;

    // WebAssembly builtin types.
    case clang::BuiltinType::WasmExternRef:
      break;

    case clang::BuiltinType::IncompleteMatrixIdx:
      break;

    case clang::BuiltinType::UnresolvedTemplate:
      break;

    // AMD GPU builtin types.
#define AMDGPU_TYPE(Name, Id, SingletonId) case clang::BuiltinType::Id:
#include "clang/Basic/AMDGPUTypes.def"
      break;
    }
    break;
  // All pointer types are represented as unsigned integer encodings. We may
  // nee to add a eEncodingPointer if we ever need to know the difference
  case clang::Type::ObjCObjectPointer:
  case clang::Type::BlockPointer:
  case clang::Type::Pointer:
  case clang::Type::LValueReference:
  case clang::Type::RValueReference:
  case clang::Type::MemberPointer:
    return lldb::eEncodingUint;
  case clang::Type::Complex: {
    lldb::Encoding encoding = lldb::eEncodingIEEE754;
    if (qual_type->isComplexType())
      encoding = lldb::eEncodingIEEE754;
    else {
      const clang::ComplexType *complex_type =
          qual_type->getAsComplexIntegerType();
      if (complex_type)
        encoding = GetType(complex_type->getElementType()).GetEncoding(count);
      else
        encoding = lldb::eEncodingSint;
    }
    count = 2;
    return encoding;
  }

  case clang::Type::ObjCInterface:
    break;
  case clang::Type::Record:
    break;
  case clang::Type::Enum:
    return qual_type->isUnsignedIntegerOrEnumerationType()
               ? lldb::eEncodingUint
               : lldb::eEncodingSint;
  case clang::Type::DependentSizedArray:
  case clang::Type::DependentSizedExtVector:
  case clang::Type::UnresolvedUsing:
  case clang::Type::Attributed:
  case clang::Type::BTFTagAttributed:
  case clang::Type::TemplateTypeParm:
  case clang::Type::SubstTemplateTypeParm:
  case clang::Type::SubstTemplateTypeParmPack:
  case clang::Type::InjectedClassName:
  case clang::Type::DependentName:
  case clang::Type::DependentTemplateSpecialization:
  case clang::Type::PackExpansion:
  case clang::Type::ObjCObject:

  case clang::Type::TemplateSpecialization:
  case clang::Type::DeducedTemplateSpecialization:
  case clang::Type::Adjusted:
  case clang::Type::Pipe:
    break;

  // pointer type decayed from an array or function type.
  case clang::Type::Decayed:
    break;
  case clang::Type::ObjCTypeParam:
    break;

  case clang::Type::DependentAddressSpace:
    break;
  case clang::Type::MacroQualified:
    break;

  case clang::Type::ConstantMatrix:
  case clang::Type::DependentSizedMatrix:
    break;

  // We don't handle pack indexing yet
  case clang::Type::PackIndexing:
    break;
  }
  count = 0;
  return lldb::eEncodingInvalid;
}

lldb::Format TypeSystemClang::GetFormat(lldb::opaque_compiler_type_t type) {
  if (!type)
    return lldb::eFormatDefault;

  clang::QualType qual_type = RemoveWrappingTypes(GetCanonicalQualType(type));

  switch (qual_type->getTypeClass()) {
  case clang::Type::Atomic:
  case clang::Type::Auto:
  case clang::Type::CountAttributed:
  case clang::Type::Decltype:
  case clang::Type::Elaborated:
  case clang::Type::Paren:
  case clang::Type::Typedef:
  case clang::Type::TypeOf:
  case clang::Type::TypeOfExpr:
  case clang::Type::Using:
    llvm_unreachable("Handled in RemoveWrappingTypes!");
  case clang::Type::UnaryTransform:
    break;

  case clang::Type::FunctionNoProto:
  case clang::Type::FunctionProto:
    break;

  case clang::Type::IncompleteArray:
  case clang::Type::VariableArray:
  case clang::Type::ArrayParameter:
    break;

  case clang::Type::ConstantArray:
    return lldb::eFormatVoid; // no value

  case clang::Type::DependentVector:
  case clang::Type::ExtVector:
  case clang::Type::Vector:
    break;

  case clang::Type::BitInt:
  case clang::Type::DependentBitInt:
    return qual_type->isUnsignedIntegerType() ? lldb::eFormatUnsigned
                                              : lldb::eFormatDecimal;

  case clang::Type::Builtin:
    switch (llvm::cast<clang::BuiltinType>(qual_type)->getKind()) {
    case clang::BuiltinType::UnknownAny:
    case clang::BuiltinType::Void:
    case clang::BuiltinType::BoundMember:
      break;

    case clang::BuiltinType::Bool:
      return lldb::eFormatBoolean;
    case clang::BuiltinType::Char_S:
    case clang::BuiltinType::SChar:
    case clang::BuiltinType::WChar_S:
    case clang::BuiltinType::Char_U:
    case clang::BuiltinType::UChar:
    case clang::BuiltinType::WChar_U:
      return lldb::eFormatChar;
    case clang::BuiltinType::Char8:
      return lldb::eFormatUnicode8;
    case clang::BuiltinType::Char16:
      return lldb::eFormatUnicode16;
    case clang::BuiltinType::Char32:
      return lldb::eFormatUnicode32;
    case clang::BuiltinType::UShort:
      return lldb::eFormatUnsigned;
    case clang::BuiltinType::Short:
      return lldb::eFormatDecimal;
    case clang::BuiltinType::UInt:
      return lldb::eFormatUnsigned;
    case clang::BuiltinType::Int:
      return lldb::eFormatDecimal;
    case clang::BuiltinType::ULong:
      return lldb::eFormatUnsigned;
    case clang::BuiltinType::Long:
      return lldb::eFormatDecimal;
    case clang::BuiltinType::ULongLong:
      return lldb::eFormatUnsigned;
    case clang::BuiltinType::LongLong:
      return lldb::eFormatDecimal;
    case clang::BuiltinType::UInt128:
      return lldb::eFormatUnsigned;
    case clang::BuiltinType::Int128:
      return lldb::eFormatDecimal;
    case clang::BuiltinType::Half:
    case clang::BuiltinType::Float:
    case clang::BuiltinType::Double:
    case clang::BuiltinType::LongDouble:
      return lldb::eFormatFloat;
    default:
      return lldb::eFormatHex;
    }
    break;
  case clang::Type::ObjCObjectPointer:
    return lldb::eFormatHex;
  case clang::Type::BlockPointer:
    return lldb::eFormatHex;
  case clang::Type::Pointer:
    return lldb::eFormatHex;
  case clang::Type::LValueReference:
  case clang::Type::RValueReference:
    return lldb::eFormatHex;
  case clang::Type::MemberPointer:
    return lldb::eFormatHex;
  case clang::Type::Complex: {
    if (qual_type->isComplexType())
      return lldb::eFormatComplex;
    else
      return lldb::eFormatComplexInteger;
  }
  case clang::Type::ObjCInterface:
    break;
  case clang::Type::Record:
    break;
  case clang::Type::Enum:
    return lldb::eFormatEnum;
  case clang::Type::DependentSizedArray:
  case clang::Type::DependentSizedExtVector:
  case clang::Type::UnresolvedUsing:
  case clang::Type::Attributed:
  case clang::Type::BTFTagAttributed:
  case clang::Type::TemplateTypeParm:
  case clang::Type::SubstTemplateTypeParm:
  case clang::Type::SubstTemplateTypeParmPack:
  case clang::Type::InjectedClassName:
  case clang::Type::DependentName:
  case clang::Type::DependentTemplateSpecialization:
  case clang::Type::PackExpansion:
  case clang::Type::ObjCObject:

  case clang::Type::TemplateSpecialization:
  case clang::Type::DeducedTemplateSpecialization:
  case clang::Type::Adjusted:
  case clang::Type::Pipe:
    break;

  // pointer type decayed from an array or function type.
  case clang::Type::Decayed:
    break;
  case clang::Type::ObjCTypeParam:
    break;

  case clang::Type::DependentAddressSpace:
    break;
  case clang::Type::MacroQualified:
    break;

  // Matrix types we're not sure how to display yet.
  case clang::Type::ConstantMatrix:
  case clang::Type::DependentSizedMatrix:
    break;

  // We don't handle pack indexing yet
  case clang::Type::PackIndexing:
    break;
  }
  // We don't know hot to display this type...
  return lldb::eFormatBytes;
}

static bool ObjCDeclHasIVars(clang::ObjCInterfaceDecl *class_interface_decl,
                             bool check_superclass) {
  while (class_interface_decl) {
    if (class_interface_decl->ivar_size() > 0)
      return true;

    if (check_superclass)
      class_interface_decl = class_interface_decl->getSuperClass();
    else
      break;
  }
  return false;
}

static std::optional<SymbolFile::ArrayInfo>
GetDynamicArrayInfo(TypeSystemClang &ast, SymbolFile *sym_file,
                    clang::QualType qual_type,
                    const ExecutionContext *exe_ctx) {
  if (qual_type->isIncompleteArrayType())
    if (std::optional<ClangASTMetadata> metadata =
            ast.GetMetadata(qual_type.getTypePtr()))
      return sym_file->GetDynamicArrayInfoForUID(metadata->GetUserID(),
                                                 exe_ctx);
  return std::nullopt;
}

llvm::Expected<uint32_t>
TypeSystemClang::GetNumChildren(lldb::opaque_compiler_type_t type,
                                bool omit_empty_base_classes,
                                const ExecutionContext *exe_ctx) {
  if (!type)
    return llvm::createStringError("invalid clang type");

  uint32_t num_children = 0;
  clang::QualType qual_type(RemoveWrappingTypes(GetQualType(type)));
  const clang::Type::TypeClass type_class = qual_type->getTypeClass();
  switch (type_class) {
  case clang::Type::Builtin:
    switch (llvm::cast<clang::BuiltinType>(qual_type)->getKind()) {
    case clang::BuiltinType::ObjCId:    // child is Class
    case clang::BuiltinType::ObjCClass: // child is Class
      num_children = 1;
      break;

    default:
      break;
    }
    break;

  case clang::Type::Complex:
    return 0;
  case clang::Type::Record:
    if (GetCompleteQualType(&getASTContext(), qual_type)) {
      const clang::RecordType *record_type =
          llvm::cast<clang::RecordType>(qual_type.getTypePtr());
      const clang::RecordDecl *record_decl = record_type->getDecl();
      assert(record_decl);
      const clang::CXXRecordDecl *cxx_record_decl =
          llvm::dyn_cast<clang::CXXRecordDecl>(record_decl);
      if (cxx_record_decl) {
        if (omit_empty_base_classes) {
          // Check each base classes to see if it or any of its base classes
          // contain any fields. This can help limit the noise in variable
          // views by not having to show base classes that contain no members.
          clang::CXXRecordDecl::base_class_const_iterator base_class,
              base_class_end;
          for (base_class = cxx_record_decl->bases_begin(),
              base_class_end = cxx_record_decl->bases_end();
               base_class != base_class_end; ++base_class) {
            const clang::CXXRecordDecl *base_class_decl =
                llvm::cast<clang::CXXRecordDecl>(
                    base_class->getType()
                        ->getAs<clang::RecordType>()
                        ->getDecl());

            // Skip empty base classes
            if (!TypeSystemClang::RecordHasFields(base_class_decl))
              continue;

            num_children++;
          }
        } else {
          // Include all base classes
          num_children += cxx_record_decl->getNumBases();
        }
      }
      num_children += std::distance(record_decl->field_begin(),
                               record_decl->field_end());
    } else
      return llvm::createStringError(
          "incomplete type \"" + GetDisplayTypeName(type).GetString() + "\"");
    break;
  case clang::Type::ObjCObject:
  case clang::Type::ObjCInterface:
    if (GetCompleteQualType(&getASTContext(), qual_type)) {
      const clang::ObjCObjectType *objc_class_type =
          llvm::dyn_cast<clang::ObjCObjectType>(qual_type.getTypePtr());
      assert(objc_class_type);
      if (objc_class_type) {
        clang::ObjCInterfaceDecl *class_interface_decl =
            objc_class_type->getInterface();

        if (class_interface_decl) {

          clang::ObjCInterfaceDecl *superclass_interface_decl =
              class_interface_decl->getSuperClass();
          if (superclass_interface_decl) {
            if (omit_empty_base_classes) {
              if (ObjCDeclHasIVars(superclass_interface_decl, true))
                ++num_children;
            } else
              ++num_children;
          }

          num_children += class_interface_decl->ivar_size();
        }
      }
    }
    break;

  case clang::Type::LValueReference:
  case clang::Type::RValueReference:
  case clang::Type::ObjCObjectPointer: {
    CompilerType pointee_clang_type(GetPointeeType(type));

    uint32_t num_pointee_children = 0;
    if (pointee_clang_type.IsAggregateType()) {
      auto num_children_or_err =
          pointee_clang_type.GetNumChildren(omit_empty_base_classes, exe_ctx);
      if (!num_children_or_err)
        return num_children_or_err;
      num_pointee_children = *num_children_or_err;
    }
    // If this type points to a simple type, then it has 1 child
    if (num_pointee_children == 0)
      num_children = 1;
    else
      num_children = num_pointee_children;
  } break;

  case clang::Type::Vector:
  case clang::Type::ExtVector:
    num_children =
        llvm::cast<clang::VectorType>(qual_type.getTypePtr())->getNumElements();
    break;

  case clang::Type::ConstantArray:
    num_children = llvm::cast<clang::ConstantArrayType>(qual_type.getTypePtr())
                       ->getSize()
                       .getLimitedValue();
    break;
  case clang::Type::IncompleteArray:
    if (auto array_info =
            GetDynamicArrayInfo(*this, GetSymbolFile(), qual_type, exe_ctx))
      // FIXME: Only 1-dimensional arrays are supported.
      num_children = array_info->element_orders.size()
                         ? array_info->element_orders.back().value_or(0)
                         : 0;
    break;

  case clang::Type::Pointer: {
    const clang::PointerType *pointer_type =
        llvm::cast<clang::PointerType>(qual_type.getTypePtr());
    clang::QualType pointee_type(pointer_type->getPointeeType());
    CompilerType pointee_clang_type(GetType(pointee_type));
    uint32_t num_pointee_children = 0;
    if (pointee_clang_type.IsAggregateType()) {
      auto num_children_or_err =
          pointee_clang_type.GetNumChildren(omit_empty_base_classes, exe_ctx);
      if (!num_children_or_err)
        return num_children_or_err;
      num_pointee_children = *num_children_or_err;
    }
    if (num_pointee_children == 0) {
      // We have a pointer to a pointee type that claims it has no children. We
      // will want to look at
      num_children = GetNumPointeeChildren(pointee_type);
    } else
      num_children = num_pointee_children;
  } break;

  default:
    break;
  }
  return num_children;
}

CompilerType TypeSystemClang::GetBuiltinTypeByName(ConstString name) {
  return GetBasicType(GetBasicTypeEnumeration(name));
}

lldb::BasicType
TypeSystemClang::GetBasicTypeEnumeration(lldb::opaque_compiler_type_t type) {
  if (type) {
    clang::QualType qual_type(GetQualType(type));
    const clang::Type::TypeClass type_class = qual_type->getTypeClass();
    if (type_class == clang::Type::Builtin) {
      switch (llvm::cast<clang::BuiltinType>(qual_type)->getKind()) {
      case clang::BuiltinType::Void:
        return eBasicTypeVoid;
      case clang::BuiltinType::Bool:
        return eBasicTypeBool;
      case clang::BuiltinType::Char_S:
        return eBasicTypeSignedChar;
      case clang::BuiltinType::Char_U:
        return eBasicTypeUnsignedChar;
      case clang::BuiltinType::Char8:
        return eBasicTypeChar8;
      case clang::BuiltinType::Char16:
        return eBasicTypeChar16;
      case clang::BuiltinType::Char32:
        return eBasicTypeChar32;
      case clang::BuiltinType::UChar:
        return eBasicTypeUnsignedChar;
      case clang::BuiltinType::SChar:
        return eBasicTypeSignedChar;
      case clang::BuiltinType::WChar_S:
        return eBasicTypeSignedWChar;
      case clang::BuiltinType::WChar_U:
        return eBasicTypeUnsignedWChar;
      case clang::BuiltinType::Short:
        return eBasicTypeShort;
      case clang::BuiltinType::UShort:
        return eBasicTypeUnsignedShort;
      case clang::BuiltinType::Int:
        return eBasicTypeInt;
      case clang::BuiltinType::UInt:
        return eBasicTypeUnsignedInt;
      case clang::BuiltinType::Long:
        return eBasicTypeLong;
      case clang::BuiltinType::ULong:
        return eBasicTypeUnsignedLong;
      case clang::BuiltinType::LongLong:
        return eBasicTypeLongLong;
      case clang::BuiltinType::ULongLong:
        return eBasicTypeUnsignedLongLong;
      case clang::BuiltinType::Int128:
        return eBasicTypeInt128;
      case clang::BuiltinType::UInt128:
        return eBasicTypeUnsignedInt128;

      case clang::BuiltinType::Half:
        return eBasicTypeHalf;
      case clang::BuiltinType::Float:
        return eBasicTypeFloat;
      case clang::BuiltinType::Double:
        return eBasicTypeDouble;
      case clang::BuiltinType::LongDouble:
        return eBasicTypeLongDouble;

      case clang::BuiltinType::NullPtr:
        return eBasicTypeNullPtr;
      case clang::BuiltinType::ObjCId:
        return eBasicTypeObjCID;
      case clang::BuiltinType::ObjCClass:
        return eBasicTypeObjCClass;
      case clang::BuiltinType::ObjCSel:
        return eBasicTypeObjCSel;
      default:
        return eBasicTypeOther;
      }
    }
  }
  return eBasicTypeInvalid;
}

void TypeSystemClang::ForEachEnumerator(
    lldb::opaque_compiler_type_t type,
    std::function<bool(const CompilerType &integer_type,
                       ConstString name,
                       const llvm::APSInt &value)> const &callback) {
  const clang::EnumType *enum_type =
      llvm::dyn_cast<clang::EnumType>(GetCanonicalQualType(type));
  if (enum_type) {
    const clang::EnumDecl *enum_decl = enum_type->getDecl();
    if (enum_decl) {
      CompilerType integer_type = GetType(enum_decl->getIntegerType());

      clang::EnumDecl::enumerator_iterator enum_pos, enum_end_pos;
      for (enum_pos = enum_decl->enumerator_begin(),
          enum_end_pos = enum_decl->enumerator_end();
           enum_pos != enum_end_pos; ++enum_pos) {
        ConstString name(enum_pos->getNameAsString().c_str());
        if (!callback(integer_type, name, enum_pos->getInitVal()))
          break;
      }
    }
  }
}

#pragma mark Aggregate Types

uint32_t TypeSystemClang::GetNumFields(lldb::opaque_compiler_type_t type) {
  if (!type)
    return 0;

  uint32_t count = 0;
  clang::QualType qual_type(RemoveWrappingTypes(GetCanonicalQualType(type)));
  const clang::Type::TypeClass type_class = qual_type->getTypeClass();
  switch (type_class) {
  case clang::Type::Record:
    if (GetCompleteType(type)) {
      const clang::RecordType *record_type =
          llvm::dyn_cast<clang::RecordType>(qual_type.getTypePtr());
      if (record_type) {
        clang::RecordDecl *record_decl = record_type->getDecl();
        if (record_decl) {
          count = std::distance(record_decl->field_begin(),
                                record_decl->field_end());
        }
      }
    }
    break;

  case clang::Type::ObjCObjectPointer: {
    const clang::ObjCObjectPointerType *objc_class_type =
        qual_type->castAs<clang::ObjCObjectPointerType>();
    const clang::ObjCInterfaceType *objc_interface_type =
        objc_class_type->getInterfaceType();
    if (objc_interface_type &&
        GetCompleteType(static_cast<lldb::opaque_compiler_type_t>(
            const_cast<clang::ObjCInterfaceType *>(objc_interface_type)))) {
      clang::ObjCInterfaceDecl *class_interface_decl =
          objc_interface_type->getDecl();
      if (class_interface_decl) {
        count = class_interface_decl->ivar_size();
      }
    }
    break;
  }

  case clang::Type::ObjCObject:
  case clang::Type::ObjCInterface:
    if (GetCompleteType(type)) {
      const clang::ObjCObjectType *objc_class_type =
          llvm::dyn_cast<clang::ObjCObjectType>(qual_type.getTypePtr());
      if (objc_class_type) {
        clang::ObjCInterfaceDecl *class_interface_decl =
            objc_class_type->getInterface();

        if (class_interface_decl)
          count = class_interface_decl->ivar_size();
      }
    }
    break;

  default:
    break;
  }
  return count;
}

static lldb::opaque_compiler_type_t
GetObjCFieldAtIndex(clang::ASTContext *ast,
                    clang::ObjCInterfaceDecl *class_interface_decl, size_t idx,
                    std::string &name, uint64_t *bit_offset_ptr,
                    uint32_t *bitfield_bit_size_ptr, bool *is_bitfield_ptr) {
  if (class_interface_decl) {
    if (idx < (class_interface_decl->ivar_size())) {
      clang::ObjCInterfaceDecl::ivar_iterator ivar_pos,
          ivar_end = class_interface_decl->ivar_end();
      uint32_t ivar_idx = 0;

      for (ivar_pos = class_interface_decl->ivar_begin(); ivar_pos != ivar_end;
           ++ivar_pos, ++ivar_idx) {
        if (ivar_idx == idx) {
          const clang::ObjCIvarDecl *ivar_decl = *ivar_pos;

          clang::QualType ivar_qual_type(ivar_decl->getType());

          name.assign(ivar_decl->getNameAsString());

          if (bit_offset_ptr) {
            const clang::ASTRecordLayout &interface_layout =
                ast->getASTObjCInterfaceLayout(class_interface_decl);
            *bit_offset_ptr = interface_layout.getFieldOffset(ivar_idx);
          }

          const bool is_bitfield = ivar_pos->isBitField();

          if (bitfield_bit_size_ptr) {
            *bitfield_bit_size_ptr = 0;

            if (is_bitfield && ast) {
              clang::Expr *bitfield_bit_size_expr = ivar_pos->getBitWidth();
              clang::Expr::EvalResult result;
              if (bitfield_bit_size_expr &&
                  bitfield_bit_size_expr->EvaluateAsInt(result, *ast)) {
                llvm::APSInt bitfield_apsint = result.Val.getInt();
                *bitfield_bit_size_ptr = bitfield_apsint.getLimitedValue();
              }
            }
          }
          if (is_bitfield_ptr)
            *is_bitfield_ptr = is_bitfield;

          return ivar_qual_type.getAsOpaquePtr();
        }
      }
    }
  }
  return nullptr;
}

CompilerType TypeSystemClang::GetFieldAtIndex(lldb::opaque_compiler_type_t type,
                                              size_t idx, std::string &name,
                                              uint64_t *bit_offset_ptr,
                                              uint32_t *bitfield_bit_size_ptr,
                                              bool *is_bitfield_ptr) {
  if (!type)
    return CompilerType();

  clang::QualType qual_type(RemoveWrappingTypes(GetCanonicalQualType(type)));
  const clang::Type::TypeClass type_class = qual_type->getTypeClass();
  switch (type_class) {
  case clang::Type::Record:
    if (GetCompleteType(type)) {
      const clang::RecordType *record_type =
          llvm::cast<clang::RecordType>(qual_type.getTypePtr());
      const clang::RecordDecl *record_decl = record_type->getDecl();
      uint32_t field_idx = 0;
      clang::RecordDecl::field_iterator field, field_end;
      for (field = record_decl->field_begin(),
          field_end = record_decl->field_end();
           field != field_end; ++field, ++field_idx) {
        if (idx == field_idx) {
          // Print the member type if requested
          // Print the member name and equal sign
          name.assign(field->getNameAsString());

          // Figure out the type byte size (field_type_info.first) and
          // alignment (field_type_info.second) from the AST context.
          if (bit_offset_ptr) {
            const clang::ASTRecordLayout &record_layout =
                getASTContext().getASTRecordLayout(record_decl);
            *bit_offset_ptr = record_layout.getFieldOffset(field_idx);
          }

          const bool is_bitfield = field->isBitField();

          if (bitfield_bit_size_ptr) {
            *bitfield_bit_size_ptr = 0;

            if (is_bitfield) {
              clang::Expr *bitfield_bit_size_expr = field->getBitWidth();
              clang::Expr::EvalResult result;
              if (bitfield_bit_size_expr &&
                  bitfield_bit_size_expr->EvaluateAsInt(result,
                                                        getASTContext())) {
                llvm::APSInt bitfield_apsint = result.Val.getInt();
                *bitfield_bit_size_ptr = bitfield_apsint.getLimitedValue();
              }
            }
          }
          if (is_bitfield_ptr)
            *is_bitfield_ptr = is_bitfield;

          return GetType(field->getType());
        }
      }
    }
    break;

  case clang::Type::ObjCObjectPointer: {
    const clang::ObjCObjectPointerType *objc_class_type =
        qual_type->castAs<clang::ObjCObjectPointerType>();
    const clang::ObjCInterfaceType *objc_interface_type =
        objc_class_type->getInterfaceType();
    if (objc_interface_type &&
        GetCompleteType(static_cast<lldb::opaque_compiler_type_t>(
            const_cast<clang::ObjCInterfaceType *>(objc_interface_type)))) {
      clang::ObjCInterfaceDecl *class_interface_decl =
          objc_interface_type->getDecl();
      if (class_interface_decl) {
        return CompilerType(
            weak_from_this(),
            GetObjCFieldAtIndex(&getASTContext(), class_interface_decl, idx,
                                name, bit_offset_ptr, bitfield_bit_size_ptr,
                                is_bitfield_ptr));
      }
    }
    break;
  }

  case clang::Type::ObjCObject:
  case clang::Type::ObjCInterface:
    if (GetCompleteType(type)) {
      const clang::ObjCObjectType *objc_class_type =
          llvm::dyn_cast<clang::ObjCObjectType>(qual_type.getTypePtr());
      assert(objc_class_type);
      if (objc_class_type) {
        clang::ObjCInterfaceDecl *class_interface_decl =
            objc_class_type->getInterface();
        return CompilerType(
            weak_from_this(),
            GetObjCFieldAtIndex(&getASTContext(), class_interface_decl, idx,
                                name, bit_offset_ptr, bitfield_bit_size_ptr,
                                is_bitfield_ptr));
      }
    }
    break;

  default:
    break;
  }
  return CompilerType();
}

uint32_t
TypeSystemClang::GetNumDirectBaseClasses(lldb::opaque_compiler_type_t type) {
  uint32_t count = 0;
  clang::QualType qual_type = RemoveWrappingTypes(GetCanonicalQualType(type));
  const clang::Type::TypeClass type_class = qual_type->getTypeClass();
  switch (type_class) {
  case clang::Type::Record:
    if (GetCompleteType(type)) {
      const clang::CXXRecordDecl *cxx_record_decl =
          qual_type->getAsCXXRecordDecl();
      if (cxx_record_decl)
        count = cxx_record_decl->getNumBases();
    }
    break;

  case clang::Type::ObjCObjectPointer:
    count = GetPointeeType(type).GetNumDirectBaseClasses();
    break;

  case clang::Type::ObjCObject:
    if (GetCompleteType(type)) {
      const clang::ObjCObjectType *objc_class_type =
          qual_type->getAsObjCQualifiedInterfaceType();
      if (objc_class_type) {
        clang::ObjCInterfaceDecl *class_interface_decl =
            objc_class_type->getInterface();

        if (class_interface_decl && class_interface_decl->getSuperClass())
          count = 1;
      }
    }
    break;
  case clang::Type::ObjCInterface:
    if (GetCompleteType(type)) {
      const clang::ObjCInterfaceType *objc_interface_type =
          qual_type->getAs<clang::ObjCInterfaceType>();
      if (objc_interface_type) {
        clang::ObjCInterfaceDecl *class_interface_decl =
            objc_interface_type->getInterface();

        if (class_interface_decl && class_interface_decl->getSuperClass())
          count = 1;
      }
    }
    break;

  default:
    break;
  }
  return count;
}

uint32_t
TypeSystemClang::GetNumVirtualBaseClasses(lldb::opaque_compiler_type_t type) {
  uint32_t count = 0;
  clang::QualType qual_type = RemoveWrappingTypes(GetCanonicalQualType(type));
  const clang::Type::TypeClass type_class = qual_type->getTypeClass();
  switch (type_class) {
  case clang::Type::Record:
    if (GetCompleteType(type)) {
      const clang::CXXRecordDecl *cxx_record_decl =
          qual_type->getAsCXXRecordDecl();
      if (cxx_record_decl)
        count = cxx_record_decl->getNumVBases();
    }
    break;

  default:
    break;
  }
  return count;
}

CompilerType TypeSystemClang::GetDirectBaseClassAtIndex(
    lldb::opaque_compiler_type_t type, size_t idx, uint32_t *bit_offset_ptr) {
  clang::QualType qual_type = RemoveWrappingTypes(GetCanonicalQualType(type));
  const clang::Type::TypeClass type_class = qual_type->getTypeClass();
  switch (type_class) {
  case clang::Type::Record:
    if (GetCompleteType(type)) {
      const clang::CXXRecordDecl *cxx_record_decl =
          qual_type->getAsCXXRecordDecl();
      if (cxx_record_decl) {
        uint32_t curr_idx = 0;
        clang::CXXRecordDecl::base_class_const_iterator base_class,
            base_class_end;
        for (base_class = cxx_record_decl->bases_begin(),
            base_class_end = cxx_record_decl->bases_end();
             base_class != base_class_end; ++base_class, ++curr_idx) {
          if (curr_idx == idx) {
            if (bit_offset_ptr) {
              const clang::ASTRecordLayout &record_layout =
                  getASTContext().getASTRecordLayout(cxx_record_decl);
              const clang::CXXRecordDecl *base_class_decl =
                  llvm::cast<clang::CXXRecordDecl>(
                      base_class->getType()
                          ->castAs<clang::RecordType>()
                          ->getDecl());
              if (base_class->isVirtual())
                *bit_offset_ptr =
                    record_layout.getVBaseClassOffset(base_class_decl)
                        .getQuantity() *
                    8;
              else
                *bit_offset_ptr =
                    record_layout.getBaseClassOffset(base_class_decl)
                        .getQuantity() *
                    8;
            }
            return GetType(base_class->getType());
          }
        }
      }
    }
    break;

  case clang::Type::ObjCObjectPointer:
    return GetPointeeType(type).GetDirectBaseClassAtIndex(idx, bit_offset_ptr);

  case clang::Type::ObjCObject:
    if (idx == 0 && GetCompleteType(type)) {
      const clang::ObjCObjectType *objc_class_type =
          qual_type->getAsObjCQualifiedInterfaceType();
      if (objc_class_type) {
        clang::ObjCInterfaceDecl *class_interface_decl =
            objc_class_type->getInterface();

        if (class_interface_decl) {
          clang::ObjCInterfaceDecl *superclass_interface_decl =
              class_interface_decl->getSuperClass();
          if (superclass_interface_decl) {
            if (bit_offset_ptr)
              *bit_offset_ptr = 0;
            return GetType(getASTContext().getObjCInterfaceType(
                superclass_interface_decl));
          }
        }
      }
    }
    break;
  case clang::Type::ObjCInterface:
    if (idx == 0 && GetCompleteType(type)) {
      const clang::ObjCObjectType *objc_interface_type =
          qual_type->getAs<clang::ObjCInterfaceType>();
      if (objc_interface_type) {
        clang::ObjCInterfaceDecl *class_interface_decl =
            objc_interface_type->getInterface();

        if (class_interface_decl) {
          clang::ObjCInterfaceDecl *superclass_interface_decl =
              class_interface_decl->getSuperClass();
          if (superclass_interface_decl) {
            if (bit_offset_ptr)
              *bit_offset_ptr = 0;
            return GetType(getASTContext().getObjCInterfaceType(
                superclass_interface_decl));
          }
        }
      }
    }
    break;

  default:
    break;
  }
  return CompilerType();
}

CompilerType TypeSystemClang::GetVirtualBaseClassAtIndex(
    lldb::opaque_compiler_type_t type, size_t idx, uint32_t *bit_offset_ptr) {
  clang::QualType qual_type = RemoveWrappingTypes(GetCanonicalQualType(type));
  const clang::Type::TypeClass type_class = qual_type->getTypeClass();
  switch (type_class) {
  case clang::Type::Record:
    if (GetCompleteType(type)) {
      const clang::CXXRecordDecl *cxx_record_decl =
          qual_type->getAsCXXRecordDecl();
      if (cxx_record_decl) {
        uint32_t curr_idx = 0;
        clang::CXXRecordDecl::base_class_const_iterator base_class,
            base_class_end;
        for (base_class = cxx_record_decl->vbases_begin(),
            base_class_end = cxx_record_decl->vbases_end();
             base_class != base_class_end; ++base_class, ++curr_idx) {
          if (curr_idx == idx) {
            if (bit_offset_ptr) {
              const clang::ASTRecordLayout &record_layout =
                  getASTContext().getASTRecordLayout(cxx_record_decl);
              const clang::CXXRecordDecl *base_class_decl =
                  llvm::cast<clang::CXXRecordDecl>(
                      base_class->getType()
                          ->castAs<clang::RecordType>()
                          ->getDecl());
              *bit_offset_ptr =
                  record_layout.getVBaseClassOffset(base_class_decl)
                      .getQuantity() *
                  8;
            }
            return GetType(base_class->getType());
          }
        }
      }
    }
    break;

  default:
    break;
  }
  return CompilerType();
}

CompilerDecl
TypeSystemClang::GetStaticFieldWithName(lldb::opaque_compiler_type_t type,
                                        llvm::StringRef name) {
  clang::QualType qual_type = RemoveWrappingTypes(GetCanonicalQualType(type));
  switch (qual_type->getTypeClass()) {
  case clang::Type::Record: {
    if (!GetCompleteType(type))
      return CompilerDecl();

    const clang::RecordType *record_type =
        llvm::cast<clang::RecordType>(qual_type.getTypePtr());
    const clang::RecordDecl *record_decl = record_type->getDecl();

    clang::DeclarationName decl_name(&getASTContext().Idents.get(name));
    for (NamedDecl *decl : record_decl->lookup(decl_name)) {
      auto *var_decl = dyn_cast<clang::VarDecl>(decl);
      if (!var_decl || var_decl->getStorageClass() != clang::SC_Static)
        continue;

      return CompilerDecl(this, var_decl);
    }
    break;
  }

  default:
    break;
  }
  return CompilerDecl();
}

// If a pointer to a pointee type (the clang_type arg) says that it has no
// children, then we either need to trust it, or override it and return a
// different result. For example, an "int *" has one child that is an integer,
// but a function pointer doesn't have any children. Likewise if a Record type
// claims it has no children, then there really is nothing to show.
uint32_t TypeSystemClang::GetNumPointeeChildren(clang::QualType type) {
  if (type.isNull())
    return 0;

  clang::QualType qual_type = RemoveWrappingTypes(type.getCanonicalType());
  const clang::Type::TypeClass type_class = qual_type->getTypeClass();
  switch (type_class) {
  case clang::Type::Builtin:
    switch (llvm::cast<clang::BuiltinType>(qual_type)->getKind()) {
    case clang::BuiltinType::UnknownAny:
    case clang::BuiltinType::Void:
    case clang::BuiltinType::NullPtr:
    case clang::BuiltinType::OCLEvent:
    case clang::BuiltinType::OCLImage1dRO:
    case clang::BuiltinType::OCLImage1dWO:
    case clang::BuiltinType::OCLImage1dRW:
    case clang::BuiltinType::OCLImage1dArrayRO:
    case clang::BuiltinType::OCLImage1dArrayWO:
    case clang::BuiltinType::OCLImage1dArrayRW:
    case clang::BuiltinType::OCLImage1dBufferRO:
    case clang::BuiltinType::OCLImage1dBufferWO:
    case clang::BuiltinType::OCLImage1dBufferRW:
    case clang::BuiltinType::OCLImage2dRO:
    case clang::BuiltinType::OCLImage2dWO:
    case clang::BuiltinType::OCLImage2dRW:
    case clang::BuiltinType::OCLImage2dArrayRO:
    case clang::BuiltinType::OCLImage2dArrayWO:
    case clang::BuiltinType::OCLImage2dArrayRW:
    case clang::BuiltinType::OCLImage3dRO:
    case clang::BuiltinType::OCLImage3dWO:
    case clang::BuiltinType::OCLImage3dRW:
    case clang::BuiltinType::OCLSampler:
    case clang::BuiltinType::HLSLResource:
      return 0;
    case clang::BuiltinType::Bool:
    case clang::BuiltinType::Char_U:
    case clang::BuiltinType::UChar:
    case clang::BuiltinType::WChar_U:
    case clang::BuiltinType::Char16:
    case clang::BuiltinType::Char32:
    case clang::BuiltinType::UShort:
    case clang::BuiltinType::UInt:
    case clang::BuiltinType::ULong:
    case clang::BuiltinType::ULongLong:
    case clang::BuiltinType::UInt128:
    case clang::BuiltinType::Char_S:
    case clang::BuiltinType::SChar:
    case clang::BuiltinType::WChar_S:
    case clang::BuiltinType::Short:
    case clang::BuiltinType::Int:
    case clang::BuiltinType::Long:
    case clang::BuiltinType::LongLong:
    case clang::BuiltinType::Int128:
    case clang::BuiltinType::Float:
    case clang::BuiltinType::Double:
    case clang::BuiltinType::LongDouble:
    case clang::BuiltinType::Dependent:
    case clang::BuiltinType::Overload:
    case clang::BuiltinType::ObjCId:
    case clang::BuiltinType::ObjCClass:
    case clang::BuiltinType::ObjCSel:
    case clang::BuiltinType::BoundMember:
    case clang::BuiltinType::Half:
    case clang::BuiltinType::ARCUnbridgedCast:
    case clang::BuiltinType::PseudoObject:
    case clang::BuiltinType::BuiltinFn:
    case clang::BuiltinType::ArraySection:
      return 1;
    default:
      return 0;
    }
    break;

  case clang::Type::Complex:
    return 1;
  case clang::Type::Pointer:
    return 1;
  case clang::Type::BlockPointer:
    return 0; // If block pointers don't have debug info, then no children for
              // them
  case clang::Type::LValueReference:
    return 1;
  case clang::Type::RValueReference:
    return 1;
  case clang::Type::MemberPointer:
    return 0;
  case clang::Type::ConstantArray:
    return 0;
  case clang::Type::IncompleteArray:
    return 0;
  case clang::Type::VariableArray:
    return 0;
  case clang::Type::DependentSizedArray:
    return 0;
  case clang::Type::DependentSizedExtVector:
    return 0;
  case clang::Type::Vector:
    return 0;
  case clang::Type::ExtVector:
    return 0;
  case clang::Type::FunctionProto:
    return 0; // When we function pointers, they have no children...
  case clang::Type::FunctionNoProto:
    return 0; // When we function pointers, they have no children...
  case clang::Type::UnresolvedUsing:
    return 0;
  case clang::Type::Record:
    return 0;
  case clang::Type::Enum:
    return 1;
  case clang::Type::TemplateTypeParm:
    return 1;
  case clang::Type::SubstTemplateTypeParm:
    return 1;
  case clang::Type::TemplateSpecialization:
    return 1;
  case clang::Type::InjectedClassName:
    return 0;
  case clang::Type::DependentName:
    return 1;
  case clang::Type::DependentTemplateSpecialization:
    return 1;
  case clang::Type::ObjCObject:
    return 0;
  case clang::Type::ObjCInterface:
    return 0;
  case clang::Type::ObjCObjectPointer:
    return 1;
  default:
    break;
  }
  return 0;
}

llvm::Expected<CompilerType> TypeSystemClang::GetChildCompilerTypeAtIndex(
    lldb::opaque_compiler_type_t type, ExecutionContext *exe_ctx, size_t idx,
    bool transparent_pointers, bool omit_empty_base_classes,
    bool ignore_array_bounds, std::string &child_name,
    uint32_t &child_byte_size, int32_t &child_byte_offset,
    uint32_t &child_bitfield_bit_size, uint32_t &child_bitfield_bit_offset,
    bool &child_is_base_class, bool &child_is_deref_of_parent,
    ValueObject *valobj, uint64_t &language_flags) {
  if (!type)
    return CompilerType();

  auto get_exe_scope = [&exe_ctx]() {
    return exe_ctx ? exe_ctx->GetBestExecutionContextScope() : nullptr;
  };

  clang::QualType parent_qual_type(
      RemoveWrappingTypes(GetCanonicalQualType(type)));
  const clang::Type::TypeClass parent_type_class =
      parent_qual_type->getTypeClass();
  child_bitfield_bit_size = 0;
  child_bitfield_bit_offset = 0;
  child_is_base_class = false;
  language_flags = 0;

  auto num_children_or_err =
      GetNumChildren(type, omit_empty_base_classes, exe_ctx);
  if (!num_children_or_err)
    return num_children_or_err.takeError();

  const bool idx_is_valid = idx < *num_children_or_err;
  int32_t bit_offset;
  switch (parent_type_class) {
  case clang::Type::Builtin:
    if (idx_is_valid) {
      switch (llvm::cast<clang::BuiltinType>(parent_qual_type)->getKind()) {
      case clang::BuiltinType::ObjCId:
      case clang::BuiltinType::ObjCClass:
        child_name = "isa";
        child_byte_size =
            getASTContext().getTypeSize(getASTContext().ObjCBuiltinClassTy) /
            CHAR_BIT;
        return GetType(getASTContext().ObjCBuiltinClassTy);

      default:
        break;
      }
    }
    break;

  case clang::Type::Record:
    if (idx_is_valid && GetCompleteType(type)) {
      const clang::RecordType *record_type =
          llvm::cast<clang::RecordType>(parent_qual_type.getTypePtr());
      const clang::RecordDecl *record_decl = record_type->getDecl();
      assert(record_decl);
      const clang::ASTRecordLayout &record_layout =
          getASTContext().getASTRecordLayout(record_decl);
      uint32_t child_idx = 0;

      const clang::CXXRecordDecl *cxx_record_decl =
          llvm::dyn_cast<clang::CXXRecordDecl>(record_decl);
      if (cxx_record_decl) {
        // We might have base classes to print out first
        clang::CXXRecordDecl::base_class_const_iterator base_class,
            base_class_end;
        for (base_class = cxx_record_decl->bases_begin(),
            base_class_end = cxx_record_decl->bases_end();
             base_class != base_class_end; ++base_class) {
          const clang::CXXRecordDecl *base_class_decl = nullptr;

          // Skip empty base classes
          if (omit_empty_base_classes) {
            base_class_decl = llvm::cast<clang::CXXRecordDecl>(
                base_class->getType()->getAs<clang::RecordType>()->getDecl());
            if (!TypeSystemClang::RecordHasFields(base_class_decl))
              continue;
          }

          if (idx == child_idx) {
            if (base_class_decl == nullptr)
              base_class_decl = llvm::cast<clang::CXXRecordDecl>(
                  base_class->getType()->getAs<clang::RecordType>()->getDecl());

            if (base_class->isVirtual()) {
              bool handled = false;
              if (valobj) {
                clang::VTableContextBase *vtable_ctx =
                    getASTContext().getVTableContext();
                if (vtable_ctx)
                  handled = GetVBaseBitOffset(*vtable_ctx, *valobj,
                                              record_layout, cxx_record_decl,
                                              base_class_decl, bit_offset);
              }
              if (!handled)
                bit_offset = record_layout.getVBaseClassOffset(base_class_decl)
                                 .getQuantity() *
                             8;
            } else
              bit_offset = record_layout.getBaseClassOffset(base_class_decl)
                               .getQuantity() *
                           8;

            // Base classes should be a multiple of 8 bits in size
            child_byte_offset = bit_offset / 8;
            CompilerType base_class_clang_type = GetType(base_class->getType());
            child_name = base_class_clang_type.GetTypeName().AsCString("");
            std::optional<uint64_t> size =
                base_class_clang_type.GetBitSize(get_exe_scope());
            if (!size)
              return llvm::createStringError("no size info for base class");

            uint64_t base_class_clang_type_bit_size = *size;

            // Base classes bit sizes should be a multiple of 8 bits in size
            assert(base_class_clang_type_bit_size % 8 == 0);
            child_byte_size = base_class_clang_type_bit_size / 8;
            child_is_base_class = true;
            return base_class_clang_type;
          }
          // We don't increment the child index in the for loop since we might
          // be skipping empty base classes
          ++child_idx;
        }
      }
      // Make sure index is in range...
      uint32_t field_idx = 0;
      clang::RecordDecl::field_iterator field, field_end;
      for (field = record_decl->field_begin(),
          field_end = record_decl->field_end();
           field != field_end; ++field, ++field_idx, ++child_idx) {
        if (idx == child_idx) {
          // Print the member type if requested
          // Print the member name and equal sign
          child_name.assign(field->getNameAsString());

          // Figure out the type byte size (field_type_info.first) and
          // alignment (field_type_info.second) from the AST context.
          CompilerType field_clang_type = GetType(field->getType());
          assert(field_idx < record_layout.getFieldCount());
          std::optional<uint64_t> size =
              field_clang_type.GetByteSize(get_exe_scope());
          if (!size)
            return llvm::createStringError("no size info for field");

          child_byte_size = *size;
          const uint32_t child_bit_size = child_byte_size * 8;

          // Figure out the field offset within the current struct/union/class
          // type
          bit_offset = record_layout.getFieldOffset(field_idx);
          if (FieldIsBitfield(*field, child_bitfield_bit_size)) {
            child_bitfield_bit_offset = bit_offset % child_bit_size;
            const uint32_t child_bit_offset =
                bit_offset - child_bitfield_bit_offset;
            child_byte_offset = child_bit_offset / 8;
          } else {
            child_byte_offset = bit_offset / 8;
          }

          return field_clang_type;
        }
      }
    }
    break;

  case clang::Type::ObjCObject:
  case clang::Type::ObjCInterface:
    if (idx_is_valid && GetCompleteType(type)) {
      const clang::ObjCObjectType *objc_class_type =
          llvm::dyn_cast<clang::ObjCObjectType>(parent_qual_type.getTypePtr());
      assert(objc_class_type);
      if (objc_class_type) {
        uint32_t child_idx = 0;
        clang::ObjCInterfaceDecl *class_interface_decl =
            objc_class_type->getInterface();

        if (class_interface_decl) {

          const clang::ASTRecordLayout &interface_layout =
              getASTContext().getASTObjCInterfaceLayout(class_interface_decl);
          clang::ObjCInterfaceDecl *superclass_interface_decl =
              class_interface_decl->getSuperClass();
          if (superclass_interface_decl) {
            if (omit_empty_base_classes) {
              CompilerType base_class_clang_type =
                  GetType(getASTContext().getObjCInterfaceType(
                      superclass_interface_decl));
              if (llvm::expectedToStdOptional(
                      base_class_clang_type.GetNumChildren(
                          omit_empty_base_classes, exe_ctx))
                      .value_or(0) > 0) {
                if (idx == 0) {
                  clang::QualType ivar_qual_type(
                      getASTContext().getObjCInterfaceType(
                          superclass_interface_decl));

                  child_name.assign(
                      superclass_interface_decl->getNameAsString());

                  clang::TypeInfo ivar_type_info =
                      getASTContext().getTypeInfo(ivar_qual_type.getTypePtr());

                  child_byte_size = ivar_type_info.Width / 8;
                  child_byte_offset = 0;
                  child_is_base_class = true;

                  return GetType(ivar_qual_type);
                }

                ++child_idx;
              }
            } else
              ++child_idx;
          }

          const uint32_t superclass_idx = child_idx;

          if (idx < (child_idx + class_interface_decl->ivar_size())) {
            clang::ObjCInterfaceDecl::ivar_iterator ivar_pos,
                ivar_end = class_interface_decl->ivar_end();

            for (ivar_pos = class_interface_decl->ivar_begin();
                 ivar_pos != ivar_end; ++ivar_pos) {
              if (child_idx == idx) {
                clang::ObjCIvarDecl *ivar_decl = *ivar_pos;

                clang::QualType ivar_qual_type(ivar_decl->getType());

                child_name.assign(ivar_decl->getNameAsString());

                clang::TypeInfo ivar_type_info =
                    getASTContext().getTypeInfo(ivar_qual_type.getTypePtr());

                child_byte_size = ivar_type_info.Width / 8;

                // Figure out the field offset within the current
                // struct/union/class type For ObjC objects, we can't trust the
                // bit offset we get from the Clang AST, since that doesn't
                // account for the space taken up by unbacked properties, or
                // from the changing size of base classes that are newer than
                // this class. So if we have a process around that we can ask
                // about this object, do so.
                child_byte_offset = LLDB_INVALID_IVAR_OFFSET;
                Process *process = nullptr;
                if (exe_ctx)
                  process = exe_ctx->GetProcessPtr();
                if (process) {
                  ObjCLanguageRuntime *objc_runtime =
                      ObjCLanguageRuntime::Get(*process);
                  if (objc_runtime != nullptr) {
                    CompilerType parent_ast_type = GetType(parent_qual_type);
                    child_byte_offset = objc_runtime->GetByteOffsetForIvar(
                        parent_ast_type, ivar_decl->getNameAsString().c_str());
                  }
                }

                // Setting this to INT32_MAX to make sure we don't compute it
                // twice...
                bit_offset = INT32_MAX;

                if (child_byte_offset ==
                    static_cast<int32_t>(LLDB_INVALID_IVAR_OFFSET)) {
                  bit_offset = interface_layout.getFieldOffset(child_idx -
                                                               superclass_idx);
                  child_byte_offset = bit_offset / 8;
                }

                // Note, the ObjC Ivar Byte offset is just that, it doesn't
                // account for the bit offset of a bitfield within its
                // containing object.  So regardless of where we get the byte
                // offset from, we still need to get the bit offset for
                // bitfields from the layout.

                if (FieldIsBitfield(ivar_decl, child_bitfield_bit_size)) {
                  if (bit_offset == INT32_MAX)
                    bit_offset = interface_layout.getFieldOffset(
                        child_idx - superclass_idx);

                  child_bitfield_bit_offset = bit_offset % 8;
                }
                return GetType(ivar_qual_type);
              }
              ++child_idx;
            }
          }
        }
      }
    }
    break;

  case clang::Type::ObjCObjectPointer:
    if (idx_is_valid) {
      CompilerType pointee_clang_type(GetPointeeType(type));

      if (transparent_pointers && pointee_clang_type.IsAggregateType()) {
        child_is_deref_of_parent = false;
        bool tmp_child_is_deref_of_parent = false;
        return pointee_clang_type.GetChildCompilerTypeAtIndex(
            exe_ctx, idx, transparent_pointers, omit_empty_base_classes,
            ignore_array_bounds, child_name, child_byte_size, child_byte_offset,
            child_bitfield_bit_size, child_bitfield_bit_offset,
            child_is_base_class, tmp_child_is_deref_of_parent, valobj,
            language_flags);
      } else {
        child_is_deref_of_parent = true;
        const char *parent_name =
            valobj ? valobj->GetName().GetCString() : nullptr;
        if (parent_name) {
          child_name.assign(1, '*');
          child_name += parent_name;
        }

        // We have a pointer to an simple type
        if (idx == 0 && pointee_clang_type.GetCompleteType()) {
          if (std::optional<uint64_t> size =
                  pointee_clang_type.GetByteSize(get_exe_scope())) {
            child_byte_size = *size;
            child_byte_offset = 0;
            return pointee_clang_type;
          }
        }
      }
    }
    break;

  case clang::Type::Vector:
  case clang::Type::ExtVector:
    if (idx_is_valid) {
      const clang::VectorType *array =
          llvm::cast<clang::VectorType>(parent_qual_type.getTypePtr());
      if (array) {
        CompilerType element_type = GetType(array->getElementType());
        if (element_type.GetCompleteType()) {
          char element_name[64];
          ::snprintf(element_name, sizeof(element_name), "[%" PRIu64 "]",
                     static_cast<uint64_t>(idx));
          child_name.assign(element_name);
          if (std::optional<uint64_t> size =
                  element_type.GetByteSize(get_exe_scope())) {
            child_byte_size = *size;
            child_byte_offset = (int32_t)idx * (int32_t)child_byte_size;
            return element_type;
          }
        }
      }
    }
    break;

  case clang::Type::ConstantArray:
  case clang::Type::IncompleteArray:
    if (ignore_array_bounds || idx_is_valid) {
      const clang::ArrayType *array = GetQualType(type)->getAsArrayTypeUnsafe();
      if (array) {
        CompilerType element_type = GetType(array->getElementType());
        if (element_type.GetCompleteType()) {
          child_name = std::string(llvm::formatv("[{0}]", idx));
          if (std::optional<uint64_t> size =
                  element_type.GetByteSize(get_exe_scope())) {
            child_byte_size = *size;
            child_byte_offset = (int32_t)idx * (int32_t)child_byte_size;
            return element_type;
          }
        }
      }
    }
    break;

  case clang::Type::Pointer: {
    CompilerType pointee_clang_type(GetPointeeType(type));

    // Don't dereference "void *" pointers
    if (pointee_clang_type.IsVoidType())
      return CompilerType();

    if (transparent_pointers && pointee_clang_type.IsAggregateType()) {
      child_is_deref_of_parent = false;
      bool tmp_child_is_deref_of_parent = false;
      return pointee_clang_type.GetChildCompilerTypeAtIndex(
          exe_ctx, idx, transparent_pointers, omit_empty_base_classes,
          ignore_array_bounds, child_name, child_byte_size, child_byte_offset,
          child_bitfield_bit_size, child_bitfield_bit_offset,
          child_is_base_class, tmp_child_is_deref_of_parent, valobj,
          language_flags);
    } else {
      child_is_deref_of_parent = true;

      const char *parent_name =
          valobj ? valobj->GetName().GetCString() : nullptr;
      if (parent_name) {
        child_name.assign(1, '*');
        child_name += parent_name;
      }

      // We have a pointer to an simple type
      if (idx == 0) {
        if (std::optional<uint64_t> size =
                pointee_clang_type.GetByteSize(get_exe_scope())) {
          child_byte_size = *size;
          child_byte_offset = 0;
          return pointee_clang_type;
        }
      }
    }
    break;
  }

  case clang::Type::LValueReference:
  case clang::Type::RValueReference:
    if (idx_is_valid) {
      const clang::ReferenceType *reference_type =
          llvm::cast<clang::ReferenceType>(
              RemoveWrappingTypes(GetQualType(type)).getTypePtr());
      CompilerType pointee_clang_type =
          GetType(reference_type->getPointeeType());
      if (transparent_pointers && pointee_clang_type.IsAggregateType()) {
        child_is_deref_of_parent = false;
        bool tmp_child_is_deref_of_parent = false;
        return pointee_clang_type.GetChildCompilerTypeAtIndex(
            exe_ctx, idx, transparent_pointers, omit_empty_base_classes,
            ignore_array_bounds, child_name, child_byte_size, child_byte_offset,
            child_bitfield_bit_size, child_bitfield_bit_offset,
            child_is_base_class, tmp_child_is_deref_of_parent, valobj,
            language_flags);
      } else {
        const char *parent_name =
            valobj ? valobj->GetName().GetCString() : nullptr;
        if (parent_name) {
          child_name.assign(1, '&');
          child_name += parent_name;
        }

        // We have a pointer to an simple type
        if (idx == 0) {
          if (std::optional<uint64_t> size =
                  pointee_clang_type.GetByteSize(get_exe_scope())) {
            child_byte_size = *size;
            child_byte_offset = 0;
            return pointee_clang_type;
          }
        }
      }
    }
    break;

  default:
    break;
  }
  return CompilerType();
}

uint32_t TypeSystemClang::GetIndexForRecordBase(
    const clang::RecordDecl *record_decl,
    const clang::CXXBaseSpecifier *base_spec,
    bool omit_empty_base_classes) {
  uint32_t child_idx = 0;

  const clang::CXXRecordDecl *cxx_record_decl =
      llvm::dyn_cast<clang::CXXRecordDecl>(record_decl);

  if (cxx_record_decl) {
    clang::CXXRecordDecl::base_class_const_iterator base_class, base_class_end;
    for (base_class = cxx_record_decl->bases_begin(),
        base_class_end = cxx_record_decl->bases_end();
         base_class != base_class_end; ++base_class) {
      if (omit_empty_base_classes) {
        if (BaseSpecifierIsEmpty(base_class))
          continue;
      }

      if (base_class == base_spec)
        return child_idx;
      ++child_idx;
    }
  }

  return UINT32_MAX;
}

uint32_t TypeSystemClang::GetIndexForRecordChild(
    const clang::RecordDecl *record_decl, clang::NamedDecl *canonical_decl,
    bool omit_empty_base_classes) {
  uint32_t child_idx = TypeSystemClang::GetNumBaseClasses(
      llvm::dyn_cast<clang::CXXRecordDecl>(record_decl),
      omit_empty_base_classes);

  clang::RecordDecl::field_iterator field, field_end;
  for (field = record_decl->field_begin(), field_end = record_decl->field_end();
       field != field_end; ++field, ++child_idx) {
    if (field->getCanonicalDecl() == canonical_decl)
      return child_idx;
  }

  return UINT32_MAX;
}

// Look for a child member (doesn't include base classes, but it does include
// their members) in the type hierarchy. Returns an index path into
// "clang_type" on how to reach the appropriate member.
//
//    class A
//    {
//    public:
//        int m_a;
//        int m_b;
//    };
//
//    class B
//    {
//    };
//
//    class C :
//        public B,
//        public A
//    {
//    };
//
// If we have a clang type that describes "class C", and we wanted to looked
// "m_b" in it:
//
// With omit_empty_base_classes == false we would get an integer array back
// with: { 1,  1 } The first index 1 is the child index for "class A" within
// class C The second index 1 is the child index for "m_b" within class A
//
// With omit_empty_base_classes == true we would get an integer array back
// with: { 0,  1 } The first index 0 is the child index for "class A" within
// class C (since class B doesn't have any members it doesn't count) The second
// index 1 is the child index for "m_b" within class A

size_t TypeSystemClang::GetIndexOfChildMemberWithName(
    lldb::opaque_compiler_type_t type, llvm::StringRef name,
    bool omit_empty_base_classes, std::vector<uint32_t> &child_indexes) {
  if (type && !name.empty()) {
    clang::QualType qual_type = RemoveWrappingTypes(GetCanonicalQualType(type));
    const clang::Type::TypeClass type_class = qual_type->getTypeClass();
    switch (type_class) {
    case clang::Type::Record:
      if (GetCompleteType(type)) {
        const clang::RecordType *record_type =
            llvm::cast<clang::RecordType>(qual_type.getTypePtr());
        const clang::RecordDecl *record_decl = record_type->getDecl();

        assert(record_decl);
        uint32_t child_idx = 0;

        const clang::CXXRecordDecl *cxx_record_decl =
            llvm::dyn_cast<clang::CXXRecordDecl>(record_decl);

        // Try and find a field that matches NAME
        clang::RecordDecl::field_iterator field, field_end;
        for (field = record_decl->field_begin(),
            field_end = record_decl->field_end();
             field != field_end; ++field, ++child_idx) {
          llvm::StringRef field_name = field->getName();
          if (field_name.empty()) {
            CompilerType field_type = GetType(field->getType());
            child_indexes.push_back(child_idx);
            if (field_type.GetIndexOfChildMemberWithName(
                    name, omit_empty_base_classes, child_indexes))
              return child_indexes.size();
            child_indexes.pop_back();

          } else if (field_name == name) {
            // We have to add on the number of base classes to this index!
            child_indexes.push_back(
                child_idx + TypeSystemClang::GetNumBaseClasses(
                                cxx_record_decl, omit_empty_base_classes));
            return child_indexes.size();
          }
        }

        if (cxx_record_decl) {
          const clang::RecordDecl *parent_record_decl = cxx_record_decl;

          // Didn't find things easily, lets let clang do its thang...
          clang::IdentifierInfo &ident_ref = getASTContext().Idents.get(name);
          clang::DeclarationName decl_name(&ident_ref);

          clang::CXXBasePaths paths;
          if (cxx_record_decl->lookupInBases(
                  [decl_name](const clang::CXXBaseSpecifier *specifier,
                              clang::CXXBasePath &path) {
                    CXXRecordDecl *record =
                      specifier->getType()->getAsCXXRecordDecl();
                    auto r = record->lookup(decl_name);
                    path.Decls = r.begin();
                    return !r.empty();
                  },
                  paths)) {
            clang::CXXBasePaths::const_paths_iterator path,
                path_end = paths.end();
            for (path = paths.begin(); path != path_end; ++path) {
              const size_t num_path_elements = path->size();
              for (size_t e = 0; e < num_path_elements; ++e) {
                clang::CXXBasePathElement elem = (*path)[e];

                child_idx = GetIndexForRecordBase(parent_record_decl, elem.Base,
                                                  omit_empty_base_classes);
                if (child_idx == UINT32_MAX) {
                  child_indexes.clear();
                  return 0;
                } else {
                  child_indexes.push_back(child_idx);
                  parent_record_decl = llvm::cast<clang::RecordDecl>(
                      elem.Base->getType()
                          ->castAs<clang::RecordType>()
                          ->getDecl());
                }
              }
              for (clang::DeclContext::lookup_iterator I = path->Decls, E;
                   I != E; ++I) {
                child_idx = GetIndexForRecordChild(
                    parent_record_decl, *I, omit_empty_base_classes);
                if (child_idx == UINT32_MAX) {
                  child_indexes.clear();
                  return 0;
                } else {
                  child_indexes.push_back(child_idx);
                }
              }
            }
            return child_indexes.size();
          }
        }
      }
      break;

    case clang::Type::ObjCObject:
    case clang::Type::ObjCInterface:
      if (GetCompleteType(type)) {
        llvm::StringRef name_sref(name);
        const clang::ObjCObjectType *objc_class_type =
            llvm::dyn_cast<clang::ObjCObjectType>(qual_type.getTypePtr());
        assert(objc_class_type);
        if (objc_class_type) {
          uint32_t child_idx = 0;
          clang::ObjCInterfaceDecl *class_interface_decl =
              objc_class_type->getInterface();

          if (class_interface_decl) {
            clang::ObjCInterfaceDecl::ivar_iterator ivar_pos,
                ivar_end = class_interface_decl->ivar_end();
            clang::ObjCInterfaceDecl *superclass_interface_decl =
                class_interface_decl->getSuperClass();

            for (ivar_pos = class_interface_decl->ivar_begin();
                 ivar_pos != ivar_end; ++ivar_pos, ++child_idx) {
              const clang::ObjCIvarDecl *ivar_decl = *ivar_pos;

              if (ivar_decl->getName() == name_sref) {
                if ((!omit_empty_base_classes && superclass_interface_decl) ||
                    (omit_empty_base_classes &&
                     ObjCDeclHasIVars(superclass_interface_decl, true)))
                  ++child_idx;

                child_indexes.push_back(child_idx);
                return child_indexes.size();
              }
            }

            if (superclass_interface_decl) {
              // The super class index is always zero for ObjC classes, so we
              // push it onto the child indexes in case we find an ivar in our
              // superclass...
              child_indexes.push_back(0);

              CompilerType superclass_clang_type =
                  GetType(getASTContext().getObjCInterfaceType(
                      superclass_interface_decl));
              if (superclass_clang_type.GetIndexOfChildMemberWithName(
                      name, omit_empty_base_classes, child_indexes)) {
                // We did find an ivar in a superclass so just return the
                // results!
                return child_indexes.size();
              }

              // We didn't find an ivar matching "name" in our superclass, pop
              // the superclass zero index that we pushed on above.
              child_indexes.pop_back();
            }
          }
        }
      }
      break;

    case clang::Type::ObjCObjectPointer: {
      CompilerType objc_object_clang_type = GetType(
          llvm::cast<clang::ObjCObjectPointerType>(qual_type.getTypePtr())
              ->getPointeeType());
      return objc_object_clang_type.GetIndexOfChildMemberWithName(
          name, omit_empty_base_classes, child_indexes);
    } break;

    case clang::Type::ConstantArray: {
      //                const clang::ConstantArrayType *array =
      //                llvm::cast<clang::ConstantArrayType>(parent_qual_type.getTypePtr());
      //                const uint64_t element_count =
      //                array->getSize().getLimitedValue();
      //
      //                if (idx < element_count)
      //                {
      //                    std::pair<uint64_t, unsigned> field_type_info =
      //                    ast->getTypeInfo(array->getElementType());
      //
      //                    char element_name[32];
      //                    ::snprintf (element_name, sizeof (element_name),
      //                    "%s[%u]", parent_name ? parent_name : "", idx);
      //
      //                    child_name.assign(element_name);
      //                    assert(field_type_info.first % 8 == 0);
      //                    child_byte_size = field_type_info.first / 8;
      //                    child_byte_offset = idx * child_byte_size;
      //                    return array->getElementType().getAsOpaquePtr();
      //                }
    } break;

    //        case clang::Type::MemberPointerType:
    //            {
    //                MemberPointerType *mem_ptr_type =
    //                llvm::cast<MemberPointerType>(qual_type.getTypePtr());
    //                clang::QualType pointee_type =
    //                mem_ptr_type->getPointeeType();
    //
    //                if (TypeSystemClang::IsAggregateType
    //                (pointee_type.getAsOpaquePtr()))
    //                {
    //                    return GetIndexOfChildWithName (ast,
    //                                                    mem_ptr_type->getPointeeType().getAsOpaquePtr(),
    //                                                    name);
    //                }
    //            }
    //            break;
    //
    case clang::Type::LValueReference:
    case clang::Type::RValueReference: {
      const clang::ReferenceType *reference_type =
          llvm::cast<clang::ReferenceType>(qual_type.getTypePtr());
      clang::QualType pointee_type(reference_type->getPointeeType());
      CompilerType pointee_clang_type = GetType(pointee_type);

      if (pointee_clang_type.IsAggregateType()) {
        return pointee_clang_type.GetIndexOfChildMemberWithName(
            name, omit_empty_base_classes, child_indexes);
      }
    } break;

    case clang::Type::Pointer: {
      CompilerType pointee_clang_type(GetPointeeType(type));

      if (pointee_clang_type.IsAggregateType()) {
        return pointee_clang_type.GetIndexOfChildMemberWithName(
            name, omit_empty_base_classes, child_indexes);
      }
    } break;

    default:
      break;
    }
  }
  return 0;
}

// Get the index of the child of "clang_type" whose name matches. This function
// doesn't descend into the children, but only looks one level deep and name
// matches can include base class names.

uint32_t
TypeSystemClang::GetIndexOfChildWithName(lldb::opaque_compiler_type_t type,
                                         llvm::StringRef name,
                                         bool omit_empty_base_classes) {
  if (type && !name.empty()) {
    clang::QualType qual_type = RemoveWrappingTypes(GetCanonicalQualType(type));

    const clang::Type::TypeClass type_class = qual_type->getTypeClass();

    switch (type_class) {
    case clang::Type::Record:
      if (GetCompleteType(type)) {
        const clang::RecordType *record_type =
            llvm::cast<clang::RecordType>(qual_type.getTypePtr());
        const clang::RecordDecl *record_decl = record_type->getDecl();

        assert(record_decl);
        uint32_t child_idx = 0;

        const clang::CXXRecordDecl *cxx_record_decl =
            llvm::dyn_cast<clang::CXXRecordDecl>(record_decl);

        if (cxx_record_decl) {
          clang::CXXRecordDecl::base_class_const_iterator base_class,
              base_class_end;
          for (base_class = cxx_record_decl->bases_begin(),
              base_class_end = cxx_record_decl->bases_end();
               base_class != base_class_end; ++base_class) {
            // Skip empty base classes
            clang::CXXRecordDecl *base_class_decl =
                llvm::cast<clang::CXXRecordDecl>(
                    base_class->getType()
                        ->castAs<clang::RecordType>()
                        ->getDecl());
            if (omit_empty_base_classes &&
                !TypeSystemClang::RecordHasFields(base_class_decl))
              continue;

            CompilerType base_class_clang_type = GetType(base_class->getType());
            std::string base_class_type_name(
                base_class_clang_type.GetTypeName().AsCString(""));
            if (base_class_type_name == name)
              return child_idx;
            ++child_idx;
          }
        }

        // Try and find a field that matches NAME
        clang::RecordDecl::field_iterator field, field_end;
        for (field = record_decl->field_begin(),
            field_end = record_decl->field_end();
             field != field_end; ++field, ++child_idx) {
          if (field->getName() == name)
            return child_idx;
        }
      }
      break;

    case clang::Type::ObjCObject:
    case clang::Type::ObjCInterface:
      if (GetCompleteType(type)) {
        const clang::ObjCObjectType *objc_class_type =
            llvm::dyn_cast<clang::ObjCObjectType>(qual_type.getTypePtr());
        assert(objc_class_type);
        if (objc_class_type) {
          uint32_t child_idx = 0;
          clang::ObjCInterfaceDecl *class_interface_decl =
              objc_class_type->getInterface();

          if (class_interface_decl) {
            clang::ObjCInterfaceDecl::ivar_iterator ivar_pos,
                ivar_end = class_interface_decl->ivar_end();
            clang::ObjCInterfaceDecl *superclass_interface_decl =
                class_interface_decl->getSuperClass();

            for (ivar_pos = class_interface_decl->ivar_begin();
                 ivar_pos != ivar_end; ++ivar_pos, ++child_idx) {
              const clang::ObjCIvarDecl *ivar_decl = *ivar_pos;

              if (ivar_decl->getName() == name) {
                if ((!omit_empty_base_classes && superclass_interface_decl) ||
                    (omit_empty_base_classes &&
                     ObjCDeclHasIVars(superclass_interface_decl, true)))
                  ++child_idx;

                return child_idx;
              }
            }

            if (superclass_interface_decl) {
              if (superclass_interface_decl->getName() == name)
                return 0;
            }
          }
        }
      }
      break;

    case clang::Type::ObjCObjectPointer: {
      CompilerType pointee_clang_type = GetType(
          llvm::cast<clang::ObjCObjectPointerType>(qual_type.getTypePtr())
              ->getPointeeType());
      return pointee_clang_type.GetIndexOfChildWithName(
          name, omit_empty_base_classes);
    } break;

    case clang::Type::ConstantArray: {
      //                const clang::ConstantArrayType *array =
      //                llvm::cast<clang::ConstantArrayType>(parent_qual_type.getTypePtr());
      //                const uint64_t element_count =
      //                array->getSize().getLimitedValue();
      //
      //                if (idx < element_count)
      //                {
      //                    std::pair<uint64_t, unsigned> field_type_info =
      //                    ast->getTypeInfo(array->getElementType());
      //
      //                    char element_name[32];
      //                    ::snprintf (element_name, sizeof (element_name),
      //                    "%s[%u]", parent_name ? parent_name : "", idx);
      //
      //                    child_name.assign(element_name);
      //                    assert(field_type_info.first % 8 == 0);
      //                    child_byte_size = field_type_info.first / 8;
      //                    child_byte_offset = idx * child_byte_size;
      //                    return array->getElementType().getAsOpaquePtr();
      //                }
    } break;

    //        case clang::Type::MemberPointerType:
    //            {
    //                MemberPointerType *mem_ptr_type =
    //                llvm::cast<MemberPointerType>(qual_type.getTypePtr());
    //                clang::QualType pointee_type =
    //                mem_ptr_type->getPointeeType();
    //
    //                if (TypeSystemClang::IsAggregateType
    //                (pointee_type.getAsOpaquePtr()))
    //                {
    //                    return GetIndexOfChildWithName (ast,
    //                                                    mem_ptr_type->getPointeeType().getAsOpaquePtr(),
    //                                                    name);
    //                }
    //            }
    //            break;
    //
    case clang::Type::LValueReference:
    case clang::Type::RValueReference: {
      const clang::ReferenceType *reference_type =
          llvm::cast<clang::ReferenceType>(qual_type.getTypePtr());
      CompilerType pointee_type = GetType(reference_type->getPointeeType());

      if (pointee_type.IsAggregateType()) {
        return pointee_type.GetIndexOfChildWithName(name,
                                                    omit_empty_base_classes);
      }
    } break;

    case clang::Type::Pointer: {
      const clang::PointerType *pointer_type =
          llvm::cast<clang::PointerType>(qual_type.getTypePtr());
      CompilerType pointee_type = GetType(pointer_type->getPointeeType());

      if (pointee_type.IsAggregateType()) {
        return pointee_type.GetIndexOfChildWithName(name,
                                                    omit_empty_base_classes);
      } else {
        //                    if (parent_name)
        //                    {
        //                        child_name.assign(1, '*');
        //                        child_name += parent_name;
        //                    }
        //
        //                    // We have a pointer to an simple type
        //                    if (idx == 0)
        //                    {
        //                        std::pair<uint64_t, unsigned> clang_type_info
        //                        = ast->getTypeInfo(pointee_type);
        //                        assert(clang_type_info.first % 8 == 0);
        //                        child_byte_size = clang_type_info.first / 8;
        //                        child_byte_offset = 0;
        //                        return pointee_type.getAsOpaquePtr();
        //                    }
      }
    } break;

    default:
      break;
    }
  }
  return UINT32_MAX;
}

CompilerType
TypeSystemClang::GetDirectNestedTypeWithName(lldb::opaque_compiler_type_t type,
                                             llvm::StringRef name) {
  if (!type || name.empty())
    return CompilerType();

  clang::QualType qual_type = RemoveWrappingTypes(GetCanonicalQualType(type));
  const clang::Type::TypeClass type_class = qual_type->getTypeClass();

  switch (type_class) {
  case clang::Type::Record: {
    if (!GetCompleteType(type))
      return CompilerType();
    const clang::RecordType *record_type =
        llvm::cast<clang::RecordType>(qual_type.getTypePtr());
    const clang::RecordDecl *record_decl = record_type->getDecl();

    clang::DeclarationName decl_name(&getASTContext().Idents.get(name));
    for (NamedDecl *decl : record_decl->lookup(decl_name)) {
      if (auto *tag_decl = dyn_cast<clang::TagDecl>(decl))
        return GetType(getASTContext().getTagDeclType(tag_decl));
      if (auto *typedef_decl = dyn_cast<clang::TypedefNameDecl>(decl))
        return GetType(getASTContext().getTypedefType(typedef_decl));
    }
    break;
  }
  default:
    break;
  }
  return CompilerType();
}

bool TypeSystemClang::IsTemplateType(lldb::opaque_compiler_type_t type) {
  if (!type)
    return false;
  CompilerType ct(weak_from_this(), type);
  const clang::Type *clang_type = ClangUtil::GetQualType(ct).getTypePtr();
  if (auto *cxx_record_decl = dyn_cast<clang::TagType>(clang_type))
    return isa<clang::ClassTemplateSpecializationDecl>(
        cxx_record_decl->getDecl());
  return false;
}

size_t
TypeSystemClang::GetNumTemplateArguments(lldb::opaque_compiler_type_t type,
                                         bool expand_pack) {
  if (!type)
    return 0;

  clang::QualType qual_type = RemoveWrappingTypes(GetCanonicalQualType(type));
  const clang::Type::TypeClass type_class = qual_type->getTypeClass();
  switch (type_class) {
  case clang::Type::Record:
    if (GetCompleteType(type)) {
      const clang::CXXRecordDecl *cxx_record_decl =
          qual_type->getAsCXXRecordDecl();
      if (cxx_record_decl) {
        const clang::ClassTemplateSpecializationDecl *template_decl =
            llvm::dyn_cast<clang::ClassTemplateSpecializationDecl>(
                cxx_record_decl);
        if (template_decl) {
          const auto &template_arg_list = template_decl->getTemplateArgs();
          size_t num_args = template_arg_list.size();
          assert(num_args && "template specialization without any args");
          if (expand_pack && num_args) {
            const auto &pack = template_arg_list[num_args - 1];
            if (pack.getKind() == clang::TemplateArgument::Pack)
              num_args += pack.pack_size() - 1;
          }
          return num_args;
        }
      }
    }
    break;

  default:
    break;
  }

  return 0;
}

const clang::ClassTemplateSpecializationDecl *
TypeSystemClang::GetAsTemplateSpecialization(
    lldb::opaque_compiler_type_t type) {
  if (!type)
    return nullptr;

  clang::QualType qual_type(RemoveWrappingTypes(GetCanonicalQualType(type)));
  const clang::Type::TypeClass type_class = qual_type->getTypeClass();
  switch (type_class) {
  case clang::Type::Record: {
    if (! GetCompleteType(type))
      return nullptr;
    const clang::CXXRecordDecl *cxx_record_decl =
        qual_type->getAsCXXRecordDecl();
    if (!cxx_record_decl)
      return nullptr;
    return llvm::dyn_cast<clang::ClassTemplateSpecializationDecl>(
        cxx_record_decl);
  }

  default:
    return nullptr;
  }
}

const TemplateArgument *
GetNthTemplateArgument(const clang::ClassTemplateSpecializationDecl *decl,
                       size_t idx, bool expand_pack) {
  const auto &args = decl->getTemplateArgs();
  const size_t args_size = args.size();

  assert(args_size && "template specialization without any args");
  if (!args_size)
    return nullptr;

  const size_t last_idx = args_size - 1;

  // We're asked for a template argument that can't be a parameter pack, so
  // return it without worrying about 'expand_pack'.
  if (idx < last_idx)
    return &args[idx];

  // We're asked for the last template argument but we don't want/need to
  // expand it.
  if (!expand_pack || args[last_idx].getKind() != clang::TemplateArgument::Pack)
    return idx >= args.size() ? nullptr : &args[idx];

  // Index into the expanded pack.
  // Note that 'idx' counts from the beginning of all template arguments
  // (including the ones preceding the parameter pack).
  const auto &pack = args[last_idx];
  const size_t pack_idx = idx - last_idx;
  if (pack_idx >= pack.pack_size())
    return nullptr;
  return &pack.pack_elements()[pack_idx];
}

lldb::TemplateArgumentKind
TypeSystemClang::GetTemplateArgumentKind(lldb::opaque_compiler_type_t type,
                                         size_t arg_idx, bool expand_pack) {
  const clang::ClassTemplateSpecializationDecl *template_decl =
      GetAsTemplateSpecialization(type);
  if (!template_decl)
    return eTemplateArgumentKindNull;

  const auto *arg = GetNthTemplateArgument(template_decl, arg_idx, expand_pack);
  if (!arg)
    return eTemplateArgumentKindNull;

  switch (arg->getKind()) {
  case clang::TemplateArgument::Null:
    return eTemplateArgumentKindNull;

  case clang::TemplateArgument::NullPtr:
    return eTemplateArgumentKindNullPtr;

  case clang::TemplateArgument::Type:
    return eTemplateArgumentKindType;

  case clang::TemplateArgument::Declaration:
    return eTemplateArgumentKindDeclaration;

  case clang::TemplateArgument::Integral:
    return eTemplateArgumentKindIntegral;

  case clang::TemplateArgument::Template:
    return eTemplateArgumentKindTemplate;

  case clang::TemplateArgument::TemplateExpansion:
    return eTemplateArgumentKindTemplateExpansion;

  case clang::TemplateArgument::Expression:
    return eTemplateArgumentKindExpression;

  case clang::TemplateArgument::Pack:
    return eTemplateArgumentKindPack;

  case clang::TemplateArgument::StructuralValue:
    return eTemplateArgumentKindStructuralValue;
  }
  llvm_unreachable("Unhandled clang::TemplateArgument::ArgKind");
}

CompilerType
TypeSystemClang::GetTypeTemplateArgument(lldb::opaque_compiler_type_t type,
                                         size_t idx, bool expand_pack) {
  const clang::ClassTemplateSpecializationDecl *template_decl =
      GetAsTemplateSpecialization(type);
  if (!template_decl)
    return CompilerType();

  const auto *arg = GetNthTemplateArgument(template_decl, idx, expand_pack);
  if (!arg || arg->getKind() != clang::TemplateArgument::Type)
    return CompilerType();

  return GetType(arg->getAsType());
}

std::optional<CompilerType::IntegralTemplateArgument>
TypeSystemClang::GetIntegralTemplateArgument(lldb::opaque_compiler_type_t type,
                                             size_t idx, bool expand_pack) {
  const clang::ClassTemplateSpecializationDecl *template_decl =
      GetAsTemplateSpecialization(type);
  if (!template_decl)
    return std::nullopt;

  const auto *arg = GetNthTemplateArgument(template_decl, idx, expand_pack);
  if (!arg || arg->getKind() != clang::TemplateArgument::Integral)
    return std::nullopt;

  return {{arg->getAsIntegral(), GetType(arg->getIntegralType())}};
}

CompilerType TypeSystemClang::GetTypeForFormatters(void *type) {
  if (type)
    return ClangUtil::RemoveFastQualifiers(CompilerType(weak_from_this(), type));
  return CompilerType();
}

clang::EnumDecl *TypeSystemClang::GetAsEnumDecl(const CompilerType &type) {
  const clang::EnumType *enutype =
      llvm::dyn_cast<clang::EnumType>(ClangUtil::GetCanonicalQualType(type));
  if (enutype)
    return enutype->getDecl();
  return nullptr;
}

clang::RecordDecl *TypeSystemClang::GetAsRecordDecl(const CompilerType &type) {
  const clang::RecordType *record_type =
      llvm::dyn_cast<clang::RecordType>(ClangUtil::GetCanonicalQualType(type));
  if (record_type)
    return record_type->getDecl();
  return nullptr;
}

clang::TagDecl *TypeSystemClang::GetAsTagDecl(const CompilerType &type) {
  return ClangUtil::GetAsTagDecl(type);
}

clang::TypedefNameDecl *
TypeSystemClang::GetAsTypedefDecl(const CompilerType &type) {
  const clang::TypedefType *typedef_type =
      llvm::dyn_cast<clang::TypedefType>(ClangUtil::GetQualType(type));
  if (typedef_type)
    return typedef_type->getDecl();
  return nullptr;
}

clang::CXXRecordDecl *
TypeSystemClang::GetAsCXXRecordDecl(lldb::opaque_compiler_type_t type) {
  return GetCanonicalQualType(type)->getAsCXXRecordDecl();
}

clang::ObjCInterfaceDecl *
TypeSystemClang::GetAsObjCInterfaceDecl(const CompilerType &type) {
  const clang::ObjCObjectType *objc_class_type =
      llvm::dyn_cast<clang::ObjCObjectType>(
          ClangUtil::GetCanonicalQualType(type));
  if (objc_class_type)
    return objc_class_type->getInterface();
  return nullptr;
}

clang::FieldDecl *TypeSystemClang::AddFieldToRecordType(
    const CompilerType &type, llvm::StringRef name,
    const CompilerType &field_clang_type, AccessType access,
    uint32_t bitfield_bit_size) {
  if (!type.IsValid() || !field_clang_type.IsValid())
    return nullptr;
  auto ts = type.GetTypeSystem();
  auto ast = ts.dyn_cast_or_null<TypeSystemClang>();
  if (!ast)
    return nullptr;
  clang::ASTContext &clang_ast = ast->getASTContext();
  clang::IdentifierInfo *ident = nullptr;
  if (!name.empty())
    ident = &clang_ast.Idents.get(name);

  clang::FieldDecl *field = nullptr;

  clang::Expr *bit_width = nullptr;
  if (bitfield_bit_size != 0) {
    llvm::APInt bitfield_bit_size_apint(clang_ast.getTypeSize(clang_ast.IntTy),
                                        bitfield_bit_size);
    bit_width = new (clang_ast)
        clang::IntegerLiteral(clang_ast, bitfield_bit_size_apint,
                              clang_ast.IntTy, clang::SourceLocation());
  }

  clang::RecordDecl *record_decl = ast->GetAsRecordDecl(type);
  if (record_decl) {
    field = clang::FieldDecl::CreateDeserialized(clang_ast, GlobalDeclID());
    field->setDeclContext(record_decl);
    field->setDeclName(ident);
    field->setType(ClangUtil::GetQualType(field_clang_type));
    if (bit_width)
      field->setBitWidth(bit_width);
    SetMemberOwningModule(field, record_decl);

    if (name.empty()) {
      // Determine whether this field corresponds to an anonymous struct or
      // union.
      if (const clang::TagType *TagT =
              field->getType()->getAs<clang::TagType>()) {
        if (clang::RecordDecl *Rec =
                llvm::dyn_cast<clang::RecordDecl>(TagT->getDecl()))
          if (!Rec->getDeclName()) {
            Rec->setAnonymousStructOrUnion(true);
            field->setImplicit();
          }
      }
    }

    if (field) {
      clang::AccessSpecifier access_specifier =
          TypeSystemClang::ConvertAccessTypeToAccessSpecifier(access);
      field->setAccess(access_specifier);

      if (clang::CXXRecordDecl *cxx_record_decl =
              llvm::dyn_cast<CXXRecordDecl>(record_decl)) {
        AddAccessSpecifierDecl(cxx_record_decl, ast->getASTContext(),
                               ast->GetCXXRecordDeclAccess(cxx_record_decl),
                               access_specifier);
        ast->SetCXXRecordDeclAccess(cxx_record_decl, access_specifier);
      }
      record_decl->addDecl(field);

      VerifyDecl(field);
    }
  } else {
    clang::ObjCInterfaceDecl *class_interface_decl =
        ast->GetAsObjCInterfaceDecl(type);

    if (class_interface_decl) {
      const bool is_synthesized = false;

      field_clang_type.GetCompleteType();

      auto *ivar =
          clang::ObjCIvarDecl::CreateDeserialized(clang_ast, GlobalDeclID());
      ivar->setDeclContext(class_interface_decl);
      ivar->setDeclName(ident);
      ivar->setType(ClangUtil::GetQualType(field_clang_type));
      ivar->setAccessControl(ConvertAccessTypeToObjCIvarAccessControl(access));
      if (bit_width)
        ivar->setBitWidth(bit_width);
      ivar->setSynthesize(is_synthesized);
      field = ivar;
      SetMemberOwningModule(field, class_interface_decl);

      if (field) {
        class_interface_decl->addDecl(field);

        VerifyDecl(field);
      }
    }
  }
  return field;
}

void TypeSystemClang::BuildIndirectFields(const CompilerType &type) {
  if (!type)
    return;

  auto ts = type.GetTypeSystem();
  auto ast = ts.dyn_cast_or_null<TypeSystemClang>();
  if (!ast)
    return;

  clang::RecordDecl *record_decl = ast->GetAsRecordDecl(type);

  if (!record_decl)
    return;

  typedef llvm::SmallVector<clang::IndirectFieldDecl *, 1> IndirectFieldVector;

  IndirectFieldVector indirect_fields;
  clang::RecordDecl::field_iterator field_pos;
  clang::RecordDecl::field_iterator field_end_pos = record_decl->field_end();
  clang::RecordDecl::field_iterator last_field_pos = field_end_pos;
  for (field_pos = record_decl->field_begin(); field_pos != field_end_pos;
       last_field_pos = field_pos++) {
    if (field_pos->isAnonymousStructOrUnion()) {
      clang::QualType field_qual_type = field_pos->getType();

      const clang::RecordType *field_record_type =
          field_qual_type->getAs<clang::RecordType>();

      if (!field_record_type)
        continue;

      clang::RecordDecl *field_record_decl = field_record_type->getDecl();

      if (!field_record_decl)
        continue;

      for (clang::RecordDecl::decl_iterator
               di = field_record_decl->decls_begin(),
               de = field_record_decl->decls_end();
           di != de; ++di) {
        if (clang::FieldDecl *nested_field_decl =
                llvm::dyn_cast<clang::FieldDecl>(*di)) {
          clang::NamedDecl **chain =
              new (ast->getASTContext()) clang::NamedDecl *[2];
          chain[0] = *field_pos;
          chain[1] = nested_field_decl;
          clang::IndirectFieldDecl *indirect_field =
              clang::IndirectFieldDecl::Create(
                  ast->getASTContext(), record_decl, clang::SourceLocation(),
                  nested_field_decl->getIdentifier(),
                  nested_field_decl->getType(), {chain, 2});
          SetMemberOwningModule(indirect_field, record_decl);

          indirect_field->setImplicit();

          indirect_field->setAccess(TypeSystemClang::UnifyAccessSpecifiers(
              field_pos->getAccess(), nested_field_decl->getAccess()));

          indirect_fields.push_back(indirect_field);
        } else if (clang::IndirectFieldDecl *nested_indirect_field_decl =
                       llvm::dyn_cast<clang::IndirectFieldDecl>(*di)) {
          size_t nested_chain_size =
              nested_indirect_field_decl->getChainingSize();
          clang::NamedDecl **chain = new (ast->getASTContext())
              clang::NamedDecl *[nested_chain_size + 1];
          chain[0] = *field_pos;

          int chain_index = 1;
          for (clang::IndirectFieldDecl::chain_iterator
                   nci = nested_indirect_field_decl->chain_begin(),
                   nce = nested_indirect_field_decl->chain_end();
               nci < nce; ++nci) {
            chain[chain_index] = *nci;
            chain_index++;
          }

          clang::IndirectFieldDecl *indirect_field =
              clang::IndirectFieldDecl::Create(
                  ast->getASTContext(), record_decl, clang::SourceLocation(),
                  nested_indirect_field_decl->getIdentifier(),
                  nested_indirect_field_decl->getType(),
                  {chain, nested_chain_size + 1});
          SetMemberOwningModule(indirect_field, record_decl);

          indirect_field->setImplicit();

          indirect_field->setAccess(TypeSystemClang::UnifyAccessSpecifiers(
              field_pos->getAccess(), nested_indirect_field_decl->getAccess()));

          indirect_fields.push_back(indirect_field);
        }
      }
    }
  }

  // Check the last field to see if it has an incomplete array type as its last
  // member and if it does, the tell the record decl about it
  if (last_field_pos != field_end_pos) {
    if (last_field_pos->getType()->isIncompleteArrayType())
      record_decl->hasFlexibleArrayMember();
  }

  for (IndirectFieldVector::iterator ifi = indirect_fields.begin(),
                                     ife = indirect_fields.end();
       ifi < ife; ++ifi) {
    record_decl->addDecl(*ifi);
  }
}

void TypeSystemClang::SetIsPacked(const CompilerType &type) {
  if (type) {
    auto ts = type.GetTypeSystem();
    auto ast = ts.dyn_cast_or_null<TypeSystemClang>();
    if (ast) {
      clang::RecordDecl *record_decl = GetAsRecordDecl(type);

      if (!record_decl)
        return;

      record_decl->addAttr(
          clang::PackedAttr::CreateImplicit(ast->getASTContext()));
    }
  }
}

clang::VarDecl *TypeSystemClang::AddVariableToRecordType(
    const CompilerType &type, llvm::StringRef name,
    const CompilerType &var_type, AccessType access) {
  if (!type.IsValid() || !var_type.IsValid())
    return nullptr;

  auto ts = type.GetTypeSystem();
  auto ast = ts.dyn_cast_or_null<TypeSystemClang>();
  if (!ast)
    return nullptr;

  clang::RecordDecl *record_decl = ast->GetAsRecordDecl(type);
  if (!record_decl)
    return nullptr;

  clang::VarDecl *var_decl = nullptr;
  clang::IdentifierInfo *ident = nullptr;
  if (!name.empty())
    ident = &ast->getASTContext().Idents.get(name);

  var_decl =
      clang::VarDecl::CreateDeserialized(ast->getASTContext(), GlobalDeclID());
  var_decl->setDeclContext(record_decl);
  var_decl->setDeclName(ident);
  var_decl->setType(ClangUtil::GetQualType(var_type));
  var_decl->setStorageClass(clang::SC_Static);
  SetMemberOwningModule(var_decl, record_decl);
  if (!var_decl)
    return nullptr;

  var_decl->setAccess(
      TypeSystemClang::ConvertAccessTypeToAccessSpecifier(access));
  record_decl->addDecl(var_decl);

  VerifyDecl(var_decl);

  return var_decl;
}

void TypeSystemClang::SetIntegerInitializerForVariable(
    VarDecl *var, const llvm::APInt &init_value) {
  assert(!var->hasInit() && "variable already initialized");

  clang::ASTContext &ast = var->getASTContext();
  QualType qt = var->getType();
  assert(qt->isIntegralOrEnumerationType() &&
         "only integer or enum types supported");
  // If the variable is an enum type, take the underlying integer type as
  // the type of the integer literal.
  if (const EnumType *enum_type = qt->getAs<EnumType>()) {
    const EnumDecl *enum_decl = enum_type->getDecl();
    qt = enum_decl->getIntegerType();
  }
  // Bools are handled separately because the clang AST printer handles bools
  // separately from other integral types.
  if (qt->isSpecificBuiltinType(BuiltinType::Bool)) {
    var->setInit(CXXBoolLiteralExpr::Create(
        ast, !init_value.isZero(), qt.getUnqualifiedType(), SourceLocation()));
  } else {
    var->setInit(IntegerLiteral::Create(
        ast, init_value, qt.getUnqualifiedType(), SourceLocation()));
  }
}

void TypeSystemClang::SetFloatingInitializerForVariable(
    clang::VarDecl *var, const llvm::APFloat &init_value) {
  assert(!var->hasInit() && "variable already initialized");

  clang::ASTContext &ast = var->getASTContext();
  QualType qt = var->getType();
  assert(qt->isFloatingType() && "only floating point types supported");
  var->setInit(FloatingLiteral::Create(
      ast, init_value, true, qt.getUnqualifiedType(), SourceLocation()));
}

clang::CXXMethodDecl *TypeSystemClang::AddMethodToCXXRecordType(
    lldb::opaque_compiler_type_t type, llvm::StringRef name,
    const char *mangled_name, const CompilerType &method_clang_type,
    lldb::AccessType access, bool is_virtual, bool is_static, bool is_inline,
    bool is_explicit, bool is_attr_used, bool is_artificial) {
  if (!type || !method_clang_type.IsValid() || name.empty())
    return nullptr;

  clang::QualType record_qual_type(GetCanonicalQualType(type));

  clang::CXXRecordDecl *cxx_record_decl =
      record_qual_type->getAsCXXRecordDecl();

  if (cxx_record_decl == nullptr)
    return nullptr;

  clang::QualType method_qual_type(ClangUtil::GetQualType(method_clang_type));

  clang::CXXMethodDecl *cxx_method_decl = nullptr;

  clang::DeclarationName decl_name(&getASTContext().Idents.get(name));

  const clang::FunctionType *function_type =
      llvm::dyn_cast<clang::FunctionType>(method_qual_type.getTypePtr());

  if (function_type == nullptr)
    return nullptr;

  const clang::FunctionProtoType *method_function_prototype(
      llvm::dyn_cast<clang::FunctionProtoType>(function_type));

  if (!method_function_prototype)
    return nullptr;

  unsigned int num_params = method_function_prototype->getNumParams();

  clang::CXXDestructorDecl *cxx_dtor_decl(nullptr);
  clang::CXXConstructorDecl *cxx_ctor_decl(nullptr);

  if (is_artificial)
    return nullptr; // skip everything artificial

  const clang::ExplicitSpecifier explicit_spec(
      nullptr /*expr*/, is_explicit ? clang::ExplicitSpecKind::ResolvedTrue
                                    : clang::ExplicitSpecKind::ResolvedFalse);

  if (name.starts_with("~")) {
    cxx_dtor_decl = clang::CXXDestructorDecl::CreateDeserialized(
        getASTContext(), GlobalDeclID());
    cxx_dtor_decl->setDeclContext(cxx_record_decl);
    cxx_dtor_decl->setDeclName(
        getASTContext().DeclarationNames.getCXXDestructorName(
            getASTContext().getCanonicalType(record_qual_type)));
    cxx_dtor_decl->setType(method_qual_type);
    cxx_dtor_decl->setImplicit(is_artificial);
    cxx_dtor_decl->setInlineSpecified(is_inline);
    cxx_dtor_decl->setConstexprKind(ConstexprSpecKind::Unspecified);
    cxx_method_decl = cxx_dtor_decl;
  } else if (decl_name == cxx_record_decl->getDeclName()) {
    cxx_ctor_decl = clang::CXXConstructorDecl::CreateDeserialized(
        getASTContext(), GlobalDeclID(), 0);
    cxx_ctor_decl->setDeclContext(cxx_record_decl);
    cxx_ctor_decl->setDeclName(
        getASTContext().DeclarationNames.getCXXConstructorName(
            getASTContext().getCanonicalType(record_qual_type)));
    cxx_ctor_decl->setType(method_qual_type);
    cxx_ctor_decl->setImplicit(is_artificial);
    cxx_ctor_decl->setInlineSpecified(is_inline);
    cxx_ctor_decl->setConstexprKind(ConstexprSpecKind::Unspecified);
    cxx_ctor_decl->setNumCtorInitializers(0);
    cxx_ctor_decl->setExplicitSpecifier(explicit_spec);
    cxx_method_decl = cxx_ctor_decl;
  } else {
    clang::StorageClass SC = is_static ? clang::SC_Static : clang::SC_None;
    clang::OverloadedOperatorKind op_kind = clang::NUM_OVERLOADED_OPERATORS;

    if (IsOperator(name, op_kind)) {
      if (op_kind != clang::NUM_OVERLOADED_OPERATORS) {
        // Check the number of operator parameters. Sometimes we have seen bad
        // DWARF that doesn't correctly describe operators and if we try to
        // create a method and add it to the class, clang will assert and
        // crash, so we need to make sure things are acceptable.
        const bool is_method = true;
        if (!TypeSystemClang::CheckOverloadedOperatorKindParameterCount(
                is_method, op_kind, num_params))
          return nullptr;
        cxx_method_decl = clang::CXXMethodDecl::CreateDeserialized(
            getASTContext(), GlobalDeclID());
        cxx_method_decl->setDeclContext(cxx_record_decl);
        cxx_method_decl->setDeclName(
            getASTContext().DeclarationNames.getCXXOperatorName(op_kind));
        cxx_method_decl->setType(method_qual_type);
        cxx_method_decl->setStorageClass(SC);
        cxx_method_decl->setInlineSpecified(is_inline);
        cxx_method_decl->setConstexprKind(ConstexprSpecKind::Unspecified);
      } else if (num_params == 0) {
        // Conversion operators don't take params...
        auto *cxx_conversion_decl =
            clang::CXXConversionDecl::CreateDeserialized(getASTContext(),
                                                         GlobalDeclID());
        cxx_conversion_decl->setDeclContext(cxx_record_decl);
        cxx_conversion_decl->setDeclName(
            getASTContext().DeclarationNames.getCXXConversionFunctionName(
                getASTContext().getCanonicalType(
                    function_type->getReturnType())));
        cxx_conversion_decl->setType(method_qual_type);
        cxx_conversion_decl->setInlineSpecified(is_inline);
        cxx_conversion_decl->setExplicitSpecifier(explicit_spec);
        cxx_conversion_decl->setConstexprKind(ConstexprSpecKind::Unspecified);
        cxx_method_decl = cxx_conversion_decl;
      }
    }

    if (cxx_method_decl == nullptr) {
      cxx_method_decl = clang::CXXMethodDecl::CreateDeserialized(
          getASTContext(), GlobalDeclID());
      cxx_method_decl->setDeclContext(cxx_record_decl);
      cxx_method_decl->setDeclName(decl_name);
      cxx_method_decl->setType(method_qual_type);
      cxx_method_decl->setInlineSpecified(is_inline);
      cxx_method_decl->setStorageClass(SC);
      cxx_method_decl->setConstexprKind(ConstexprSpecKind::Unspecified);
    }
  }
  SetMemberOwningModule(cxx_method_decl, cxx_record_decl);

  clang::AccessSpecifier access_specifier =
      TypeSystemClang::ConvertAccessTypeToAccessSpecifier(access);

  cxx_method_decl->setAccess(access_specifier);
  cxx_method_decl->setVirtualAsWritten(is_virtual);

  if (is_attr_used)
    cxx_method_decl->addAttr(clang::UsedAttr::CreateImplicit(getASTContext()));

  if (mangled_name != nullptr) {
    cxx_method_decl->addAttr(clang::AsmLabelAttr::CreateImplicit(
        getASTContext(), mangled_name, /*literal=*/false));
  }

  // Populate the method decl with parameter decls

  llvm::SmallVector<clang::ParmVarDecl *, 12> params;

  for (unsigned param_index = 0; param_index < num_params; ++param_index) {
    params.push_back(clang::ParmVarDecl::Create(
        getASTContext(), cxx_method_decl, clang::SourceLocation(),
        clang::SourceLocation(),
        nullptr, // anonymous
        method_function_prototype->getParamType(param_index), nullptr,
        clang::SC_None, nullptr));
  }

  cxx_method_decl->setParams(llvm::ArrayRef<clang::ParmVarDecl *>(params));

  AddAccessSpecifierDecl(cxx_record_decl, getASTContext(),
                         GetCXXRecordDeclAccess(cxx_record_decl),
                         access_specifier);
  SetCXXRecordDeclAccess(cxx_record_decl, access_specifier);

  cxx_record_decl->addDecl(cxx_method_decl);

  // Sometimes the debug info will mention a constructor (default/copy/move),
  // destructor, or assignment operator (copy/move) but there won't be any
  // version of this in the code. So we check if the function was artificially
  // generated and if it is trivial and this lets the compiler/backend know
  // that it can inline the IR for these when it needs to and we can avoid a
  // "missing function" error when running expressions.

  if (is_artificial) {
    if (cxx_ctor_decl && ((cxx_ctor_decl->isDefaultConstructor() &&
                           cxx_record_decl->hasTrivialDefaultConstructor()) ||
                          (cxx_ctor_decl->isCopyConstructor() &&
                           cxx_record_decl->hasTrivialCopyConstructor()) ||
                          (cxx_ctor_decl->isMoveConstructor() &&
                           cxx_record_decl->hasTrivialMoveConstructor()))) {
      cxx_ctor_decl->setDefaulted();
      cxx_ctor_decl->setTrivial(true);
    } else if (cxx_dtor_decl) {
      if (cxx_record_decl->hasTrivialDestructor()) {
        cxx_dtor_decl->setDefaulted();
        cxx_dtor_decl->setTrivial(true);
      }
    } else if ((cxx_method_decl->isCopyAssignmentOperator() &&
                cxx_record_decl->hasTrivialCopyAssignment()) ||
               (cxx_method_decl->isMoveAssignmentOperator() &&
                cxx_record_decl->hasTrivialMoveAssignment())) {
      cxx_method_decl->setDefaulted();
      cxx_method_decl->setTrivial(true);
    }
  }

  VerifyDecl(cxx_method_decl);

  return cxx_method_decl;
}

void TypeSystemClang::AddMethodOverridesForCXXRecordType(
    lldb::opaque_compiler_type_t type) {
  if (auto *record = GetAsCXXRecordDecl(type))
    for (auto *method : record->methods())
      addOverridesForMethod(method);
}

#pragma mark C++ Base Classes

std::unique_ptr<clang::CXXBaseSpecifier>
TypeSystemClang::CreateBaseClassSpecifier(lldb::opaque_compiler_type_t type,
                                          AccessType access, bool is_virtual,
                                          bool base_of_class) {
  if (!type)
    return nullptr;

  return std::make_unique<clang::CXXBaseSpecifier>(
      clang::SourceRange(), is_virtual, base_of_class,
      TypeSystemClang::ConvertAccessTypeToAccessSpecifier(access),
      getASTContext().getTrivialTypeSourceInfo(GetQualType(type)),
      clang::SourceLocation());
}

bool TypeSystemClang::TransferBaseClasses(
    lldb::opaque_compiler_type_t type,
    std::vector<std::unique_ptr<clang::CXXBaseSpecifier>> bases) {
  if (!type)
    return false;
  clang::CXXRecordDecl *cxx_record_decl = GetAsCXXRecordDecl(type);
  if (!cxx_record_decl)
    return false;
  std::vector<clang::CXXBaseSpecifier *> raw_bases;
  raw_bases.reserve(bases.size());

  // Clang will make a copy of them, so it's ok that we pass pointers that we're
  // about to destroy.
  for (auto &b : bases)
    raw_bases.push_back(b.get());
  cxx_record_decl->setBases(raw_bases.data(), raw_bases.size());
  return true;
}

bool TypeSystemClang::SetObjCSuperClass(
    const CompilerType &type, const CompilerType &superclass_clang_type) {
  auto ts = type.GetTypeSystem();
  auto ast = ts.dyn_cast_or_null<TypeSystemClang>();
  if (!ast)
    return false;
  clang::ASTContext &clang_ast = ast->getASTContext();

  if (type && superclass_clang_type.IsValid() &&
      superclass_clang_type.GetTypeSystem() == type.GetTypeSystem()) {
    clang::ObjCInterfaceDecl *class_interface_decl =
        GetAsObjCInterfaceDecl(type);
    clang::ObjCInterfaceDecl *super_interface_decl =
        GetAsObjCInterfaceDecl(superclass_clang_type);
    if (class_interface_decl && super_interface_decl) {
      class_interface_decl->setSuperClass(clang_ast.getTrivialTypeSourceInfo(
          clang_ast.getObjCInterfaceType(super_interface_decl)));
      return true;
    }
  }
  return false;
}

bool TypeSystemClang::AddObjCClassProperty(
    const CompilerType &type, const char *property_name,
    const CompilerType &property_clang_type, clang::ObjCIvarDecl *ivar_decl,
    const char *property_setter_name, const char *property_getter_name,
    uint32_t property_attributes, ClangASTMetadata metadata) {
  if (!type || !property_clang_type.IsValid() || property_name == nullptr ||
      property_name[0] == '\0')
    return false;
  auto ts = type.GetTypeSystem();
  auto ast = ts.dyn_cast_or_null<TypeSystemClang>();
  if (!ast)
    return false;
  clang::ASTContext &clang_ast = ast->getASTContext();

  clang::ObjCInterfaceDecl *class_interface_decl = GetAsObjCInterfaceDecl(type);
  if (!class_interface_decl)
    return false;

  CompilerType property_clang_type_to_access;

  if (property_clang_type.IsValid())
    property_clang_type_to_access = property_clang_type;
  else if (ivar_decl)
    property_clang_type_to_access = ast->GetType(ivar_decl->getType());

  if (!class_interface_decl || !property_clang_type_to_access.IsValid())
    return false;

  clang::TypeSourceInfo *prop_type_source;
  if (ivar_decl)
    prop_type_source = clang_ast.getTrivialTypeSourceInfo(ivar_decl->getType());
  else
    prop_type_source = clang_ast.getTrivialTypeSourceInfo(
        ClangUtil::GetQualType(property_clang_type));

  clang::ObjCPropertyDecl *property_decl =
      clang::ObjCPropertyDecl::CreateDeserialized(clang_ast, GlobalDeclID());
  property_decl->setDeclContext(class_interface_decl);
  property_decl->setDeclName(&clang_ast.Idents.get(property_name));
  property_decl->setType(ivar_decl
                             ? ivar_decl->getType()
                             : ClangUtil::GetQualType(property_clang_type),
                         prop_type_source);
  SetMemberOwningModule(property_decl, class_interface_decl);

  if (!property_decl)
    return false;

  ast->SetMetadata(property_decl, metadata);

  class_interface_decl->addDecl(property_decl);

  clang::Selector setter_sel, getter_sel;

  if (property_setter_name) {
    std::string property_setter_no_colon(property_setter_name,
                                         strlen(property_setter_name) - 1);
    const clang::IdentifierInfo *setter_ident =
        &clang_ast.Idents.get(property_setter_no_colon);
    setter_sel = clang_ast.Selectors.getSelector(1, &setter_ident);
  } else if (!(property_attributes & DW_APPLE_PROPERTY_readonly)) {
    std::string setter_sel_string("set");
    setter_sel_string.push_back(::toupper(property_name[0]));
    setter_sel_string.append(&property_name[1]);
    const clang::IdentifierInfo *setter_ident =
        &clang_ast.Idents.get(setter_sel_string);
    setter_sel = clang_ast.Selectors.getSelector(1, &setter_ident);
  }
  property_decl->setSetterName(setter_sel);
  property_decl->setPropertyAttributes(ObjCPropertyAttribute::kind_setter);

  if (property_getter_name != nullptr) {
    const clang::IdentifierInfo *getter_ident =
        &clang_ast.Idents.get(property_getter_name);
    getter_sel = clang_ast.Selectors.getSelector(0, &getter_ident);
  } else {
    const clang::IdentifierInfo *getter_ident =
        &clang_ast.Idents.get(property_name);
    getter_sel = clang_ast.Selectors.getSelector(0, &getter_ident);
  }
  property_decl->setGetterName(getter_sel);
  property_decl->setPropertyAttributes(ObjCPropertyAttribute::kind_getter);

  if (ivar_decl)
    property_decl->setPropertyIvarDecl(ivar_decl);

  if (property_attributes & DW_APPLE_PROPERTY_readonly)
    property_decl->setPropertyAttributes(ObjCPropertyAttribute::kind_readonly);
  if (property_attributes & DW_APPLE_PROPERTY_readwrite)
    property_decl->setPropertyAttributes(ObjCPropertyAttribute::kind_readwrite);
  if (property_attributes & DW_APPLE_PROPERTY_assign)
    property_decl->setPropertyAttributes(ObjCPropertyAttribute::kind_assign);
  if (property_attributes & DW_APPLE_PROPERTY_retain)
    property_decl->setPropertyAttributes(ObjCPropertyAttribute::kind_retain);
  if (property_attributes & DW_APPLE_PROPERTY_copy)
    property_decl->setPropertyAttributes(ObjCPropertyAttribute::kind_copy);
  if (property_attributes & DW_APPLE_PROPERTY_nonatomic)
    property_decl->setPropertyAttributes(ObjCPropertyAttribute::kind_nonatomic);
  if (property_attributes & ObjCPropertyAttribute::kind_nullability)
    property_decl->setPropertyAttributes(
        ObjCPropertyAttribute::kind_nullability);
  if (property_attributes & ObjCPropertyAttribute::kind_null_resettable)
    property_decl->setPropertyAttributes(
        ObjCPropertyAttribute::kind_null_resettable);
  if (property_attributes & ObjCPropertyAttribute::kind_class)
    property_decl->setPropertyAttributes(ObjCPropertyAttribute::kind_class);

  const bool isInstance =
      (property_attributes & ObjCPropertyAttribute::kind_class) == 0;

  clang::ObjCMethodDecl *getter = nullptr;
  if (!getter_sel.isNull())
    getter = isInstance ? class_interface_decl->lookupInstanceMethod(getter_sel)
                        : class_interface_decl->lookupClassMethod(getter_sel);
  if (!getter_sel.isNull() && !getter) {
    const bool isVariadic = false;
    const bool isPropertyAccessor = true;
    const bool isSynthesizedAccessorStub = false;
    const bool isImplicitlyDeclared = true;
    const bool isDefined = false;
    const clang::ObjCImplementationControl impControl =
        clang::ObjCImplementationControl::None;
    const bool HasRelatedResultType = false;

    getter =
        clang::ObjCMethodDecl::CreateDeserialized(clang_ast, GlobalDeclID());
    getter->setDeclName(getter_sel);
    getter->setReturnType(ClangUtil::GetQualType(property_clang_type_to_access));
    getter->setDeclContext(class_interface_decl);
    getter->setInstanceMethod(isInstance);
    getter->setVariadic(isVariadic);
    getter->setPropertyAccessor(isPropertyAccessor);
    getter->setSynthesizedAccessorStub(isSynthesizedAccessorStub);
    getter->setImplicit(isImplicitlyDeclared);
    getter->setDefined(isDefined);
    getter->setDeclImplementation(impControl);
    getter->setRelatedResultType(HasRelatedResultType);
    SetMemberOwningModule(getter, class_interface_decl);

    if (getter) {
      ast->SetMetadata(getter, metadata);

      getter->setMethodParams(clang_ast, llvm::ArrayRef<clang::ParmVarDecl *>(),
                              llvm::ArrayRef<clang::SourceLocation>());
      class_interface_decl->addDecl(getter);
    }
  }
  if (getter) {
    getter->setPropertyAccessor(true);
    property_decl->setGetterMethodDecl(getter);
  }

  clang::ObjCMethodDecl *setter = nullptr;
    setter = isInstance ? class_interface_decl->lookupInstanceMethod(setter_sel)
                        : class_interface_decl->lookupClassMethod(setter_sel);
  if (!setter_sel.isNull() && !setter) {
    clang::QualType result_type = clang_ast.VoidTy;
    const bool isVariadic = false;
    const bool isPropertyAccessor = true;
    const bool isSynthesizedAccessorStub = false;
    const bool isImplicitlyDeclared = true;
    const bool isDefined = false;
    const clang::ObjCImplementationControl impControl =
        clang::ObjCImplementationControl::None;
    const bool HasRelatedResultType = false;

    setter =
        clang::ObjCMethodDecl::CreateDeserialized(clang_ast, GlobalDeclID());
    setter->setDeclName(setter_sel);
    setter->setReturnType(result_type);
    setter->setDeclContext(class_interface_decl);
    setter->setInstanceMethod(isInstance);
    setter->setVariadic(isVariadic);
    setter->setPropertyAccessor(isPropertyAccessor);
    setter->setSynthesizedAccessorStub(isSynthesizedAccessorStub);
    setter->setImplicit(isImplicitlyDeclared);
    setter->setDefined(isDefined);
    setter->setDeclImplementation(impControl);
    setter->setRelatedResultType(HasRelatedResultType);
    SetMemberOwningModule(setter, class_interface_decl);

    if (setter) {
      ast->SetMetadata(setter, metadata);

      llvm::SmallVector<clang::ParmVarDecl *, 1> params;
      params.push_back(clang::ParmVarDecl::Create(
          clang_ast, setter, clang::SourceLocation(), clang::SourceLocation(),
          nullptr, // anonymous
          ClangUtil::GetQualType(property_clang_type_to_access), nullptr,
          clang::SC_Auto, nullptr));

      setter->setMethodParams(clang_ast,
                              llvm::ArrayRef<clang::ParmVarDecl *>(params),
                              llvm::ArrayRef<clang::SourceLocation>());

      class_interface_decl->addDecl(setter);
    }
  }
  if (setter) {
    setter->setPropertyAccessor(true);
    property_decl->setSetterMethodDecl(setter);
  }

  return true;
}

bool TypeSystemClang::IsObjCClassTypeAndHasIVars(const CompilerType &type,
                                                 bool check_superclass) {
  clang::ObjCInterfaceDecl *class_interface_decl = GetAsObjCInterfaceDecl(type);
  if (class_interface_decl)
    return ObjCDeclHasIVars(class_interface_decl, check_superclass);
  return false;
}

clang::ObjCMethodDecl *TypeSystemClang::AddMethodToObjCObjectType(
    const CompilerType &type,
    const char *name, // the full symbol name as seen in the symbol table
                      // (lldb::opaque_compiler_type_t type, "-[NString
                      // stringWithCString:]")
    const CompilerType &method_clang_type, bool is_artificial, bool is_variadic,
    bool is_objc_direct_call) {
  if (!type || !method_clang_type.IsValid())
    return nullptr;

  clang::ObjCInterfaceDecl *class_interface_decl = GetAsObjCInterfaceDecl(type);

  if (class_interface_decl == nullptr)
    return nullptr;
  auto ts = type.GetTypeSystem();
  auto lldb_ast = ts.dyn_cast_or_null<TypeSystemClang>();
  if (lldb_ast == nullptr)
    return nullptr;
  clang::ASTContext &ast = lldb_ast->getASTContext();

  const char *selector_start = ::strchr(name, ' ');
  if (selector_start == nullptr)
    return nullptr;

  selector_start++;
  llvm::SmallVector<const clang::IdentifierInfo *, 12> selector_idents;

  size_t len = 0;
  const char *start;

  unsigned num_selectors_with_args = 0;
  for (start = selector_start; start && *start != '\0' && *start != ']';
       start += len) {
    len = ::strcspn(start, ":]");
    bool has_arg = (start[len] == ':');
    if (has_arg)
      ++num_selectors_with_args;
    selector_idents.push_back(&ast.Idents.get(llvm::StringRef(start, len)));
    if (has_arg)
      len += 1;
  }

  if (selector_idents.size() == 0)
    return nullptr;

  clang::Selector method_selector = ast.Selectors.getSelector(
      num_selectors_with_args ? selector_idents.size() : 0,
      selector_idents.data());

  clang::QualType method_qual_type(ClangUtil::GetQualType(method_clang_type));

  // Populate the method decl with parameter decls
  const clang::Type *method_type(method_qual_type.getTypePtr());

  if (method_type == nullptr)
    return nullptr;

  const clang::FunctionProtoType *method_function_prototype(
      llvm::dyn_cast<clang::FunctionProtoType>(method_type));

  if (!method_function_prototype)
    return nullptr;

  const bool isInstance = (name[0] == '-');
  const bool isVariadic = is_variadic;
  const bool isPropertyAccessor = false;
  const bool isSynthesizedAccessorStub = false;
  /// Force this to true because we don't have source locations.
  const bool isImplicitlyDeclared = true;
  const bool isDefined = false;
  const clang::ObjCImplementationControl impControl =
      clang::ObjCImplementationControl::None;
  const bool HasRelatedResultType = false;

  const unsigned num_args = method_function_prototype->getNumParams();

  if (num_args != num_selectors_with_args)
    return nullptr; // some debug information is corrupt.  We are not going to
                    // deal with it.

  auto *objc_method_decl =
      clang::ObjCMethodDecl::CreateDeserialized(ast, GlobalDeclID());
  objc_method_decl->setDeclName(method_selector);
  objc_method_decl->setReturnType(method_function_prototype->getReturnType());
  objc_method_decl->setDeclContext(
      lldb_ast->GetDeclContextForType(ClangUtil::GetQualType(type)));
  objc_method_decl->setInstanceMethod(isInstance);
  objc_method_decl->setVariadic(isVariadic);
  objc_method_decl->setPropertyAccessor(isPropertyAccessor);
  objc_method_decl->setSynthesizedAccessorStub(isSynthesizedAccessorStub);
  objc_method_decl->setImplicit(isImplicitlyDeclared);
  objc_method_decl->setDefined(isDefined);
  objc_method_decl->setDeclImplementation(impControl);
  objc_method_decl->setRelatedResultType(HasRelatedResultType);
  SetMemberOwningModule(objc_method_decl, class_interface_decl);

  if (objc_method_decl == nullptr)
    return nullptr;

  if (num_args > 0) {
    llvm::SmallVector<clang::ParmVarDecl *, 12> params;

    for (unsigned param_index = 0; param_index < num_args; ++param_index) {
      params.push_back(clang::ParmVarDecl::Create(
          ast, objc_method_decl, clang::SourceLocation(),
          clang::SourceLocation(),
          nullptr, // anonymous
          method_function_prototype->getParamType(param_index), nullptr,
          clang::SC_Auto, nullptr));
    }

    objc_method_decl->setMethodParams(
        ast, llvm::ArrayRef<clang::ParmVarDecl *>(params),
        llvm::ArrayRef<clang::SourceLocation>());
  }

  if (is_objc_direct_call) {
    // Add a the objc_direct attribute to the declaration we generate that
    // we generate a direct method call for this ObjCMethodDecl.
    objc_method_decl->addAttr(
        clang::ObjCDirectAttr::CreateImplicit(ast, SourceLocation()));
    // Usually Sema is creating implicit parameters (e.g., self) when it
    // parses the method. We don't have a parsing Sema when we build our own
    // AST here so we manually need to create these implicit parameters to
    // make the direct call code generation happy.
    objc_method_decl->createImplicitParams(ast, class_interface_decl);
  }

  class_interface_decl->addDecl(objc_method_decl);

  VerifyDecl(objc_method_decl);

  return objc_method_decl;
}

bool TypeSystemClang::SetHasExternalStorage(lldb::opaque_compiler_type_t type,
                                            bool has_extern) {
  if (!type)
    return false;

  clang::QualType qual_type(RemoveWrappingTypes(GetCanonicalQualType(type)));

  const clang::Type::TypeClass type_class = qual_type->getTypeClass();
  switch (type_class) {
  case clang::Type::Record: {
    clang::CXXRecordDecl *cxx_record_decl = qual_type->getAsCXXRecordDecl();
    if (cxx_record_decl) {
      cxx_record_decl->setHasExternalLexicalStorage(has_extern);
      cxx_record_decl->setHasExternalVisibleStorage(has_extern);
      return true;
    }
  } break;

  case clang::Type::Enum: {
    clang::EnumDecl *enum_decl =
        llvm::cast<clang::EnumType>(qual_type)->getDecl();
    if (enum_decl) {
      enum_decl->setHasExternalLexicalStorage(has_extern);
      enum_decl->setHasExternalVisibleStorage(has_extern);
      return true;
    }
  } break;

  case clang::Type::ObjCObject:
  case clang::Type::ObjCInterface: {
    const clang::ObjCObjectType *objc_class_type =
        llvm::dyn_cast<clang::ObjCObjectType>(qual_type.getTypePtr());
    assert(objc_class_type);
    if (objc_class_type) {
      clang::ObjCInterfaceDecl *class_interface_decl =
          objc_class_type->getInterface();

      if (class_interface_decl) {
        class_interface_decl->setHasExternalLexicalStorage(has_extern);
        class_interface_decl->setHasExternalVisibleStorage(has_extern);
        return true;
      }
    }
  } break;

  default:
    break;
  }
  return false;
}

#pragma mark TagDecl

bool TypeSystemClang::StartTagDeclarationDefinition(const CompilerType &type) {
  clang::QualType qual_type(ClangUtil::GetQualType(type));
  if (!qual_type.isNull()) {
    const clang::TagType *tag_type = qual_type->getAs<clang::TagType>();
    if (tag_type) {
      clang::TagDecl *tag_decl = tag_type->getDecl();
      if (tag_decl) {
        tag_decl->startDefinition();
        return true;
      }
    }

    const clang::ObjCObjectType *object_type =
        qual_type->getAs<clang::ObjCObjectType>();
    if (object_type) {
      clang::ObjCInterfaceDecl *interface_decl = object_type->getInterface();
      if (interface_decl) {
        interface_decl->startDefinition();
        return true;
      }
    }
  }
  return false;
}

bool TypeSystemClang::CompleteTagDeclarationDefinition(
    const CompilerType &type) {
  clang::QualType qual_type(ClangUtil::GetQualType(type));
  if (qual_type.isNull())
    return false;

  auto ts = type.GetTypeSystem();
  auto lldb_ast = ts.dyn_cast_or_null<TypeSystemClang>();
  if (lldb_ast == nullptr)
    return false;

  // Make sure we use the same methodology as
  // TypeSystemClang::StartTagDeclarationDefinition() as to how we start/end
  // the definition.
  const clang::TagType *tag_type = qual_type->getAs<clang::TagType>();
  if (tag_type) {
    clang::TagDecl *tag_decl = tag_type->getDecl();

    if (auto *cxx_record_decl = llvm::dyn_cast<CXXRecordDecl>(tag_decl)) {
      // If we have a move constructor declared but no copy constructor we
      // need to explicitly mark it as deleted. Usually Sema would do this for
      // us in Sema::DeclareImplicitCopyConstructor but we don't have a Sema
      // when building an AST from debug information.
      // See also:
      // C++11 [class.copy]p7, p18:
      //  If the class definition declares a move constructor or move assignment
      //  operator, an implicitly declared copy constructor or copy assignment
      //  operator is defined as deleted.
      if (cxx_record_decl->hasUserDeclaredMoveConstructor() ||
          cxx_record_decl->hasUserDeclaredMoveAssignment()) {
        if (cxx_record_decl->needsImplicitCopyConstructor())
          cxx_record_decl->setImplicitCopyConstructorIsDeleted();
        if (cxx_record_decl->needsImplicitCopyAssignment())
          cxx_record_decl->setImplicitCopyAssignmentIsDeleted();
      }

      if (!cxx_record_decl->isCompleteDefinition())
        cxx_record_decl->completeDefinition();
      cxx_record_decl->setHasLoadedFieldsFromExternalStorage(true);
      cxx_record_decl->setHasExternalLexicalStorage(false);
      cxx_record_decl->setHasExternalVisibleStorage(false);
      lldb_ast->SetCXXRecordDeclAccess(cxx_record_decl,
                                       clang::AccessSpecifier::AS_none);
      return true;
    }
  }

  const clang::EnumType *enutype = qual_type->getAs<clang::EnumType>();

  if (!enutype)
    return false;
  clang::EnumDecl *enum_decl = enutype->getDecl();

  if (enum_decl->isCompleteDefinition())
    return true;

  clang::ASTContext &ast = lldb_ast->getASTContext();

  /// TODO This really needs to be fixed.

  QualType integer_type(enum_decl->getIntegerType());
  if (!integer_type.isNull()) {
    unsigned NumPositiveBits = 1;
    unsigned NumNegativeBits = 0;

    clang::QualType promotion_qual_type;
    // If the enum integer type is less than an integer in bit width,
    // then we must promote it to an integer size.
    if (ast.getTypeSize(enum_decl->getIntegerType()) <
        ast.getTypeSize(ast.IntTy)) {
      if (enum_decl->getIntegerType()->isSignedIntegerType())
        promotion_qual_type = ast.IntTy;
      else
        promotion_qual_type = ast.UnsignedIntTy;
    } else
      promotion_qual_type = enum_decl->getIntegerType();

    enum_decl->completeDefinition(enum_decl->getIntegerType(),
                                  promotion_qual_type, NumPositiveBits,
                                  NumNegativeBits);
  }
  return true;
}

clang::EnumConstantDecl *TypeSystemClang::AddEnumerationValueToEnumerationType(
    const CompilerType &enum_type, const Declaration &decl, const char *name,
    const llvm::APSInt &value) {

  if (!enum_type || ConstString(name).IsEmpty())
    return nullptr;

  lldbassert(enum_type.GetTypeSystem().GetSharedPointer().get() ==
             static_cast<TypeSystem *>(this));

  lldb::opaque_compiler_type_t enum_opaque_compiler_type =
      enum_type.GetOpaqueQualType();

  if (!enum_opaque_compiler_type)
    return nullptr;

  clang::QualType enum_qual_type(
      GetCanonicalQualType(enum_opaque_compiler_type));

  const clang::Type *clang_type = enum_qual_type.getTypePtr();

  if (!clang_type)
    return nullptr;

  const clang::EnumType *enutype = llvm::dyn_cast<clang::EnumType>(clang_type);

  if (!enutype)
    return nullptr;

  clang::EnumConstantDecl *enumerator_decl =
      clang::EnumConstantDecl::CreateDeserialized(getASTContext(),
                                                  GlobalDeclID());
  enumerator_decl->setDeclContext(enutype->getDecl());
  if (name && name[0])
    enumerator_decl->setDeclName(&getASTContext().Idents.get(name));
  enumerator_decl->setType(clang::QualType(enutype, 0));
  enumerator_decl->setInitVal(getASTContext(), value);
  SetMemberOwningModule(enumerator_decl, enutype->getDecl());

  if (!enumerator_decl)
    return nullptr;

  enutype->getDecl()->addDecl(enumerator_decl);

  VerifyDecl(enumerator_decl);
  return enumerator_decl;
}

clang::EnumConstantDecl *TypeSystemClang::AddEnumerationValueToEnumerationType(
    const CompilerType &enum_type, const Declaration &decl, const char *name,
    int64_t enum_value, uint32_t enum_value_bit_size) {
  CompilerType underlying_type = GetEnumerationIntegerType(enum_type);
  bool is_signed = false;
  underlying_type.IsIntegerType(is_signed);

  llvm::APSInt value(enum_value_bit_size, is_signed);
  value = enum_value;

  return AddEnumerationValueToEnumerationType(enum_type, decl, name, value);
}

CompilerType TypeSystemClang::GetEnumerationIntegerType(CompilerType type) {
  clang::QualType qt(ClangUtil::GetQualType(type));
  const clang::Type *clang_type = qt.getTypePtrOrNull();
  const auto *enum_type = llvm::dyn_cast_or_null<clang::EnumType>(clang_type);
  if (!enum_type)
    return CompilerType();

  return GetType(enum_type->getDecl()->getIntegerType());
}

CompilerType
TypeSystemClang::CreateMemberPointerType(const CompilerType &type,
                                         const CompilerType &pointee_type) {
  if (type && pointee_type.IsValid() &&
      type.GetTypeSystem() == pointee_type.GetTypeSystem()) {
    auto ts = type.GetTypeSystem();
    auto ast = ts.dyn_cast_or_null<TypeSystemClang>();
    if (!ast)
      return CompilerType();
    return ast->GetType(ast->getASTContext().getMemberPointerType(
        ClangUtil::GetQualType(pointee_type),
        ClangUtil::GetQualType(type).getTypePtr()));
  }
  return CompilerType();
}

// Dumping types
#define DEPTH_INCREMENT 2

#ifndef NDEBUG
LLVM_DUMP_METHOD void
TypeSystemClang::dump(lldb::opaque_compiler_type_t type) const {
  if (!type)
    return;
  clang::QualType qual_type(GetQualType(type));
  qual_type.dump();
}
#endif

void TypeSystemClang::Dump(llvm::raw_ostream &output) {
  GetTranslationUnitDecl()->dump(output);
}

void TypeSystemClang::DumpFromSymbolFile(Stream &s,
                                         llvm::StringRef symbol_name) {
  SymbolFile *symfile = GetSymbolFile();

  if (!symfile)
    return;

  lldb_private::TypeList type_list;
  symfile->GetTypes(nullptr, eTypeClassAny, type_list);
  size_t ntypes = type_list.GetSize();

  for (size_t i = 0; i < ntypes; ++i) {
    TypeSP type = type_list.GetTypeAtIndex(i);

    if (!symbol_name.empty())
      if (symbol_name != type->GetName().GetStringRef())
        continue;

    s << type->GetName().AsCString() << "\n";

    CompilerType full_type = type->GetFullCompilerType();
    if (clang::TagDecl *tag_decl = GetAsTagDecl(full_type)) {
      tag_decl->dump(s.AsRawOstream());
      continue;
    }
    if (clang::TypedefNameDecl *typedef_decl = GetAsTypedefDecl(full_type)) {
      typedef_decl->dump(s.AsRawOstream());
      continue;
    }
    if (auto *objc_obj = llvm::dyn_cast<clang::ObjCObjectType>(
            ClangUtil::GetQualType(full_type).getTypePtr())) {
      if (clang::ObjCInterfaceDecl *interface_decl = objc_obj->getInterface()) {
        interface_decl->dump(s.AsRawOstream());
        continue;
      }
    }
    GetCanonicalQualType(full_type.GetOpaqueQualType())
        .dump(s.AsRawOstream(), getASTContext());
  }
}

static bool DumpEnumValue(const clang::QualType &qual_type, Stream &s,
                          const DataExtractor &data, lldb::offset_t byte_offset,
                          size_t byte_size, uint32_t bitfield_bit_offset,
                          uint32_t bitfield_bit_size) {
  const clang::EnumType *enutype =
      llvm::cast<clang::EnumType>(qual_type.getTypePtr());
  const clang::EnumDecl *enum_decl = enutype->getDecl();
  assert(enum_decl);
  lldb::offset_t offset = byte_offset;
  bool qual_type_is_signed = qual_type->isSignedIntegerOrEnumerationType();
  const uint64_t enum_svalue =
      qual_type_is_signed
          ? data.GetMaxS64Bitfield(&offset, byte_size, bitfield_bit_size,
                                   bitfield_bit_offset)
          : data.GetMaxU64Bitfield(&offset, byte_size, bitfield_bit_size,
                                   bitfield_bit_offset);
  bool can_be_bitfield = true;
  uint64_t covered_bits = 0;
  int num_enumerators = 0;

  // Try to find an exact match for the value.
  // At the same time, we're applying a heuristic to determine whether we want
  // to print this enum as a bitfield. We're likely dealing with a bitfield if
  // every enumerator is either a one bit value or a superset of the previous
  // enumerators. Also 0 doesn't make sense when the enumerators are used as
  // flags.
  clang::EnumDecl::enumerator_range enumerators = enum_decl->enumerators();
  if (enumerators.empty())
    can_be_bitfield = false;
  else {
    for (auto *enumerator : enumerators) {
      llvm::APSInt init_val = enumerator->getInitVal();
      uint64_t val = qual_type_is_signed ? init_val.getSExtValue()
                                         : init_val.getZExtValue();
      if (qual_type_is_signed)
        val = llvm::SignExtend64(val, 8 * byte_size);
      if (llvm::popcount(val) != 1 && (val & ~covered_bits) != 0)
        can_be_bitfield = false;
      covered_bits |= val;
      ++num_enumerators;
      if (val == enum_svalue) {
        // Found an exact match, that's all we need to do.
        s.PutCString(enumerator->getNameAsString());
        return true;
      }
    }
  }

  // Unsigned values make more sense for flags.
  offset = byte_offset;
  const uint64_t enum_uvalue = data.GetMaxU64Bitfield(
      &offset, byte_size, bitfield_bit_size, bitfield_bit_offset);

  // No exact match, but we don't think this is a bitfield. Print the value as
  // decimal.
  if (!can_be_bitfield) {
    if (qual_type_is_signed)
      s.Printf("%" PRIi64, enum_svalue);
    else
      s.Printf("%" PRIu64, enum_uvalue);
    return true;
  }

  if (!enum_uvalue) {
    // This is a bitfield enum, but the value is 0 so we know it won't match
    // with any of the enumerators.
    s.Printf("0x%" PRIx64, enum_uvalue);
    return true;
  }

  uint64_t remaining_value = enum_uvalue;
  std::vector<std::pair<uint64_t, llvm::StringRef>> values;
  values.reserve(num_enumerators);
  for (auto *enumerator : enum_decl->enumerators())
    if (auto val = enumerator->getInitVal().getZExtValue())
      values.emplace_back(val, enumerator->getName());

  // Sort in reverse order of the number of the population count,  so that in
  // `enum {A, B, ALL = A|B }` we visit ALL first. Use a stable sort so that
  // A | C where A is declared before C is displayed in this order.
  std::stable_sort(values.begin(), values.end(),
                   [](const auto &a, const auto &b) {
                     return llvm::popcount(a.first) > llvm::popcount(b.first);
                   });

  for (const auto &val : values) {
    if ((remaining_value & val.first) != val.first)
      continue;
    remaining_value &= ~val.first;
    s.PutCString(val.second);
    if (remaining_value)
      s.PutCString(" | ");
  }

  // If there is a remainder that is not covered by the value, print it as
  // hex.
  if (remaining_value)
    s.Printf("0x%" PRIx64, remaining_value);

  return true;
}

bool TypeSystemClang::DumpTypeValue(
    lldb::opaque_compiler_type_t type, Stream &s, lldb::Format format,
    const lldb_private::DataExtractor &data, lldb::offset_t byte_offset,
    size_t byte_size, uint32_t bitfield_bit_size, uint32_t bitfield_bit_offset,
    ExecutionContextScope *exe_scope) {
  if (!type)
    return false;
  if (IsAggregateType(type)) {
    return false;
  } else {
    clang::QualType qual_type(GetQualType(type));

    const clang::Type::TypeClass type_class = qual_type->getTypeClass();

    if (type_class == clang::Type::Elaborated) {
      qual_type = llvm::cast<clang::ElaboratedType>(qual_type)->getNamedType();
      return DumpTypeValue(qual_type.getAsOpaquePtr(), s, format, data, byte_offset, byte_size,
                           bitfield_bit_size, bitfield_bit_offset, exe_scope);
    }

    switch (type_class) {
    case clang::Type::Typedef: {
      clang::QualType typedef_qual_type =
          llvm::cast<clang::TypedefType>(qual_type)
              ->getDecl()
              ->getUnderlyingType();
      CompilerType typedef_clang_type = GetType(typedef_qual_type);
      if (format == eFormatDefault)
        format = typedef_clang_type.GetFormat();
      clang::TypeInfo typedef_type_info =
          getASTContext().getTypeInfo(typedef_qual_type);
      uint64_t typedef_byte_size = typedef_type_info.Width / 8;

      return typedef_clang_type.DumpTypeValue(
          &s,
          format,            // The format with which to display the element
          data,              // Data buffer containing all bytes for this type
          byte_offset,       // Offset into "data" where to grab value from
          typedef_byte_size, // Size of this type in bytes
          bitfield_bit_size, // Size in bits of a bitfield value, if zero don't
                             // treat as a bitfield
          bitfield_bit_offset, // Offset in bits of a bitfield value if
                               // bitfield_bit_size != 0
          exe_scope);
    } break;

    case clang::Type::Enum:
      // If our format is enum or default, show the enumeration value as its
      // enumeration string value, else just display it as requested.
      if ((format == eFormatEnum || format == eFormatDefault) &&
          GetCompleteType(type))
        return DumpEnumValue(qual_type, s, data, byte_offset, byte_size,
                             bitfield_bit_offset, bitfield_bit_size);
      // format was not enum, just fall through and dump the value as
      // requested....
      [[fallthrough]];

    default:
      // We are down to a scalar type that we just need to display.
      {
        uint32_t item_count = 1;
        // A few formats, we might need to modify our size and count for
        // depending
        // on how we are trying to display the value...
        switch (format) {
        default:
        case eFormatBoolean:
        case eFormatBinary:
        case eFormatComplex:
        case eFormatCString: // NULL terminated C strings
        case eFormatDecimal:
        case eFormatEnum:
        case eFormatHex:
        case eFormatHexUppercase:
        case eFormatFloat:
        case eFormatOctal:
        case eFormatOSType:
        case eFormatUnsigned:
        case eFormatPointer:
        case eFormatVectorOfChar:
        case eFormatVectorOfSInt8:
        case eFormatVectorOfUInt8:
        case eFormatVectorOfSInt16:
        case eFormatVectorOfUInt16:
        case eFormatVectorOfSInt32:
        case eFormatVectorOfUInt32:
        case eFormatVectorOfSInt64:
        case eFormatVectorOfUInt64:
        case eFormatVectorOfFloat32:
        case eFormatVectorOfFloat64:
        case eFormatVectorOfUInt128:
          break;

        case eFormatChar:
        case eFormatCharPrintable:
        case eFormatCharArray:
        case eFormatBytes:
        case eFormatUnicode8:
        case eFormatBytesWithASCII:
          item_count = byte_size;
          byte_size = 1;
          break;

        case eFormatUnicode16:
          item_count = byte_size / 2;
          byte_size = 2;
          break;

        case eFormatUnicode32:
          item_count = byte_size / 4;
          byte_size = 4;
          break;
        }
        return DumpDataExtractor(data, &s, byte_offset, format, byte_size,
                                 item_count, UINT32_MAX, LLDB_INVALID_ADDRESS,
                                 bitfield_bit_size, bitfield_bit_offset,
                                 exe_scope);
      }
      break;
    }
  }
  return false;
}

void TypeSystemClang::DumpTypeDescription(lldb::opaque_compiler_type_t type,
                                          lldb::DescriptionLevel level) {
  StreamFile s(stdout, false);
  DumpTypeDescription(type, s, level);

  CompilerType ct(weak_from_this(), type);
  const clang::Type *clang_type = ClangUtil::GetQualType(ct).getTypePtr();
  if (std::optional<ClangASTMetadata> metadata = GetMetadata(clang_type)) {
    metadata->Dump(&s);
  }
}

void TypeSystemClang::DumpTypeDescription(lldb::opaque_compiler_type_t type,
                                          Stream &s,
                                          lldb::DescriptionLevel level) {
  if (type) {
    clang::QualType qual_type =
        RemoveWrappingTypes(GetQualType(type), {clang::Type::Typedef});

    llvm::SmallVector<char, 1024> buf;
    llvm::raw_svector_ostream llvm_ostrm(buf);

    const clang::Type::TypeClass type_class = qual_type->getTypeClass();
    switch (type_class) {
    case clang::Type::ObjCObject:
    case clang::Type::ObjCInterface: {
      GetCompleteType(type);

      auto *objc_class_type =
          llvm::dyn_cast<clang::ObjCObjectType>(qual_type.getTypePtr());
      assert(objc_class_type);
      if (!objc_class_type)
        break;
      clang::ObjCInterfaceDecl *class_interface_decl =
            objc_class_type->getInterface();
      if (!class_interface_decl)
        break;
      if (level == eDescriptionLevelVerbose)
        class_interface_decl->dump(llvm_ostrm);
      else
        class_interface_decl->print(llvm_ostrm,
                                    getASTContext().getPrintingPolicy(),
                                    s.GetIndentLevel());
    } break;

    case clang::Type::Typedef: {
      auto *typedef_type = qual_type->getAs<clang::TypedefType>();
      if (!typedef_type)
        break;
      const clang::TypedefNameDecl *typedef_decl = typedef_type->getDecl();
      if (level == eDescriptionLevelVerbose)
        typedef_decl->dump(llvm_ostrm);
      else {
        std::string clang_typedef_name(GetTypeNameForDecl(typedef_decl));
        if (!clang_typedef_name.empty()) {
          s.PutCString("typedef ");
          s.PutCString(clang_typedef_name);
        }
      }
    } break;

    case clang::Type::Record: {
      GetCompleteType(type);

      auto *record_type = llvm::cast<clang::RecordType>(qual_type.getTypePtr());
      const clang::RecordDecl *record_decl = record_type->getDecl();
      if (level == eDescriptionLevelVerbose)
        record_decl->dump(llvm_ostrm);
      else {
        record_decl->print(llvm_ostrm, getASTContext().getPrintingPolicy(),
                           s.GetIndentLevel());
      }
    } break;

    default: {
      if (auto *tag_type =
              llvm::dyn_cast<clang::TagType>(qual_type.getTypePtr())) {
        if (clang::TagDecl *tag_decl = tag_type->getDecl()) {
          if (level == eDescriptionLevelVerbose)
            tag_decl->dump(llvm_ostrm);
          else
            tag_decl->print(llvm_ostrm, 0);
        }
      } else {
        if (level == eDescriptionLevelVerbose)
          qual_type->dump(llvm_ostrm, getASTContext());
        else {
          std::string clang_type_name(qual_type.getAsString());
          if (!clang_type_name.empty())
            s.PutCString(clang_type_name);
        }
      }
    }
    }

    if (buf.size() > 0) {
      s.Write(buf.data(), buf.size());
    }
}
}

void TypeSystemClang::DumpTypeName(const CompilerType &type) {
  if (ClangUtil::IsClangType(type)) {
    clang::QualType qual_type(
        ClangUtil::GetCanonicalQualType(ClangUtil::RemoveFastQualifiers(type)));

    const clang::Type::TypeClass type_class = qual_type->getTypeClass();
    switch (type_class) {
    case clang::Type::Record: {
      const clang::CXXRecordDecl *cxx_record_decl =
          qual_type->getAsCXXRecordDecl();
      if (cxx_record_decl)
        printf("class %s", cxx_record_decl->getName().str().c_str());
    } break;

    case clang::Type::Enum: {
      clang::EnumDecl *enum_decl =
          llvm::cast<clang::EnumType>(qual_type)->getDecl();
      if (enum_decl) {
        printf("enum %s", enum_decl->getName().str().c_str());
      }
    } break;

    case clang::Type::ObjCObject:
    case clang::Type::ObjCInterface: {
      const clang::ObjCObjectType *objc_class_type =
          llvm::dyn_cast<clang::ObjCObjectType>(qual_type);
      if (objc_class_type) {
        clang::ObjCInterfaceDecl *class_interface_decl =
            objc_class_type->getInterface();
        // We currently can't complete objective C types through the newly
        // added ASTContext because it only supports TagDecl objects right
        // now...
        if (class_interface_decl)
          printf("@class %s", class_interface_decl->getName().str().c_str());
      }
    } break;

    case clang::Type::Typedef:
      printf("typedef %s", llvm::cast<clang::TypedefType>(qual_type)
                               ->getDecl()
                               ->getName()
                               .str()
                               .c_str());
      break;

    case clang::Type::Auto:
      printf("auto ");
      return DumpTypeName(CompilerType(type.GetTypeSystem(),
                                       llvm::cast<clang::AutoType>(qual_type)
                                           ->getDeducedType()
                                           .getAsOpaquePtr()));

    case clang::Type::Elaborated:
      printf("elaborated ");
      return DumpTypeName(CompilerType(
          type.GetTypeSystem(), llvm::cast<clang::ElaboratedType>(qual_type)
                                    ->getNamedType()
                                    .getAsOpaquePtr()));

    case clang::Type::Paren:
      printf("paren ");
      return DumpTypeName(CompilerType(
          type.GetTypeSystem(),
          llvm::cast<clang::ParenType>(qual_type)->desugar().getAsOpaquePtr()));

    default:
      printf("TypeSystemClang::DumpTypeName() type_class = %u", type_class);
      break;
    }
  }
}

clang::ClassTemplateDecl *TypeSystemClang::ParseClassTemplateDecl(
    clang::DeclContext *decl_ctx, OptionalClangModuleID owning_module,
    lldb::AccessType access_type, const char *parent_name, int tag_decl_kind,
    const TypeSystemClang::TemplateParameterInfos &template_param_infos) {
  if (template_param_infos.IsValid()) {
    std::string template_basename(parent_name);
    // With -gsimple-template-names we may omit template parameters in the name.
    if (auto i = template_basename.find('<'); i != std::string::npos)
      template_basename.erase(i);

    return CreateClassTemplateDecl(decl_ctx, owning_module, access_type,
                                   template_basename.c_str(), tag_decl_kind,
                                   template_param_infos);
  }
  return nullptr;
}

void TypeSystemClang::CompleteTagDecl(clang::TagDecl *decl) {
  SymbolFile *sym_file = GetSymbolFile();
  if (sym_file) {
    CompilerType clang_type = GetTypeForDecl(decl);
    if (clang_type)
      sym_file->CompleteType(clang_type);
  }
}

void TypeSystemClang::CompleteObjCInterfaceDecl(
    clang::ObjCInterfaceDecl *decl) {
  SymbolFile *sym_file = GetSymbolFile();
  if (sym_file) {
    CompilerType clang_type = GetTypeForDecl(decl);
    if (clang_type)
      sym_file->CompleteType(clang_type);
  }
}

DWARFASTParser *TypeSystemClang::GetDWARFParser() {
  if (!m_dwarf_ast_parser_up)
    m_dwarf_ast_parser_up = std::make_unique<DWARFASTParserClang>(*this);
  return m_dwarf_ast_parser_up.get();
}

PDBASTParser *TypeSystemClang::GetPDBParser() {
  if (!m_pdb_ast_parser_up)
    m_pdb_ast_parser_up = std::make_unique<PDBASTParser>(*this);
  return m_pdb_ast_parser_up.get();
}

npdb::PdbAstBuilder *TypeSystemClang::GetNativePDBParser() {
  if (!m_native_pdb_ast_parser_up)
    m_native_pdb_ast_parser_up = std::make_unique<npdb::PdbAstBuilder>(*this);
  return m_native_pdb_ast_parser_up.get();
}

bool TypeSystemClang::LayoutRecordType(
    const clang::RecordDecl *record_decl, uint64_t &bit_size,
    uint64_t &alignment,
    llvm::DenseMap<const clang::FieldDecl *, uint64_t> &field_offsets,
    llvm::DenseMap<const clang::CXXRecordDecl *, clang::CharUnits>
        &base_offsets,
    llvm::DenseMap<const clang::CXXRecordDecl *, clang::CharUnits>
        &vbase_offsets) {
  lldb_private::ClangASTImporter *importer = nullptr;
  if (m_dwarf_ast_parser_up)
    importer = &m_dwarf_ast_parser_up->GetClangASTImporter();
  if (!importer && m_pdb_ast_parser_up)
    importer = &m_pdb_ast_parser_up->GetClangASTImporter();
  if (!importer && m_native_pdb_ast_parser_up)
    importer = &m_native_pdb_ast_parser_up->GetClangASTImporter();
  if (!importer)
    return false;

  return importer->LayoutRecordType(record_decl, bit_size, alignment,
                                    field_offsets, base_offsets, vbase_offsets);
}

// CompilerDecl override functions

ConstString TypeSystemClang::DeclGetName(void *opaque_decl) {
  if (opaque_decl) {
    clang::NamedDecl *nd =
        llvm::dyn_cast<NamedDecl>((clang::Decl *)opaque_decl);
    if (nd != nullptr)
      return ConstString(nd->getDeclName().getAsString());
  }
  return ConstString();
}

ConstString TypeSystemClang::DeclGetMangledName(void *opaque_decl) {
  if (opaque_decl) {
    clang::NamedDecl *nd =
        llvm::dyn_cast<clang::NamedDecl>((clang::Decl *)opaque_decl);
    if (nd != nullptr && !llvm::isa<clang::ObjCMethodDecl>(nd)) {
      clang::MangleContext *mc = getMangleContext();
      if (mc && mc->shouldMangleCXXName(nd)) {
        llvm::SmallVector<char, 1024> buf;
        llvm::raw_svector_ostream llvm_ostrm(buf);
        if (llvm::isa<clang::CXXConstructorDecl>(nd)) {
          mc->mangleName(
              clang::GlobalDecl(llvm::dyn_cast<clang::CXXConstructorDecl>(nd),
                                Ctor_Complete),
              llvm_ostrm);
        } else if (llvm::isa<clang::CXXDestructorDecl>(nd)) {
          mc->mangleName(
              clang::GlobalDecl(llvm::dyn_cast<clang::CXXDestructorDecl>(nd),
                                Dtor_Complete),
              llvm_ostrm);
        } else {
          mc->mangleName(nd, llvm_ostrm);
        }
        if (buf.size() > 0)
          return ConstString(buf.data(), buf.size());
      }
    }
  }
  return ConstString();
}

CompilerDeclContext TypeSystemClang::DeclGetDeclContext(void *opaque_decl) {
  if (opaque_decl)
    return CreateDeclContext(((clang::Decl *)opaque_decl)->getDeclContext());
  return CompilerDeclContext();
}

CompilerType TypeSystemClang::DeclGetFunctionReturnType(void *opaque_decl) {
  if (clang::FunctionDecl *func_decl =
          llvm::dyn_cast<clang::FunctionDecl>((clang::Decl *)opaque_decl))
    return GetType(func_decl->getReturnType());
  if (clang::ObjCMethodDecl *objc_method =
          llvm::dyn_cast<clang::ObjCMethodDecl>((clang::Decl *)opaque_decl))
    return GetType(objc_method->getReturnType());
  else
    return CompilerType();
}

size_t TypeSystemClang::DeclGetFunctionNumArguments(void *opaque_decl) {
  if (clang::FunctionDecl *func_decl =
          llvm::dyn_cast<clang::FunctionDecl>((clang::Decl *)opaque_decl))
    return func_decl->param_size();
  if (clang::ObjCMethodDecl *objc_method =
          llvm::dyn_cast<clang::ObjCMethodDecl>((clang::Decl *)opaque_decl))
    return objc_method->param_size();
  else
    return 0;
}

static CompilerContextKind GetCompilerKind(clang::Decl::Kind clang_kind,
                                           clang::DeclContext const *decl_ctx) {
  switch (clang_kind) {
  case Decl::TranslationUnit:
    return CompilerContextKind::TranslationUnit;
  case Decl::Namespace:
    return CompilerContextKind::Namespace;
  case Decl::Var:
    return CompilerContextKind::Variable;
  case Decl::Enum:
    return CompilerContextKind::Enum;
  case Decl::Typedef:
    return CompilerContextKind::Typedef;
  default:
    // Many other kinds have multiple values
    if (decl_ctx) {
      if (decl_ctx->isFunctionOrMethod())
        return CompilerContextKind::Function;
      if (decl_ctx->isRecord())
        return CompilerContextKind::ClassOrStruct | CompilerContextKind::Union;
    }
    break;
  }
  return CompilerContextKind::Any;
}

static void
InsertCompilerContext(TypeSystemClang *ts, clang::DeclContext *decl_ctx,
                      std::vector<lldb_private::CompilerContext> &context) {
  if (decl_ctx == nullptr)
    return;
  InsertCompilerContext(ts, decl_ctx->getParent(), context);
  clang::Decl::Kind clang_kind = decl_ctx->getDeclKind();
  if (clang_kind == Decl::TranslationUnit)
    return; // Stop at the translation unit.
  const CompilerContextKind compiler_kind =
      GetCompilerKind(clang_kind, decl_ctx);
  ConstString decl_ctx_name = ts->DeclContextGetName(decl_ctx);
  context.push_back({compiler_kind, decl_ctx_name});
}

std::vector<lldb_private::CompilerContext>
TypeSystemClang::DeclGetCompilerContext(void *opaque_decl) {
  std::vector<lldb_private::CompilerContext> context;
  ConstString decl_name = DeclGetName(opaque_decl);
  if (decl_name) {
    clang::Decl *decl = (clang::Decl *)opaque_decl;
    // Add the entire decl context first
    clang::DeclContext *decl_ctx = decl->getDeclContext();
    InsertCompilerContext(this, decl_ctx, context);
    // Now add the decl information
    auto compiler_kind =
        GetCompilerKind(decl->getKind(), dyn_cast<DeclContext>(decl));
    context.push_back({compiler_kind, decl_name});
  }
  return context;
}

CompilerType TypeSystemClang::DeclGetFunctionArgumentType(void *opaque_decl,
                                                          size_t idx) {
  if (clang::FunctionDecl *func_decl =
          llvm::dyn_cast<clang::FunctionDecl>((clang::Decl *)opaque_decl)) {
    if (idx < func_decl->param_size()) {
      ParmVarDecl *var_decl = func_decl->getParamDecl(idx);
      if (var_decl)
        return GetType(var_decl->getOriginalType());
    }
  } else if (clang::ObjCMethodDecl *objc_method =
                 llvm::dyn_cast<clang::ObjCMethodDecl>(
                     (clang::Decl *)opaque_decl)) {
    if (idx < objc_method->param_size())
      return GetType(objc_method->parameters()[idx]->getOriginalType());
  }
  return CompilerType();
}

Scalar TypeSystemClang::DeclGetConstantValue(void *opaque_decl) {
  clang::Decl *decl = static_cast<clang::Decl *>(opaque_decl);
  clang::VarDecl *var_decl = llvm::dyn_cast<clang::VarDecl>(decl);
  if (!var_decl)
    return Scalar();
  clang::Expr *init_expr = var_decl->getInit();
  if (!init_expr)
    return Scalar();
  std::optional<llvm::APSInt> value =
      init_expr->getIntegerConstantExpr(getASTContext());
  if (!value)
    return Scalar();
  return Scalar(*value);
}

// CompilerDeclContext functions

std::vector<CompilerDecl> TypeSystemClang::DeclContextFindDeclByName(
    void *opaque_decl_ctx, ConstString name, const bool ignore_using_decls) {
  std::vector<CompilerDecl> found_decls;
  SymbolFile *symbol_file = GetSymbolFile();
  if (opaque_decl_ctx && symbol_file) {
    DeclContext *root_decl_ctx = (DeclContext *)opaque_decl_ctx;
    std::set<DeclContext *> searched;
    std::multimap<DeclContext *, DeclContext *> search_queue;

    for (clang::DeclContext *decl_context = root_decl_ctx;
         decl_context != nullptr && found_decls.empty();
         decl_context = decl_context->getParent()) {
      search_queue.insert(std::make_pair(decl_context, decl_context));

      for (auto it = search_queue.find(decl_context); it != search_queue.end();
           it++) {
        if (!searched.insert(it->second).second)
          continue;
        symbol_file->ParseDeclsForContext(
            CreateDeclContext(it->second));

        for (clang::Decl *child : it->second->decls()) {
          if (clang::UsingDirectiveDecl *ud =
                  llvm::dyn_cast<clang::UsingDirectiveDecl>(child)) {
            if (ignore_using_decls)
              continue;
            clang::DeclContext *from = ud->getCommonAncestor();
            if (searched.find(ud->getNominatedNamespace()) == searched.end())
              search_queue.insert(
                  std::make_pair(from, ud->getNominatedNamespace()));
          } else if (clang::UsingDecl *ud =
                         llvm::dyn_cast<clang::UsingDecl>(child)) {
            if (ignore_using_decls)
              continue;
            for (clang::UsingShadowDecl *usd : ud->shadows()) {
              clang::Decl *target = usd->getTargetDecl();
              if (clang::NamedDecl *nd =
                      llvm::dyn_cast<clang::NamedDecl>(target)) {
                IdentifierInfo *ii = nd->getIdentifier();
                if (ii != nullptr && ii->getName() == name.AsCString(nullptr))
                  found_decls.push_back(GetCompilerDecl(nd));
              }
            }
          } else if (clang::NamedDecl *nd =
                         llvm::dyn_cast<clang::NamedDecl>(child)) {
            IdentifierInfo *ii = nd->getIdentifier();
            if (ii != nullptr && ii->getName() == name.AsCString(nullptr))
              found_decls.push_back(GetCompilerDecl(nd));
          }
        }
      }
    }
  }
  return found_decls;
}

// Look for child_decl_ctx's lookup scope in frame_decl_ctx and its parents,
// and return the number of levels it took to find it, or
// LLDB_INVALID_DECL_LEVEL if not found.  If the decl was imported via a using
// declaration, its name and/or type, if set, will be used to check that the
// decl found in the scope is a match.
//
// The optional name is required by languages (like C++) to handle using
// declarations like:
//
//     void poo();
//     namespace ns {
//         void foo();
//         void goo();
//     }
//     void bar() {
//         using ns::foo;
//         // CountDeclLevels returns 0 for 'foo', 1 for 'poo', and
//         // LLDB_INVALID_DECL_LEVEL for 'goo'.
//     }
//
// The optional type is useful in the case that there's a specific overload
// that we're looking for that might otherwise be shadowed, like:
//
//     void foo(int);
//     namespace ns {
//         void foo();
//     }
//     void bar() {
//         using ns::foo;
//         // CountDeclLevels returns 0 for { 'foo', void() },
//         // 1 for { 'foo', void(int) }, and
//         // LLDB_INVALID_DECL_LEVEL for { 'foo', void(int, int) }.
//     }
//
// NOTE: Because file statics are at the TranslationUnit along with globals, a
// function at file scope will return the same level as a function at global
// scope. Ideally we'd like to treat the file scope as an additional scope just
// below the global scope.  More work needs to be done to recognise that, if
// the decl we're trying to look up is static, we should compare its source
// file with that of the current scope and return a lower number for it.
uint32_t TypeSystemClang::CountDeclLevels(clang::DeclContext *frame_decl_ctx,
                                          clang::DeclContext *child_decl_ctx,
                                          ConstString *child_name,
                                          CompilerType *child_type) {
  SymbolFile *symbol_file = GetSymbolFile();
  if (frame_decl_ctx && symbol_file) {
    std::set<DeclContext *> searched;
    std::multimap<DeclContext *, DeclContext *> search_queue;

    // Get the lookup scope for the decl we're trying to find.
    clang::DeclContext *parent_decl_ctx = child_decl_ctx->getParent();

    // Look for it in our scope's decl context and its parents.
    uint32_t level = 0;
    for (clang::DeclContext *decl_ctx = frame_decl_ctx; decl_ctx != nullptr;
         decl_ctx = decl_ctx->getParent()) {
      if (!decl_ctx->isLookupContext())
        continue;
      if (decl_ctx == parent_decl_ctx)
        // Found it!
        return level;
      search_queue.insert(std::make_pair(decl_ctx, decl_ctx));
      for (auto it = search_queue.find(decl_ctx); it != search_queue.end();
           it++) {
        if (searched.find(it->second) != searched.end())
          continue;

        // Currently DWARF has one shared translation unit for all Decls at top
        // level, so this would erroneously find using statements anywhere.  So
        // don't look at the top-level translation unit.
        // TODO fix this and add a testcase that depends on it.

        if (llvm::isa<clang::TranslationUnitDecl>(it->second))
          continue;

        searched.insert(it->second);
        symbol_file->ParseDeclsForContext(
            CreateDeclContext(it->second));

        for (clang::Decl *child : it->second->decls()) {
          if (clang::UsingDirectiveDecl *ud =
                  llvm::dyn_cast<clang::UsingDirectiveDecl>(child)) {
            clang::DeclContext *ns = ud->getNominatedNamespace();
            if (ns == parent_decl_ctx)
              // Found it!
              return level;
            clang::DeclContext *from = ud->getCommonAncestor();
            if (searched.find(ns) == searched.end())
              search_queue.insert(std::make_pair(from, ns));
          } else if (child_name) {
            if (clang::UsingDecl *ud =
                    llvm::dyn_cast<clang::UsingDecl>(child)) {
              for (clang::UsingShadowDecl *usd : ud->shadows()) {
                clang::Decl *target = usd->getTargetDecl();
                clang::NamedDecl *nd = llvm::dyn_cast<clang::NamedDecl>(target);
                if (!nd)
                  continue;
                // Check names.
                IdentifierInfo *ii = nd->getIdentifier();
                if (ii == nullptr ||
                    ii->getName() != child_name->AsCString(nullptr))
                  continue;
                // Check types, if one was provided.
                if (child_type) {
                  CompilerType clang_type = GetTypeForDecl(nd);
                  if (!AreTypesSame(clang_type, *child_type,
                                    /*ignore_qualifiers=*/true))
                    continue;
                }
                // Found it!
                return level;
              }
            }
          }
        }
      }
      ++level;
    }
  }
  return LLDB_INVALID_DECL_LEVEL;
}

ConstString TypeSystemClang::DeclContextGetName(void *opaque_decl_ctx) {
  if (opaque_decl_ctx) {
    clang::NamedDecl *named_decl =
        llvm::dyn_cast<clang::NamedDecl>((clang::DeclContext *)opaque_decl_ctx);
    if (named_decl) {
      std::string name;
      llvm::raw_string_ostream stream{name};
      auto policy = GetTypePrintingPolicy();
      policy.AlwaysIncludeTypeForTemplateArgument = true;
      named_decl->getNameForDiagnostic(stream, policy, /*qualified=*/false);
      return ConstString(name);
    }
  }
  return ConstString();
}

ConstString
TypeSystemClang::DeclContextGetScopeQualifiedName(void *opaque_decl_ctx) {
  if (opaque_decl_ctx) {
    clang::NamedDecl *named_decl =
        llvm::dyn_cast<clang::NamedDecl>((clang::DeclContext *)opaque_decl_ctx);
    if (named_decl)
      return ConstString(GetTypeNameForDecl(named_decl));
  }
  return ConstString();
}

bool TypeSystemClang::DeclContextIsClassMethod(void *opaque_decl_ctx) {
  if (!opaque_decl_ctx)
    return false;

  clang::DeclContext *decl_ctx = (clang::DeclContext *)opaque_decl_ctx;
  if (llvm::isa<clang::ObjCMethodDecl>(decl_ctx)) {
    return true;
  } else if (llvm::isa<clang::CXXMethodDecl>(decl_ctx)) {
    return true;
  } else if (clang::FunctionDecl *fun_decl =
                 llvm::dyn_cast<clang::FunctionDecl>(decl_ctx)) {
    if (std::optional<ClangASTMetadata> metadata = GetMetadata(fun_decl))
      return metadata->HasObjectPtr();
  }

  return false;
}

std::vector<lldb_private::CompilerContext>
TypeSystemClang::DeclContextGetCompilerContext(void *opaque_decl_ctx) {
  auto *decl_ctx = (clang::DeclContext *)opaque_decl_ctx;
  std::vector<lldb_private::CompilerContext> context;
  InsertCompilerContext(this, decl_ctx, context);
  return context;
}

bool TypeSystemClang::DeclContextIsContainedInLookup(
    void *opaque_decl_ctx, void *other_opaque_decl_ctx) {
  auto *decl_ctx = (clang::DeclContext *)opaque_decl_ctx;
  auto *other = (clang::DeclContext *)other_opaque_decl_ctx;

  // If we have an inline or anonymous namespace, then the lookup of the
  // parent context also includes those namespace contents.
  auto is_transparent_lookup_allowed = [](clang::DeclContext *DC) {
    if (DC->isInlineNamespace())
      return true;

    if (auto const *NS = dyn_cast<NamespaceDecl>(DC))
      return NS->isAnonymousNamespace();

    return false;
  };

  do {
    // A decl context always includes its own contents in its lookup.
    if (decl_ctx == other)
      return true;
  } while (is_transparent_lookup_allowed(other) &&
           (other = other->getParent()));

  return false;
}

lldb::LanguageType
TypeSystemClang::DeclContextGetLanguage(void *opaque_decl_ctx) {
  if (!opaque_decl_ctx)
    return eLanguageTypeUnknown;

  auto *decl_ctx = (clang::DeclContext *)opaque_decl_ctx;
  if (llvm::isa<clang::ObjCMethodDecl>(decl_ctx)) {
    return eLanguageTypeObjC;
  } else if (llvm::isa<clang::CXXMethodDecl>(decl_ctx)) {
    return eLanguageTypeC_plus_plus;
  } else if (auto *fun_decl = llvm::dyn_cast<clang::FunctionDecl>(decl_ctx)) {
    if (std::optional<ClangASTMetadata> metadata = GetMetadata(fun_decl))
      return metadata->GetObjectPtrLanguage();
  }

  return eLanguageTypeUnknown;
}

static bool IsClangDeclContext(const CompilerDeclContext &dc) {
  return dc.IsValid() && isa<TypeSystemClang>(dc.GetTypeSystem());
}

clang::DeclContext *
TypeSystemClang::DeclContextGetAsDeclContext(const CompilerDeclContext &dc) {
  if (IsClangDeclContext(dc))
    return (clang::DeclContext *)dc.GetOpaqueDeclContext();
  return nullptr;
}

ObjCMethodDecl *
TypeSystemClang::DeclContextGetAsObjCMethodDecl(const CompilerDeclContext &dc) {
  if (IsClangDeclContext(dc))
    return llvm::dyn_cast<clang::ObjCMethodDecl>(
        (clang::DeclContext *)dc.GetOpaqueDeclContext());
  return nullptr;
}

CXXMethodDecl *
TypeSystemClang::DeclContextGetAsCXXMethodDecl(const CompilerDeclContext &dc) {
  if (IsClangDeclContext(dc))
    return llvm::dyn_cast<clang::CXXMethodDecl>(
        (clang::DeclContext *)dc.GetOpaqueDeclContext());
  return nullptr;
}

clang::FunctionDecl *
TypeSystemClang::DeclContextGetAsFunctionDecl(const CompilerDeclContext &dc) {
  if (IsClangDeclContext(dc))
    return llvm::dyn_cast<clang::FunctionDecl>(
        (clang::DeclContext *)dc.GetOpaqueDeclContext());
  return nullptr;
}

clang::NamespaceDecl *
TypeSystemClang::DeclContextGetAsNamespaceDecl(const CompilerDeclContext &dc) {
  if (IsClangDeclContext(dc))
    return llvm::dyn_cast<clang::NamespaceDecl>(
        (clang::DeclContext *)dc.GetOpaqueDeclContext());
  return nullptr;
}

std::optional<ClangASTMetadata>
TypeSystemClang::DeclContextGetMetaData(const CompilerDeclContext &dc,
                                        const Decl *object) {
  TypeSystemClang *ast = llvm::cast<TypeSystemClang>(dc.GetTypeSystem());
  return ast->GetMetadata(object);
}

clang::ASTContext *
TypeSystemClang::DeclContextGetTypeSystemClang(const CompilerDeclContext &dc) {
  TypeSystemClang *ast =
      llvm::dyn_cast_or_null<TypeSystemClang>(dc.GetTypeSystem());
  if (ast)
    return &ast->getASTContext();
  return nullptr;
}

void TypeSystemClang::RequireCompleteType(CompilerType type) {
  // Technically, enums can be incomplete too, but we don't handle those as they
  // are emitted even under -flimit-debug-info.
  if (!TypeSystemClang::IsCXXClassType(type))
    return;

  if (type.GetCompleteType())
    return;

  // No complete definition in this module.  Mark the class as complete to
  // satisfy local ast invariants, but make a note of the fact that
  // it is not _really_ complete so we can later search for a definition in a
  // different module.
  // Since we provide layout assistance, layouts of types containing this class
  // will be correct even if we  are not able to find the definition elsewhere.
  bool started = TypeSystemClang::StartTagDeclarationDefinition(type);
  lldbassert(started && "Unable to start a class type definition.");
  TypeSystemClang::CompleteTagDeclarationDefinition(type);
  const clang::TagDecl *td = ClangUtil::GetAsTagDecl(type);
  auto ts = type.GetTypeSystem().dyn_cast_or_null<TypeSystemClang>();
  if (ts)
    ts->SetDeclIsForcefullyCompleted(td);
}

namespace {
/// A specialized scratch AST used within ScratchTypeSystemClang.
/// These are the ASTs backing the different IsolatedASTKinds. They behave
/// like a normal ScratchTypeSystemClang but they don't own their own
/// persistent  storage or target reference.
class SpecializedScratchAST : public TypeSystemClang {
public:
  /// \param name The display name of the TypeSystemClang instance.
  /// \param triple The triple used for the TypeSystemClang instance.
  /// \param ast_source The ClangASTSource that should be used to complete
  ///                   type information.
  SpecializedScratchAST(llvm::StringRef name, llvm::Triple triple,
                        std::unique_ptr<ClangASTSource> ast_source)
      : TypeSystemClang(name, triple),
        m_scratch_ast_source_up(std::move(ast_source)) {
    // Setup the ClangASTSource to complete this AST.
    m_scratch_ast_source_up->InstallASTContext(*this);
    llvm::IntrusiveRefCntPtr<clang::ExternalASTSource> proxy_ast_source(
        m_scratch_ast_source_up->CreateProxy());
    SetExternalSource(proxy_ast_source);
  }

  /// The ExternalASTSource that performs lookups and completes types.
  std::unique_ptr<ClangASTSource> m_scratch_ast_source_up;
};
} // namespace

char ScratchTypeSystemClang::ID;
const std::nullopt_t ScratchTypeSystemClang::DefaultAST = std::nullopt;

ScratchTypeSystemClang::ScratchTypeSystemClang(Target &target,
                                               llvm::Triple triple)
    : TypeSystemClang("scratch ASTContext", triple), m_triple(triple),
      m_target_wp(target.shared_from_this()),
      m_persistent_variables(
          new ClangPersistentVariables(target.shared_from_this())) {
  m_scratch_ast_source_up = CreateASTSource();
  m_scratch_ast_source_up->InstallASTContext(*this);
  llvm::IntrusiveRefCntPtr<clang::ExternalASTSource> proxy_ast_source(
      m_scratch_ast_source_up->CreateProxy());
  SetExternalSource(proxy_ast_source);
}

void ScratchTypeSystemClang::Finalize() {
  TypeSystemClang::Finalize();
  m_scratch_ast_source_up.reset();
}

TypeSystemClangSP
ScratchTypeSystemClang::GetForTarget(Target &target,
                                     std::optional<IsolatedASTKind> ast_kind,
                                     bool create_on_demand) {
  auto type_system_or_err = target.GetScratchTypeSystemForLanguage(
      lldb::eLanguageTypeC, create_on_demand);
  if (auto err = type_system_or_err.takeError()) {
    LLDB_LOG_ERROR(GetLog(LLDBLog::Target), std::move(err),
                   "Couldn't get scratch TypeSystemClang");
    return nullptr;
  }
  auto ts_sp = *type_system_or_err;
  ScratchTypeSystemClang *scratch_ast =
      llvm::dyn_cast_or_null<ScratchTypeSystemClang>(ts_sp.get());
  if (!scratch_ast)
    return nullptr;
  // If no dedicated sub-AST was requested, just return the main AST.
  if (ast_kind == DefaultAST)
    return std::static_pointer_cast<TypeSystemClang>(ts_sp);
  // Search the sub-ASTs.
  return std::static_pointer_cast<TypeSystemClang>(
      scratch_ast->GetIsolatedAST(*ast_kind).shared_from_this());
}

/// Returns a human-readable name that uniquely identifiers the sub-AST kind.
static llvm::StringRef
GetNameForIsolatedASTKind(ScratchTypeSystemClang::IsolatedASTKind kind) {
  switch (kind) {
  case ScratchTypeSystemClang::IsolatedASTKind::CppModules:
    return "C++ modules";
  }
  llvm_unreachable("Unimplemented IsolatedASTKind?");
}

void ScratchTypeSystemClang::Dump(llvm::raw_ostream &output) {
  // First dump the main scratch AST.
  output << "State of scratch Clang type system:\n";
  TypeSystemClang::Dump(output);

  // Now sort the isolated sub-ASTs.
  typedef std::pair<IsolatedASTKey, TypeSystem *> KeyAndTS;
  std::vector<KeyAndTS> sorted_typesystems;
  for (const auto &a : m_isolated_asts)
    sorted_typesystems.emplace_back(a.first, a.second.get());
  llvm::stable_sort(sorted_typesystems, llvm::less_first());

  // Dump each sub-AST too.
  for (const auto &a : sorted_typesystems) {
    IsolatedASTKind kind =
        static_cast<ScratchTypeSystemClang::IsolatedASTKind>(a.first);
    output << "State of scratch Clang type subsystem "
           << GetNameForIsolatedASTKind(kind) << ":\n";
    a.second->Dump(output);
  }
}

UserExpression *ScratchTypeSystemClang::GetUserExpression(
    llvm::StringRef expr, llvm::StringRef prefix, SourceLanguage language,
    Expression::ResultType desired_type,
    const EvaluateExpressionOptions &options, ValueObject *ctx_obj) {
  TargetSP target_sp = m_target_wp.lock();
  if (!target_sp)
    return nullptr;

  return new ClangUserExpression(*target_sp.get(), expr, prefix, language,
                                 desired_type, options, ctx_obj);
}

FunctionCaller *ScratchTypeSystemClang::GetFunctionCaller(
    const CompilerType &return_type, const Address &function_address,
    const ValueList &arg_value_list, const char *name) {
  TargetSP target_sp = m_target_wp.lock();
  if (!target_sp)
    return nullptr;

  Process *process = target_sp->GetProcessSP().get();
  if (!process)
    return nullptr;

  return new ClangFunctionCaller(*process, return_type, function_address,
                                 arg_value_list, name);
}

std::unique_ptr<UtilityFunction>
ScratchTypeSystemClang::CreateUtilityFunction(std::string text,
                                              std::string name) {
  TargetSP target_sp = m_target_wp.lock();
  if (!target_sp)
    return {};

  return std::make_unique<ClangUtilityFunction>(
      *target_sp.get(), std::move(text), std::move(name),
      target_sp->GetDebugUtilityExpression());
}

PersistentExpressionState *
ScratchTypeSystemClang::GetPersistentExpressionState() {
  return m_persistent_variables.get();
}

void ScratchTypeSystemClang::ForgetSource(ASTContext *src_ctx,
                                          ClangASTImporter &importer) {
  // Remove it as a source from the main AST.
  importer.ForgetSource(&getASTContext(), src_ctx);
  // Remove it as a source from all created sub-ASTs.
  for (const auto &a : m_isolated_asts)
    importer.ForgetSource(&a.second->getASTContext(), src_ctx);
}

std::unique_ptr<ClangASTSource> ScratchTypeSystemClang::CreateASTSource() {
  return std::make_unique<ClangASTSource>(
      m_target_wp.lock()->shared_from_this(),
      m_persistent_variables->GetClangASTImporter());
}

static llvm::StringRef
GetSpecializedASTName(ScratchTypeSystemClang::IsolatedASTKind feature) {
  switch (feature) {
  case ScratchTypeSystemClang::IsolatedASTKind::CppModules:
    return "scratch ASTContext for C++ module types";
  }
  llvm_unreachable("Unimplemented ASTFeature kind?");
}

TypeSystemClang &ScratchTypeSystemClang::GetIsolatedAST(
    ScratchTypeSystemClang::IsolatedASTKind feature) {
  auto found_ast = m_isolated_asts.find(feature);
  if (found_ast != m_isolated_asts.end())
    return *found_ast->second;

  // Couldn't find the requested sub-AST, so create it now.
  std::shared_ptr<TypeSystemClang> new_ast_sp =
      std::make_shared<SpecializedScratchAST>(GetSpecializedASTName(feature),
                                              m_triple, CreateASTSource());
  m_isolated_asts.insert({feature, new_ast_sp});
  return *new_ast_sp;
}

bool TypeSystemClang::IsForcefullyCompleted(lldb::opaque_compiler_type_t type) {
  if (type) {
    clang::QualType qual_type(GetQualType(type));
    const clang::RecordType *record_type =
        llvm::dyn_cast<clang::RecordType>(qual_type.getTypePtr());
    if (record_type) {
      const clang::RecordDecl *record_decl = record_type->getDecl();
      assert(record_decl);
      if (std::optional<ClangASTMetadata> metadata = GetMetadata(record_decl))
        return metadata->IsForcefullyCompleted();
    }
  }
  return false;
}

bool TypeSystemClang::SetDeclIsForcefullyCompleted(const clang::TagDecl *td) {
  if (td == nullptr)
    return false;
  std::optional<ClangASTMetadata> metadata = GetMetadata(td);
  if (!metadata)
    return false;
  m_has_forcefully_completed_types = true;
  metadata->SetIsForcefullyCompleted();
  SetMetadata(td, *metadata);

  return true;
}

void TypeSystemClang::LogCreation() const {
  if (auto *log = GetLog(LLDBLog::Expressions))
    LLDB_LOG(log, "Created new TypeSystem for (ASTContext*){0:x} '{1}'",
             &getASTContext(), getDisplayName());
}<|MERGE_RESOLUTION|>--- conflicted
+++ resolved
@@ -4786,19 +4786,11 @@
               ->getCanonicalTypeUnqualified());
 
     return bit_size;
-<<<<<<< HEAD
   }
   default:
     if (const uint64_t bit_size = getASTContext().getTypeSize(qual_type))
       return bit_size;
   }
-=======
-  }
-  default:
-    if (const uint64_t bit_size = getASTContext().getTypeSize(qual_type))
-      return bit_size;
-  }
->>>>>>> 98391913
 
   return std::nullopt;
 }
