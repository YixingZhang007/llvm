--- conflicted
+++ resolved
@@ -1053,14 +1053,9 @@
                   ? sc.line_entry.column
                   : 0;
           target.GetSourceManager().DisplaySourceLinesWithLineNumbers(
-<<<<<<< HEAD
-              sc.comp_unit->GetPrimaryFile(), sc.line_entry.line, column,
-              lines_to_back_up, m_options.num_lines - lines_to_back_up, "->",
-=======
               std::make_shared<SupportFile>(sc.comp_unit->GetPrimaryFile()),
               sc.line_entry.line, column, lines_to_back_up,
               m_options.num_lines - lines_to_back_up, "->",
->>>>>>> 1d22c955
               &result.GetOutputStream(), GetBreakpointLocations());
           result.SetStatus(eReturnStatusSuccessFinishResult);
         }
@@ -1179,15 +1174,9 @@
             m_options.num_lines = 10;
           const uint32_t column = 0;
           target.GetSourceManager().DisplaySourceLinesWithLineNumbers(
-<<<<<<< HEAD
-              sc.comp_unit->GetPrimaryFile(), m_options.start_line, column, 0,
-              m_options.num_lines, "", &result.GetOutputStream(),
-              GetBreakpointLocations());
-=======
               std::make_shared<SupportFile>(sc.comp_unit->GetPrimaryFile()),
               m_options.start_line, column, 0, m_options.num_lines, "",
               &result.GetOutputStream(), GetBreakpointLocations());
->>>>>>> 1d22c955
 
           result.SetStatus(eReturnStatusSuccessFinishResult);
         } else {
