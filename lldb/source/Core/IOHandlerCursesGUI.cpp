--- conflicted
+++ resolved
@@ -1111,11 +1111,8 @@
   int GetContentLength() { return m_content.length(); }
 
   void DrawContent(Surface &surface, bool is_selected) {
-<<<<<<< HEAD
-=======
     UpdateScrolling(surface.GetWidth());
 
->>>>>>> ac168fe6
     surface.MoveCursor(0, 0);
     const char *text = m_content.c_str() + m_first_visibile_char;
     surface.PutCString(text, surface.GetWidth());
@@ -3866,401 +3863,9 @@
   StringList m_matches;
 };
 
-<<<<<<< HEAD
-class ProcessLaunchFormDelegate : public FormDelegate {
-public:
-  ProcessLaunchFormDelegate(Debugger &debugger, WindowSP main_window_sp)
-      : m_debugger(debugger), m_main_window_sp(main_window_sp) {
-
-    m_arguments_field = AddArgumentsField();
-    SetArgumentsFieldDefaultValue();
-    m_target_environment_field =
-        AddEnvironmentVariableListField("Target Environment Variables");
-    SetTargetEnvironmentFieldDefaultValue();
-    m_working_directory_field = AddDirectoryField(
-        "Working Directory", GetDefaultWorkingDirectory().c_str(), true, false);
-
-    m_show_advanced_field = AddBooleanField("Show advanced settings.", false);
-
-    m_stop_at_entry_field = AddBooleanField("Stop at entry point.", false);
-    m_detach_on_error_field =
-        AddBooleanField("Detach on error.", GetDefaultDetachOnError());
-    m_disable_aslr_field =
-        AddBooleanField("Disable ASLR", GetDefaultDisableASLR());
-    m_plugin_field = AddProcessPluginField();
-    m_arch_field = AddArchField("Architecture", "", false);
-    m_shell_field = AddFileField("Shell", "", true, false);
-    m_expand_shell_arguments_field =
-        AddBooleanField("Expand shell arguments.", false);
-
-    m_disable_standard_io_field =
-        AddBooleanField("Disable Standard IO", GetDefaultDisableStandardIO());
-    m_standard_output_field =
-        AddFileField("Standard Output File", "", /*need_to_exist=*/false,
-                     /*required=*/false);
-    m_standard_error_field =
-        AddFileField("Standard Error File", "", /*need_to_exist=*/false,
-                     /*required=*/false);
-    m_standard_input_field =
-        AddFileField("Standard Input File", "", /*need_to_exist=*/false,
-                     /*required=*/false);
-
-    m_show_inherited_environment_field =
-        AddBooleanField("Show inherited environment variables.", false);
-    m_inherited_environment_field =
-        AddEnvironmentVariableListField("Inherited Environment Variables");
-    SetInheritedEnvironmentFieldDefaultValue();
-
-    AddAction("Launch", [this](Window &window) { Launch(window); });
-  }
-
-  std::string GetName() override { return "Launch Process"; }
-
-  void UpdateFieldsVisibility() override {
-    if (m_show_advanced_field->GetBoolean()) {
-      m_stop_at_entry_field->FieldDelegateShow();
-      m_detach_on_error_field->FieldDelegateShow();
-      m_disable_aslr_field->FieldDelegateShow();
-      m_plugin_field->FieldDelegateShow();
-      m_arch_field->FieldDelegateShow();
-      m_shell_field->FieldDelegateShow();
-      m_expand_shell_arguments_field->FieldDelegateShow();
-      m_disable_standard_io_field->FieldDelegateShow();
-      if (m_disable_standard_io_field->GetBoolean()) {
-        m_standard_input_field->FieldDelegateHide();
-        m_standard_output_field->FieldDelegateHide();
-        m_standard_error_field->FieldDelegateHide();
-      } else {
-        m_standard_input_field->FieldDelegateShow();
-        m_standard_output_field->FieldDelegateShow();
-        m_standard_error_field->FieldDelegateShow();
-      }
-      m_show_inherited_environment_field->FieldDelegateShow();
-      if (m_show_inherited_environment_field->GetBoolean())
-        m_inherited_environment_field->FieldDelegateShow();
-      else
-        m_inherited_environment_field->FieldDelegateHide();
-    } else {
-      m_stop_at_entry_field->FieldDelegateHide();
-      m_detach_on_error_field->FieldDelegateHide();
-      m_disable_aslr_field->FieldDelegateHide();
-      m_plugin_field->FieldDelegateHide();
-      m_arch_field->FieldDelegateHide();
-      m_shell_field->FieldDelegateHide();
-      m_expand_shell_arguments_field->FieldDelegateHide();
-      m_disable_standard_io_field->FieldDelegateHide();
-      m_standard_input_field->FieldDelegateHide();
-      m_standard_output_field->FieldDelegateHide();
-      m_standard_error_field->FieldDelegateHide();
-      m_show_inherited_environment_field->FieldDelegateHide();
-      m_inherited_environment_field->FieldDelegateHide();
-    }
-  }
-
-  // Methods for setting the default value of the fields.
-
-  void SetArgumentsFieldDefaultValue() {
-    TargetSP target = m_debugger.GetSelectedTarget();
-    if (target == nullptr)
-      return;
-
-    const Args &target_arguments =
-        target->GetProcessLaunchInfo().GetArguments();
-    m_arguments_field->AddArguments(target_arguments);
-  }
-
-  void SetTargetEnvironmentFieldDefaultValue() {
-    TargetSP target = m_debugger.GetSelectedTarget();
-    if (target == nullptr)
-      return;
-
-    const Environment &target_environment = target->GetTargetEnvironment();
-    m_target_environment_field->AddEnvironmentVariables(target_environment);
-  }
-
-  void SetInheritedEnvironmentFieldDefaultValue() {
-    TargetSP target = m_debugger.GetSelectedTarget();
-    if (target == nullptr)
-      return;
-
-    const Environment &inherited_environment =
-        target->GetInheritedEnvironment();
-    m_inherited_environment_field->AddEnvironmentVariables(
-        inherited_environment);
-  }
-
-  std::string GetDefaultWorkingDirectory() {
-    TargetSP target = m_debugger.GetSelectedTarget();
-    if (target == nullptr)
-      return "";
-
-    PlatformSP platform = target->GetPlatform();
-    return platform->GetWorkingDirectory().GetPath();
-  }
-
-  bool GetDefaultDisableASLR() {
-    TargetSP target = m_debugger.GetSelectedTarget();
-    if (target == nullptr)
-      return false;
-
-    return target->GetDisableASLR();
-  }
-
-  bool GetDefaultDisableStandardIO() {
-    TargetSP target = m_debugger.GetSelectedTarget();
-    if (target == nullptr)
-      return true;
-
-    return target->GetDisableSTDIO();
-  }
-
-  bool GetDefaultDetachOnError() {
-    TargetSP target = m_debugger.GetSelectedTarget();
-    if (target == nullptr)
-      return true;
-
-    return target->GetDetachOnError();
-  }
-
-  // Methods for getting the necessary information and setting them to the
-  // ProcessLaunchInfo.
-
-  void GetExecutableSettings(ProcessLaunchInfo &launch_info) {
-    TargetSP target = m_debugger.GetSelectedTarget();
-    ModuleSP executable_module = target->GetExecutableModule();
-    llvm::StringRef target_settings_argv0 = target->GetArg0();
-
-    if (!target_settings_argv0.empty()) {
-      launch_info.GetArguments().AppendArgument(target_settings_argv0);
-      launch_info.SetExecutableFile(executable_module->GetPlatformFileSpec(),
-                                    false);
-      return;
-    }
-
-    launch_info.SetExecutableFile(executable_module->GetPlatformFileSpec(),
-                                  true);
-  }
-
-  void GetArguments(ProcessLaunchInfo &launch_info) {
-    TargetSP target = m_debugger.GetSelectedTarget();
-    Args arguments = m_arguments_field->GetArguments();
-    launch_info.GetArguments().AppendArguments(arguments);
-  }
-
-  void GetEnvironment(ProcessLaunchInfo &launch_info) {
-    Environment target_environment =
-        m_target_environment_field->GetEnvironment();
-    Environment inherited_environment =
-        m_inherited_environment_field->GetEnvironment();
-    launch_info.GetEnvironment().insert(target_environment.begin(),
-                                        target_environment.end());
-    launch_info.GetEnvironment().insert(inherited_environment.begin(),
-                                        inherited_environment.end());
-  }
-
-  void GetWorkingDirectory(ProcessLaunchInfo &launch_info) {
-    if (m_working_directory_field->IsSpecified())
-      launch_info.SetWorkingDirectory(
-          m_working_directory_field->GetResolvedFileSpec());
-  }
-
-  void GetStopAtEntry(ProcessLaunchInfo &launch_info) {
-    if (m_stop_at_entry_field->GetBoolean())
-      launch_info.GetFlags().Set(eLaunchFlagStopAtEntry);
-    else
-      launch_info.GetFlags().Clear(eLaunchFlagStopAtEntry);
-  }
-
-  void GetDetachOnError(ProcessLaunchInfo &launch_info) {
-    if (m_detach_on_error_field->GetBoolean())
-      launch_info.GetFlags().Set(eLaunchFlagDetachOnError);
-    else
-      launch_info.GetFlags().Clear(eLaunchFlagDetachOnError);
-  }
-
-  void GetDisableASLR(ProcessLaunchInfo &launch_info) {
-    if (m_disable_aslr_field->GetBoolean())
-      launch_info.GetFlags().Set(eLaunchFlagDisableASLR);
-    else
-      launch_info.GetFlags().Clear(eLaunchFlagDisableASLR);
-  }
-
-  void GetPlugin(ProcessLaunchInfo &launch_info) {
-    launch_info.SetProcessPluginName(m_plugin_field->GetPluginName());
-  }
-
-  void GetArch(ProcessLaunchInfo &launch_info) {
-    if (!m_arch_field->IsSpecified())
-      return;
-
-    TargetSP target_sp = m_debugger.GetSelectedTarget();
-    PlatformSP platform_sp =
-        target_sp ? target_sp->GetPlatform() : PlatformSP();
-    launch_info.GetArchitecture() = Platform::GetAugmentedArchSpec(
-        platform_sp.get(), m_arch_field->GetArchString());
-  }
-
-  void GetShell(ProcessLaunchInfo &launch_info) {
-    if (!m_shell_field->IsSpecified())
-      return;
-
-    launch_info.SetShell(m_shell_field->GetResolvedFileSpec());
-    launch_info.SetShellExpandArguments(
-        m_expand_shell_arguments_field->GetBoolean());
-  }
-
-  void GetStandardIO(ProcessLaunchInfo &launch_info) {
-    if (m_disable_standard_io_field->GetBoolean()) {
-      launch_info.GetFlags().Set(eLaunchFlagDisableSTDIO);
-      return;
-    }
-
-    FileAction action;
-    if (m_standard_input_field->IsSpecified()) {
-      action.Open(STDIN_FILENO, m_standard_input_field->GetFileSpec(), true,
-                  false);
-      launch_info.AppendFileAction(action);
-    }
-    if (m_standard_output_field->IsSpecified()) {
-      action.Open(STDOUT_FILENO, m_standard_output_field->GetFileSpec(), false,
-                  true);
-      launch_info.AppendFileAction(action);
-    }
-    if (m_standard_error_field->IsSpecified()) {
-      action.Open(STDERR_FILENO, m_standard_error_field->GetFileSpec(), false,
-                  true);
-      launch_info.AppendFileAction(action);
-    }
-  }
-
-  void GetInheritTCC(ProcessLaunchInfo &launch_info) {
-    if (m_debugger.GetSelectedTarget()->GetInheritTCC())
-      launch_info.GetFlags().Set(eLaunchFlagInheritTCCFromParent);
-  }
-
-  ProcessLaunchInfo GetLaunchInfo() {
-    ProcessLaunchInfo launch_info;
-
-    GetExecutableSettings(launch_info);
-    GetArguments(launch_info);
-    GetEnvironment(launch_info);
-    GetWorkingDirectory(launch_info);
-    GetStopAtEntry(launch_info);
-    GetDetachOnError(launch_info);
-    GetDisableASLR(launch_info);
-    GetPlugin(launch_info);
-    GetArch(launch_info);
-    GetShell(launch_info);
-    GetStandardIO(launch_info);
-    GetInheritTCC(launch_info);
-
-    return launch_info;
-  }
-
-  bool StopRunningProcess() {
-    ExecutionContext exe_ctx =
-        m_debugger.GetCommandInterpreter().GetExecutionContext();
-
-    if (!exe_ctx.HasProcessScope())
-      return false;
-
-    Process *process = exe_ctx.GetProcessPtr();
-    if (!(process && process->IsAlive()))
-      return false;
-
-    FormDelegateSP form_delegate_sp =
-        FormDelegateSP(new DetachOrKillProcessFormDelegate(process));
-    Rect bounds = m_main_window_sp->GetCenteredRect(85, 8);
-    WindowSP form_window_sp = m_main_window_sp->CreateSubWindow(
-        form_delegate_sp->GetName().c_str(), bounds, true);
-    WindowDelegateSP window_delegate_sp =
-        WindowDelegateSP(new FormWindowDelegate(form_delegate_sp));
-    form_window_sp->SetDelegate(window_delegate_sp);
-
-    return true;
-  }
-
-  Target *GetTarget() {
-    Target *target = m_debugger.GetSelectedTarget().get();
-
-    if (target == nullptr) {
-      SetError("No target exists!");
-      return nullptr;
-    }
-
-    ModuleSP exe_module_sp = target->GetExecutableModule();
-
-    if (exe_module_sp == nullptr) {
-      SetError("No executable in target!");
-      return nullptr;
-    }
-
-    return target;
-  }
-
-  void Launch(Window &window) {
-    ClearError();
-
-    bool all_fields_are_valid = CheckFieldsValidity();
-    if (!all_fields_are_valid)
-      return;
-
-    bool process_is_running = StopRunningProcess();
-    if (process_is_running)
-      return;
-
-    Target *target = GetTarget();
-    if (HasError())
-      return;
-
-    StreamString stream;
-    ProcessLaunchInfo launch_info = GetLaunchInfo();
-    Status status = target->Launch(launch_info, &stream);
-
-    if (status.Fail()) {
-      SetError(status.AsCString());
-      return;
-    }
-
-    ProcessSP process_sp(target->GetProcessSP());
-    if (!process_sp) {
-      SetError("Launched successfully but target has no process!");
-      return;
-    }
-
-    window.GetParent()->RemoveSubWindow(&window);
-  }
-
-protected:
-  Debugger &m_debugger;
-  WindowSP m_main_window_sp;
-
-  ArgumentsFieldDelegate *m_arguments_field;
-  EnvironmentVariableListFieldDelegate *m_target_environment_field;
-  DirectoryFieldDelegate *m_working_directory_field;
-
-  BooleanFieldDelegate *m_show_advanced_field;
-
-  BooleanFieldDelegate *m_stop_at_entry_field;
-  BooleanFieldDelegate *m_detach_on_error_field;
-  BooleanFieldDelegate *m_disable_aslr_field;
-  ProcessPluginFieldDelegate *m_plugin_field;
-  ArchFieldDelegate *m_arch_field;
-  FileFieldDelegate *m_shell_field;
-  BooleanFieldDelegate *m_expand_shell_arguments_field;
-  BooleanFieldDelegate *m_disable_standard_io_field;
-  FileFieldDelegate *m_standard_input_field;
-  FileFieldDelegate *m_standard_output_field;
-  FileFieldDelegate *m_standard_error_field;
-
-  BooleanFieldDelegate *m_show_inherited_environment_field;
-  EnvironmentVariableListFieldDelegate *m_inherited_environment_field;
-};
-=======
 ////////
 // Menus
 ////////
->>>>>>> ac168fe6
 
 class MenuDelegate {
 public:
