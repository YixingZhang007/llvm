--- conflicted
+++ resolved
@@ -16,10 +16,7 @@
 
     @skipIfWindows
     @expectedFailureAll(oslist=["freebsd"], bugnumber="llvm.org/pr48415")
-<<<<<<< HEAD
-=======
     @expectedFlakeyNetBSD
->>>>>>> e1e3308f
     def test_thread_state_after_expr(self):
         self.build()
         self.main_source_file = lldb.SBFileSpec("main.cpp")
