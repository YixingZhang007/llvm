//===-- lib/Semantics/check-call.cpp --------------------------------------===//
//
// Part of the LLVM Project, under the Apache License v2.0 with LLVM Exceptions.
// See https://llvm.org/LICENSE.txt for license information.
// SPDX-License-Identifier: Apache-2.0 WITH LLVM-exception
//
//===----------------------------------------------------------------------===//

#include "check-call.h"
#include "definable.h"
#include "pointer-assignment.h"
#include "flang/Evaluate/characteristics.h"
#include "flang/Evaluate/check-expression.h"
#include "flang/Evaluate/fold-designator.h"
#include "flang/Evaluate/shape.h"
#include "flang/Evaluate/tools.h"
#include "flang/Parser/characters.h"
#include "flang/Parser/message.h"
#include "flang/Semantics/scope.h"
#include "flang/Semantics/tools.h"
#include <map>
#include <string>

using namespace Fortran::parser::literals;
namespace characteristics = Fortran::evaluate::characteristics;

namespace Fortran::semantics {

static void CheckImplicitInterfaceArg(evaluate::ActualArgument &arg,
    parser::ContextualMessages &messages, SemanticsContext &context) {
  auto restorer{
      messages.SetLocation(arg.sourceLocation().value_or(messages.at()))};
  if (auto kw{arg.keyword()}) {
    messages.Say(*kw,
        "Keyword '%s=' may not appear in a reference to a procedure with an implicit interface"_err_en_US,
        *kw);
  }
  auto type{arg.GetType()};
  if (type) {
    if (type->IsAssumedType()) {
      messages.Say(
          "Assumed type actual argument requires an explicit interface"_err_en_US);
    } else if (type->IsUnlimitedPolymorphic()) {
      messages.Say(
          "Unlimited polymorphic actual argument requires an explicit interface"_err_en_US);
    } else if (const DerivedTypeSpec * derived{GetDerivedTypeSpec(type)}) {
      if (!derived->parameters().empty()) {
        messages.Say(
            "Parameterized derived type actual argument requires an explicit interface"_err_en_US);
      }
    }
  }
  if (arg.isPercentVal() &&
      (!type || !type->IsLengthlessIntrinsicType() || arg.Rank() != 0)) {
    messages.Say(
        "%VAL argument must be a scalar numeric or logical expression"_err_en_US);
  }
  if (const auto *expr{arg.UnwrapExpr()}) {
    if (IsBOZLiteral(*expr)) {
      messages.Say("BOZ argument requires an explicit interface"_err_en_US);
    } else if (evaluate::IsNullPointer(*expr)) {
      messages.Say(
          "Null pointer argument requires an explicit interface"_err_en_US);
    } else if (auto named{evaluate::ExtractNamedEntity(*expr)}) {
      const Symbol &symbol{named->GetLastSymbol()};
      if (symbol.Corank() > 0) {
        messages.Say(
            "Coarray argument requires an explicit interface"_err_en_US);
      }
      if (evaluate::IsAssumedRank(symbol)) {
        messages.Say(
            "Assumed rank argument requires an explicit interface"_err_en_US);
      }
      if (symbol.attrs().test(Attr::ASYNCHRONOUS)) {
        messages.Say(
            "ASYNCHRONOUS argument requires an explicit interface"_err_en_US);
      }
      if (symbol.attrs().test(Attr::VOLATILE)) {
        messages.Say(
            "VOLATILE argument requires an explicit interface"_err_en_US);
      }
      if (const Symbol & base{named->GetFirstSymbol()};
          IsFunctionResult(base)) {
        context.NoteDefinedSymbol(base);
      }
    } else if (auto argChars{characteristics::DummyArgument::FromActual(
                   "actual argument", *expr, context.foldingContext(),
                   /*forImplicitInterface=*/true)}) {
      const auto *argProcDesignator{
          std::get_if<evaluate::ProcedureDesignator>(&expr->u)};
      if (const auto *argProcSymbol{
              argProcDesignator ? argProcDesignator->GetSymbol() : nullptr}) {
        if (!argChars->IsTypelessIntrinsicDummy() && argProcDesignator &&
            argProcDesignator->IsElemental()) { // C1533
          evaluate::SayWithDeclaration(messages, *argProcSymbol,
              "Non-intrinsic ELEMENTAL procedure '%s' may not be passed as an actual argument"_err_en_US,
              argProcSymbol->name());
        } else if (const auto *subp{argProcSymbol->GetUltimate()
                                        .detailsIf<SubprogramDetails>()}) {
          if (subp->stmtFunction()) {
            evaluate::SayWithDeclaration(messages, *argProcSymbol,
                "Statement function '%s' may not be passed as an actual argument"_err_en_US,
                argProcSymbol->name());
          }
        }
      }
    }
  }
}

// F'2023 15.5.2.12p1: "Sequence association only applies when the dummy
// argument is an explicit-shape or assumed-size array."
static bool CanAssociateWithStorageSequence(
    const characteristics::DummyDataObject &dummy) {
  return !dummy.type.attrs().test(
             characteristics::TypeAndShape::Attr::AssumedRank) &&
      !dummy.type.attrs().test(
          characteristics::TypeAndShape::Attr::AssumedShape) &&
      !dummy.type.attrs().test(characteristics::TypeAndShape::Attr::Coarray) &&
      !dummy.attrs.test(characteristics::DummyDataObject::Attr::Allocatable) &&
      !dummy.attrs.test(characteristics::DummyDataObject::Attr::Pointer);
}

// When a CHARACTER actual argument is known to be short,
// we extend it on the right with spaces and a warning if
// possible.  When it is long, and not required to be equal,
// the usage conforms to the standard and no warning is needed.
static void CheckCharacterActual(evaluate::Expr<evaluate::SomeType> &actual,
    const characteristics::DummyDataObject &dummy,
    characteristics::TypeAndShape &actualType, SemanticsContext &context,
    parser::ContextualMessages &messages, bool extentErrors,
    const std::string &dummyName) {
  if (dummy.type.type().category() == TypeCategory::Character &&
      actualType.type().category() == TypeCategory::Character &&
      dummy.type.type().kind() == actualType.type().kind() &&
      !dummy.attrs.test(
          characteristics::DummyDataObject::Attr::DeducedFromActual)) {
    if (dummy.type.LEN() && actualType.LEN()) {
      evaluate::FoldingContext &foldingContext{context.foldingContext()};
      auto dummyLength{
          ToInt64(Fold(foldingContext, common::Clone(*dummy.type.LEN())))};
      auto actualLength{
          ToInt64(Fold(foldingContext, common::Clone(*actualType.LEN())))};
      if (dummyLength && actualLength) {
        bool canAssociate{CanAssociateWithStorageSequence(dummy)};
        if (dummy.type.Rank() > 0 && canAssociate) {
          // Character storage sequence association (F'2023 15.5.2.12p4)
          if (auto dummySize{evaluate::ToInt64(evaluate::Fold(
                  foldingContext, evaluate::GetSize(dummy.type.shape())))}) {
            auto dummyChars{*dummySize * *dummyLength};
            if (actualType.Rank() == 0) {
              evaluate::DesignatorFolder folder{
                  context.foldingContext(), /*getLastComponent=*/true};
              if (auto actualOffset{folder.FoldDesignator(actual)}) {
                std::int64_t actualChars{*actualLength};
                if (static_cast<std::size_t>(actualOffset->offset()) >=
                        actualOffset->symbol().size() ||
                    !evaluate::IsContiguous(
                        actualOffset->symbol(), foldingContext)) {
                  // If substring, take rest of substring
                  if (*actualLength > 0) {
                    actualChars -=
                        (actualOffset->offset() / actualType.type().kind()) %
                        *actualLength;
                  }
                } else {
                  actualChars = (static_cast<std::int64_t>(
                                     actualOffset->symbol().size()) -
                                    actualOffset->offset()) /
                      actualType.type().kind();
                }
                if (actualChars < dummyChars &&
                    (extentErrors ||
                        context.ShouldWarn(
                            common::UsageWarning::ShortCharacterActual))) {
                  auto msg{
                      "Actual argument has fewer characters remaining in storage sequence (%jd) than %s (%jd)"_warn_en_US};
                  if (extentErrors) {
                    msg.set_severity(parser::Severity::Error);
                  }
                  messages.Say(std::move(msg),
                      static_cast<std::intmax_t>(actualChars), dummyName,
                      static_cast<std::intmax_t>(dummyChars));
                }
              }
            } else { // actual.type.Rank() > 0
              if (auto actualSize{evaluate::ToInt64(evaluate::Fold(
                      foldingContext, evaluate::GetSize(actualType.shape())))};
                  actualSize &&
                  *actualSize * *actualLength < *dummySize * *dummyLength &&
                  (extentErrors ||
                      context.ShouldWarn(
                          common::UsageWarning::ShortCharacterActual))) {
                auto msg{
                    "Actual argument array has fewer characters (%jd) than %s array (%jd)"_warn_en_US};
                if (extentErrors) {
                  msg.set_severity(parser::Severity::Error);
                }
                messages.Say(std::move(msg),
                    static_cast<std::intmax_t>(*actualSize * *actualLength),
                    dummyName,
                    static_cast<std::intmax_t>(*dummySize * *dummyLength));
              }
            }
          }
        } else if (*actualLength != *dummyLength) {
          // Not using storage sequence association, and the lengths don't
          // match.
          if (!canAssociate) {
            // F'2023 15.5.2.5 paragraph 4
            messages.Say(
                "Actual argument variable length '%jd' does not match the expected length '%jd'"_err_en_US,
                *actualLength, *dummyLength);
          } else if (*actualLength < *dummyLength) {
            CHECK(dummy.type.Rank() == 0);
            bool isVariable{evaluate::IsVariable(actual)};
            if (context.ShouldWarn(
                    common::UsageWarning::ShortCharacterActual)) {
              if (isVariable) {
                messages.Say(
                    "Actual argument variable length '%jd' is less than expected length '%jd'"_warn_en_US,
                    *actualLength, *dummyLength);
              } else {
                messages.Say(
                    "Actual argument expression length '%jd' is less than expected length '%jd'"_warn_en_US,
                    *actualLength, *dummyLength);
              }
            }
            if (!isVariable) {
              auto converted{
                  ConvertToType(dummy.type.type(), std::move(actual))};
              CHECK(converted);
              actual = std::move(*converted);
              actualType.set_LEN(SubscriptIntExpr{*dummyLength});
            }
          }
        }
      }
    }
  }
}

// Automatic conversion of different-kind INTEGER scalar actual
// argument expressions (not variables) to INTEGER scalar dummies.
// We return nonstandard INTEGER(8) results from intrinsic functions
// like SIZE() by default in order to facilitate the use of large
// arrays.  Emit a warning when downconverting.
static void ConvertIntegerActual(evaluate::Expr<evaluate::SomeType> &actual,
    const characteristics::TypeAndShape &dummyType,
    characteristics::TypeAndShape &actualType,
    parser::ContextualMessages &messages, SemanticsContext &semanticsContext) {
  if (dummyType.type().category() == TypeCategory::Integer &&
      actualType.type().category() == TypeCategory::Integer &&
      dummyType.type().kind() != actualType.type().kind() &&
      dummyType.Rank() == 0 && actualType.Rank() == 0 &&
      !evaluate::IsVariable(actual)) {
    auto converted{
        evaluate::ConvertToType(dummyType.type(), std::move(actual))};
    CHECK(converted);
    actual = std::move(*converted);
    if (dummyType.type().kind() < actualType.type().kind()) {
      if (!semanticsContext.IsEnabled(
              common::LanguageFeature::ActualIntegerConvertedToSmallerKind) ||
          semanticsContext.ShouldWarn(
              common::LanguageFeature::ActualIntegerConvertedToSmallerKind)) {
        std::optional<parser::MessageFixedText> msg;
        if (!semanticsContext.IsEnabled(
                common::LanguageFeature::ActualIntegerConvertedToSmallerKind)) {
          msg =
              "Actual argument scalar expression of type INTEGER(%d) cannot beimplicitly converted to smaller dummy argument type INTEGER(%d)"_err_en_US;
        } else if (semanticsContext.ShouldWarn(
                       common::LanguageFeature::ConvertedArgument)) {
          msg =
              "Actual argument scalar expression of type INTEGER(%d) was converted to smaller dummy argument type INTEGER(%d)"_port_en_US;
        }
        if (msg) {
          messages.Say(std::move(msg.value()), actualType.type().kind(),
              dummyType.type().kind());
        }
      }
    }
    actualType = dummyType;
  }
}

// Automatic conversion of different-kind LOGICAL scalar actual argument
// expressions (not variables) to LOGICAL scalar dummies when the dummy is of
// default logical kind. This allows expressions in dummy arguments to work when
// the default logical kind is not the one used in LogicalResult. This will
// always be safe even when downconverting so no warning is needed.
static void ConvertLogicalActual(evaluate::Expr<evaluate::SomeType> &actual,
    const characteristics::TypeAndShape &dummyType,
    characteristics::TypeAndShape &actualType) {
  if (dummyType.type().category() == TypeCategory::Logical &&
      actualType.type().category() == TypeCategory::Logical &&
      dummyType.type().kind() != actualType.type().kind() &&
      !evaluate::IsVariable(actual)) {
    auto converted{
        evaluate::ConvertToType(dummyType.type(), std::move(actual))};
    CHECK(converted);
    actual = std::move(*converted);
    actualType = dummyType;
  }
}

static bool DefersSameTypeParameters(
    const DerivedTypeSpec &actual, const DerivedTypeSpec &dummy) {
  for (const auto &pair : actual.parameters()) {
    const ParamValue &actualValue{pair.second};
    const ParamValue *dummyValue{dummy.FindParameter(pair.first)};
    if (!dummyValue || (actualValue.isDeferred() != dummyValue->isDeferred())) {
      return false;
    }
  }
  return true;
}

static void CheckExplicitDataArg(const characteristics::DummyDataObject &dummy,
    const std::string &dummyName, evaluate::Expr<evaluate::SomeType> &actual,
    characteristics::TypeAndShape &actualType, bool isElemental,
    SemanticsContext &context, evaluate::FoldingContext &foldingContext,
    const Scope *scope, const evaluate::SpecificIntrinsic *intrinsic,
    bool allowActualArgumentConversions, bool extentErrors,
    const characteristics::Procedure &procedure,
    const evaluate::ActualArgument &arg) {

  // Basic type & rank checking
  parser::ContextualMessages &messages{foldingContext.messages()};
  CheckCharacterActual(
      actual, dummy, actualType, context, messages, extentErrors, dummyName);
  bool dummyIsAllocatable{
      dummy.attrs.test(characteristics::DummyDataObject::Attr::Allocatable)};
  bool dummyIsPointer{
      dummy.attrs.test(characteristics::DummyDataObject::Attr::Pointer)};
  bool dummyIsAllocatableOrPointer{dummyIsAllocatable || dummyIsPointer};
  allowActualArgumentConversions &= !dummyIsAllocatableOrPointer;
  bool typesCompatibleWithIgnoreTKR{
      (dummy.ignoreTKR.test(common::IgnoreTKR::Type) &&
          (dummy.type.type().category() == TypeCategory::Derived ||
              actualType.type().category() == TypeCategory::Derived ||
              dummy.type.type().category() != actualType.type().category())) ||
      (dummy.ignoreTKR.test(common::IgnoreTKR::Kind) &&
          dummy.type.type().category() == actualType.type().category())};
  allowActualArgumentConversions &= !typesCompatibleWithIgnoreTKR;
  if (allowActualArgumentConversions) {
    ConvertIntegerActual(actual, dummy.type, actualType, messages, context);
    ConvertLogicalActual(actual, dummy.type, actualType);
  }
  bool typesCompatible{typesCompatibleWithIgnoreTKR ||
      dummy.type.type().IsTkCompatibleWith(actualType.type())};
  int dummyRank{dummy.type.Rank()};
  if (typesCompatible) {
    if (const auto *constantChar{
            evaluate::UnwrapConstantValue<evaluate::Ascii>(actual)};
        constantChar && constantChar->wasHollerith() &&
        dummy.type.type().IsUnlimitedPolymorphic() &&
        context.ShouldWarn(common::LanguageFeature::HollerithPolymorphic)) {
      messages.Say(
          "passing Hollerith to unlimited polymorphic as if it were CHARACTER"_port_en_US);
    }
  } else if (dummyRank == 0 && allowActualArgumentConversions) {
    // Extension: pass Hollerith literal to scalar as if it had been BOZ
    if (auto converted{evaluate::HollerithToBOZ(
            foldingContext, actual, dummy.type.type())}) {
      if (context.ShouldWarn(
              common::LanguageFeature::HollerithOrCharacterAsBOZ)) {
        messages.Say(
            "passing Hollerith or character literal as if it were BOZ"_port_en_US);
      }
      actual = *converted;
      actualType.type() = dummy.type.type();
      typesCompatible = true;
    }
  }
  bool dummyIsAssumedRank{dummy.type.attrs().test(
      characteristics::TypeAndShape::Attr::AssumedRank)};
  if (typesCompatible) {
    if (isElemental) {
    } else if (dummyIsAssumedRank) {
    } else if (dummy.ignoreTKR.test(common::IgnoreTKR::Rank)) {
    } else if (dummyRank > 0 && !dummyIsAllocatableOrPointer &&
        !dummy.type.attrs().test(
            characteristics::TypeAndShape::Attr::AssumedShape) &&
        !dummy.type.attrs().test(
            characteristics::TypeAndShape::Attr::DeferredShape) &&
        (actualType.Rank() > 0 || IsArrayElement(actual))) {
      // Sequence association (15.5.2.11) applies -- rank need not match
      // if the actual argument is an array or array element designator,
      // and the dummy is an array, but not assumed-shape or an INTENT(IN)
      // pointer that's standing in for an assumed-shape dummy.
    } else if (dummy.type.shape() && actualType.shape()) {
      // Let CheckConformance accept actual scalars; storage association
      // cases are checked here below.
      CheckConformance(messages, *dummy.type.shape(), *actualType.shape(),
          dummyIsAllocatableOrPointer
              ? evaluate::CheckConformanceFlags::None
              : evaluate::CheckConformanceFlags::RightScalarExpandable,
          "dummy argument", "actual argument");
    }
  } else {
    const auto &len{actualType.LEN()};
    messages.Say(
        "Actual argument type '%s' is not compatible with dummy argument type '%s'"_err_en_US,
        actualType.type().AsFortran(len ? len->AsFortran() : ""),
        dummy.type.type().AsFortran());
  }

  bool actualIsPolymorphic{actualType.type().IsPolymorphic()};
  bool dummyIsPolymorphic{dummy.type.type().IsPolymorphic()};
  bool actualIsCoindexed{ExtractCoarrayRef(actual).has_value()};
  bool actualIsAssumedSize{actualType.attrs().test(
      characteristics::TypeAndShape::Attr::AssumedSize)};
  bool dummyIsAssumedSize{dummy.type.attrs().test(
      characteristics::TypeAndShape::Attr::AssumedSize)};
  bool dummyIsAsynchronous{
      dummy.attrs.test(characteristics::DummyDataObject::Attr::Asynchronous)};
  bool dummyIsVolatile{
      dummy.attrs.test(characteristics::DummyDataObject::Attr::Volatile)};
  bool dummyIsValue{
      dummy.attrs.test(characteristics::DummyDataObject::Attr::Value)};

  if (actualIsPolymorphic && dummyIsPolymorphic &&
      actualIsCoindexed) { // 15.5.2.4(2)
    messages.Say(
        "Coindexed polymorphic object may not be associated with a polymorphic %s"_err_en_US,
        dummyName);
  }
  if (actualIsPolymorphic && !dummyIsPolymorphic &&
      actualIsAssumedSize) { // 15.5.2.4(2)
    messages.Say(
        "Assumed-size polymorphic array may not be associated with a monomorphic %s"_err_en_US,
        dummyName);
  }

  // Derived type actual argument checks
  const Symbol *actualFirstSymbol{evaluate::GetFirstSymbol(actual)};
  bool actualIsAsynchronous{
      actualFirstSymbol && actualFirstSymbol->attrs().test(Attr::ASYNCHRONOUS)};
  bool actualIsVolatile{
      actualFirstSymbol && actualFirstSymbol->attrs().test(Attr::VOLATILE)};
  const auto *derived{evaluate::GetDerivedTypeSpec(actualType.type())};
  if (derived && !derived->IsVectorType()) {
    if (dummy.type.type().IsAssumedType()) {
      if (!derived->parameters().empty()) { // 15.5.2.4(2)
        messages.Say(
            "Actual argument associated with TYPE(*) %s may not have a parameterized derived type"_err_en_US,
            dummyName);
      }
      if (const Symbol *
          tbp{FindImmediateComponent(*derived, [](const Symbol &symbol) {
            return symbol.has<ProcBindingDetails>();
          })}) { // 15.5.2.4(2)
        evaluate::SayWithDeclaration(messages, *tbp,
            "Actual argument associated with TYPE(*) %s may not have type-bound procedure '%s'"_err_en_US,
            dummyName, tbp->name());
      }
      auto finals{FinalsForDerivedTypeInstantiation(*derived)};
      if (!finals.empty()) { // 15.5.2.4(2)
        SourceName name{finals.front()->name()};
        if (auto *msg{messages.Say(
                "Actual argument associated with TYPE(*) %s may not have derived type '%s' with FINAL subroutine '%s'"_err_en_US,
                dummyName, derived->typeSymbol().name(), name)}) {
          msg->Attach(name, "FINAL subroutine '%s' in derived type '%s'"_en_US,
              name, derived->typeSymbol().name());
        }
      }
    }
    if (actualIsCoindexed) {
      if (dummy.intent != common::Intent::In && !dummyIsValue) {
        if (auto bad{
                FindAllocatableUltimateComponent(*derived)}) { // 15.5.2.4(6)
          evaluate::SayWithDeclaration(messages, *bad,
              "Coindexed actual argument with ALLOCATABLE ultimate component '%s' must be associated with a %s with VALUE or INTENT(IN) attributes"_err_en_US,
              bad.BuildResultDesignatorName(), dummyName);
        }
      }
      if (auto coarrayRef{evaluate::ExtractCoarrayRef(actual)}) { // C1537
        const Symbol &coarray{coarrayRef->GetLastSymbol()};
        if (const DeclTypeSpec * type{coarray.GetType()}) {
          if (const DerivedTypeSpec * derived{type->AsDerived()}) {
            if (auto bad{semantics::FindPointerUltimateComponent(*derived)}) {
              evaluate::SayWithDeclaration(messages, coarray,
                  "Coindexed object '%s' with POINTER ultimate component '%s' cannot be associated with %s"_err_en_US,
                  coarray.name(), bad.BuildResultDesignatorName(), dummyName);
            }
          }
        }
      }
    }
    if (actualIsVolatile != dummyIsVolatile) { // 15.5.2.4(22)
      if (auto bad{semantics::FindCoarrayUltimateComponent(*derived)}) {
        evaluate::SayWithDeclaration(messages, *bad,
            "VOLATILE attribute must match for %s when actual argument has a coarray ultimate component '%s'"_err_en_US,
            dummyName, bad.BuildResultDesignatorName());
      }
    }
  }

  // Rank and shape checks
  const auto *actualLastSymbol{evaluate::GetLastSymbol(actual)};
  if (actualLastSymbol) {
    actualLastSymbol = &ResolveAssociations(*actualLastSymbol);
  }
  const ObjectEntityDetails *actualLastObject{actualLastSymbol
          ? actualLastSymbol->detailsIf<ObjectEntityDetails>()
          : nullptr};
  int actualRank{actualType.Rank()};
  bool actualIsPointer{evaluate::IsObjectPointer(actual)};
  bool actualIsAssumedRank{evaluate::IsAssumedRank(actual)};
  if (dummy.type.attrs().test(
          characteristics::TypeAndShape::Attr::AssumedShape)) {
    // 15.5.2.4(16)
    if (actualIsAssumedRank) {
      messages.Say(
          "Assumed-rank actual argument may not be associated with assumed-shape %s"_err_en_US,
          dummyName);
    } else if (actualRank == 0) {
      messages.Say(
          "Scalar actual argument may not be associated with assumed-shape %s"_err_en_US,
          dummyName);
    } else if (actualIsAssumedSize && actualLastSymbol) {
      evaluate::SayWithDeclaration(messages, *actualLastSymbol,
          "Assumed-size array may not be associated with assumed-shape %s"_err_en_US,
          dummyName);
    }
  } else if (dummyRank > 0) {
    bool basicError{false};
    if (actualRank == 0 && !actualIsAssumedRank &&
        !dummyIsAllocatableOrPointer) {
      // Actual is scalar, dummy is an array.  F'2023 15.5.2.5p14
      if (actualIsCoindexed) {
        basicError = true;
        messages.Say(
            "Coindexed scalar actual argument must be associated with a scalar %s"_err_en_US,
            dummyName);
      }
      bool actualIsArrayElement{IsArrayElement(actual)};
      bool actualIsCKindCharacter{
          actualType.type().category() == TypeCategory::Character &&
          actualType.type().kind() == 1};
      if (!actualIsCKindCharacter) {
        if (!actualIsArrayElement &&
            !(dummy.type.type().IsAssumedType() && dummyIsAssumedSize) &&
            !dummyIsAssumedRank &&
            !dummy.ignoreTKR.test(common::IgnoreTKR::Rank)) {
          basicError = true;
          messages.Say(
              "Whole scalar actual argument may not be associated with a %s array"_err_en_US,
              dummyName);
        }
        if (actualIsPolymorphic) {
          basicError = true;
          messages.Say(
              "Polymorphic scalar may not be associated with a %s array"_err_en_US,
              dummyName);
        }
        if (actualIsArrayElement && actualLastSymbol &&
            !evaluate::IsContiguous(*actualLastSymbol, foldingContext) &&
            !dummy.ignoreTKR.test(common::IgnoreTKR::Contiguous)) {
          if (IsPointer(*actualLastSymbol)) {
            basicError = true;
            messages.Say(
                "Element of pointer array may not be associated with a %s array"_err_en_US,
                dummyName);
          } else if (IsAssumedShape(*actualLastSymbol) &&
              !dummy.ignoreTKR.test(common::IgnoreTKR::Contiguous)) {
            basicError = true;
            messages.Say(
                "Element of assumed-shape array may not be associated with a %s array"_err_en_US,
                dummyName);
          }
        }
      }
    }
    // Storage sequence association (F'2023 15.5.2.12p3) checks.
    // Character storage sequence association is checked in
    // CheckCharacterActual().
    if (!basicError &&
        actualType.type().category() != TypeCategory::Character &&
        CanAssociateWithStorageSequence(dummy) &&
        !dummy.attrs.test(
            characteristics::DummyDataObject::Attr::DeducedFromActual)) {
      if (auto dummySize{evaluate::ToInt64(evaluate::Fold(
              foldingContext, evaluate::GetSize(dummy.type.shape())))}) {
        if (actualRank == 0 && !actualIsAssumedRank) {
          if (evaluate::IsArrayElement(actual)) {
            // Actual argument is a scalar array element
            evaluate::DesignatorFolder folder{
                context.foldingContext(), /*getLastComponent=*/true};
            if (auto actualOffset{folder.FoldDesignator(actual)}) {
              std::optional<std::int64_t> actualElements;
              if (static_cast<std::size_t>(actualOffset->offset()) >=
                      actualOffset->symbol().size() ||
                  !evaluate::IsContiguous(
                      actualOffset->symbol(), foldingContext)) {
                actualElements = 1;
              } else if (auto actualSymType{evaluate::DynamicType::From(
                             actualOffset->symbol())}) {
                if (auto actualSymTypeBytes{
                        evaluate::ToInt64(evaluate::Fold(foldingContext,
                            actualSymType->MeasureSizeInBytes(
                                foldingContext, false)))};
                    actualSymTypeBytes && *actualSymTypeBytes > 0) {
                  actualElements = (static_cast<std::int64_t>(
                                        actualOffset->symbol().size()) -
                                       actualOffset->offset()) /
                      *actualSymTypeBytes;
                }
              }
              if (actualElements && *actualElements < *dummySize &&
                  (extentErrors ||
                      context.ShouldWarn(
                          common::UsageWarning::ShortArrayActual))) {
                auto msg{
                    "Actual argument has fewer elements remaining in storage sequence (%jd) than %s array (%jd)"_warn_en_US};
                if (extentErrors) {
                  msg.set_severity(parser::Severity::Error);
                }
                messages.Say(std::move(msg),
                    static_cast<std::intmax_t>(*actualElements), dummyName,
                    static_cast<std::intmax_t>(*dummySize));
              }
            }
          }
        } else { // actualRank > 0 || actualIsAssumedRank
          if (auto actualSize{evaluate::ToInt64(evaluate::Fold(
                  foldingContext, evaluate::GetSize(actualType.shape())))};
              actualSize && *actualSize < *dummySize &&
              (extentErrors ||
                  context.ShouldWarn(common::UsageWarning::ShortArrayActual))) {
            auto msg{
                "Actual argument array has fewer elements (%jd) than %s array (%jd)"_warn_en_US};
            if (extentErrors) {
              msg.set_severity(parser::Severity::Error);
            }
            messages.Say(std::move(msg),
                static_cast<std::intmax_t>(*actualSize), dummyName,
                static_cast<std::intmax_t>(*dummySize));
          }
        }
      }
    }
  }
  if (actualLastObject && actualLastObject->IsCoarray() &&
      IsAllocatable(*actualLastSymbol) && dummy.intent == common::Intent::Out &&
      !(intrinsic &&
          evaluate::AcceptsIntentOutAllocatableCoarray(
              intrinsic->name))) { // C846
    messages.Say(
        "ALLOCATABLE coarray '%s' may not be associated with INTENT(OUT) %s"_err_en_US,
        actualLastSymbol->name(), dummyName);
  }

  // Definability checking
  // Problems with polymorphism are caught in the callee's definition.
  if (scope) {
    std::optional<parser::MessageFixedText> undefinableMessage;
    if (dummy.intent == common::Intent::Out) {
      undefinableMessage =
          "Actual argument associated with INTENT(OUT) %s is not definable"_err_en_US;
    } else if (dummy.intent == common::Intent::InOut) {
      undefinableMessage =
          "Actual argument associated with INTENT(IN OUT) %s is not definable"_err_en_US;
    } else if (context.ShouldWarn(common::LanguageFeature::
                       UndefinableAsynchronousOrVolatileActual)) {
      if (dummy.attrs.test(
              characteristics::DummyDataObject::Attr::Asynchronous)) {
        undefinableMessage =
            "Actual argument associated with ASYNCHRONOUS %s is not definable"_warn_en_US;
      } else if (dummy.attrs.test(
                     characteristics::DummyDataObject::Attr::Volatile)) {
        undefinableMessage =
            "Actual argument associated with VOLATILE %s is not definable"_warn_en_US;
      }
    }
    if (undefinableMessage) {
      DefinabilityFlags flags{DefinabilityFlag::PolymorphicOkInPure};
      if (isElemental) { // 15.5.2.4(21)
        flags.set(DefinabilityFlag::VectorSubscriptIsOk);
      }
      if (actualIsPointer && dummyIsPointer) { // 19.6.8
        flags.set(DefinabilityFlag::PointerDefinition);
      }
      if (auto whyNot{WhyNotDefinable(messages.at(), *scope, flags, actual)}) {
        if (whyNot->IsFatal()) {
          if (auto *msg{
                  messages.Say(std::move(*undefinableMessage), dummyName)}) {
            msg->Attach(
                std::move(whyNot->set_severity(parser::Severity::Because)));
          }
        } else {
          messages.Say(std::move(*whyNot));
<<<<<<< HEAD
=======
        }
      }
    } else if (dummy.intent != common::Intent::In ||
        (dummyIsPointer && !actualIsPointer)) {
      if (auto named{evaluate::ExtractNamedEntity(actual)}) {
        if (const Symbol & base{named->GetFirstSymbol()};
            IsFunctionResult(base)) {
          context.NoteDefinedSymbol(base);
>>>>>>> 9c4aab8c
        }
      }
    }
  }

  // Cases when temporaries might be needed but must not be permitted.
  bool actualIsContiguous{IsSimplyContiguous(actual, foldingContext)};
  bool dummyIsAssumedShape{dummy.type.attrs().test(
      characteristics::TypeAndShape::Attr::AssumedShape)};
  bool dummyIsContiguous{
      dummy.attrs.test(characteristics::DummyDataObject::Attr::Contiguous)};
  if ((actualIsAsynchronous || actualIsVolatile) &&
      (dummyIsAsynchronous || dummyIsVolatile) && !dummyIsValue) {
    if (actualIsCoindexed) { // C1538
      messages.Say(
          "Coindexed ASYNCHRONOUS or VOLATILE actual argument may not be associated with %s with ASYNCHRONOUS or VOLATILE attributes unless VALUE"_err_en_US,
          dummyName);
    }
    if ((actualRank > 0 || actualIsAssumedRank) && !actualIsContiguous) {
      if (dummyIsContiguous ||
          !(dummyIsAssumedShape || dummyIsAssumedRank ||
              (actualIsPointer && dummyIsPointer))) { // C1539 & C1540
        messages.Say(
            "ASYNCHRONOUS or VOLATILE actual argument that is not simply contiguous may not be associated with a contiguous ASYNCHRONOUS or VOLATILE %s"_err_en_US,
            dummyName);
      }
    }
  }

  // 15.5.2.6 -- dummy is ALLOCATABLE
  bool actualIsAllocatable{evaluate::IsAllocatableDesignator(actual)};
  bool dummyIsOptional{
      dummy.attrs.test(characteristics::DummyDataObject::Attr::Optional)};
  bool actualIsNull{evaluate::IsNullPointer(actual)};
  if (dummyIsAllocatable) {
    if (actualIsAllocatable) {
      if (actualIsCoindexed && dummy.intent != common::Intent::In) {
        messages.Say(
            "ALLOCATABLE %s must have INTENT(IN) to be associated with a coindexed actual argument"_err_en_US,
            dummyName);
      }
    } else if (actualIsNull) {
      if (dummyIsOptional) {
      } else if (dummy.intent == common::Intent::In) {
        // Extension (Intel, NAG, XLF): a NULL() pointer is an acceptable
        // actual argument for an INTENT(IN) allocatable dummy, and it
        // is treated as an unassociated allocatable.
        if (context.ShouldWarn(
                common::LanguageFeature::NullActualForAllocatable)) {
          messages.Say(
              "Allocatable %s is associated with a null pointer"_port_en_US,
              dummyName);
        }
      } else {
        messages.Say(
            "A null pointer may not be associated with allocatable %s without INTENT(IN)"_err_en_US,
            dummyName);
      }
    } else {
      messages.Say(
          "ALLOCATABLE %s must be associated with an ALLOCATABLE actual argument"_err_en_US,
          dummyName);
    }
    if (!actualIsCoindexed && actualLastSymbol &&
        actualLastSymbol->Corank() != dummy.type.corank()) {
      messages.Say(
          "ALLOCATABLE %s has corank %d but actual argument has corank %d"_err_en_US,
          dummyName, dummy.type.corank(), actualLastSymbol->Corank());
    }
  }

  // 15.5.2.7 -- dummy is POINTER
  if (dummyIsPointer) {
    if (actualIsPointer || dummy.intent == common::Intent::In) {
      if (scope) {
        semantics::CheckPointerAssignment(context, messages.at(), dummyName,
            dummy, actual, *scope,
            /*isAssumedRank=*/dummyIsAssumedRank);
      }
    } else if (!actualIsPointer) {
      messages.Say(
          "Actual argument associated with POINTER %s must also be POINTER unless INTENT(IN)"_err_en_US,
          dummyName);
    }
  }

  // 15.5.2.5 -- actual & dummy are both POINTER or both ALLOCATABLE
  // For INTENT(IN), and for a polymorphic actual being associated with a
  // monomorphic dummy, we relax two checks that are in Fortran to
  // prevent the callee from changing the type or to avoid having
  // to use a descriptor.
  if (!typesCompatible) {
    // Don't pile on the errors emitted above
  } else if ((actualIsPointer && dummyIsPointer) ||
      (actualIsAllocatable && dummyIsAllocatable)) {
    bool actualIsUnlimited{actualType.type().IsUnlimitedPolymorphic()};
    bool dummyIsUnlimited{dummy.type.type().IsUnlimitedPolymorphic()};
    bool checkTypeCompatibility{true};
    if (actualIsUnlimited != dummyIsUnlimited) {
      checkTypeCompatibility = false;
      if (dummyIsUnlimited && dummy.intent == common::Intent::In &&
          context.IsEnabled(common::LanguageFeature::RelaxedIntentInChecking)) {
        if (context.ShouldWarn(
                common::LanguageFeature::RelaxedIntentInChecking)) {
          messages.Say(
              "If a POINTER or ALLOCATABLE dummy or actual argument is unlimited polymorphic, both should be so"_port_en_US);
        }
      } else {
        messages.Say(
            "If a POINTER or ALLOCATABLE dummy or actual argument is unlimited polymorphic, both must be so"_err_en_US);
      }
    } else if (dummyIsPolymorphic != actualIsPolymorphic) {
      if (dummyIsPolymorphic && dummy.intent == common::Intent::In &&
          context.IsEnabled(common::LanguageFeature::RelaxedIntentInChecking)) {
        if (context.ShouldWarn(
                common::LanguageFeature::RelaxedIntentInChecking)) {
          messages.Say(
              "If a POINTER or ALLOCATABLE dummy or actual argument is polymorphic, both should be so"_port_en_US);
        }
      } else if (actualIsPolymorphic &&
          context.IsEnabled(common::LanguageFeature::
                  PolymorphicActualAllocatableOrPointerToMonomorphicDummy)) {
        if (context.ShouldWarn(common::LanguageFeature::
                    PolymorphicActualAllocatableOrPointerToMonomorphicDummy)) {
          messages.Say(
              "If a POINTER or ALLOCATABLE actual argument is polymorphic, the corresponding dummy argument should also be so"_port_en_US);
        }
      } else {
        checkTypeCompatibility = false;
        messages.Say(
            "If a POINTER or ALLOCATABLE dummy or actual argument is polymorphic, both must be so"_err_en_US);
      }
    }
    if (checkTypeCompatibility && !actualIsUnlimited) {
      if (!actualType.type().IsTkCompatibleWith(dummy.type.type())) {
        if (dummy.intent == common::Intent::In &&
            context.IsEnabled(
                common::LanguageFeature::RelaxedIntentInChecking)) {
          if (context.ShouldWarn(
                  common::LanguageFeature::RelaxedIntentInChecking)) {
            messages.Say(
                "POINTER or ALLOCATABLE dummy and actual arguments should have the same declared type and kind"_port_en_US);
          }
        } else {
          messages.Say(
              "POINTER or ALLOCATABLE dummy and actual arguments must have the same declared type and kind"_err_en_US);
        }
      }
      // 15.5.2.5(4)
      const auto *derived{evaluate::GetDerivedTypeSpec(actualType.type())};
      if ((derived &&
              !DefersSameTypeParameters(*derived,
                  *evaluate::GetDerivedTypeSpec(dummy.type.type()))) ||
          dummy.type.type().HasDeferredTypeParameter() !=
              actualType.type().HasDeferredTypeParameter()) {
        messages.Say(
            "Dummy and actual arguments must defer the same type parameters when POINTER or ALLOCATABLE"_err_en_US);
      }
    }
  }

  // 15.5.2.8 -- coarray dummy arguments
  if (dummy.type.corank() > 0) {
    if (actualType.corank() == 0) {
      messages.Say(
          "Actual argument associated with coarray %s must be a coarray"_err_en_US,
          dummyName);
    }
    if (dummyIsVolatile) {
      if (!actualIsVolatile) {
        messages.Say(
            "non-VOLATILE coarray may not be associated with VOLATILE coarray %s"_err_en_US,
            dummyName);
      }
    } else {
      if (actualIsVolatile) {
        messages.Say(
            "VOLATILE coarray may not be associated with non-VOLATILE coarray %s"_err_en_US,
            dummyName);
      }
    }
    if (actualRank == dummyRank && !actualIsContiguous) {
      if (dummyIsContiguous) {
        messages.Say(
            "Actual argument associated with a CONTIGUOUS coarray %s must be simply contiguous"_err_en_US,
            dummyName);
      } else if (!dummyIsAssumedShape && !dummyIsAssumedRank) {
        messages.Say(
            "Actual argument associated with coarray %s (not assumed shape or rank) must be simply contiguous"_err_en_US,
            dummyName);
      }
    }
  }

  // NULL(MOLD=) checking for non-intrinsic procedures
  if (!intrinsic && !dummyIsAllocatableOrPointer && !dummyIsOptional &&
      actualIsNull) {
    messages.Say(
        "Actual argument associated with %s may not be null pointer %s"_err_en_US,
        dummyName, actual.AsFortran());
  }

  // Warn about dubious actual argument association with a TARGET dummy
  // argument
  if (dummy.attrs.test(characteristics::DummyDataObject::Attr::Target) &&
      context.ShouldWarn(common::UsageWarning::NonTargetPassedToTarget)) {
    bool actualIsVariable{evaluate::IsVariable(actual)};
    bool actualIsTemp{!actualIsVariable || HasVectorSubscript(actual) ||
        evaluate::ExtractCoarrayRef(actual)};
    if (actualIsTemp) {
      messages.Say(
          "Any pointer associated with TARGET %s during this call will not be associated with the value of '%s' afterwards"_warn_en_US,
          dummyName, actual.AsFortran());
    } else {
      auto actualSymbolVector{GetSymbolVector(actual)};
      if (!evaluate::GetLastTarget(actualSymbolVector)) {
        messages.Say(
            "Any pointer associated with TARGET %s during this call must not be used afterwards, as '%s' is not a target"_warn_en_US,
            dummyName, actual.AsFortran());
      }
    }
  }

  // CUDA specific checks
  // TODO: These are disabled in OpenACC constructs, which may not be
  // correct when the target is not a GPU.
  if (!intrinsic &&
      !dummy.attrs.test(characteristics::DummyDataObject::Attr::Value) &&
      !FindOpenACCConstructContaining(scope)) {
    std::optional<common::CUDADataAttr> actualDataAttr, dummyDataAttr;
    if (const auto *actualObject{actualLastSymbol
                ? actualLastSymbol->detailsIf<ObjectEntityDetails>()
                : nullptr}) {
      actualDataAttr = actualObject->cudaDataAttr();
    }
    dummyDataAttr = dummy.cudaDataAttr;
    // Treat MANAGED like DEVICE for nonallocatable nonpointer arguments to
    // device subprograms
    if (procedure.cudaSubprogramAttrs.value_or(
            common::CUDASubprogramAttrs::Host) !=
            common::CUDASubprogramAttrs::Host &&
        !dummy.attrs.test(
            characteristics::DummyDataObject::Attr::Allocatable) &&
        !dummy.attrs.test(characteristics::DummyDataObject::Attr::Pointer)) {
      if (!dummyDataAttr || *dummyDataAttr == common::CUDADataAttr::Managed) {
        dummyDataAttr = common::CUDADataAttr::Device;
      }
      if ((!actualDataAttr && FindCUDADeviceContext(scope)) ||
          (actualDataAttr &&
              *actualDataAttr == common::CUDADataAttr::Managed)) {
        actualDataAttr = common::CUDADataAttr::Device;
      }
    }
    if (!common::AreCompatibleCUDADataAttrs(dummyDataAttr, actualDataAttr,
            dummy.ignoreTKR,
            /*allowUnifiedMatchingRule=*/true, &context.languageFeatures())) {
      auto toStr{[](std::optional<common::CUDADataAttr> x) {
        return x ? "ATTRIBUTES("s +
                parser::ToUpperCaseLetters(common::EnumToString(*x)) + ")"s
                 : "no CUDA data attribute"s;
      }};
      messages.Say(
          "%s has %s but its associated actual argument has %s"_err_en_US,
          dummyName, toStr(dummyDataAttr), toStr(actualDataAttr));
    }
  }

  // Warning for breaking F'2023 change with character allocatables
  if (intrinsic && dummy.intent != common::Intent::In) {
    WarnOnDeferredLengthCharacterScalar(
        context, &actual, messages.at(), dummyName.c_str());
  }

  // %VAL() and %REF() checking for explicit interface
  if ((arg.isPercentRef() || arg.isPercentVal()) &&
      dummy.IsPassedByDescriptor(procedure.IsBindC())) {
    messages.Say(
        "%%VAL or %%REF are not allowed for %s that must be passed by means of a descriptor"_err_en_US,
        dummyName);
  }
  if (arg.isPercentVal() &&
      (!actualType.type().IsLengthlessIntrinsicType() ||
          actualType.Rank() != 0)) {
    messages.Say(
        "%VAL argument must be a scalar numeric or logical expression"_err_en_US);
  }
}

static void CheckProcedureArg(evaluate::ActualArgument &arg,
    const characteristics::Procedure &proc,
    const characteristics::DummyProcedure &dummy, const std::string &dummyName,
    SemanticsContext &context, bool ignoreImplicitVsExplicit) {
  evaluate::FoldingContext &foldingContext{context.foldingContext()};
  parser::ContextualMessages &messages{foldingContext.messages()};
  auto restorer{
      messages.SetLocation(arg.sourceLocation().value_or(messages.at()))};
  const characteristics::Procedure &interface { dummy.procedure.value() };
  if (const auto *expr{arg.UnwrapExpr()}) {
    bool dummyIsPointer{
        dummy.attrs.test(characteristics::DummyProcedure::Attr::Pointer)};
    const auto *argProcDesignator{
        std::get_if<evaluate::ProcedureDesignator>(&expr->u)};
    const auto *argProcSymbol{
        argProcDesignator ? argProcDesignator->GetSymbol() : nullptr};
    if (argProcSymbol) {
      if (const auto *subp{
              argProcSymbol->GetUltimate().detailsIf<SubprogramDetails>()}) {
        if (subp->stmtFunction()) {
          evaluate::SayWithDeclaration(messages, *argProcSymbol,
              "Statement function '%s' may not be passed as an actual argument"_err_en_US,
              argProcSymbol->name());
          return;
        }
      } else if (argProcSymbol->has<ProcBindingDetails>()) {
        if (!context.IsEnabled(common::LanguageFeature::BindingAsProcedure) ||
            context.ShouldWarn(common::LanguageFeature::BindingAsProcedure)) {
          parser::MessageFixedText msg{
              "Procedure binding '%s' passed as an actual argument"_port_en_US};
          if (!context.IsEnabled(common::LanguageFeature::BindingAsProcedure)) {
            msg.set_severity(parser::Severity::Error);
          }
          evaluate::SayWithDeclaration(
              messages, *argProcSymbol, std::move(msg), argProcSymbol->name());
        }
      }
    }
    if (auto argChars{characteristics::DummyArgument::FromActual(
            "actual argument", *expr, foldingContext,
            /*forImplicitInterface=*/true)}) {
      if (!argChars->IsTypelessIntrinsicDummy()) {
        if (auto *argProc{
                std::get_if<characteristics::DummyProcedure>(&argChars->u)}) {
          characteristics::Procedure &argInterface{argProc->procedure.value()};
          argInterface.attrs.reset(
              characteristics::Procedure::Attr::NullPointer);
          if (!argProcSymbol || argProcSymbol->attrs().test(Attr::INTRINSIC)) {
            // It's ok to pass ELEMENTAL unrestricted intrinsic functions.
            argInterface.attrs.reset(
                characteristics::Procedure::Attr::Elemental);
          } else if (argInterface.attrs.test(
                         characteristics::Procedure::Attr::Elemental)) {
            if (argProcSymbol) { // C1533
              evaluate::SayWithDeclaration(messages, *argProcSymbol,
                  "Non-intrinsic ELEMENTAL procedure '%s' may not be passed as an actual argument"_err_en_US,
                  argProcSymbol->name());
              return; // avoid piling on with checks below
            } else {
              argInterface.attrs.reset(
                  characteristics::Procedure::Attr::NullPointer);
            }
          }
          if (interface.HasExplicitInterface()) {
            std::string whyNot;
            std::optional<std::string> warning;
            if (!interface.IsCompatibleWith(argInterface,
                    ignoreImplicitVsExplicit, &whyNot,
                    /*specificIntrinsic=*/nullptr, &warning)) {
              // 15.5.2.9(1): Explicit interfaces must match
              if (argInterface.HasExplicitInterface()) {
                messages.Say(
                    "Actual procedure argument has interface incompatible with %s: %s"_err_en_US,
                    dummyName, whyNot);
                return;
              } else if (proc.IsPure()) {
                messages.Say(
                    "Actual procedure argument for %s of a PURE procedure must have an explicit interface"_err_en_US,
                    dummyName);
              } else if (context.ShouldWarn(
                             common::UsageWarning::ImplicitInterfaceActual)) {
                messages.Say(
                    "Actual procedure argument has an implicit interface which is not known to be compatible with %s which has an explicit interface"_warn_en_US,
                    dummyName);
              }
            } else if (warning &&
                context.ShouldWarn(common::UsageWarning::ProcDummyArgShapes)) {
              messages.Say(
                  "Actual procedure argument has possible interface incompatibility with %s: %s"_warn_en_US,
                  dummyName, std::move(*warning));
            }
          } else { // 15.5.2.9(2,3)
            if (interface.IsSubroutine() && argInterface.IsFunction()) {
              messages.Say(
                  "Actual argument associated with procedure %s is a function but must be a subroutine"_err_en_US,
                  dummyName);
            } else if (interface.IsFunction()) {
              if (argInterface.IsFunction()) {
                std::string whyNot;
                if (!interface.functionResult->IsCompatibleWith(
                        *argInterface.functionResult, &whyNot)) {
                  messages.Say(
                      "Actual argument function associated with procedure %s is not compatible: %s"_err_en_US,
                      dummyName, whyNot);
                }
              } else if (argInterface.IsSubroutine()) {
                messages.Say(
                    "Actual argument associated with procedure %s is a subroutine but must be a function"_err_en_US,
                    dummyName);
              }
            }
          }
        } else {
          messages.Say(
              "Actual argument associated with procedure %s is not a procedure"_err_en_US,
              dummyName);
        }
      } else if (IsNullPointer(*expr)) {
        if (!dummyIsPointer &&
            !dummy.attrs.test(
                characteristics::DummyProcedure::Attr::Optional)) {
          messages.Say(
              "Actual argument associated with procedure %s is a null pointer"_err_en_US,
              dummyName);
        }
      } else {
        messages.Say(
            "Actual argument associated with procedure %s is typeless"_err_en_US,
            dummyName);
      }
    }
    if (dummyIsPointer && dummy.intent != common::Intent::In) {
      const Symbol *last{GetLastSymbol(*expr)};
      if (last && IsProcedurePointer(*last)) {
        if (dummy.intent != common::Intent::Default &&
            IsIntentIn(last->GetUltimate())) { // 19.6.8
          messages.Say(
              "Actual argument associated with procedure pointer %s may not be INTENT(IN)"_err_en_US,
              dummyName);
        }
      } else if (!(dummy.intent == common::Intent::Default &&
                     IsNullProcedurePointer(*expr))) {
        // 15.5.2.9(5) -- dummy procedure POINTER
        // Interface compatibility has already been checked above
        messages.Say(
            "Actual argument associated with procedure pointer %s must be a pointer unless INTENT(IN)"_err_en_US,
            dummyName);
      }
    }
  } else {
    messages.Say(
        "Assumed-type argument may not be forwarded as procedure %s"_err_en_US,
        dummyName);
  }
}

// Allow BOZ literal actual arguments when they can be converted to a known
// dummy argument type
static void ConvertBOZLiteralArg(
    evaluate::ActualArgument &arg, const evaluate::DynamicType &type) {
  if (auto *expr{arg.UnwrapExpr()}) {
    if (IsBOZLiteral(*expr)) {
      if (auto converted{evaluate::ConvertToType(type, SomeExpr{*expr})}) {
        arg = std::move(*converted);
      }
    }
  }
}

static void CheckExplicitInterfaceArg(evaluate::ActualArgument &arg,
    const characteristics::DummyArgument &dummy,
    const characteristics::Procedure &proc, SemanticsContext &context,
    const Scope *scope, const evaluate::SpecificIntrinsic *intrinsic,
    bool allowActualArgumentConversions, bool extentErrors,
    bool ignoreImplicitVsExplicit) {
  evaluate::FoldingContext &foldingContext{context.foldingContext()};
  auto &messages{foldingContext.messages()};
  std::string dummyName{"dummy argument"};
  if (!dummy.name.empty()) {
    dummyName += " '"s + parser::ToLowerCaseLetters(dummy.name) + "='";
  }
  auto restorer{
      messages.SetLocation(arg.sourceLocation().value_or(messages.at()))};
  auto CheckActualArgForLabel = [&](evaluate::ActualArgument &arg) {
    if (arg.isAlternateReturn()) {
      messages.Say(
          "Alternate return label '%d' cannot be associated with %s"_err_en_US,
          arg.GetLabel(), dummyName);
      return false;
    } else {
      return true;
    }
  };
  common::visit(
      common::visitors{
          [&](const characteristics::DummyDataObject &object) {
            if (CheckActualArgForLabel(arg)) {
              ConvertBOZLiteralArg(arg, object.type.type());
              if (auto *expr{arg.UnwrapExpr()}) {
                if (auto type{characteristics::TypeAndShape::Characterize(
                        *expr, foldingContext)}) {
                  arg.set_dummyIntent(object.intent);
                  bool isElemental{
                      object.type.Rank() == 0 && proc.IsElemental()};
                  CheckExplicitDataArg(object, dummyName, *expr, *type,
                      isElemental, context, foldingContext, scope, intrinsic,
                      allowActualArgumentConversions, extentErrors, proc, arg);
                } else if (object.type.type().IsTypelessIntrinsicArgument() &&
                    IsBOZLiteral(*expr)) {
                  // ok
                } else if (object.type.type().IsTypelessIntrinsicArgument() &&
                    evaluate::IsNullObjectPointer(*expr)) {
                  // ok, ASSOCIATED(NULL(without MOLD=))
                } else if (object.type.attrs().test(characteristics::
                                   TypeAndShape::Attr::AssumedRank) &&
                    evaluate::IsNullObjectPointer(*expr) &&
                    (object.attrs.test(
                         characteristics::DummyDataObject::Attr::Allocatable) ||
                        object.attrs.test(
                            characteristics::DummyDataObject::Attr::Pointer) ||
                        !object.attrs.test(characteristics::DummyDataObject::
                                Attr::Optional))) {
                  messages.Say(
                      "NULL() without MOLD= must not be associated with an assumed-rank dummy argument that is ALLOCATABLE, POINTER, or non-OPTIONAL"_err_en_US);
                } else if ((object.attrs.test(characteristics::DummyDataObject::
                                    Attr::Pointer) ||
                               object.attrs.test(characteristics::
                                       DummyDataObject::Attr::Optional)) &&
                    evaluate::IsNullObjectPointer(*expr)) {
                  // FOO(NULL(without MOLD=))
                  if (object.type.type().IsAssumedLengthCharacter()) {
                    messages.Say(
                        "Actual argument associated with %s is a NULL() pointer without a MOLD= to provide a character length"_err_en_US,
                        dummyName);
                  } else if (const DerivedTypeSpec *
                      derived{GetDerivedTypeSpec(object.type.type())}) {
                    for (const auto &[pName, pValue] : derived->parameters()) {
                      if (pValue.isAssumed()) {
                        messages.Say(
                            "Actual argument associated with %s is a NULL() pointer without a MOLD= to provide a value for the assumed type parameter '%s'"_err_en_US,
                            dummyName, pName.ToString());
                        break;
                      }
                    }
                  }
                } else if (object.attrs.test(characteristics::DummyDataObject::
                                   Attr::Allocatable) &&
                    evaluate::IsNullPointer(*expr)) {
                  if (object.intent == common::Intent::In) {
                    // Extension (Intel, NAG, XLF); see CheckExplicitDataArg.
                    if (context.ShouldWarn(common::LanguageFeature::
                                NullActualForAllocatable)) {
                      messages.Say(
                          "Allocatable %s is associated with NULL()"_port_en_US,
                          dummyName);
                    }
                  } else {
                    messages.Say(
                        "NULL() actual argument '%s' may not be associated with allocatable %s without INTENT(IN)"_err_en_US,
                        expr->AsFortran(), dummyName);
                  }
                } else {
                  messages.Say(
                      "Actual argument '%s' associated with %s is not a variable or typed expression"_err_en_US,
                      expr->AsFortran(), dummyName);
                }
              } else {
                const Symbol &assumed{DEREF(arg.GetAssumedTypeDummy())};
                if (!object.type.type().IsAssumedType()) {
                  messages.Say(
                      "Assumed-type '%s' may be associated only with an assumed-type %s"_err_en_US,
                      assumed.name(), dummyName);
                } else if (object.type.attrs().test(characteristics::
                                   TypeAndShape::Attr::AssumedRank) &&
                    !IsAssumedShape(assumed) &&
                    !evaluate::IsAssumedRank(assumed)) {
                  messages.Say( // C711
                      "Assumed-type '%s' must be either assumed shape or assumed rank to be associated with assumed rank %s"_err_en_US,
                      assumed.name(), dummyName);
                }
              }
            }
          },
          [&](const characteristics::DummyProcedure &dummy) {
            if (CheckActualArgForLabel(arg)) {
              CheckProcedureArg(arg, proc, dummy, dummyName, context,
                  ignoreImplicitVsExplicit);
            }
          },
          [&](const characteristics::AlternateReturn &) {
            // All semantic checking is done elsewhere
          },
      },
      dummy.u);
}

static void RearrangeArguments(const characteristics::Procedure &proc,
    evaluate::ActualArguments &actuals, parser::ContextualMessages &messages) {
  CHECK(proc.HasExplicitInterface());
  if (actuals.size() < proc.dummyArguments.size()) {
    actuals.resize(proc.dummyArguments.size());
  } else if (actuals.size() > proc.dummyArguments.size()) {
    messages.Say(
        "Too many actual arguments (%zd) passed to procedure that expects only %zd"_err_en_US,
        actuals.size(), proc.dummyArguments.size());
  }
  std::map<std::string, evaluate::ActualArgument> kwArgs;
  bool anyKeyword{false};
  int which{1};
  for (auto &x : actuals) {
    if (!x) {
    } else if (x->keyword()) {
      auto emplaced{
          kwArgs.try_emplace(x->keyword()->ToString(), std::move(*x))};
      if (!emplaced.second) {
        messages.Say(*x->keyword(),
            "Argument keyword '%s=' appears on more than one effective argument in this procedure reference"_err_en_US,
            *x->keyword());
      }
      x.reset();
      anyKeyword = true;
    } else if (anyKeyword) {
      messages.Say(x ? x->sourceLocation() : std::nullopt,
          "Actual argument #%d without a keyword may not follow any actual argument with a keyword"_err_en_US,
          which);
    }
    ++which;
  }
  if (!kwArgs.empty()) {
    int index{0};
    for (const auto &dummy : proc.dummyArguments) {
      if (!dummy.name.empty()) {
        auto iter{kwArgs.find(dummy.name)};
        if (iter != kwArgs.end()) {
          evaluate::ActualArgument &x{iter->second};
          if (actuals[index]) {
            messages.Say(*x.keyword(),
                "Keyword argument '%s=' has already been specified positionally (#%d) in this procedure reference"_err_en_US,
                *x.keyword(), index + 1);
          } else {
            actuals[index] = std::move(x);
          }
          kwArgs.erase(iter);
        }
      }
      ++index;
    }
    for (auto &bad : kwArgs) {
      evaluate::ActualArgument &x{bad.second};
      messages.Say(*x.keyword(),
          "Argument keyword '%s=' is not recognized for this procedure reference"_err_en_US,
          *x.keyword());
    }
  }
}

// 15.8.1(3) -- In a reference to an elemental procedure, if any argument is an
// array, each actual argument that corresponds to an INTENT(OUT) or
// INTENT(INOUT) dummy argument shall be an array. The actual argument to an
// ELEMENTAL procedure must conform.
static bool CheckElementalConformance(parser::ContextualMessages &messages,
    const characteristics::Procedure &proc, evaluate::ActualArguments &actuals,
    evaluate::FoldingContext &context) {
  std::optional<evaluate::Shape> shape;
  std::string shapeName;
  int index{0};
  bool hasArrayArg{false};
  for (const auto &arg : actuals) {
    if (arg && !arg->isAlternateReturn() && arg->Rank() > 0) {
      hasArrayArg = true;
      break;
    }
  }
  for (const auto &arg : actuals) {
    const auto &dummy{proc.dummyArguments.at(index++)};
    if (arg) {
      if (const auto *expr{arg->UnwrapExpr()}) {
        if (auto argShape{evaluate::GetShape(context, *expr)}) {
          if (GetRank(*argShape) > 0) {
            std::string argName{"actual argument ("s + expr->AsFortran() +
                ") corresponding to dummy argument #" + std::to_string(index) +
                " ('" + dummy.name + "')"};
            if (shape) {
              auto tristate{evaluate::CheckConformance(messages, *shape,
                  *argShape, evaluate::CheckConformanceFlags::None,
                  shapeName.c_str(), argName.c_str())};
              if (tristate && !*tristate) {
                return false;
              }
            } else {
              shape = std::move(argShape);
              shapeName = argName;
            }
          } else if ((dummy.GetIntent() == common::Intent::Out ||
                         dummy.GetIntent() == common::Intent::InOut) &&
              hasArrayArg) {
            messages.Say(
                "In an elemental procedure reference with at least one array argument, actual argument %s that corresponds to an INTENT(OUT) or INTENT(INOUT) dummy argument must be an array"_err_en_US,
                expr->AsFortran());
          }
        }
      }
    }
  }
  return true;
}

// ASSOCIATED (16.9.16)
static void CheckAssociated(evaluate::ActualArguments &arguments,
    SemanticsContext &semanticsContext, const Scope *scope) {
  evaluate::FoldingContext &foldingContext{semanticsContext.foldingContext()};
  parser::ContextualMessages &messages{foldingContext.messages()};
  bool ok{true};
  if (arguments.size() < 2) {
    return;
  }
  if (const auto &pointerArg{arguments[0]}) {
    if (const auto *pointerExpr{pointerArg->UnwrapExpr()}) {
      if (!IsPointer(*pointerExpr)) {
        messages.Say(pointerArg->sourceLocation(),
            "POINTER= argument of ASSOCIATED() must be a pointer"_err_en_US);
        return;
      }
      if (const auto &targetArg{arguments[1]}) {
        // The standard requires that the TARGET= argument, when present,
        // be a valid RHS for a pointer assignment that has the POINTER=
        // argument as its LHS.  Some popular compilers misinterpret this
        // requirement more strongly than necessary, and actually validate
        // the POINTER= argument as if it were serving as the LHS of a pointer
        // assignment.  This, perhaps unintentionally, excludes function
        // results, including NULL(), from being used there, as well as
        // INTENT(IN) dummy pointers.  Detect these conditions and emit
        // portability warnings.
        if (semanticsContext.ShouldWarn(common::UsageWarning::Portability)) {
          if (!evaluate::ExtractDataRef(*pointerExpr) &&
              !evaluate::IsProcedurePointer(*pointerExpr)) {
            messages.Say(pointerArg->sourceLocation(),
                "POINTER= argument of ASSOCIATED() is required by some other compilers to be a pointer"_port_en_US);
          } else if (scope && !evaluate::UnwrapProcedureRef(*pointerExpr)) {
            if (auto whyNot{WhyNotDefinable(
                    pointerArg->sourceLocation().value_or(messages.at()),
                    *scope,
                    DefinabilityFlags{DefinabilityFlag::PointerDefinition,
                        DefinabilityFlag::DoNotNoteDefinition},
                    *pointerExpr)}) {
              if (whyNot->IsFatal()) {
                if (auto *msg{messages.Say(pointerArg->sourceLocation(),
                        "POINTER= argument of ASSOCIATED() is required by some other compilers to be a valid left-hand side of a pointer assignment statement"_port_en_US)}) {
                  msg->Attach(std::move(
                      whyNot->set_severity(parser::Severity::Because)));
                }
              } else {
                messages.Say(std::move(*whyNot));
              }
            }
          }
        }
        if (const auto *targetExpr{targetArg->UnwrapExpr()}) {
          if (IsProcedurePointer(*pointerExpr) &&
              !IsBareNullPointer(pointerExpr)) { // POINTER= is a procedure
            if (auto pointerProc{characteristics::Procedure::Characterize(
                    *pointerExpr, foldingContext)}) {
              if (IsBareNullPointer(targetExpr)) {
              } else if (IsProcedurePointerTarget(*targetExpr)) {
                if (auto targetProc{characteristics::Procedure::Characterize(
                        *targetExpr, foldingContext)}) {
                  bool isCall{!!UnwrapProcedureRef(*targetExpr)};
                  std::string whyNot;
                  std::optional<std::string> warning;
                  const auto *targetProcDesignator{
                      evaluate::UnwrapExpr<evaluate::ProcedureDesignator>(
                          *targetExpr)};
                  const evaluate::SpecificIntrinsic *specificIntrinsic{
                      targetProcDesignator
                          ? targetProcDesignator->GetSpecificIntrinsic()
                          : nullptr};
                  std::optional<parser::MessageFixedText> msg{
                      CheckProcCompatibility(isCall, pointerProc, &*targetProc,
                          specificIntrinsic, whyNot, warning,
                          /*ignoreImplicitVsExplicit=*/false)};
                  if (!msg && warning &&
                      semanticsContext.ShouldWarn(
                          common::UsageWarning::ProcDummyArgShapes)) {
                    msg =
                        "Procedures '%s' and '%s' may not be completely compatible: %s"_warn_en_US;
                    whyNot = std::move(*warning);
                  } else if (msg &&
                      msg->severity() != parser::Severity::Error &&
                      !semanticsContext.ShouldWarn(
                          common::UsageWarning::ProcPointerCompatibility)) {
                    msg.reset();
                  }
                  if (msg) {
                    msg->set_severity(parser::Severity::Warning);
                    messages.Say(std::move(*msg),
                        "pointer '" + pointerExpr->AsFortran() + "'",
                        targetExpr->AsFortran(), whyNot);
                  }
                }
              } else if (!IsNullProcedurePointer(*targetExpr)) {
                messages.Say(
                    "POINTER= argument '%s' is a procedure pointer but the TARGET= argument '%s' is not a procedure or procedure pointer"_err_en_US,
                    pointerExpr->AsFortran(), targetExpr->AsFortran());
              }
            }
          } else if (IsVariable(*targetExpr) || IsNullPointer(*targetExpr)) {
            // Object pointer and target
            if (ExtractDataRef(*targetExpr)) {
              if (SymbolVector symbols{GetSymbolVector(*targetExpr)};
                  !evaluate::GetLastTarget(symbols)) {
                parser::Message *msg{messages.Say(targetArg->sourceLocation(),
                    "TARGET= argument '%s' must have either the POINTER or the TARGET attribute"_err_en_US,
                    targetExpr->AsFortran())};
                for (SymbolRef ref : symbols) {
                  msg = evaluate::AttachDeclaration(msg, *ref);
                }
              } else if (HasVectorSubscript(*targetExpr) ||
                  ExtractCoarrayRef(*targetExpr)) {
                messages.Say(targetArg->sourceLocation(),
                    "TARGET= argument '%s' may not have a vector subscript or coindexing"_err_en_US,
                    targetExpr->AsFortran());
              }
            }
            if (const auto pointerType{pointerArg->GetType()}) {
              if (const auto targetType{targetArg->GetType()}) {
                ok = pointerType->IsTkCompatibleWith(*targetType);
              }
            }
          } else {
            messages.Say(
                "POINTER= argument '%s' is an object pointer but the TARGET= argument '%s' is not a variable"_err_en_US,
                pointerExpr->AsFortran(), targetExpr->AsFortran());
          }
          if (!IsAssumedRank(*pointerExpr)) {
            if (IsAssumedRank(*targetExpr)) {
              messages.Say(
                  "TARGET= argument '%s' may not be assumed-rank when POINTER= argument is not"_err_en_US,
                  pointerExpr->AsFortran());
            } else if (pointerExpr->Rank() != targetExpr->Rank()) {
              messages.Say(
                  "POINTER= argument and TARGET= argument have incompatible ranks %d and %d"_err_en_US,
                  pointerExpr->Rank(), targetExpr->Rank());
            }
          }
        }
      }
    }
  } else {
    // No arguments to ASSOCIATED()
    ok = false;
  }
  if (!ok) {
    messages.Say(
        "Arguments of ASSOCIATED() must be a pointer and an optional valid target"_err_en_US);
  }
}

// IMAGE_INDEX (F'2023 16.9.107)
static void CheckImage_Index(evaluate::ActualArguments &arguments,
    parser::ContextualMessages &messages) {
  if (arguments[1] && arguments[0]) {
    if (const auto subArrShape{
            evaluate::GetShape(arguments[1]->UnwrapExpr())}) {
      if (const auto *coarrayArgSymbol{UnwrapWholeSymbolOrComponentDataRef(
              arguments[0]->UnwrapExpr())}) {
        const auto coarrayArgCorank = coarrayArgSymbol->Corank();
        if (const auto subArrSize = evaluate::ToInt64(*subArrShape->front())) {
          if (subArrSize != coarrayArgCorank) {
            messages.Say(arguments[1]->sourceLocation(),
                "The size of 'SUB=' (%jd) for intrinsic 'image_index' must be equal to the corank of 'COARRAY=' (%d)"_err_en_US,
                static_cast<std::int64_t>(*subArrSize), coarrayArgCorank);
          }
        }
      }
    }
  }
}

// Ensure that any optional argument that might be absent at run time
// does not require data conversion.
static void CheckMaxMin(const characteristics::Procedure &proc,
    evaluate::ActualArguments &arguments,
    parser::ContextualMessages &messages) {
  if (proc.functionResult) {
    if (const auto *typeAndShape{proc.functionResult->GetTypeAndShape()}) {
      for (std::size_t j{2}; j < arguments.size(); ++j) {
        if (arguments[j]) {
          if (const auto *expr{arguments[j]->UnwrapExpr()};
              expr && evaluate::MayBePassedAsAbsentOptional(*expr)) {
            if (auto thisType{expr->GetType()}) {
              if (thisType->category() == TypeCategory::Character &&
                  typeAndShape->type().category() == TypeCategory::Character &&
                  thisType->kind() == typeAndShape->type().kind()) {
                // don't care about lengths
              } else if (*thisType != typeAndShape->type()) {
                messages.Say(arguments[j]->sourceLocation(),
                    "An actual argument to MAX/MIN requiring data conversion may not be OPTIONAL, POINTER, or ALLOCATABLE"_err_en_US);
              }
            }
          }
        }
      }
    }
  }
}

// MOVE_ALLOC (F'2023 16.9.147)
static void CheckMove_Alloc(evaluate::ActualArguments &arguments,
    parser::ContextualMessages &messages) {
  if (arguments.size() >= 1) {
    evaluate::CheckForCoindexedObject(
        messages, arguments[0], "move_alloc", "from");
  }
  if (arguments.size() >= 2) {
    evaluate::CheckForCoindexedObject(
        messages, arguments[1], "move_alloc", "to");
  }
  if (arguments.size() >= 3) {
    evaluate::CheckForCoindexedObject(
        messages, arguments[2], "move_alloc", "stat");
  }
  if (arguments.size() >= 4) {
    evaluate::CheckForCoindexedObject(
        messages, arguments[3], "move_alloc", "errmsg");
  }
  if (arguments.size() >= 2 && arguments[0] && arguments[1]) {
    for (int j{0}; j < 2; ++j) {
      if (const Symbol *
              whole{UnwrapWholeSymbolOrComponentDataRef(arguments[j])};
          !whole || !IsAllocatable(whole->GetUltimate())) {
        messages.Say(*arguments[j]->sourceLocation(),
            "Argument #%d to MOVE_ALLOC must be allocatable"_err_en_US, j + 1);
      }
    }
    auto type0{arguments[0]->GetType()};
    auto type1{arguments[1]->GetType()};
    if (type0 && type1 && type0->IsPolymorphic() && !type1->IsPolymorphic()) {
      messages.Say(arguments[1]->sourceLocation(),
          "When MOVE_ALLOC(FROM=) is polymorphic, TO= must also be polymorphic"_err_en_US);
    }
  }
}

// PRESENT (F'2023 16.9.163)
static void CheckPresent(evaluate::ActualArguments &arguments,
    parser::ContextualMessages &messages) {
  if (arguments.size() == 1) {
    if (const auto &arg{arguments[0]}; arg) {
      const Symbol *symbol{nullptr};
      if (const auto *expr{arg->UnwrapExpr()}) {
        if (const auto *proc{
                std::get_if<evaluate::ProcedureDesignator>(&expr->u)}) {
          symbol = proc->GetSymbol();
        } else {
          symbol = evaluate::UnwrapWholeSymbolDataRef(*expr);
        }
      } else {
        symbol = arg->GetAssumedTypeDummy();
      }
      if (!symbol || !symbol->attrs().test(semantics::Attr::OPTIONAL)) {
        messages.Say(arg ? arg->sourceLocation() : messages.at(),
            "Argument of PRESENT() must be the name of a whole OPTIONAL dummy argument"_err_en_US);
      }
    }
  }
}

// REDUCE (F'2023 16.9.173)
static void CheckReduce(
    evaluate::ActualArguments &arguments, evaluate::FoldingContext &context) {
  std::optional<evaluate::DynamicType> arrayType;
  parser::ContextualMessages &messages{context.messages()};
  if (const auto &array{arguments[0]}) {
    arrayType = array->GetType();
    if (!arguments[/*identity=*/4]) {
      if (const auto *expr{array->UnwrapExpr()}) {
        if (auto shape{
                evaluate::GetShape(context, *expr, /*invariantOnly=*/false)}) {
          if (const auto &dim{arguments[2]}; dim && array->Rank() > 1) {
            // Partial reduction
            auto dimVal{evaluate::ToInt64(dim->UnwrapExpr())};
            std::int64_t j{0};
            int zeroDims{0};
            bool isSelectedDimEmpty{false};
            for (const auto &extent : *shape) {
              ++j;
              if (evaluate::ToInt64(extent) == 0) {
                ++zeroDims;
                isSelectedDimEmpty |= dimVal && j == *dimVal;
              }
            }
            if (isSelectedDimEmpty && zeroDims == 1) {
              messages.Say(
                  "IDENTITY= must be present when DIM=%d and the array has zero extent on that dimension"_err_en_US,
                  static_cast<int>(dimVal.value()));
            }
          } else { // no DIM= or DIM=1 on a vector: total reduction
            for (const auto &extent : *shape) {
              if (evaluate::ToInt64(extent) == 0) {
                messages.Say(
                    "IDENTITY= must be present when the array is empty and the result is scalar"_err_en_US);
                break;
              }
            }
          }
        }
      }
    }
  }
  std::optional<characteristics::Procedure> procChars;
  if (const auto &operation{arguments[1]}) {
    if (const auto *expr{operation->UnwrapExpr()}) {
      if (const auto *designator{
              std::get_if<evaluate::ProcedureDesignator>(&expr->u)}) {
        procChars = characteristics::Procedure::Characterize(
            *designator, context, /*emitError=*/true);
      } else if (const auto *ref{
                     std::get_if<evaluate::ProcedureRef>(&expr->u)}) {
        procChars = characteristics::Procedure::Characterize(*ref, context);
      }
    }
  }
  const auto *result{
      procChars ? procChars->functionResult->GetTypeAndShape() : nullptr};
  if (!procChars || !procChars->IsPure() ||
      procChars->dummyArguments.size() != 2 || !procChars->functionResult) {
    messages.Say(
        "OPERATION= argument of REDUCE() must be a pure function of two data arguments"_err_en_US);
  } else if (procChars->attrs.test(characteristics::Procedure::Attr::BindC)) {
    messages.Say(
        "A BIND(C) OPERATION= argument of REDUCE() is not supported"_err_en_US);
  } else if (!result || result->Rank() != 0) {
    messages.Say(
        "OPERATION= argument of REDUCE() must be a scalar function"_err_en_US);
  } else if (result->type().IsPolymorphic() ||
      (arrayType && !arrayType->IsTkLenCompatibleWith(result->type()))) {
    messages.Say(
        "OPERATION= argument of REDUCE() must have the same type as ARRAY="_err_en_US);
  } else {
    const characteristics::DummyDataObject *data[2]{};
    for (int j{0}; j < 2; ++j) {
      const auto &dummy{procChars->dummyArguments.at(j)};
      data[j] = std::get_if<characteristics::DummyDataObject>(&dummy.u);
    }
    if (!data[0] || !data[1]) {
      messages.Say(
          "OPERATION= argument of REDUCE() may not have dummy procedure arguments"_err_en_US);
    } else {
      for (int j{0}; j < 2; ++j) {
        if (data[j]->attrs.test(
                characteristics::DummyDataObject::Attr::Optional) ||
            data[j]->attrs.test(
                characteristics::DummyDataObject::Attr::Allocatable) ||
            data[j]->attrs.test(
                characteristics::DummyDataObject::Attr::Pointer) ||
            data[j]->type.Rank() != 0 || data[j]->type.type().IsPolymorphic() ||
            (arrayType &&
                !data[j]->type.type().IsTkCompatibleWith(*arrayType))) {
          messages.Say(
              "Arguments of OPERATION= procedure of REDUCE() must be both scalar of the same type as ARRAY=, and neither allocatable, pointer, polymorphic, nor optional"_err_en_US);
        }
      }
      static constexpr characteristics::DummyDataObject::Attr attrs[]{
          characteristics::DummyDataObject::Attr::Asynchronous,
          characteristics::DummyDataObject::Attr::Target,
          characteristics::DummyDataObject::Attr::Value,
      };
      for (std::size_t j{0}; j < sizeof attrs / sizeof *attrs; ++j) {
        if (data[0]->attrs.test(attrs[j]) != data[1]->attrs.test(attrs[j])) {
          messages.Say(
              "If either argument of the OPERATION= procedure of REDUCE() has the ASYNCHRONOUS, TARGET, or VALUE attribute, both must have that attribute"_err_en_US);
          break;
        }
      }
    }
  }
  // When the MASK= is present and has no .TRUE. element, and there is
  // no IDENTITY=, it's an error.
  if (const auto &mask{arguments[3]}; mask && !arguments[/*identity*/ 4]) {
    if (const auto *expr{mask->UnwrapExpr()}) {
      if (const auto *logical{
              std::get_if<evaluate::Expr<evaluate::SomeLogical>>(&expr->u)}) {
        if (common::visit(
                [](const auto &kindExpr) {
                  using KindExprType = std::decay_t<decltype(kindExpr)>;
                  using KindLogical = typename KindExprType::Result;
                  if (const auto *c{evaluate::UnwrapConstantValue<KindLogical>(
                          kindExpr)}) {
                    for (const auto &element : c->values()) {
                      if (element.IsTrue()) {
                        return false;
                      }
                    }
                    return true;
                  }
                  return false;
                },
                logical->u)) {
          messages.Say(
              "MASK= has no .TRUE. element, so IDENTITY= must be present"_err_en_US);
        }
      }
    }
  }
}

// TRANSFER (16.9.193)
static void CheckTransferOperandType(SemanticsContext &context,
    const evaluate::DynamicType &type, const char *which) {
  if (type.IsPolymorphic() &&
      context.ShouldWarn(common::UsageWarning::PolymorphicTransferArg)) {
    context.foldingContext().messages().Say(
        "%s of TRANSFER is polymorphic"_warn_en_US, which);
  } else if (!type.IsUnlimitedPolymorphic() &&
      type.category() == TypeCategory::Derived &&
      context.ShouldWarn(common::UsageWarning::PointerComponentTransferArg)) {
    DirectComponentIterator directs{type.GetDerivedTypeSpec()};
    if (auto bad{std::find_if(directs.begin(), directs.end(), IsDescriptor)};
        bad != directs.end()) {
      evaluate::SayWithDeclaration(context.foldingContext().messages(), *bad,
          "%s of TRANSFER contains allocatable or pointer component %s"_warn_en_US,
          which, bad.BuildResultDesignatorName());
    }
  }
}

static void CheckTransfer(evaluate::ActualArguments &arguments,
    SemanticsContext &context, const Scope *scope) {
  evaluate::FoldingContext &foldingContext{context.foldingContext()};
  parser::ContextualMessages &messages{foldingContext.messages()};
  if (arguments.size() >= 2) {
    if (auto source{characteristics::TypeAndShape::Characterize(
            arguments[0], foldingContext)}) {
      CheckTransferOperandType(context, source->type(), "Source");
      if (auto mold{characteristics::TypeAndShape::Characterize(
              arguments[1], foldingContext)}) {
        CheckTransferOperandType(context, mold->type(), "Mold");
        if (mold->Rank() > 0 &&
            evaluate::ToInt64(
                evaluate::Fold(foldingContext,
                    mold->MeasureElementSizeInBytes(foldingContext, false)))
                    .value_or(1) == 0) {
          if (auto sourceSize{evaluate::ToInt64(evaluate::Fold(foldingContext,
                  source->MeasureSizeInBytes(foldingContext)))}) {
            if (*sourceSize > 0) {
              messages.Say(
                  "Element size of MOLD= array may not be zero when SOURCE= is not empty"_err_en_US);
            }
          } else if (context.ShouldWarn(common::UsageWarning::VoidMold)) {
            messages.Say(
                "Element size of MOLD= array may not be zero unless SOURCE= is empty"_warn_en_US);
          }
        }
      }
    }
    if (arguments.size() > 2) { // SIZE=
      if (const Symbol *
          whole{UnwrapWholeSymbolOrComponentDataRef(arguments[2])}) {
        if (IsOptional(*whole)) {
          messages.Say(
              "SIZE= argument may not be the optional dummy argument '%s'"_err_en_US,
              whole->name());
        } else if (context.ShouldWarn(
                       common::UsageWarning::TransferSizePresence) &&
            IsAllocatableOrObjectPointer(whole)) {
          messages.Say(
              "SIZE= argument that is allocatable or pointer must be present at execution; parenthesize to silence this warning"_warn_en_US);
        }
      }
    }
  }
}

static void CheckSpecificIntrinsic(const characteristics::Procedure &proc,
    evaluate::ActualArguments &arguments, SemanticsContext &context,
    const Scope *scope, const evaluate::SpecificIntrinsic &intrinsic) {
  if (intrinsic.name == "associated") {
    CheckAssociated(arguments, context, scope);
  } else if (intrinsic.name == "image_index") {
    CheckImage_Index(arguments, context.foldingContext().messages());
  } else if (intrinsic.name == "max" || intrinsic.name == "min") {
    CheckMaxMin(proc, arguments, context.foldingContext().messages());
  } else if (intrinsic.name == "move_alloc") {
    CheckMove_Alloc(arguments, context.foldingContext().messages());
  } else if (intrinsic.name == "present") {
    CheckPresent(arguments, context.foldingContext().messages());
  } else if (intrinsic.name == "reduce") {
    CheckReduce(arguments, context.foldingContext());
  } else if (intrinsic.name == "transfer") {
    CheckTransfer(arguments, context, scope);
  }
}

static parser::Messages CheckExplicitInterface(
    const characteristics::Procedure &proc, evaluate::ActualArguments &actuals,
    SemanticsContext &context, const Scope *scope,
    const evaluate::SpecificIntrinsic *intrinsic,
    bool allowActualArgumentConversions, bool extentErrors,
    bool ignoreImplicitVsExplicit) {
  evaluate::FoldingContext &foldingContext{context.foldingContext()};
  parser::ContextualMessages &messages{foldingContext.messages()};
  parser::Messages buffer;
  auto restorer{messages.SetMessages(buffer)};
  RearrangeArguments(proc, actuals, messages);
  if (!buffer.empty()) {
    return buffer;
  }
  int index{0};
  for (auto &actual : actuals) {
    const auto &dummy{proc.dummyArguments.at(index++)};
    if (actual) {
      CheckExplicitInterfaceArg(*actual, dummy, proc, context, scope, intrinsic,
          allowActualArgumentConversions, extentErrors,
          ignoreImplicitVsExplicit);
    } else if (!dummy.IsOptional()) {
      if (dummy.name.empty()) {
        messages.Say(
            "Dummy argument #%d is not OPTIONAL and is not associated with "
            "an actual argument in this procedure reference"_err_en_US,
            index);
      } else {
        messages.Say("Dummy argument '%s=' (#%d) is not OPTIONAL and is not "
                     "associated with an actual argument in this procedure "
                     "reference"_err_en_US,
            dummy.name, index);
      }
    }
  }
  if (proc.IsElemental() && !buffer.AnyFatalError()) {
    CheckElementalConformance(messages, proc, actuals, foldingContext);
  }
  if (intrinsic) {
    CheckSpecificIntrinsic(proc, actuals, context, scope, *intrinsic);
  }
  return buffer;
}

bool CheckInterfaceForGeneric(const characteristics::Procedure &proc,
    evaluate::ActualArguments &actuals, SemanticsContext &context,
    bool allowActualArgumentConversions) {
  return proc.HasExplicitInterface() &&
      !CheckExplicitInterface(proc, actuals, context, nullptr, nullptr,
          allowActualArgumentConversions, /*extentErrors=*/false,
          /*ignoreImplicitVsExplicit=*/false)
           .AnyFatalError();
}

bool CheckArgumentIsConstantExprInRange(
    const evaluate::ActualArguments &actuals, int index, int lowerBound,
    int upperBound, parser::ContextualMessages &messages) {
  CHECK(index >= 0 && static_cast<unsigned>(index) < actuals.size());

  const std::optional<evaluate::ActualArgument> &argOptional{actuals[index]};
  if (!argOptional) {
    DIE("Actual argument should have value");
    return false;
  }

  const evaluate::ActualArgument &arg{argOptional.value()};
  const evaluate::Expr<evaluate::SomeType> *argExpr{arg.UnwrapExpr()};
  CHECK(argExpr != nullptr);

  if (!IsConstantExpr(*argExpr)) {
    messages.Say("Actual argument #%d must be a constant expression"_err_en_US,
        index + 1);
    return false;
  }

  // This does not imply that the kind of the argument is 8. The kind
  // for the intrinsic's argument should have been check prior. This is just
  // a conversion so that we can read the constant value.
  auto scalarValue{evaluate::ToInt64(argExpr)};
  CHECK(scalarValue.has_value());

  if (*scalarValue < lowerBound || *scalarValue > upperBound) {
    messages.Say(
        "Argument #%d must be a constant expression in range %d to %d"_err_en_US,
        index + 1, lowerBound, upperBound);
    return false;
  }
  return true;
}

bool CheckPPCIntrinsic(const Symbol &generic, const Symbol &specific,
    const evaluate::ActualArguments &actuals,
    evaluate::FoldingContext &context) {
  parser::ContextualMessages &messages{context.messages()};

  if (specific.name() == "__ppc_mtfsf") {
    return CheckArgumentIsConstantExprInRange(actuals, 0, 0, 7, messages);
  }
  if (specific.name() == "__ppc_mtfsfi") {
    return CheckArgumentIsConstantExprInRange(actuals, 0, 0, 7, messages) &&
        CheckArgumentIsConstantExprInRange(actuals, 1, 0, 15, messages);
  }
  if (specific.name().ToString().compare(0, 14, "__ppc_vec_sld_") == 0) {
    return CheckArgumentIsConstantExprInRange(actuals, 2, 0, 15, messages);
  }
  if (specific.name().ToString().compare(0, 15, "__ppc_vec_sldw_") == 0) {
    return CheckArgumentIsConstantExprInRange(actuals, 2, 0, 3, messages);
  }
  if (specific.name().ToString().compare(0, 14, "__ppc_vec_ctf_") == 0) {
    return CheckArgumentIsConstantExprInRange(actuals, 1, 0, 31, messages);
  }
  if (specific.name().ToString().compare(0, 16, "__ppc_vec_permi_") == 0) {
    return CheckArgumentIsConstantExprInRange(actuals, 2, 0, 3, messages);
  }
  if (specific.name().ToString().compare(0, 21, "__ppc_vec_splat_s32__") == 0) {
    return CheckArgumentIsConstantExprInRange(actuals, 0, -16, 15, messages);
  }
  if (specific.name().ToString().compare(0, 16, "__ppc_vec_splat_") == 0) {
    // The value of arg2 in vec_splat must be a constant expression that is
    // greater than or equal to 0, and less than the number of elements in arg1.
    auto *expr{actuals[0].value().UnwrapExpr()};
    auto type{characteristics::TypeAndShape::Characterize(*expr, context)};
    assert(type && "unknown type");
    const auto *derived{evaluate::GetDerivedTypeSpec(type.value().type())};
    if (derived && derived->IsVectorType()) {
      for (const auto &pair : derived->parameters()) {
        if (pair.first == "element_kind") {
          auto vecElemKind{Fortran::evaluate::ToInt64(pair.second.GetExplicit())
                               .value_or(0)};
          auto numElem{vecElemKind == 0 ? 0 : (16 / vecElemKind)};
          return CheckArgumentIsConstantExprInRange(
              actuals, 1, 0, numElem - 1, messages);
        }
      }
    } else
      assert(false && "vector type is expected");
  }
  return false;
}

bool CheckArguments(const characteristics::Procedure &proc,
    evaluate::ActualArguments &actuals, SemanticsContext &context,
    const Scope &scope, bool treatingExternalAsImplicit,
    bool ignoreImplicitVsExplicit,
    const evaluate::SpecificIntrinsic *intrinsic) {
  bool explicitInterface{proc.HasExplicitInterface()};
  evaluate::FoldingContext foldingContext{context.foldingContext()};
  parser::ContextualMessages &messages{foldingContext.messages()};
  bool allowArgumentConversions{true};
  if (!explicitInterface || treatingExternalAsImplicit) {
    parser::Messages buffer;
    {
      auto restorer{messages.SetMessages(buffer)};
      for (auto &actual : actuals) {
        if (actual) {
          CheckImplicitInterfaceArg(*actual, messages, context);
        }
      }
    }
    if (!buffer.empty()) {
      if (auto *msgs{messages.messages()}) {
        msgs->Annex(std::move(buffer));
      }
      return false; // don't pile on
    }
    allowArgumentConversions = false;
  }
  if (explicitInterface) {
    auto buffer{CheckExplicitInterface(proc, actuals, context, &scope,
        intrinsic, allowArgumentConversions,
        /*extentErrors=*/true, ignoreImplicitVsExplicit)};
    if (!buffer.empty()) {
      if (treatingExternalAsImplicit) {
        if (context.ShouldWarn(
                common::UsageWarning::KnownBadImplicitInterface)) {
          if (auto *msg{messages.Say(
                  "If the procedure's interface were explicit, this reference would be in error"_warn_en_US)}) {
            buffer.AttachTo(*msg, parser::Severity::Because);
          }
        } else {
          buffer.clear();
        }
      }
      if (auto *msgs{messages.messages()}) {
        msgs->Annex(std::move(buffer));
      }
      return false;
    }
  }
  return true;
}
} // namespace Fortran::semantics<|MERGE_RESOLUTION|>--- conflicted
+++ resolved
@@ -690,8 +690,6 @@
           }
         } else {
           messages.Say(std::move(*whyNot));
-<<<<<<< HEAD
-=======
         }
       }
     } else if (dummy.intent != common::Intent::In ||
@@ -700,7 +698,6 @@
         if (const Symbol & base{named->GetFirstSymbol()};
             IsFunctionResult(base)) {
           context.NoteDefinedSymbol(base);
->>>>>>> 9c4aab8c
         }
       }
     }
