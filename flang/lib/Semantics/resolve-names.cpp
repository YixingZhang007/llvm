//===-- lib/Semantics/resolve-names.cpp -----------------------------------===//
// Part of the LLVM Project, under the Apache License v2.0 with LLVM Exceptions.
// See https://llvm.org/LICENSE.txt for license information.
// SPDX-License-Identifier: Apache-2.0 WITH LLVM-exception
//
//===----------------------------------------------------------------------===//

#include "resolve-names.h"
#include "assignment.h"
#include "definable.h"
#include "mod-file.h"
#include "pointer-assignment.h"
#include "program-tree.h"
#include "resolve-directives.h"
#include "resolve-names-utils.h"
#include "rewrite-parse-tree.h"
#include "flang/Common/Fortran.h"
#include "flang/Common/default-kinds.h"
#include "flang/Common/indirection.h"
#include "flang/Common/restorer.h"
#include "flang/Common/visit.h"
#include "flang/Evaluate/characteristics.h"
#include "flang/Evaluate/check-expression.h"
#include "flang/Evaluate/common.h"
#include "flang/Evaluate/fold-designator.h"
#include "flang/Evaluate/fold.h"
#include "flang/Evaluate/intrinsics.h"
#include "flang/Evaluate/tools.h"
#include "flang/Evaluate/type.h"
#include "flang/Parser/parse-tree-visitor.h"
#include "flang/Parser/parse-tree.h"
#include "flang/Parser/tools.h"
#include "flang/Semantics/attr.h"
#include "flang/Semantics/expression.h"
#include "flang/Semantics/scope.h"
#include "flang/Semantics/semantics.h"
#include "flang/Semantics/symbol.h"
#include "flang/Semantics/tools.h"
#include "flang/Semantics/type.h"
#include "llvm/Support/raw_ostream.h"
#include <list>
#include <map>
#include <set>
#include <stack>

namespace Fortran::semantics {

using namespace parser::literals;

template <typename T> using Indirection = common::Indirection<T>;
using Message = parser::Message;
using Messages = parser::Messages;
using MessageFixedText = parser::MessageFixedText;
using MessageFormattedText = parser::MessageFormattedText;

class ResolveNamesVisitor;
class ScopeHandler;

// ImplicitRules maps initial character of identifier to the DeclTypeSpec
// representing the implicit type; std::nullopt if none.
// It also records the presence of IMPLICIT NONE statements.
// When inheritFromParent is set, defaults come from the parent rules.
class ImplicitRules {
public:
  ImplicitRules(SemanticsContext &context, ImplicitRules *parent)
      : parent_{parent}, context_{context} {
    inheritFromParent_ = parent != nullptr;
  }
  bool isImplicitNoneType() const;
  bool isImplicitNoneExternal() const;
  void set_isImplicitNoneType(bool x) { isImplicitNoneType_ = x; }
  void set_isImplicitNoneExternal(bool x) { isImplicitNoneExternal_ = x; }
  void set_inheritFromParent(bool x) { inheritFromParent_ = x; }
  // Get the implicit type for this name. May be null.
  const DeclTypeSpec *GetType(
      SourceName, bool respectImplicitNone = true) const;
  // Record the implicit type for the range of characters [fromLetter,
  // toLetter].
  void SetTypeMapping(const DeclTypeSpec &type, parser::Location fromLetter,
      parser::Location toLetter);

private:
  static char Incr(char ch);

  ImplicitRules *parent_;
  SemanticsContext &context_;
  bool inheritFromParent_{false}; // look in parent if not specified here
  bool isImplicitNoneType_{
      context_.IsEnabled(common::LanguageFeature::ImplicitNoneTypeAlways)};
  bool isImplicitNoneExternal_{false};
  // map_ contains the mapping between letters and types that were defined
  // by the IMPLICIT statements of the related scope. It does not contain
  // the default Fortran mappings nor the mapping defined in parents.
  std::map<char, common::Reference<const DeclTypeSpec>> map_;

  friend llvm::raw_ostream &operator<<(
      llvm::raw_ostream &, const ImplicitRules &);
  friend void ShowImplicitRule(
      llvm::raw_ostream &, const ImplicitRules &, char);
};

// scope -> implicit rules for that scope
using ImplicitRulesMap = std::map<const Scope *, ImplicitRules>;

// Track statement source locations and save messages.
class MessageHandler {
public:
  MessageHandler() { DIE("MessageHandler: default-constructed"); }
  explicit MessageHandler(SemanticsContext &c) : context_{&c} {}
  Messages &messages() { return context_->messages(); };
  const std::optional<SourceName> &currStmtSource() {
    return context_->location();
  }
  void set_currStmtSource(const std::optional<SourceName> &source) {
    context_->set_location(source);
  }

  // Emit a message associated with the current statement source.
  Message &Say(MessageFixedText &&);
  Message &Say(MessageFormattedText &&);
  // Emit a message about a SourceName
  Message &Say(const SourceName &, MessageFixedText &&);
  // Emit a formatted message associated with a source location.
  template <typename... A>
  Message &Say(const SourceName &source, MessageFixedText &&msg, A &&...args) {
    return context_->Say(source, std::move(msg), std::forward<A>(args)...);
  }

private:
  SemanticsContext *context_;
};

// Inheritance graph for the parse tree visitation classes that follow:
//   BaseVisitor
//   + AttrsVisitor
//   | + DeclTypeSpecVisitor
//   |   + ImplicitRulesVisitor
//   |     + ScopeHandler ------------------+
//   |       + ModuleVisitor -------------+ |
//   |       + GenericHandler -------+    | |
//   |       | + InterfaceVisitor    |    | |
//   |       +-+ SubprogramVisitor ==|==+ | |
//   + ArraySpecVisitor              |  | | |
//     + DeclarationVisitor <--------+  | | |
//       + ConstructVisitor             | | |
//         + ResolveNamesVisitor <------+-+-+

class BaseVisitor {
public:
  BaseVisitor() { DIE("BaseVisitor: default-constructed"); }
  BaseVisitor(
      SemanticsContext &c, ResolveNamesVisitor &v, ImplicitRulesMap &rules)
      : implicitRulesMap_{&rules}, this_{&v}, context_{&c}, messageHandler_{c} {
  }
  template <typename T> void Walk(const T &);

  MessageHandler &messageHandler() { return messageHandler_; }
  const std::optional<SourceName> &currStmtSource() {
    return context_->location();
  }
  SemanticsContext &context() const { return *context_; }
  evaluate::FoldingContext &GetFoldingContext() const {
    return context_->foldingContext();
  }
  bool IsIntrinsic(
      const SourceName &name, std::optional<Symbol::Flag> flag) const {
    if (!flag) {
      return context_->intrinsics().IsIntrinsic(name.ToString());
    } else if (flag == Symbol::Flag::Function) {
      return context_->intrinsics().IsIntrinsicFunction(name.ToString());
    } else if (flag == Symbol::Flag::Subroutine) {
      return context_->intrinsics().IsIntrinsicSubroutine(name.ToString());
    } else {
      DIE("expected Subroutine or Function flag");
    }
  }

  bool InModuleFile() const {
    return GetFoldingContext().moduleFileName().has_value();
  }

  // Make a placeholder symbol for a Name that otherwise wouldn't have one.
  // It is not in any scope and always has MiscDetails.
  void MakePlaceholder(const parser::Name &, MiscDetails::Kind);

  template <typename T> common::IfNoLvalue<T, T> FoldExpr(T &&expr) {
    return evaluate::Fold(GetFoldingContext(), std::move(expr));
  }

  template <typename T> MaybeExpr EvaluateExpr(const T &expr) {
    return FoldExpr(AnalyzeExpr(*context_, expr));
  }

  template <typename T>
  MaybeExpr EvaluateNonPointerInitializer(
      const Symbol &symbol, const T &expr, parser::CharBlock source) {
    if (!context().HasError(symbol)) {
      if (auto maybeExpr{AnalyzeExpr(*context_, expr)}) {
        auto restorer{GetFoldingContext().messages().SetLocation(source)};
        return evaluate::NonPointerInitializationExpr(
            symbol, std::move(*maybeExpr), GetFoldingContext());
      }
    }
    return std::nullopt;
  }

  template <typename T> MaybeIntExpr EvaluateIntExpr(const T &expr) {
    return semantics::EvaluateIntExpr(*context_, expr);
  }

  template <typename T>
  MaybeSubscriptIntExpr EvaluateSubscriptIntExpr(const T &expr) {
    if (MaybeIntExpr maybeIntExpr{EvaluateIntExpr(expr)}) {
      return FoldExpr(evaluate::ConvertToType<evaluate::SubscriptInteger>(
          std::move(*maybeIntExpr)));
    } else {
      return std::nullopt;
    }
  }

  template <typename... A> Message &Say(A &&...args) {
    return messageHandler_.Say(std::forward<A>(args)...);
  }
  template <typename... A>
  Message &Say(
      const parser::Name &name, MessageFixedText &&text, const A &...args) {
    return messageHandler_.Say(name.source, std::move(text), args...);
  }

protected:
  ImplicitRulesMap *implicitRulesMap_{nullptr};

private:
  ResolveNamesVisitor *this_;
  SemanticsContext *context_;
  MessageHandler messageHandler_;
};

// Provide Post methods to collect attributes into a member variable.
class AttrsVisitor : public virtual BaseVisitor {
public:
  bool BeginAttrs(); // always returns true
  Attrs GetAttrs();
  std::optional<common::CUDADataAttr> cudaDataAttr() { return cudaDataAttr_; }
  Attrs EndAttrs();
  bool SetPassNameOn(Symbol &);
  void SetBindNameOn(Symbol &);
  void Post(const parser::LanguageBindingSpec &);
  bool Pre(const parser::IntentSpec &);
  bool Pre(const parser::Pass &);

  bool CheckAndSet(Attr);

// Simple case: encountering CLASSNAME causes ATTRNAME to be set.
#define HANDLE_ATTR_CLASS(CLASSNAME, ATTRNAME) \
  bool Pre(const parser::CLASSNAME &) { \
    CheckAndSet(Attr::ATTRNAME); \
    return false; \
  }
  HANDLE_ATTR_CLASS(PrefixSpec::Elemental, ELEMENTAL)
  HANDLE_ATTR_CLASS(PrefixSpec::Impure, IMPURE)
  HANDLE_ATTR_CLASS(PrefixSpec::Module, MODULE)
  HANDLE_ATTR_CLASS(PrefixSpec::Non_Recursive, NON_RECURSIVE)
  HANDLE_ATTR_CLASS(PrefixSpec::Pure, PURE)
  HANDLE_ATTR_CLASS(PrefixSpec::Recursive, RECURSIVE)
  HANDLE_ATTR_CLASS(TypeAttrSpec::BindC, BIND_C)
  HANDLE_ATTR_CLASS(BindAttr::Deferred, DEFERRED)
  HANDLE_ATTR_CLASS(BindAttr::Non_Overridable, NON_OVERRIDABLE)
  HANDLE_ATTR_CLASS(Abstract, ABSTRACT)
  HANDLE_ATTR_CLASS(Allocatable, ALLOCATABLE)
  HANDLE_ATTR_CLASS(Asynchronous, ASYNCHRONOUS)
  HANDLE_ATTR_CLASS(Contiguous, CONTIGUOUS)
  HANDLE_ATTR_CLASS(External, EXTERNAL)
  HANDLE_ATTR_CLASS(Intrinsic, INTRINSIC)
  HANDLE_ATTR_CLASS(NoPass, NOPASS)
  HANDLE_ATTR_CLASS(Optional, OPTIONAL)
  HANDLE_ATTR_CLASS(Parameter, PARAMETER)
  HANDLE_ATTR_CLASS(Pointer, POINTER)
  HANDLE_ATTR_CLASS(Protected, PROTECTED)
  HANDLE_ATTR_CLASS(Save, SAVE)
  HANDLE_ATTR_CLASS(Target, TARGET)
  HANDLE_ATTR_CLASS(Value, VALUE)
  HANDLE_ATTR_CLASS(Volatile, VOLATILE)
#undef HANDLE_ATTR_CLASS
  bool Pre(const common::CUDADataAttr);

protected:
  std::optional<Attrs> attrs_;
  std::optional<common::CUDADataAttr> cudaDataAttr_;

  Attr AccessSpecToAttr(const parser::AccessSpec &x) {
    switch (x.v) {
    case parser::AccessSpec::Kind::Public:
      return Attr::PUBLIC;
    case parser::AccessSpec::Kind::Private:
      return Attr::PRIVATE;
    }
    llvm_unreachable("Switch covers all cases"); // suppress g++ warning
  }
  Attr IntentSpecToAttr(const parser::IntentSpec &x) {
    switch (x.v) {
    case parser::IntentSpec::Intent::In:
      return Attr::INTENT_IN;
    case parser::IntentSpec::Intent::Out:
      return Attr::INTENT_OUT;
    case parser::IntentSpec::Intent::InOut:
      return Attr::INTENT_INOUT;
    }
    llvm_unreachable("Switch covers all cases"); // suppress g++ warning
  }

private:
  bool IsDuplicateAttr(Attr);
  bool HaveAttrConflict(Attr, Attr, Attr);
  bool IsConflictingAttr(Attr);

  MaybeExpr bindName_; // from BIND(C, NAME="...")
  bool isCDefined_{false}; // BIND(C, NAME="...", CDEFINED) extension
  std::optional<SourceName> passName_; // from PASS(...)
};

// Find and create types from declaration-type-spec nodes.
class DeclTypeSpecVisitor : public AttrsVisitor {
public:
  using AttrsVisitor::Post;
  using AttrsVisitor::Pre;
  void Post(const parser::IntrinsicTypeSpec::DoublePrecision &);
  void Post(const parser::IntrinsicTypeSpec::DoubleComplex &);
  void Post(const parser::DeclarationTypeSpec::ClassStar &);
  void Post(const parser::DeclarationTypeSpec::TypeStar &);
  bool Pre(const parser::TypeGuardStmt &);
  void Post(const parser::TypeGuardStmt &);
  void Post(const parser::TypeSpec &);

  // Walk the parse tree of a type spec and return the DeclTypeSpec for it.
  template <typename T>
  const DeclTypeSpec *ProcessTypeSpec(const T &x, bool allowForward = false) {
    auto restorer{common::ScopedSet(state_, State{})};
    set_allowForwardReferenceToDerivedType(allowForward);
    BeginDeclTypeSpec();
    Walk(x);
    const auto *type{GetDeclTypeSpec()};
    EndDeclTypeSpec();
    return type;
  }

protected:
  struct State {
    bool expectDeclTypeSpec{false}; // should see decl-type-spec only when true
    const DeclTypeSpec *declTypeSpec{nullptr};
    struct {
      DerivedTypeSpec *type{nullptr};
      DeclTypeSpec::Category category{DeclTypeSpec::TypeDerived};
    } derived;
    bool allowForwardReferenceToDerivedType{false};
  };

  bool allowForwardReferenceToDerivedType() const {
    return state_.allowForwardReferenceToDerivedType;
  }
  void set_allowForwardReferenceToDerivedType(bool yes) {
    state_.allowForwardReferenceToDerivedType = yes;
  }

  const DeclTypeSpec *GetDeclTypeSpec();
  void BeginDeclTypeSpec();
  void EndDeclTypeSpec();
  void SetDeclTypeSpec(const DeclTypeSpec &);
  void SetDeclTypeSpecCategory(DeclTypeSpec::Category);
  DeclTypeSpec::Category GetDeclTypeSpecCategory() const {
    return state_.derived.category;
  }
  KindExpr GetKindParamExpr(
      TypeCategory, const std::optional<parser::KindSelector> &);
  void CheckForAbstractType(const Symbol &typeSymbol);

private:
  State state_;

  void MakeNumericType(TypeCategory, int kind);
};

// Visit ImplicitStmt and related parse tree nodes and updates implicit rules.
class ImplicitRulesVisitor : public DeclTypeSpecVisitor {
public:
  using DeclTypeSpecVisitor::Post;
  using DeclTypeSpecVisitor::Pre;
  using ImplicitNoneNameSpec = parser::ImplicitStmt::ImplicitNoneNameSpec;

  void Post(const parser::ParameterStmt &);
  bool Pre(const parser::ImplicitStmt &);
  bool Pre(const parser::LetterSpec &);
  bool Pre(const parser::ImplicitSpec &);
  void Post(const parser::ImplicitSpec &);

  const DeclTypeSpec *GetType(
      SourceName name, bool respectImplicitNoneType = true) {
    return implicitRules_->GetType(name, respectImplicitNoneType);
  }
  bool isImplicitNoneType() const {
    return implicitRules_->isImplicitNoneType();
  }
  bool isImplicitNoneType(const Scope &scope) const {
    return implicitRulesMap_->at(&scope).isImplicitNoneType();
  }
  bool isImplicitNoneExternal() const {
    return implicitRules_->isImplicitNoneExternal();
  }
  void set_inheritFromParent(bool x) {
    implicitRules_->set_inheritFromParent(x);
  }

protected:
  void BeginScope(const Scope &);
  void SetScope(const Scope &);

private:
  // implicit rules in effect for current scope
  ImplicitRules *implicitRules_{nullptr};
  std::optional<SourceName> prevImplicit_;
  std::optional<SourceName> prevImplicitNone_;
  std::optional<SourceName> prevImplicitNoneType_;
  std::optional<SourceName> prevParameterStmt_;

  bool HandleImplicitNone(const std::list<ImplicitNoneNameSpec> &nameSpecs);
};

// Track array specifications. They can occur in AttrSpec, EntityDecl,
// ObjectDecl, DimensionStmt, CommonBlockObject, BasedPointer, and
// ComponentDecl.
// 1. INTEGER, DIMENSION(10) :: x
// 2. INTEGER :: x(10)
// 3. ALLOCATABLE :: x(:)
// 4. DIMENSION :: x(10)
// 5. COMMON x(10)
// 6. POINTER(p,x(10))
class ArraySpecVisitor : public virtual BaseVisitor {
public:
  void Post(const parser::ArraySpec &);
  void Post(const parser::ComponentArraySpec &);
  void Post(const parser::CoarraySpec &);
  void Post(const parser::AttrSpec &) { PostAttrSpec(); }
  void Post(const parser::ComponentAttrSpec &) { PostAttrSpec(); }

protected:
  const ArraySpec &arraySpec();
  void set_arraySpec(const ArraySpec arraySpec) { arraySpec_ = arraySpec; }
  const ArraySpec &coarraySpec();
  void BeginArraySpec();
  void EndArraySpec();
  void ClearArraySpec() { arraySpec_.clear(); }
  void ClearCoarraySpec() { coarraySpec_.clear(); }

private:
  // arraySpec_/coarraySpec_ are populated from any ArraySpec/CoarraySpec
  ArraySpec arraySpec_;
  ArraySpec coarraySpec_;
  // When an ArraySpec is under an AttrSpec or ComponentAttrSpec, it is moved
  // into attrArraySpec_
  ArraySpec attrArraySpec_;
  ArraySpec attrCoarraySpec_;

  void PostAttrSpec();
};

// Manages a stack of function result information.  We defer the processing
// of a type specification that appears in the prefix of a FUNCTION statement
// until the function result variable appears in the specification part
// or the end of the specification part.  This allows for forward references
// in the type specification to resolve to local names.
class FuncResultStack {
public:
  explicit FuncResultStack(ScopeHandler &scopeHandler)
      : scopeHandler_{scopeHandler} {}
  ~FuncResultStack();

  struct FuncInfo {
    explicit FuncInfo(const Scope &s) : scope{s} {}
    const Scope &scope;
    // Parse tree of the type specification in the FUNCTION prefix
    const parser::DeclarationTypeSpec *parsedType{nullptr};
    // Name of the function RESULT in the FUNCTION suffix, if any
    const parser::Name *resultName{nullptr};
    // Result symbol
    Symbol *resultSymbol{nullptr};
    std::optional<SourceName> source;
    bool inFunctionStmt{false}; // true between Pre/Post of FunctionStmt
  };

  // Completes the definition of the top function's result.
  void CompleteFunctionResultType();
  // Completes the definition of a symbol if it is the top function's result.
  void CompleteTypeIfFunctionResult(Symbol &);

  FuncInfo *Top() { return stack_.empty() ? nullptr : &stack_.back(); }
  FuncInfo &Push(const Scope &scope) { return stack_.emplace_back(scope); }
  void Pop();

private:
  ScopeHandler &scopeHandler_;
  std::vector<FuncInfo> stack_;
};

// Manage a stack of Scopes
class ScopeHandler : public ImplicitRulesVisitor {
public:
  using ImplicitRulesVisitor::Post;
  using ImplicitRulesVisitor::Pre;

  Scope &currScope() { return DEREF(currScope_); }
  // The enclosing host procedure if current scope is in an internal procedure
  Scope *GetHostProcedure();
  // The innermost enclosing program unit scope, ignoring BLOCK and other
  // construct scopes.
  Scope &InclusiveScope();
  // The enclosing scope, skipping derived types.
  Scope &NonDerivedTypeScope();

  // Create a new scope and push it on the scope stack.
  void PushScope(Scope::Kind kind, Symbol *symbol);
  void PushScope(Scope &scope);
  void PopScope();
  void SetScope(Scope &);

  template <typename T> bool Pre(const parser::Statement<T> &x) {
    messageHandler().set_currStmtSource(x.source);
    currScope_->AddSourceRange(x.source);
    return true;
  }
  template <typename T> void Post(const parser::Statement<T> &) {
    messageHandler().set_currStmtSource(std::nullopt);
  }

  // Special messages: already declared; referencing symbol's declaration;
  // about a type; two names & locations
  void SayAlreadyDeclared(const parser::Name &, Symbol &);
  void SayAlreadyDeclared(const SourceName &, Symbol &);
  void SayAlreadyDeclared(const SourceName &, const SourceName &);
  void SayWithReason(
      const parser::Name &, Symbol &, MessageFixedText &&, Message &&);
  template <typename... A>
  void SayWithDecl(
      const parser::Name &, Symbol &, MessageFixedText &&, A &&...args);
  void SayLocalMustBeVariable(const parser::Name &, Symbol &);
  void SayDerivedType(const SourceName &, MessageFixedText &&, const Scope &);
  void Say2(const SourceName &, MessageFixedText &&, const SourceName &,
      MessageFixedText &&);
  void Say2(
      const SourceName &, MessageFixedText &&, Symbol &, MessageFixedText &&);
  void Say2(
      const parser::Name &, MessageFixedText &&, Symbol &, MessageFixedText &&);

  // Search for symbol by name in current, parent derived type, and
  // containing scopes
  Symbol *FindSymbol(const parser::Name &);
  Symbol *FindSymbol(const Scope &, const parser::Name &);
  // Search for name only in scope, not in enclosing scopes.
  Symbol *FindInScope(const Scope &, const parser::Name &);
  Symbol *FindInScope(const Scope &, const SourceName &);
  template <typename T> Symbol *FindInScope(const T &name) {
    return FindInScope(currScope(), name);
  }
  // Search for name in a derived type scope and its parents.
  Symbol *FindInTypeOrParents(const Scope &, const parser::Name &);
  Symbol *FindInTypeOrParents(const parser::Name &);
  Symbol *FindInScopeOrBlockConstructs(const Scope &, SourceName);
  Symbol *FindSeparateModuleProcedureInterface(const parser::Name &);
  void EraseSymbol(const parser::Name &);
  void EraseSymbol(const Symbol &symbol) { currScope().erase(symbol.name()); }
  // Make a new symbol with the name and attrs of an existing one
  Symbol &CopySymbol(const SourceName &, const Symbol &);

  // Make symbols in the current or named scope
  Symbol &MakeSymbol(Scope &, const SourceName &, Attrs);
  Symbol &MakeSymbol(const SourceName &, Attrs = Attrs{});
  Symbol &MakeSymbol(const parser::Name &, Attrs = Attrs{});
  Symbol &MakeHostAssocSymbol(const parser::Name &, const Symbol &);

  template <typename D>
  common::IfNoLvalue<Symbol &, D> MakeSymbol(
      const parser::Name &name, D &&details) {
    return MakeSymbol(name, Attrs{}, std::move(details));
  }

  template <typename D>
  common::IfNoLvalue<Symbol &, D> MakeSymbol(
      const parser::Name &name, const Attrs &attrs, D &&details) {
    return Resolve(name, MakeSymbol(name.source, attrs, std::move(details)));
  }

  template <typename D>
  common::IfNoLvalue<Symbol &, D> MakeSymbol(
      const SourceName &name, const Attrs &attrs, D &&details) {
    // Note: don't use FindSymbol here. If this is a derived type scope,
    // we want to detect whether the name is already declared as a component.
    auto *symbol{FindInScope(name)};
    if (!symbol) {
      symbol = &MakeSymbol(name, attrs);
      symbol->set_details(std::move(details));
      return *symbol;
    }
    if constexpr (std::is_same_v<DerivedTypeDetails, D>) {
      if (auto *d{symbol->detailsIf<GenericDetails>()}) {
        if (!d->specific()) {
          // derived type with same name as a generic
          auto *derivedType{d->derivedType()};
          if (!derivedType) {
            derivedType =
                &currScope().MakeSymbol(name, attrs, std::move(details));
            d->set_derivedType(*derivedType);
          } else if (derivedType->CanReplaceDetails(details)) {
            // was forward-referenced
            CheckDuplicatedAttrs(name, *symbol, attrs);
            SetExplicitAttrs(*derivedType, attrs);
            derivedType->set_details(std::move(details));
          } else {
            SayAlreadyDeclared(name, *derivedType);
          }
          return *derivedType;
        }
      }
    }
    if (symbol->CanReplaceDetails(details)) {
      // update the existing symbol
      CheckDuplicatedAttrs(name, *symbol, attrs);
      SetExplicitAttrs(*symbol, attrs);
      if constexpr (std::is_same_v<SubprogramDetails, D>) {
        // Dummy argument defined by explicit interface?
        details.set_isDummy(IsDummy(*symbol));
      }
      symbol->set_details(std::move(details));
      return *symbol;
    } else if constexpr (std::is_same_v<UnknownDetails, D>) {
      CheckDuplicatedAttrs(name, *symbol, attrs);
      SetExplicitAttrs(*symbol, attrs);
      return *symbol;
    } else {
      if (!CheckPossibleBadForwardRef(*symbol)) {
        if (name.empty() && symbol->name().empty()) {
          // report the error elsewhere
          return *symbol;
        }
        Symbol &errSym{*symbol};
        if (auto *d{symbol->detailsIf<GenericDetails>()}) {
          if (d->specific()) {
            errSym = *d->specific();
          } else if (d->derivedType()) {
            errSym = *d->derivedType();
          }
        }
        SayAlreadyDeclared(name, errSym);
      }
      // replace the old symbol with a new one with correct details
      EraseSymbol(*symbol);
      auto &result{MakeSymbol(name, attrs, std::move(details))};
      context().SetError(result);
      return result;
    }
  }

  void MakeExternal(Symbol &);

  // C815 duplicated attribute checking; returns false on error
  bool CheckDuplicatedAttr(SourceName, Symbol &, Attr);
  bool CheckDuplicatedAttrs(SourceName, Symbol &, Attrs);

  void SetExplicitAttr(Symbol &symbol, Attr attr) const {
    symbol.attrs().set(attr);
    symbol.implicitAttrs().reset(attr);
  }
  void SetExplicitAttrs(Symbol &symbol, Attrs attrs) const {
    symbol.attrs() |= attrs;
    symbol.implicitAttrs() &= ~attrs;
  }
  void SetImplicitAttr(Symbol &symbol, Attr attr) const {
    symbol.attrs().set(attr);
    symbol.implicitAttrs().set(attr);
  }
  void SetCUDADataAttr(
      SourceName, Symbol &, std::optional<common::CUDADataAttr>);

protected:
  FuncResultStack &funcResultStack() { return funcResultStack_; }

  // Apply the implicit type rules to this symbol.
  void ApplyImplicitRules(Symbol &, bool allowForwardReference = false);
  bool ImplicitlyTypeForwardRef(Symbol &);
  void AcquireIntrinsicProcedureFlags(Symbol &);
  const DeclTypeSpec *GetImplicitType(
      Symbol &, bool respectImplicitNoneType = true);
  void CheckEntryDummyUse(SourceName, Symbol *);
  bool ConvertToObjectEntity(Symbol &);
  bool ConvertToProcEntity(Symbol &, std::optional<SourceName> = std::nullopt);

  const DeclTypeSpec &MakeNumericType(
      TypeCategory, const std::optional<parser::KindSelector> &);
  const DeclTypeSpec &MakeNumericType(TypeCategory, int);
  const DeclTypeSpec &MakeLogicalType(
      const std::optional<parser::KindSelector> &);
  const DeclTypeSpec &MakeLogicalType(int);
  void NotePossibleBadForwardRef(const parser::Name &);
  std::optional<SourceName> HadForwardRef(const Symbol &) const;
  bool CheckPossibleBadForwardRef(const Symbol &);

  bool inSpecificationPart_{false};
  bool deferImplicitTyping_{false};
  bool inEquivalenceStmt_{false};

  // Some information is collected from a specification part for deferred
  // processing in DeclarationPartVisitor functions (e.g., CheckSaveStmts())
  // that are called by ResolveNamesVisitor::FinishSpecificationPart().  Since
  // specification parts can nest (e.g., INTERFACE bodies), the collected
  // information that is not contained in the scope needs to be packaged
  // and restorable.
  struct SpecificationPartState {
    std::set<SourceName> forwardRefs;
    // Collect equivalence sets and process at end of specification part
    std::vector<const std::list<parser::EquivalenceObject> *> equivalenceSets;
    // Names of all common block objects in the scope
    std::set<SourceName> commonBlockObjects;
    // Info about SAVE statements and attributes in current scope
    struct {
      std::optional<SourceName> saveAll; // "SAVE" without entity list
      std::set<SourceName> entities; // names of entities with save attr
      std::set<SourceName> commons; // names of common blocks with save attr
    } saveInfo;
  } specPartState_;

  // Some declaration processing can and should be deferred to
  // ResolveExecutionParts() to avoid prematurely creating implicitly-typed
  // local symbols that should be host associations.
  struct DeferredDeclarationState {
    // The content of each namelist group
    std::list<const parser::NamelistStmt::Group *> namelistGroups;
  };
  DeferredDeclarationState *GetDeferredDeclarationState(bool add = false) {
    if (!add && deferred_.find(&currScope()) == deferred_.end()) {
      return nullptr;
    } else {
      return &deferred_.emplace(&currScope(), DeferredDeclarationState{})
                  .first->second;
    }
  }

private:
  Scope *currScope_{nullptr};
  FuncResultStack funcResultStack_{*this};
  std::map<Scope *, DeferredDeclarationState> deferred_;
};

class ModuleVisitor : public virtual ScopeHandler {
public:
  bool Pre(const parser::AccessStmt &);
  bool Pre(const parser::Only &);
  bool Pre(const parser::Rename::Names &);
  bool Pre(const parser::Rename::Operators &);
  bool Pre(const parser::UseStmt &);
  void Post(const parser::UseStmt &);

  void BeginModule(const parser::Name &, bool isSubmodule);
  bool BeginSubmodule(const parser::Name &, const parser::ParentIdentifier &);
  void ApplyDefaultAccess();
  Symbol &AddGenericUse(GenericDetails &, const SourceName &, const Symbol &);
  void AddAndCheckModuleUse(SourceName, bool isIntrinsic);
  void CollectUseRenames(const parser::UseStmt &);
  void ClearUseRenames() { useRenames_.clear(); }
  void ClearUseOnly() { useOnly_.clear(); }
  void ClearModuleUses() {
    intrinsicUses_.clear();
    nonIntrinsicUses_.clear();
  }

private:
  // The location of the last AccessStmt without access-ids, if any.
  std::optional<SourceName> prevAccessStmt_;
  // The scope of the module during a UseStmt
  Scope *useModuleScope_{nullptr};
  // Names that have appeared in a rename clause of USE statements
  std::set<std::pair<SourceName, SourceName>> useRenames_;
  // Names that have appeared in an ONLY clause of a USE statement
  std::set<std::pair<SourceName, Scope *>> useOnly_;
  // Intrinsic and non-intrinsic (explicit or not) module names that
  // have appeared in USE statements; used for C1406 warnings.
  std::set<SourceName> intrinsicUses_;
  std::set<SourceName> nonIntrinsicUses_;

  Symbol &SetAccess(const SourceName &, Attr attr, Symbol * = nullptr);
  // A rename in a USE statement: local => use
  struct SymbolRename {
    Symbol *local{nullptr};
    Symbol *use{nullptr};
  };
  // Record a use from useModuleScope_ of use Name/Symbol as local Name/Symbol
  SymbolRename AddUse(const SourceName &localName, const SourceName &useName);
  SymbolRename AddUse(const SourceName &, const SourceName &, Symbol *);
  void DoAddUse(
      SourceName, SourceName, Symbol &localSymbol, const Symbol &useSymbol);
  void AddUse(const GenericSpecInfo &);
  // Record a name appearing as the target of a USE rename clause
  void AddUseRename(SourceName name, SourceName moduleName) {
    useRenames_.emplace(std::make_pair(name, moduleName));
  }
  bool IsUseRenamed(const SourceName &name) const {
    return useModuleScope_ && useModuleScope_->symbol() &&
        useRenames_.find({name, useModuleScope_->symbol()->name()}) !=
        useRenames_.end();
  }
  // Record a name appearing in a USE ONLY clause
  void AddUseOnly(const SourceName &name) {
    useOnly_.emplace(std::make_pair(name, useModuleScope_));
  }
  bool IsUseOnly(const SourceName &name) const {
    return useOnly_.find({name, useModuleScope_}) != useOnly_.end();
  }
  Scope *FindModule(const parser::Name &, std::optional<bool> isIntrinsic,
      Scope *ancestor = nullptr);
};

class GenericHandler : public virtual ScopeHandler {
protected:
  using ProcedureKind = parser::ProcedureStmt::Kind;
  void ResolveSpecificsInGeneric(Symbol &, bool isEndOfSpecificationPart);
  void DeclaredPossibleSpecificProc(Symbol &);

  // Mappings of generics to their as-yet specific proc names and kinds
  using SpecificProcMapType =
      std::multimap<Symbol *, std::pair<const parser::Name *, ProcedureKind>>;
  SpecificProcMapType specificsForGenericProcs_;
  // inversion of SpecificProcMapType: maps pending proc names to generics
  using GenericProcMapType = std::multimap<SourceName, Symbol *>;
  GenericProcMapType genericsForSpecificProcs_;
};

class InterfaceVisitor : public virtual ScopeHandler,
                         public virtual GenericHandler {
public:
  bool Pre(const parser::InterfaceStmt &);
  void Post(const parser::InterfaceStmt &);
  void Post(const parser::EndInterfaceStmt &);
  bool Pre(const parser::GenericSpec &);
  bool Pre(const parser::ProcedureStmt &);
  bool Pre(const parser::GenericStmt &);
  void Post(const parser::GenericStmt &);

  bool inInterfaceBlock() const;
  bool isGeneric() const;
  bool isAbstract() const;

protected:
  Symbol &GetGenericSymbol() { return DEREF(genericInfo_.top().symbol); }
  // Add to generic the symbol for the subprogram with the same name
  void CheckGenericProcedures(Symbol &);

private:
  // A new GenericInfo is pushed for each interface block and generic stmt
  struct GenericInfo {
    GenericInfo(bool isInterface, bool isAbstract = false)
        : isInterface{isInterface}, isAbstract{isAbstract} {}
    bool isInterface; // in interface block
    bool isAbstract; // in abstract interface block
    Symbol *symbol{nullptr}; // the generic symbol being defined
  };
  std::stack<GenericInfo> genericInfo_;
  const GenericInfo &GetGenericInfo() const { return genericInfo_.top(); }
  void SetGenericSymbol(Symbol &symbol) { genericInfo_.top().symbol = &symbol; }
  void AddSpecificProcs(const std::list<parser::Name> &, ProcedureKind);
  void ResolveNewSpecifics();
};

class SubprogramVisitor : public virtual ScopeHandler, public InterfaceVisitor {
public:
  bool HandleStmtFunction(const parser::StmtFunctionStmt &);
  bool Pre(const parser::SubroutineStmt &);
  bool Pre(const parser::FunctionStmt &);
  void Post(const parser::FunctionStmt &);
  bool Pre(const parser::EntryStmt &);
  void Post(const parser::EntryStmt &);
  bool Pre(const parser::InterfaceBody::Subroutine &);
  void Post(const parser::InterfaceBody::Subroutine &);
  bool Pre(const parser::InterfaceBody::Function &);
  void Post(const parser::InterfaceBody::Function &);
  bool Pre(const parser::Suffix &);
  bool Pre(const parser::PrefixSpec &);
  bool Pre(const parser::PrefixSpec::Attributes &);
  void Post(const parser::PrefixSpec::Launch_Bounds &);
  void Post(const parser::PrefixSpec::Cluster_Dims &);

  bool BeginSubprogram(const parser::Name &, Symbol::Flag,
      bool hasModulePrefix = false,
      const parser::LanguageBindingSpec * = nullptr,
      const ProgramTree::EntryStmtList * = nullptr);
  bool BeginMpSubprogram(const parser::Name &);
  void PushBlockDataScope(const parser::Name &);
  void EndSubprogram(std::optional<parser::CharBlock> stmtSource = std::nullopt,
      const std::optional<parser::LanguageBindingSpec> * = nullptr,
      const ProgramTree::EntryStmtList * = nullptr);

protected:
  // Set when we see a stmt function that is really an array element assignment
  bool misparsedStmtFuncFound_{false};

private:
  // Edits an existing symbol created for earlier calls to a subprogram or ENTRY
  // so that it can be replaced by a later definition.
  bool HandlePreviousCalls(const parser::Name &, Symbol &, Symbol::Flag);
  void CheckExtantProc(const parser::Name &, Symbol::Flag);
  // Create a subprogram symbol in the current scope and push a new scope.
  Symbol &PushSubprogramScope(const parser::Name &, Symbol::Flag,
      const parser::LanguageBindingSpec * = nullptr,
      bool hasModulePrefix = false);
  Symbol *GetSpecificFromGeneric(const parser::Name &);
  Symbol &PostSubprogramStmt();
  void CreateDummyArgument(SubprogramDetails &, const parser::Name &);
  void CreateEntry(const parser::EntryStmt &stmt, Symbol &subprogram);
  void PostEntryStmt(const parser::EntryStmt &stmt);
  void HandleLanguageBinding(Symbol *,
      std::optional<parser::CharBlock> stmtSource,
      const std::optional<parser::LanguageBindingSpec> *);
};

class DeclarationVisitor : public ArraySpecVisitor,
                           public virtual GenericHandler {
public:
  using ArraySpecVisitor::Post;
  using ScopeHandler::Post;
  using ScopeHandler::Pre;

  bool Pre(const parser::Initialization &);
  void Post(const parser::EntityDecl &);
  void Post(const parser::ObjectDecl &);
  void Post(const parser::PointerDecl &);
  bool Pre(const parser::BindStmt &) { return BeginAttrs(); }
  void Post(const parser::BindStmt &) { EndAttrs(); }
  bool Pre(const parser::BindEntity &);
  bool Pre(const parser::OldParameterStmt &);
  bool Pre(const parser::NamedConstantDef &);
  bool Pre(const parser::NamedConstant &);
  void Post(const parser::EnumDef &);
  bool Pre(const parser::Enumerator &);
  bool Pre(const parser::AccessSpec &);
  bool Pre(const parser::AsynchronousStmt &);
  bool Pre(const parser::ContiguousStmt &);
  bool Pre(const parser::ExternalStmt &);
  bool Pre(const parser::IntentStmt &);
  bool Pre(const parser::IntrinsicStmt &);
  bool Pre(const parser::OptionalStmt &);
  bool Pre(const parser::ProtectedStmt &);
  bool Pre(const parser::ValueStmt &);
  bool Pre(const parser::VolatileStmt &);
  bool Pre(const parser::AllocatableStmt &) {
    objectDeclAttr_ = Attr::ALLOCATABLE;
    return true;
  }
  void Post(const parser::AllocatableStmt &) { objectDeclAttr_ = std::nullopt; }
  bool Pre(const parser::TargetStmt &) {
    objectDeclAttr_ = Attr::TARGET;
    return true;
  }
  bool Pre(const parser::CUDAAttributesStmt &);
  void Post(const parser::TargetStmt &) { objectDeclAttr_ = std::nullopt; }
  void Post(const parser::DimensionStmt::Declaration &);
  void Post(const parser::CodimensionDecl &);
  bool Pre(const parser::TypeDeclarationStmt &);
  void Post(const parser::TypeDeclarationStmt &);
  void Post(const parser::IntegerTypeSpec &);
  void Post(const parser::IntrinsicTypeSpec::Real &);
  void Post(const parser::IntrinsicTypeSpec::Complex &);
  void Post(const parser::IntrinsicTypeSpec::Logical &);
  void Post(const parser::IntrinsicTypeSpec::Character &);
  void Post(const parser::CharSelector::LengthAndKind &);
  void Post(const parser::CharLength &);
  void Post(const parser::LengthSelector &);
  bool Pre(const parser::KindParam &);
  bool Pre(const parser::VectorTypeSpec &);
  void Post(const parser::VectorTypeSpec &);
  bool Pre(const parser::DeclarationTypeSpec::Type &);
  void Post(const parser::DeclarationTypeSpec::Type &);
  bool Pre(const parser::DeclarationTypeSpec::Class &);
  void Post(const parser::DeclarationTypeSpec::Class &);
  void Post(const parser::DeclarationTypeSpec::Record &);
  void Post(const parser::DerivedTypeSpec &);
  bool Pre(const parser::DerivedTypeDef &);
  bool Pre(const parser::DerivedTypeStmt &);
  void Post(const parser::DerivedTypeStmt &);
  bool Pre(const parser::TypeParamDefStmt &) { return BeginDecl(); }
  void Post(const parser::TypeParamDefStmt &);
  bool Pre(const parser::TypeAttrSpec::Extends &);
  bool Pre(const parser::PrivateStmt &);
  bool Pre(const parser::SequenceStmt &);
  bool Pre(const parser::ComponentDefStmt &) { return BeginDecl(); }
  void Post(const parser::ComponentDefStmt &) { EndDecl(); }
  void Post(const parser::ComponentDecl &);
  void Post(const parser::FillDecl &);
  bool Pre(const parser::ProcedureDeclarationStmt &);
  void Post(const parser::ProcedureDeclarationStmt &);
  bool Pre(const parser::DataComponentDefStmt &); // returns false
  bool Pre(const parser::ProcComponentDefStmt &);
  void Post(const parser::ProcComponentDefStmt &);
  bool Pre(const parser::ProcPointerInit &);
  void Post(const parser::ProcInterface &);
  void Post(const parser::ProcDecl &);
  bool Pre(const parser::TypeBoundProcedurePart &);
  void Post(const parser::TypeBoundProcedurePart &);
  void Post(const parser::ContainsStmt &);
  bool Pre(const parser::TypeBoundProcBinding &) { return BeginAttrs(); }
  void Post(const parser::TypeBoundProcBinding &) { EndAttrs(); }
  void Post(const parser::TypeBoundProcedureStmt::WithoutInterface &);
  void Post(const parser::TypeBoundProcedureStmt::WithInterface &);
  bool Pre(const parser::FinalProcedureStmt &);
  bool Pre(const parser::TypeBoundGenericStmt &);
  bool Pre(const parser::StructureDef &); // returns false
  bool Pre(const parser::Union::UnionStmt &);
  bool Pre(const parser::StructureField &);
  void Post(const parser::StructureField &);
  bool Pre(const parser::AllocateStmt &);
  void Post(const parser::AllocateStmt &);
  bool Pre(const parser::StructureConstructor &);
  bool Pre(const parser::NamelistStmt::Group &);
  bool Pre(const parser::IoControlSpec &);
  bool Pre(const parser::CommonStmt::Block &);
  bool Pre(const parser::CommonBlockObject &);
  void Post(const parser::CommonBlockObject &);
  bool Pre(const parser::EquivalenceStmt &);
  bool Pre(const parser::SaveStmt &);
  bool Pre(const parser::BasedPointer &);
  void Post(const parser::BasedPointer &);

  void PointerInitialization(
      const parser::Name &, const parser::InitialDataTarget &);
  void PointerInitialization(
      const parser::Name &, const parser::ProcPointerInit &);
  void NonPointerInitialization(
      const parser::Name &, const parser::ConstantExpr &);
  void CheckExplicitInterface(const parser::Name &);
  void CheckBindings(const parser::TypeBoundProcedureStmt::WithoutInterface &);

  const parser::Name *ResolveDesignator(const parser::Designator &);
  int GetVectorElementKind(
      TypeCategory category, const std::optional<parser::KindSelector> &kind);

protected:
  bool BeginDecl();
  void EndDecl();
  Symbol &DeclareObjectEntity(const parser::Name &, Attrs = Attrs{});
  // Make sure that there's an entity in an enclosing scope called Name
  Symbol &FindOrDeclareEnclosingEntity(const parser::Name &);
  // Declare a LOCAL/LOCAL_INIT/REDUCE entity while setting a locality flag. If
  // there isn't a type specified it comes from the entity in the containing
  // scope, or implicit rules.
  void DeclareLocalEntity(const parser::Name &, Symbol::Flag);
  // Declare a statement entity (i.e., an implied DO loop index for
  // a DATA statement or an array constructor).  If there isn't an explict
  // type specified, implicit rules apply. Return pointer to the new symbol,
  // or nullptr on error.
  Symbol *DeclareStatementEntity(const parser::DoVariable &,
      const std::optional<parser::IntegerTypeSpec> &);
  Symbol &MakeCommonBlockSymbol(const parser::Name &);
  Symbol &MakeCommonBlockSymbol(const std::optional<parser::Name> &);
  bool CheckUseError(const parser::Name &);
  void CheckAccessibility(const SourceName &, bool, Symbol &);
  void CheckCommonBlocks();
  void CheckSaveStmts();
  void CheckEquivalenceSets();
  bool CheckNotInBlock(const char *);
  bool NameIsKnownOrIntrinsic(const parser::Name &);
  void FinishNamelists();

  // Each of these returns a pointer to a resolved Name (i.e. with symbol)
  // or nullptr in case of error.
  const parser::Name *ResolveStructureComponent(
      const parser::StructureComponent &);
  const parser::Name *ResolveDataRef(const parser::DataRef &);
  const parser::Name *ResolveName(const parser::Name &);
  bool PassesSharedLocalityChecks(const parser::Name &name, Symbol &symbol);
  Symbol *NoteInterfaceName(const parser::Name &);
  bool IsUplevelReference(const Symbol &);

  std::optional<SourceName> BeginCheckOnIndexUseInOwnBounds(
      const parser::DoVariable &name) {
    std::optional<SourceName> result{checkIndexUseInOwnBounds_};
    checkIndexUseInOwnBounds_ = name.thing.thing.source;
    return result;
  }
  void EndCheckOnIndexUseInOwnBounds(const std::optional<SourceName> &restore) {
    checkIndexUseInOwnBounds_ = restore;
  }
  void NoteScalarSpecificationArgument(const Symbol &symbol) {
    mustBeScalar_.emplace(symbol);
  }
  // Declare an object or procedure entity.
  // T is one of: EntityDetails, ObjectEntityDetails, ProcEntityDetails
  template <typename T>
  Symbol &DeclareEntity(const parser::Name &name, Attrs attrs) {
    Symbol &symbol{MakeSymbol(name, attrs)};
    if (context().HasError(symbol) || symbol.has<T>()) {
      return symbol; // OK or error already reported
    } else if (symbol.has<UnknownDetails>()) {
      symbol.set_details(T{});
      return symbol;
    } else if (auto *details{symbol.detailsIf<EntityDetails>()}) {
      symbol.set_details(T{std::move(*details)});
      return symbol;
    } else if (std::is_same_v<EntityDetails, T> &&
        (symbol.has<ObjectEntityDetails>() ||
            symbol.has<ProcEntityDetails>())) {
      return symbol; // OK
    } else if (auto *details{symbol.detailsIf<UseDetails>()}) {
      Say(name.source,
          "'%s' is use-associated from module '%s' and cannot be re-declared"_err_en_US,
          name.source, GetUsedModule(*details).name());
    } else if (auto *details{symbol.detailsIf<SubprogramNameDetails>()}) {
      if (details->kind() == SubprogramKind::Module) {
        Say2(name,
            "Declaration of '%s' conflicts with its use as module procedure"_err_en_US,
            symbol, "Module procedure definition"_en_US);
      } else if (details->kind() == SubprogramKind::Internal) {
        Say2(name,
            "Declaration of '%s' conflicts with its use as internal procedure"_err_en_US,
            symbol, "Internal procedure definition"_en_US);
      } else {
        DIE("unexpected kind");
      }
    } else if (std::is_same_v<ObjectEntityDetails, T> &&
        symbol.has<ProcEntityDetails>()) {
      SayWithDecl(
          name, symbol, "'%s' is already declared as a procedure"_err_en_US);
    } else if (std::is_same_v<ProcEntityDetails, T> &&
        symbol.has<ObjectEntityDetails>()) {
      if (FindCommonBlockContaining(symbol)) {
        SayWithDecl(name, symbol,
            "'%s' may not be a procedure as it is in a COMMON block"_err_en_US);
      } else {
        SayWithDecl(
            name, symbol, "'%s' is already declared as an object"_err_en_US);
      }
    } else if (!CheckPossibleBadForwardRef(symbol)) {
      SayAlreadyDeclared(name, symbol);
    }
    context().SetError(symbol);
    return symbol;
  }

private:
  // The attribute corresponding to the statement containing an ObjectDecl
  std::optional<Attr> objectDeclAttr_;
  // Info about current character type while walking DeclTypeSpec.
  // Also captures any "*length" specifier on an individual declaration.
  struct {
    std::optional<ParamValue> length;
    std::optional<KindExpr> kind;
  } charInfo_;
  // Info about current derived type or STRUCTURE while walking
  // DerivedTypeDef / StructureDef
  struct {
    const parser::Name *extends{nullptr}; // EXTENDS(name)
    bool privateComps{false}; // components are private by default
    bool privateBindings{false}; // bindings are private by default
    bool sawContains{false}; // currently processing bindings
    bool sequence{false}; // is a sequence type
    const Symbol *type{nullptr}; // derived type being defined
    bool isStructure{false}; // is a DEC STRUCTURE
  } derivedTypeInfo_;
  // In a ProcedureDeclarationStmt or ProcComponentDefStmt, this is
  // the interface name, if any.
  const parser::Name *interfaceName_{nullptr};
  // Map type-bound generic to binding names of its specific bindings
  std::multimap<Symbol *, const parser::Name *> genericBindings_;
  // Info about current ENUM
  struct EnumeratorState {
    // Enum value must hold inside a C_INT (7.6.2).
    std::optional<int> value{0};
  } enumerationState_;
  // Set for OldParameterStmt processing
  bool inOldStyleParameterStmt_{false};
  // Set when walking DATA & array constructor implied DO loop bounds
  // to warn about use of the implied DO intex therein.
  std::optional<SourceName> checkIndexUseInOwnBounds_;
  bool isVectorType_{false};
  UnorderedSymbolSet mustBeScalar_;

  bool HandleAttributeStmt(Attr, const std::list<parser::Name> &);
  Symbol &HandleAttributeStmt(Attr, const parser::Name &);
  Symbol &DeclareUnknownEntity(const parser::Name &, Attrs);
  Symbol &DeclareProcEntity(
      const parser::Name &, Attrs, const Symbol *interface);
  void SetType(const parser::Name &, const DeclTypeSpec &);
  std::optional<DerivedTypeSpec> ResolveDerivedType(const parser::Name &);
  std::optional<DerivedTypeSpec> ResolveExtendsType(
      const parser::Name &, const parser::Name *);
  Symbol *MakeTypeSymbol(const SourceName &, Details &&);
  Symbol *MakeTypeSymbol(const parser::Name &, Details &&);
  bool OkToAddComponent(const parser::Name &, const Symbol * = nullptr);
  ParamValue GetParamValue(
      const parser::TypeParamValue &, common::TypeParamAttr attr);
  void CheckCommonBlockDerivedType(
      const SourceName &, const Symbol &, UnorderedSymbolSet &);
  Attrs HandleSaveName(const SourceName &, Attrs);
  void AddSaveName(std::set<SourceName> &, const SourceName &);
  bool HandleUnrestrictedSpecificIntrinsicFunction(const parser::Name &);
  const parser::Name *FindComponent(const parser::Name *, const parser::Name &);
  void Initialization(const parser::Name &, const parser::Initialization &,
      bool inComponentDecl);
  bool PassesLocalityChecks(
      const parser::Name &name, Symbol &symbol, Symbol::Flag flag);
  bool CheckForHostAssociatedImplicit(const parser::Name &);
  bool HasCycle(const Symbol &, const Symbol *interface);
  bool MustBeScalar(const Symbol &symbol) const {
    return mustBeScalar_.find(symbol) != mustBeScalar_.end();
  }
  void DeclareIntrinsic(const parser::Name &);
};

// Resolve construct entities and statement entities.
// Check that construct names don't conflict with other names.
class ConstructVisitor : public virtual DeclarationVisitor {
public:
  bool Pre(const parser::ConcurrentHeader &);
  bool Pre(const parser::LocalitySpec::Local &);
  bool Pre(const parser::LocalitySpec::LocalInit &);
  bool Pre(const parser::LocalitySpec::Reduce &);
  bool Pre(const parser::LocalitySpec::Shared &);
  bool Pre(const parser::AcSpec &);
  bool Pre(const parser::AcImpliedDo &);
  bool Pre(const parser::DataImpliedDo &);
  bool Pre(const parser::DataIDoObject &);
  bool Pre(const parser::DataStmtObject &);
  bool Pre(const parser::DataStmtValue &);
  bool Pre(const parser::DoConstruct &);
  void Post(const parser::DoConstruct &);
  bool Pre(const parser::ForallConstruct &);
  void Post(const parser::ForallConstruct &);
  bool Pre(const parser::ForallStmt &);
  void Post(const parser::ForallStmt &);
  bool Pre(const parser::BlockConstruct &);
  void Post(const parser::Selector &);
  void Post(const parser::AssociateStmt &);
  void Post(const parser::EndAssociateStmt &);
  bool Pre(const parser::Association &);
  void Post(const parser::SelectTypeStmt &);
  void Post(const parser::SelectRankStmt &);
  bool Pre(const parser::SelectTypeConstruct &);
  void Post(const parser::SelectTypeConstruct &);
  bool Pre(const parser::SelectTypeConstruct::TypeCase &);
  void Post(const parser::SelectTypeConstruct::TypeCase &);
  // Creates Block scopes with neither symbol name nor symbol details.
  bool Pre(const parser::SelectRankConstruct::RankCase &);
  void Post(const parser::SelectRankConstruct::RankCase &);
  bool Pre(const parser::TypeGuardStmt::Guard &);
  void Post(const parser::TypeGuardStmt::Guard &);
  void Post(const parser::SelectRankCaseStmt::Rank &);
  bool Pre(const parser::ChangeTeamStmt &);
  void Post(const parser::EndChangeTeamStmt &);
  void Post(const parser::CoarrayAssociation &);

  // Definitions of construct names
  bool Pre(const parser::WhereConstructStmt &x) { return CheckDef(x.t); }
  bool Pre(const parser::ForallConstructStmt &x) { return CheckDef(x.t); }
  bool Pre(const parser::CriticalStmt &x) { return CheckDef(x.t); }
  bool Pre(const parser::LabelDoStmt &) {
    return false; // error recovery
  }
  bool Pre(const parser::NonLabelDoStmt &x) { return CheckDef(x.t); }
  bool Pre(const parser::IfThenStmt &x) { return CheckDef(x.t); }
  bool Pre(const parser::SelectCaseStmt &x) { return CheckDef(x.t); }
  bool Pre(const parser::SelectRankConstruct &);
  void Post(const parser::SelectRankConstruct &);
  bool Pre(const parser::SelectRankStmt &x) {
    return CheckDef(std::get<0>(x.t));
  }
  bool Pre(const parser::SelectTypeStmt &x) {
    return CheckDef(std::get<0>(x.t));
  }

  // References to construct names
  void Post(const parser::MaskedElsewhereStmt &x) { CheckRef(x.t); }
  void Post(const parser::ElsewhereStmt &x) { CheckRef(x.v); }
  void Post(const parser::EndWhereStmt &x) { CheckRef(x.v); }
  void Post(const parser::EndForallStmt &x) { CheckRef(x.v); }
  void Post(const parser::EndCriticalStmt &x) { CheckRef(x.v); }
  void Post(const parser::EndDoStmt &x) { CheckRef(x.v); }
  void Post(const parser::ElseIfStmt &x) { CheckRef(x.t); }
  void Post(const parser::ElseStmt &x) { CheckRef(x.v); }
  void Post(const parser::EndIfStmt &x) { CheckRef(x.v); }
  void Post(const parser::CaseStmt &x) { CheckRef(x.t); }
  void Post(const parser::EndSelectStmt &x) { CheckRef(x.v); }
  void Post(const parser::SelectRankCaseStmt &x) { CheckRef(x.t); }
  void Post(const parser::TypeGuardStmt &x) { CheckRef(x.t); }
  void Post(const parser::CycleStmt &x) { CheckRef(x.v); }
  void Post(const parser::ExitStmt &x) { CheckRef(x.v); }

  void HandleImpliedAsynchronousInScope(const parser::Block &);

private:
  // R1105 selector -> expr | variable
  // expr is set in either case unless there were errors
  struct Selector {
    Selector() {}
    Selector(const SourceName &source, MaybeExpr &&expr)
        : source{source}, expr{std::move(expr)} {}
    operator bool() const { return expr.has_value(); }
    parser::CharBlock source;
    MaybeExpr expr;
  };
  // association -> [associate-name =>] selector
  struct Association {
    const parser::Name *name{nullptr};
    Selector selector;
  };
  std::vector<Association> associationStack_;
  Association *currentAssociation_{nullptr};

  template <typename T> bool CheckDef(const T &t) {
    return CheckDef(std::get<std::optional<parser::Name>>(t));
  }
  template <typename T> void CheckRef(const T &t) {
    CheckRef(std::get<std::optional<parser::Name>>(t));
  }
  bool CheckDef(const std::optional<parser::Name> &);
  void CheckRef(const std::optional<parser::Name> &);
  const DeclTypeSpec &ToDeclTypeSpec(evaluate::DynamicType &&);
  const DeclTypeSpec &ToDeclTypeSpec(
      evaluate::DynamicType &&, MaybeSubscriptIntExpr &&length);
  Symbol *MakeAssocEntity();
  void SetTypeFromAssociation(Symbol &);
  void SetAttrsFromAssociation(Symbol &);
  Selector ResolveSelector(const parser::Selector &);
  void ResolveIndexName(const parser::ConcurrentControl &control);
  void SetCurrentAssociation(std::size_t n);
  Association &GetCurrentAssociation();
  void PushAssociation();
  void PopAssociation(std::size_t count = 1);
};

// Create scopes for OpenACC constructs
class AccVisitor : public virtual DeclarationVisitor {
public:
  void AddAccSourceRange(const parser::CharBlock &);

  static bool NeedsScope(const parser::OpenACCBlockConstruct &);

  bool Pre(const parser::OpenACCBlockConstruct &);
  void Post(const parser::OpenACCBlockConstruct &);
  bool Pre(const parser::OpenACCCombinedConstruct &);
  void Post(const parser::OpenACCCombinedConstruct &);
  bool Pre(const parser::AccBeginBlockDirective &x) {
    AddAccSourceRange(x.source);
    return true;
  }
  void Post(const parser::AccBeginBlockDirective &) {
    messageHandler().set_currStmtSource(std::nullopt);
  }
  bool Pre(const parser::AccEndBlockDirective &x) {
    AddAccSourceRange(x.source);
    return true;
  }
  void Post(const parser::AccEndBlockDirective &) {
    messageHandler().set_currStmtSource(std::nullopt);
  }
  bool Pre(const parser::AccBeginLoopDirective &x) {
    AddAccSourceRange(x.source);
    return true;
  }
  void Post(const parser::AccBeginLoopDirective &x) {
    messageHandler().set_currStmtSource(std::nullopt);
  }
};

bool AccVisitor::NeedsScope(const parser::OpenACCBlockConstruct &x) {
  const auto &beginBlockDir{std::get<parser::AccBeginBlockDirective>(x.t)};
  const auto &beginDir{std::get<parser::AccBlockDirective>(beginBlockDir.t)};
  switch (beginDir.v) {
  case llvm::acc::Directive::ACCD_data:
  case llvm::acc::Directive::ACCD_host_data:
  case llvm::acc::Directive::ACCD_kernels:
  case llvm::acc::Directive::ACCD_parallel:
  case llvm::acc::Directive::ACCD_serial:
    return true;
  default:
    return false;
  }
}

void AccVisitor::AddAccSourceRange(const parser::CharBlock &source) {
  messageHandler().set_currStmtSource(source);
  currScope().AddSourceRange(source);
}

bool AccVisitor::Pre(const parser::OpenACCBlockConstruct &x) {
  if (NeedsScope(x)) {
    PushScope(Scope::Kind::OpenACCConstruct, nullptr);
  }
  return true;
}

void AccVisitor::Post(const parser::OpenACCBlockConstruct &x) {
  if (NeedsScope(x)) {
    PopScope();
  }
}

bool AccVisitor::Pre(const parser::OpenACCCombinedConstruct &x) {
  PushScope(Scope::Kind::OpenACCConstruct, nullptr);
  return true;
}

void AccVisitor::Post(const parser::OpenACCCombinedConstruct &x) { PopScope(); }

// Create scopes for OpenMP constructs
class OmpVisitor : public virtual DeclarationVisitor {
public:
  void AddOmpSourceRange(const parser::CharBlock &);

  static bool NeedsScope(const parser::OpenMPBlockConstruct &);

  bool Pre(const parser::OpenMPRequiresConstruct &x) {
    AddOmpSourceRange(x.source);
    return true;
  }
  bool Pre(const parser::OmpSimpleStandaloneDirective &x) {
    AddOmpSourceRange(x.source);
    return true;
  }
  bool Pre(const parser::OpenMPBlockConstruct &);
  void Post(const parser::OpenMPBlockConstruct &);
  bool Pre(const parser::OmpBeginBlockDirective &x) {
    AddOmpSourceRange(x.source);
    return true;
  }
  void Post(const parser::OmpBeginBlockDirective &) {
    messageHandler().set_currStmtSource(std::nullopt);
  }
  bool Pre(const parser::OmpEndBlockDirective &x) {
    AddOmpSourceRange(x.source);
    return true;
  }
  void Post(const parser::OmpEndBlockDirective &) {
    messageHandler().set_currStmtSource(std::nullopt);
  }

  bool Pre(const parser::OpenMPLoopConstruct &) {
    PushScope(Scope::Kind::OtherConstruct, nullptr);
    return true;
  }
  void Post(const parser::OpenMPLoopConstruct &) { PopScope(); }
  bool Pre(const parser::OmpBeginLoopDirective &x) {
    AddOmpSourceRange(x.source);
    return true;
  }
  void Post(const parser::OmpBeginLoopDirective &) {
    messageHandler().set_currStmtSource(std::nullopt);
  }
  bool Pre(const parser::OmpEndLoopDirective &x) {
    AddOmpSourceRange(x.source);
    return true;
  }
  void Post(const parser::OmpEndLoopDirective &) {
    messageHandler().set_currStmtSource(std::nullopt);
  }

  bool Pre(const parser::OpenMPSectionsConstruct &) {
    PushScope(Scope::Kind::OtherConstruct, nullptr);
    return true;
  }
  void Post(const parser::OpenMPSectionsConstruct &) { PopScope(); }
  bool Pre(const parser::OmpBeginSectionsDirective &x) {
    AddOmpSourceRange(x.source);
    return true;
  }
  void Post(const parser::OmpBeginSectionsDirective &) {
    messageHandler().set_currStmtSource(std::nullopt);
  }
  bool Pre(const parser::OmpEndSectionsDirective &x) {
    AddOmpSourceRange(x.source);
    return true;
  }
  void Post(const parser::OmpEndSectionsDirective &) {
    messageHandler().set_currStmtSource(std::nullopt);
  }
  bool Pre(const parser::OmpCriticalDirective &x) {
    AddOmpSourceRange(x.source);
    return true;
  }
  void Post(const parser::OmpCriticalDirective &) {
    messageHandler().set_currStmtSource(std::nullopt);
  }
  bool Pre(const parser::OmpEndCriticalDirective &x) {
    AddOmpSourceRange(x.source);
    return true;
  }
  void Post(const parser::OmpEndCriticalDirective &) {
    messageHandler().set_currStmtSource(std::nullopt);
  }
};

bool OmpVisitor::NeedsScope(const parser::OpenMPBlockConstruct &x) {
  const auto &beginBlockDir{std::get<parser::OmpBeginBlockDirective>(x.t)};
  const auto &beginDir{std::get<parser::OmpBlockDirective>(beginBlockDir.t)};
  switch (beginDir.v) {
  case llvm::omp::Directive::OMPD_master:
  case llvm::omp::Directive::OMPD_ordered:
  case llvm::omp::Directive::OMPD_taskgroup:
    return false;
  default:
    return true;
  }
}

void OmpVisitor::AddOmpSourceRange(const parser::CharBlock &source) {
  messageHandler().set_currStmtSource(source);
  currScope().AddSourceRange(source);
}

bool OmpVisitor::Pre(const parser::OpenMPBlockConstruct &x) {
  if (NeedsScope(x)) {
    PushScope(Scope::Kind::OtherConstruct, nullptr);
  }
  return true;
}

void OmpVisitor::Post(const parser::OpenMPBlockConstruct &x) {
  if (NeedsScope(x)) {
    PopScope();
  }
}

// Walk the parse tree and resolve names to symbols.
class ResolveNamesVisitor : public virtual ScopeHandler,
                            public ModuleVisitor,
                            public SubprogramVisitor,
                            public ConstructVisitor,
                            public OmpVisitor,
                            public AccVisitor {
public:
  using AccVisitor::Post;
  using AccVisitor::Pre;
  using ArraySpecVisitor::Post;
  using ConstructVisitor::Post;
  using ConstructVisitor::Pre;
  using DeclarationVisitor::Post;
  using DeclarationVisitor::Pre;
  using ImplicitRulesVisitor::Post;
  using ImplicitRulesVisitor::Pre;
  using InterfaceVisitor::Post;
  using InterfaceVisitor::Pre;
  using ModuleVisitor::Post;
  using ModuleVisitor::Pre;
  using OmpVisitor::Post;
  using OmpVisitor::Pre;
  using ScopeHandler::Post;
  using ScopeHandler::Pre;
  using SubprogramVisitor::Post;
  using SubprogramVisitor::Pre;

  ResolveNamesVisitor(
      SemanticsContext &context, ImplicitRulesMap &rules, Scope &top)
      : BaseVisitor{context, *this, rules}, topScope_{top} {
    PushScope(top);
  }

  Scope &topScope() const { return topScope_; }

  // Default action for a parse tree node is to visit children.
  template <typename T> bool Pre(const T &) { return true; }
  template <typename T> void Post(const T &) {}

  bool Pre(const parser::SpecificationPart &);
  bool Pre(const parser::Program &);
  void Post(const parser::Program &);
  bool Pre(const parser::ImplicitStmt &);
  void Post(const parser::PointerObject &);
  void Post(const parser::AllocateObject &);
  bool Pre(const parser::PointerAssignmentStmt &);
  void Post(const parser::Designator &);
  void Post(const parser::SubstringInquiry &);
  template <typename A, typename B>
  void Post(const parser::LoopBounds<A, B> &x) {
    ResolveName(*parser::Unwrap<parser::Name>(x.name));
  }
  void Post(const parser::ProcComponentRef &);
  bool Pre(const parser::FunctionReference &);
  bool Pre(const parser::CallStmt &);
  bool Pre(const parser::ImportStmt &);
  void Post(const parser::TypeGuardStmt &);
  bool Pre(const parser::StmtFunctionStmt &);
  bool Pre(const parser::DefinedOpName &);
  bool Pre(const parser::ProgramUnit &);
  void Post(const parser::AssignStmt &);
  void Post(const parser::AssignedGotoStmt &);
  void Post(const parser::CompilerDirective &);

  // These nodes should never be reached: they are handled in ProgramUnit
  bool Pre(const parser::MainProgram &) {
    llvm_unreachable("This node is handled in ProgramUnit");
  }
  bool Pre(const parser::FunctionSubprogram &) {
    llvm_unreachable("This node is handled in ProgramUnit");
  }
  bool Pre(const parser::SubroutineSubprogram &) {
    llvm_unreachable("This node is handled in ProgramUnit");
  }
  bool Pre(const parser::SeparateModuleSubprogram &) {
    llvm_unreachable("This node is handled in ProgramUnit");
  }
  bool Pre(const parser::Module &) {
    llvm_unreachable("This node is handled in ProgramUnit");
  }
  bool Pre(const parser::Submodule &) {
    llvm_unreachable("This node is handled in ProgramUnit");
  }
  bool Pre(const parser::BlockData &) {
    llvm_unreachable("This node is handled in ProgramUnit");
  }

  void NoteExecutablePartCall(Symbol::Flag, SourceName, bool hasCUDAChevrons);

  friend void ResolveSpecificationParts(SemanticsContext &, const Symbol &);

private:
  // Kind of procedure we are expecting to see in a ProcedureDesignator
  std::optional<Symbol::Flag> expectedProcFlag_;
  std::optional<SourceName> prevImportStmt_;
  Scope &topScope_;

  void PreSpecificationConstruct(const parser::SpecificationConstruct &);
  void CreateCommonBlockSymbols(const parser::CommonStmt &);
  void CreateObjectSymbols(const std::list<parser::ObjectDecl> &, Attr);
  void CreateGeneric(const parser::GenericSpec &);
  void FinishSpecificationPart(const std::list<parser::DeclarationConstruct> &);
  void AnalyzeStmtFunctionStmt(const parser::StmtFunctionStmt &);
  void CheckImports();
  void CheckImport(const SourceName &, const SourceName &);
  void HandleCall(Symbol::Flag, const parser::Call &);
  void HandleProcedureName(Symbol::Flag, const parser::Name &);
  bool CheckImplicitNoneExternal(const SourceName &, const Symbol &);
  bool SetProcFlag(const parser::Name &, Symbol &, Symbol::Flag);
  void ResolveSpecificationParts(ProgramTree &);
  void AddSubpNames(ProgramTree &);
  bool BeginScopeForNode(const ProgramTree &);
  void EndScopeForNode(const ProgramTree &);
  void FinishSpecificationParts(const ProgramTree &);
  void FinishExecutionParts(const ProgramTree &);
  void FinishDerivedTypeInstantiation(Scope &);
  void ResolveExecutionParts(const ProgramTree &);
  void UseCUDABuiltinNames();
  void HandleDerivedTypesInImplicitStmts(const parser::ImplicitPart &,
      const std::list<parser::DeclarationConstruct> &);
};

// ImplicitRules implementation

bool ImplicitRules::isImplicitNoneType() const {
  if (isImplicitNoneType_) {
    return true;
  } else if (map_.empty() && inheritFromParent_) {
    return parent_->isImplicitNoneType();
  } else {
    return false; // default if not specified
  }
}

bool ImplicitRules::isImplicitNoneExternal() const {
  if (isImplicitNoneExternal_) {
    return true;
  } else if (inheritFromParent_) {
    return parent_->isImplicitNoneExternal();
  } else {
    return false; // default if not specified
  }
}

const DeclTypeSpec *ImplicitRules::GetType(
    SourceName name, bool respectImplicitNoneType) const {
  char ch{name.begin()[0]};
  if (isImplicitNoneType_ && respectImplicitNoneType) {
    return nullptr;
  } else if (auto it{map_.find(ch)}; it != map_.end()) {
    return &*it->second;
  } else if (inheritFromParent_) {
    return parent_->GetType(name, respectImplicitNoneType);
  } else if (ch >= 'i' && ch <= 'n') {
    return &context_.MakeNumericType(TypeCategory::Integer);
  } else if (ch >= 'a' && ch <= 'z') {
    return &context_.MakeNumericType(TypeCategory::Real);
  } else {
    return nullptr;
  }
}

void ImplicitRules::SetTypeMapping(const DeclTypeSpec &type,
    parser::Location fromLetter, parser::Location toLetter) {
  for (char ch = *fromLetter; ch; ch = ImplicitRules::Incr(ch)) {
    auto res{map_.emplace(ch, type)};
    if (!res.second) {
      context_.Say(parser::CharBlock{fromLetter},
          "More than one implicit type specified for '%c'"_err_en_US, ch);
    }
    if (ch == *toLetter) {
      break;
    }
  }
}

// Return the next char after ch in a way that works for ASCII or EBCDIC.
// Return '\0' for the char after 'z'.
char ImplicitRules::Incr(char ch) {
  switch (ch) {
  case 'i':
    return 'j';
  case 'r':
    return 's';
  case 'z':
    return '\0';
  default:
    return ch + 1;
  }
}

llvm::raw_ostream &operator<<(
    llvm::raw_ostream &o, const ImplicitRules &implicitRules) {
  o << "ImplicitRules:\n";
  for (char ch = 'a'; ch; ch = ImplicitRules::Incr(ch)) {
    ShowImplicitRule(o, implicitRules, ch);
  }
  ShowImplicitRule(o, implicitRules, '_');
  ShowImplicitRule(o, implicitRules, '$');
  ShowImplicitRule(o, implicitRules, '@');
  return o;
}
void ShowImplicitRule(
    llvm::raw_ostream &o, const ImplicitRules &implicitRules, char ch) {
  auto it{implicitRules.map_.find(ch)};
  if (it != implicitRules.map_.end()) {
    o << "  " << ch << ": " << *it->second << '\n';
  }
}

template <typename T> void BaseVisitor::Walk(const T &x) {
  parser::Walk(x, *this_);
}

void BaseVisitor::MakePlaceholder(
    const parser::Name &name, MiscDetails::Kind kind) {
  if (!name.symbol) {
    name.symbol = &context_->globalScope().MakeSymbol(
        name.source, Attrs{}, MiscDetails{kind});
  }
}

// AttrsVisitor implementation

bool AttrsVisitor::BeginAttrs() {
  CHECK(!attrs_ && !cudaDataAttr_);
  attrs_ = Attrs{};
  return true;
}
Attrs AttrsVisitor::GetAttrs() {
  CHECK(attrs_);
  return *attrs_;
}
Attrs AttrsVisitor::EndAttrs() {
  Attrs result{GetAttrs()};
  attrs_.reset();
  cudaDataAttr_.reset();
  passName_ = std::nullopt;
  bindName_.reset();
  isCDefined_ = false;
  return result;
}

bool AttrsVisitor::SetPassNameOn(Symbol &symbol) {
  if (!passName_) {
    return false;
  }
  common::visit(common::visitors{
                    [&](ProcEntityDetails &x) { x.set_passName(*passName_); },
                    [&](ProcBindingDetails &x) { x.set_passName(*passName_); },
                    [](auto &) { common::die("unexpected pass name"); },
                },
      symbol.details());
  return true;
}

void AttrsVisitor::SetBindNameOn(Symbol &symbol) {
  if ((!attrs_ || !attrs_->test(Attr::BIND_C)) &&
      !symbol.attrs().test(Attr::BIND_C)) {
    return;
  }
  symbol.SetIsCDefined(isCDefined_);
  std::optional<std::string> label{
      evaluate::GetScalarConstantValue<evaluate::Ascii>(bindName_)};
  // 18.9.2(2): discard leading and trailing blanks
  if (label) {
    symbol.SetIsExplicitBindName(true);
    auto first{label->find_first_not_of(" ")};
    if (first == std::string::npos) {
      // Empty NAME= means no binding at all (18.10.2p2)
      return;
    }
    auto last{label->find_last_not_of(" ")};
    label = label->substr(first, last - first + 1);
  } else if (ClassifyProcedure(symbol) == ProcedureDefinitionClass::Internal) {
    // BIND(C) does not give an implicit binding label to internal procedures.
    return;
  } else {
    label = symbol.name().ToString();
  }
  // Checks whether a symbol has two Bind names.
  std::string oldBindName;
  if (const auto *bindName{symbol.GetBindName()}) {
    oldBindName = *bindName;
  }
  symbol.SetBindName(std::move(*label));
  if (!oldBindName.empty()) {
    if (const std::string * newBindName{symbol.GetBindName()}) {
      if (oldBindName != *newBindName) {
        Say(symbol.name(),
            "The entity '%s' has multiple BIND names ('%s' and '%s')"_err_en_US,
            symbol.name(), oldBindName, *newBindName);
      }
    }
  }
}

void AttrsVisitor::Post(const parser::LanguageBindingSpec &x) {
  if (CheckAndSet(Attr::BIND_C)) {
    if (const auto &name{
            std::get<std::optional<parser::ScalarDefaultCharConstantExpr>>(
                x.t)}) {
      bindName_ = EvaluateExpr(*name);
    }
    isCDefined_ = std::get<bool>(x.t);
  }
}
bool AttrsVisitor::Pre(const parser::IntentSpec &x) {
  CheckAndSet(IntentSpecToAttr(x));
  return false;
}
bool AttrsVisitor::Pre(const parser::Pass &x) {
  if (CheckAndSet(Attr::PASS)) {
    if (x.v) {
      passName_ = x.v->source;
      MakePlaceholder(*x.v, MiscDetails::Kind::PassName);
    }
  }
  return false;
}

// C730, C743, C755, C778, C1543 say no attribute or prefix repetitions
bool AttrsVisitor::IsDuplicateAttr(Attr attrName) {
  CHECK(attrs_);
  if (attrs_->test(attrName)) {
    if (context().ShouldWarn(common::LanguageFeature::RedundantAttribute)) {
      Say(currStmtSource().value(),
          "Attribute '%s' cannot be used more than once"_warn_en_US,
          AttrToString(attrName));
    }
    return true;
  }
  return false;
}

// See if attrName violates a constraint cause by a conflict.  attr1 and attr2
// name attributes that cannot be used on the same declaration
bool AttrsVisitor::HaveAttrConflict(Attr attrName, Attr attr1, Attr attr2) {
  CHECK(attrs_);
  if ((attrName == attr1 && attrs_->test(attr2)) ||
      (attrName == attr2 && attrs_->test(attr1))) {
    Say(currStmtSource().value(),
        "Attributes '%s' and '%s' conflict with each other"_err_en_US,
        AttrToString(attr1), AttrToString(attr2));
    return true;
  }
  return false;
}
// C759, C1543
bool AttrsVisitor::IsConflictingAttr(Attr attrName) {
  return HaveAttrConflict(attrName, Attr::INTENT_IN, Attr::INTENT_INOUT) ||
      HaveAttrConflict(attrName, Attr::INTENT_IN, Attr::INTENT_OUT) ||
      HaveAttrConflict(attrName, Attr::INTENT_INOUT, Attr::INTENT_OUT) ||
      HaveAttrConflict(attrName, Attr::PASS, Attr::NOPASS) || // C781
      HaveAttrConflict(attrName, Attr::PURE, Attr::IMPURE) ||
      HaveAttrConflict(attrName, Attr::PUBLIC, Attr::PRIVATE) ||
      HaveAttrConflict(attrName, Attr::RECURSIVE, Attr::NON_RECURSIVE);
}
bool AttrsVisitor::CheckAndSet(Attr attrName) {
  if (IsConflictingAttr(attrName) || IsDuplicateAttr(attrName)) {
    return false;
  }
  attrs_->set(attrName);
  return true;
}
bool AttrsVisitor::Pre(const common::CUDADataAttr x) {
  if (cudaDataAttr_.value_or(x) != x) {
    Say(currStmtSource().value(),
        "CUDA data attributes '%s' and '%s' may not both be specified"_err_en_US,
        common::EnumToString(*cudaDataAttr_), common::EnumToString(x));
  }
  cudaDataAttr_ = x;
  return false;
}

// DeclTypeSpecVisitor implementation

const DeclTypeSpec *DeclTypeSpecVisitor::GetDeclTypeSpec() {
  return state_.declTypeSpec;
}

void DeclTypeSpecVisitor::BeginDeclTypeSpec() {
  CHECK(!state_.expectDeclTypeSpec);
  CHECK(!state_.declTypeSpec);
  state_.expectDeclTypeSpec = true;
}
void DeclTypeSpecVisitor::EndDeclTypeSpec() {
  CHECK(state_.expectDeclTypeSpec);
  state_ = {};
}

void DeclTypeSpecVisitor::SetDeclTypeSpecCategory(
    DeclTypeSpec::Category category) {
  CHECK(state_.expectDeclTypeSpec);
  state_.derived.category = category;
}

bool DeclTypeSpecVisitor::Pre(const parser::TypeGuardStmt &) {
  BeginDeclTypeSpec();
  return true;
}
void DeclTypeSpecVisitor::Post(const parser::TypeGuardStmt &) {
  EndDeclTypeSpec();
}

void DeclTypeSpecVisitor::Post(const parser::TypeSpec &typeSpec) {
  // Record the resolved DeclTypeSpec in the parse tree for use by
  // expression semantics if the DeclTypeSpec is a valid TypeSpec.
  // The grammar ensures that it's an intrinsic or derived type spec,
  // not TYPE(*) or CLASS(*) or CLASS(T).
  if (const DeclTypeSpec * spec{state_.declTypeSpec}) {
    switch (spec->category()) {
    case DeclTypeSpec::Numeric:
    case DeclTypeSpec::Logical:
    case DeclTypeSpec::Character:
      typeSpec.declTypeSpec = spec;
      break;
    case DeclTypeSpec::TypeDerived:
      if (const DerivedTypeSpec * derived{spec->AsDerived()}) {
        CheckForAbstractType(derived->typeSymbol()); // C703
        typeSpec.declTypeSpec = spec;
      }
      break;
    default:
      CRASH_NO_CASE;
    }
  }
}

void DeclTypeSpecVisitor::Post(
    const parser::IntrinsicTypeSpec::DoublePrecision &) {
  MakeNumericType(TypeCategory::Real, context().doublePrecisionKind());
}
void DeclTypeSpecVisitor::Post(
    const parser::IntrinsicTypeSpec::DoubleComplex &) {
  MakeNumericType(TypeCategory::Complex, context().doublePrecisionKind());
}
void DeclTypeSpecVisitor::MakeNumericType(TypeCategory category, int kind) {
  SetDeclTypeSpec(context().MakeNumericType(category, kind));
}

void DeclTypeSpecVisitor::CheckForAbstractType(const Symbol &typeSymbol) {
  if (typeSymbol.attrs().test(Attr::ABSTRACT)) {
    Say("ABSTRACT derived type may not be used here"_err_en_US);
  }
}

void DeclTypeSpecVisitor::Post(const parser::DeclarationTypeSpec::ClassStar &) {
  SetDeclTypeSpec(context().globalScope().MakeClassStarType());
}
void DeclTypeSpecVisitor::Post(const parser::DeclarationTypeSpec::TypeStar &) {
  SetDeclTypeSpec(context().globalScope().MakeTypeStarType());
}

// Check that we're expecting to see a DeclTypeSpec (and haven't seen one yet)
// and save it in state_.declTypeSpec.
void DeclTypeSpecVisitor::SetDeclTypeSpec(const DeclTypeSpec &declTypeSpec) {
  CHECK(state_.expectDeclTypeSpec);
  CHECK(!state_.declTypeSpec);
  state_.declTypeSpec = &declTypeSpec;
}

KindExpr DeclTypeSpecVisitor::GetKindParamExpr(
    TypeCategory category, const std::optional<parser::KindSelector> &kind) {
  return AnalyzeKindSelector(context(), category, kind);
}

// MessageHandler implementation

Message &MessageHandler::Say(MessageFixedText &&msg) {
  return context_->Say(currStmtSource().value(), std::move(msg));
}
Message &MessageHandler::Say(MessageFormattedText &&msg) {
  return context_->Say(currStmtSource().value(), std::move(msg));
}
Message &MessageHandler::Say(const SourceName &name, MessageFixedText &&msg) {
  return Say(name, std::move(msg), name);
}

// ImplicitRulesVisitor implementation

void ImplicitRulesVisitor::Post(const parser::ParameterStmt &) {
  prevParameterStmt_ = currStmtSource();
}

bool ImplicitRulesVisitor::Pre(const parser::ImplicitStmt &x) {
  bool result{
      common::visit(common::visitors{
                        [&](const std::list<ImplicitNoneNameSpec> &y) {
                          return HandleImplicitNone(y);
                        },
                        [&](const std::list<parser::ImplicitSpec> &) {
                          if (prevImplicitNoneType_) {
                            Say("IMPLICIT statement after IMPLICIT NONE or "
                                "IMPLICIT NONE(TYPE) statement"_err_en_US);
                            return false;
                          }
                          implicitRules_->set_isImplicitNoneType(false);
                          return true;
                        },
                    },
          x.u)};
  prevImplicit_ = currStmtSource();
  return result;
}

bool ImplicitRulesVisitor::Pre(const parser::LetterSpec &x) {
  auto loLoc{std::get<parser::Location>(x.t)};
  auto hiLoc{loLoc};
  if (auto hiLocOpt{std::get<std::optional<parser::Location>>(x.t)}) {
    hiLoc = *hiLocOpt;
    if (*hiLoc < *loLoc) {
      Say(hiLoc, "'%s' does not follow '%s' alphabetically"_err_en_US,
          std::string(hiLoc, 1), std::string(loLoc, 1));
      return false;
    }
  }
  implicitRules_->SetTypeMapping(*GetDeclTypeSpec(), loLoc, hiLoc);
  return false;
}

bool ImplicitRulesVisitor::Pre(const parser::ImplicitSpec &) {
  BeginDeclTypeSpec();
  set_allowForwardReferenceToDerivedType(true);
  return true;
}

void ImplicitRulesVisitor::Post(const parser::ImplicitSpec &) {
  set_allowForwardReferenceToDerivedType(false);
  EndDeclTypeSpec();
}

void ImplicitRulesVisitor::SetScope(const Scope &scope) {
  implicitRules_ = &DEREF(implicitRulesMap_).at(&scope);
  prevImplicit_ = std::nullopt;
  prevImplicitNone_ = std::nullopt;
  prevImplicitNoneType_ = std::nullopt;
  prevParameterStmt_ = std::nullopt;
}
void ImplicitRulesVisitor::BeginScope(const Scope &scope) {
  // find or create implicit rules for this scope
  DEREF(implicitRulesMap_).try_emplace(&scope, context(), implicitRules_);
  SetScope(scope);
}

// TODO: for all of these errors, reference previous statement too
bool ImplicitRulesVisitor::HandleImplicitNone(
    const std::list<ImplicitNoneNameSpec> &nameSpecs) {
  if (prevImplicitNone_) {
    Say("More than one IMPLICIT NONE statement"_err_en_US);
    Say(*prevImplicitNone_, "Previous IMPLICIT NONE statement"_en_US);
    return false;
  }
  if (prevParameterStmt_) {
    Say("IMPLICIT NONE statement after PARAMETER statement"_err_en_US);
    return false;
  }
  prevImplicitNone_ = currStmtSource();
  bool implicitNoneTypeNever{
      context().IsEnabled(common::LanguageFeature::ImplicitNoneTypeNever)};
  if (nameSpecs.empty()) {
    if (!implicitNoneTypeNever) {
      prevImplicitNoneType_ = currStmtSource();
      implicitRules_->set_isImplicitNoneType(true);
      if (prevImplicit_) {
        Say("IMPLICIT NONE statement after IMPLICIT statement"_err_en_US);
        return false;
      }
    }
  } else {
    int sawType{0};
    int sawExternal{0};
    for (const auto noneSpec : nameSpecs) {
      switch (noneSpec) {
      case ImplicitNoneNameSpec::External:
        implicitRules_->set_isImplicitNoneExternal(true);
        ++sawExternal;
        break;
      case ImplicitNoneNameSpec::Type:
        if (!implicitNoneTypeNever) {
          prevImplicitNoneType_ = currStmtSource();
          implicitRules_->set_isImplicitNoneType(true);
          if (prevImplicit_) {
            Say("IMPLICIT NONE(TYPE) after IMPLICIT statement"_err_en_US);
            return false;
          }
          ++sawType;
        }
        break;
      }
    }
    if (sawType > 1) {
      Say("TYPE specified more than once in IMPLICIT NONE statement"_err_en_US);
      return false;
    }
    if (sawExternal > 1) {
      Say("EXTERNAL specified more than once in IMPLICIT NONE statement"_err_en_US);
      return false;
    }
  }
  return true;
}

// ArraySpecVisitor implementation

void ArraySpecVisitor::Post(const parser::ArraySpec &x) {
  CHECK(arraySpec_.empty());
  arraySpec_ = AnalyzeArraySpec(context(), x);
}
void ArraySpecVisitor::Post(const parser::ComponentArraySpec &x) {
  CHECK(arraySpec_.empty());
  arraySpec_ = AnalyzeArraySpec(context(), x);
}
void ArraySpecVisitor::Post(const parser::CoarraySpec &x) {
  CHECK(coarraySpec_.empty());
  coarraySpec_ = AnalyzeCoarraySpec(context(), x);
}

const ArraySpec &ArraySpecVisitor::arraySpec() {
  return !arraySpec_.empty() ? arraySpec_ : attrArraySpec_;
}
const ArraySpec &ArraySpecVisitor::coarraySpec() {
  return !coarraySpec_.empty() ? coarraySpec_ : attrCoarraySpec_;
}
void ArraySpecVisitor::BeginArraySpec() {
  CHECK(arraySpec_.empty());
  CHECK(coarraySpec_.empty());
  CHECK(attrArraySpec_.empty());
  CHECK(attrCoarraySpec_.empty());
}
void ArraySpecVisitor::EndArraySpec() {
  CHECK(arraySpec_.empty());
  CHECK(coarraySpec_.empty());
  attrArraySpec_.clear();
  attrCoarraySpec_.clear();
}
void ArraySpecVisitor::PostAttrSpec() {
  // Save dimension/codimension from attrs so we can process array/coarray-spec
  // on the entity-decl
  if (!arraySpec_.empty()) {
    if (attrArraySpec_.empty()) {
      attrArraySpec_ = arraySpec_;
      arraySpec_.clear();
    } else {
      Say(currStmtSource().value(),
          "Attribute 'DIMENSION' cannot be used more than once"_err_en_US);
    }
  }
  if (!coarraySpec_.empty()) {
    if (attrCoarraySpec_.empty()) {
      attrCoarraySpec_ = coarraySpec_;
      coarraySpec_.clear();
    } else {
      Say(currStmtSource().value(),
          "Attribute 'CODIMENSION' cannot be used more than once"_err_en_US);
    }
  }
}

// FuncResultStack implementation

FuncResultStack::~FuncResultStack() { CHECK(stack_.empty()); }

void FuncResultStack::CompleteFunctionResultType() {
  // If the function has a type in the prefix, process it now.
  FuncInfo *info{Top()};
  if (info && &info->scope == &scopeHandler_.currScope()) {
    if (info->parsedType && info->resultSymbol) {
      scopeHandler_.messageHandler().set_currStmtSource(info->source);
      if (const auto *type{
              scopeHandler_.ProcessTypeSpec(*info->parsedType, true)}) {
        Symbol &symbol{*info->resultSymbol};
        if (!scopeHandler_.context().HasError(symbol)) {
          if (symbol.GetType()) {
            scopeHandler_.Say(symbol.name(),
                "Function cannot have both an explicit type prefix and a RESULT suffix"_err_en_US);
            scopeHandler_.context().SetError(symbol);
          } else {
            symbol.SetType(*type);
          }
        }
      }
      info->parsedType = nullptr;
    }
  }
}

// Called from ConvertTo{Object/Proc}Entity to cope with any appearance
// of the function result in a specification expression.
void FuncResultStack::CompleteTypeIfFunctionResult(Symbol &symbol) {
  if (FuncInfo * info{Top()}) {
    if (info->resultSymbol == &symbol) {
      CompleteFunctionResultType();
    }
  }
}

void FuncResultStack::Pop() {
  if (!stack_.empty() && &stack_.back().scope == &scopeHandler_.currScope()) {
    stack_.pop_back();
  }
}

// ScopeHandler implementation

void ScopeHandler::SayAlreadyDeclared(const parser::Name &name, Symbol &prev) {
  SayAlreadyDeclared(name.source, prev);
}
void ScopeHandler::SayAlreadyDeclared(const SourceName &name, Symbol &prev) {
  if (context().HasError(prev)) {
    // don't report another error about prev
  } else {
    if (const auto *details{prev.detailsIf<UseDetails>()}) {
      Say(name, "'%s' is already declared in this scoping unit"_err_en_US)
          .Attach(details->location(),
              "It is use-associated with '%s' in module '%s'"_en_US,
              details->symbol().name(), GetUsedModule(*details).name());
    } else {
      SayAlreadyDeclared(name, prev.name());
    }
    context().SetError(prev);
  }
}
void ScopeHandler::SayAlreadyDeclared(
    const SourceName &name1, const SourceName &name2) {
  if (name1.begin() < name2.begin()) {
    SayAlreadyDeclared(name2, name1);
  } else {
    Say(name1, "'%s' is already declared in this scoping unit"_err_en_US)
        .Attach(name2, "Previous declaration of '%s'"_en_US, name2);
  }
}

void ScopeHandler::SayWithReason(const parser::Name &name, Symbol &symbol,
    MessageFixedText &&msg1, Message &&msg2) {
  bool isFatal{msg1.IsFatal()};
  Say(name, std::move(msg1), symbol.name()).Attach(std::move(msg2));
  context().SetError(symbol, isFatal);
}

template <typename... A>
void ScopeHandler::SayWithDecl(const parser::Name &name, Symbol &symbol,
    MessageFixedText &&msg, A &&...args) {
  auto &message{
      Say(name.source, std::move(msg), symbol.name(), std::forward<A>(args)...)
          .Attach(symbol.name(),
              symbol.test(Symbol::Flag::Implicit)
                  ? "Implicit declaration of '%s'"_en_US
                  : "Declaration of '%s'"_en_US,
              name.source)};
  if (const auto *proc{symbol.detailsIf<ProcEntityDetails>()}) {
    if (auto usedAsProc{proc->usedAsProcedureHere()}) {
      if (usedAsProc->begin() != symbol.name().begin()) {
        message.Attach(*usedAsProc, "Referenced as a procedure"_en_US);
      }
    }
  }
}

void ScopeHandler::SayLocalMustBeVariable(
    const parser::Name &name, Symbol &symbol) {
  SayWithDecl(name, symbol,
      "The name '%s' must be a variable to appear"
      " in a locality-spec"_err_en_US);
}

void ScopeHandler::SayDerivedType(
    const SourceName &name, MessageFixedText &&msg, const Scope &type) {
  const Symbol &typeSymbol{DEREF(type.GetSymbol())};
  Say(name, std::move(msg), name, typeSymbol.name())
      .Attach(typeSymbol.name(), "Declaration of derived type '%s'"_en_US,
          typeSymbol.name());
}
void ScopeHandler::Say2(const SourceName &name1, MessageFixedText &&msg1,
    const SourceName &name2, MessageFixedText &&msg2) {
  Say(name1, std::move(msg1)).Attach(name2, std::move(msg2), name2);
}
void ScopeHandler::Say2(const SourceName &name, MessageFixedText &&msg1,
    Symbol &symbol, MessageFixedText &&msg2) {
  bool isFatal{msg1.IsFatal()};
  Say2(name, std::move(msg1), symbol.name(), std::move(msg2));
  context().SetError(symbol, isFatal);
}
void ScopeHandler::Say2(const parser::Name &name, MessageFixedText &&msg1,
    Symbol &symbol, MessageFixedText &&msg2) {
  bool isFatal{msg1.IsFatal()};
  Say2(name.source, std::move(msg1), symbol.name(), std::move(msg2));
  context().SetError(symbol, isFatal);
}

// This is essentially GetProgramUnitContaining(), but it can return
// a mutable Scope &, it ignores statement functions, and it fails
// gracefully for error recovery (returning the original Scope).
template <typename T> static T &GetInclusiveScope(T &scope) {
  for (T *s{&scope}; !s->IsGlobal(); s = &s->parent()) {
    switch (s->kind()) {
    case Scope::Kind::Module:
    case Scope::Kind::MainProgram:
    case Scope::Kind::Subprogram:
    case Scope::Kind::BlockData:
      if (!s->IsStmtFunction()) {
        return *s;
      }
      break;
    default:;
    }
  }
  return scope;
}

Scope &ScopeHandler::InclusiveScope() { return GetInclusiveScope(currScope()); }

Scope *ScopeHandler::GetHostProcedure() {
  Scope &parent{InclusiveScope().parent()};
  switch (parent.kind()) {
  case Scope::Kind::Subprogram:
    return &parent;
  case Scope::Kind::MainProgram:
    return &parent;
  default:
    return nullptr;
  }
}

Scope &ScopeHandler::NonDerivedTypeScope() {
  return currScope_->IsDerivedType() ? currScope_->parent() : *currScope_;
}

void ScopeHandler::PushScope(Scope::Kind kind, Symbol *symbol) {
  PushScope(currScope().MakeScope(kind, symbol));
}
void ScopeHandler::PushScope(Scope &scope) {
  currScope_ = &scope;
  auto kind{currScope_->kind()};
  if (kind != Scope::Kind::BlockConstruct &&
      kind != Scope::Kind::OtherConstruct) {
    BeginScope(scope);
  }
  // The name of a module or submodule cannot be "used" in its scope,
  // as we read 19.3.1(2), so we allow the name to be used as a local
  // identifier in the module or submodule too.  Same with programs
  // (14.1(3)) and BLOCK DATA.
  if (!currScope_->IsDerivedType() && kind != Scope::Kind::Module &&
      kind != Scope::Kind::MainProgram && kind != Scope::Kind::BlockData) {
    if (auto *symbol{scope.symbol()}) {
      // Create a dummy symbol so we can't create another one with the same
      // name. It might already be there if we previously pushed the scope.
      SourceName name{symbol->name()};
      if (!FindInScope(scope, name)) {
        auto &newSymbol{MakeSymbol(name)};
        if (kind == Scope::Kind::Subprogram) {
          // Allow for recursive references.  If this symbol is a function
          // without an explicit RESULT(), this new symbol will be discarded
          // and replaced with an object of the same name.
          newSymbol.set_details(HostAssocDetails{*symbol});
        } else {
          newSymbol.set_details(MiscDetails{MiscDetails::Kind::ScopeName});
        }
      }
    }
  }
}
void ScopeHandler::PopScope() {
  CHECK(currScope_ && !currScope_->IsGlobal());
  // Entities that are not yet classified as objects or procedures are now
  // assumed to be objects.
  // TODO: Statement functions
  for (auto &pair : currScope()) {
    ConvertToObjectEntity(*pair.second);
  }
  funcResultStack_.Pop();
  // If popping back into a global scope, pop back to the main global scope.
  SetScope(currScope_->parent().IsGlobal() ? context().globalScope()
                                           : currScope_->parent());
}
void ScopeHandler::SetScope(Scope &scope) {
  currScope_ = &scope;
  ImplicitRulesVisitor::SetScope(InclusiveScope());
}

Symbol *ScopeHandler::FindSymbol(const parser::Name &name) {
  return FindSymbol(currScope(), name);
}
Symbol *ScopeHandler::FindSymbol(const Scope &scope, const parser::Name &name) {
  if (scope.IsDerivedType()) {
    if (Symbol * symbol{scope.FindComponent(name.source)}) {
      if (symbol->has<TypeParamDetails>()) {
        return Resolve(name, symbol);
      }
    }
    return FindSymbol(scope.parent(), name);
  } else {
    // In EQUIVALENCE statements only resolve names in the local scope, see
    // 19.5.1.4, paragraph 2, item (10)
    return Resolve(name,
        inEquivalenceStmt_ ? FindInScope(scope, name)
                           : scope.FindSymbol(name.source));
  }
}

Symbol &ScopeHandler::MakeSymbol(
    Scope &scope, const SourceName &name, Attrs attrs) {
  if (Symbol * symbol{FindInScope(scope, name)}) {
    CheckDuplicatedAttrs(name, *symbol, attrs);
    SetExplicitAttrs(*symbol, attrs);
    return *symbol;
  } else {
    const auto pair{scope.try_emplace(name, attrs, UnknownDetails{})};
    CHECK(pair.second); // name was not found, so must be able to add
    return *pair.first->second;
  }
}
Symbol &ScopeHandler::MakeSymbol(const SourceName &name, Attrs attrs) {
  return MakeSymbol(currScope(), name, attrs);
}
Symbol &ScopeHandler::MakeSymbol(const parser::Name &name, Attrs attrs) {
  return Resolve(name, MakeSymbol(name.source, attrs));
}
Symbol &ScopeHandler::MakeHostAssocSymbol(
    const parser::Name &name, const Symbol &hostSymbol) {
  Symbol &symbol{*NonDerivedTypeScope()
                      .try_emplace(name.source, HostAssocDetails{hostSymbol})
                      .first->second};
  name.symbol = &symbol;
  symbol.attrs() = hostSymbol.attrs(); // TODO: except PRIVATE, PUBLIC?
  // These attributes can be redundantly reapplied without error
  // on the host-associated name, at most once (C815).
  symbol.implicitAttrs() =
      symbol.attrs() & Attrs{Attr::ASYNCHRONOUS, Attr::VOLATILE};
  // SAVE statement in the inner scope will create a new symbol.
  // If the host variable is used via host association,
  // we have to propagate whether SAVE is implicit in the host scope.
  // Otherwise, verifications that do not allow explicit SAVE
  // attribute would fail.
  symbol.implicitAttrs() |= hostSymbol.implicitAttrs() & Attrs{Attr::SAVE};
  symbol.flags() = hostSymbol.flags();
  return symbol;
}
Symbol &ScopeHandler::CopySymbol(const SourceName &name, const Symbol &symbol) {
  CHECK(!FindInScope(name));
  return MakeSymbol(currScope(), name, symbol.attrs());
}

// Look for name only in scope, not in enclosing scopes.
Symbol *ScopeHandler::FindInScope(
    const Scope &scope, const parser::Name &name) {
  return Resolve(name, FindInScope(scope, name.source));
}
Symbol *ScopeHandler::FindInScope(const Scope &scope, const SourceName &name) {
  // all variants of names, e.g. "operator(.ne.)" for "operator(/=)"
  for (const std::string &n : GetAllNames(context(), name)) {
    auto it{scope.find(SourceName{n})};
    if (it != scope.end()) {
      return &*it->second;
    }
  }
  return nullptr;
}

// Find a component or type parameter by name in a derived type or its parents.
Symbol *ScopeHandler::FindInTypeOrParents(
    const Scope &scope, const parser::Name &name) {
  return Resolve(name, scope.FindComponent(name.source));
}
Symbol *ScopeHandler::FindInTypeOrParents(const parser::Name &name) {
  return FindInTypeOrParents(currScope(), name);
}
Symbol *ScopeHandler::FindInScopeOrBlockConstructs(
    const Scope &scope, SourceName name) {
  if (Symbol * symbol{FindInScope(scope, name)}) {
    return symbol;
  }
  for (const Scope &child : scope.children()) {
    if (child.kind() == Scope::Kind::BlockConstruct) {
      if (Symbol * symbol{FindInScopeOrBlockConstructs(child, name)}) {
        return symbol;
      }
    }
  }
  return nullptr;
}

void ScopeHandler::EraseSymbol(const parser::Name &name) {
  currScope().erase(name.source);
  name.symbol = nullptr;
}

static bool NeedsType(const Symbol &symbol) {
  return !symbol.GetType() &&
      common::visit(common::visitors{
                        [](const EntityDetails &) { return true; },
                        [](const ObjectEntityDetails &) { return true; },
                        [](const AssocEntityDetails &) { return true; },
                        [&](const ProcEntityDetails &p) {
                          return symbol.test(Symbol::Flag::Function) &&
                              !symbol.attrs().test(Attr::INTRINSIC) &&
                              !p.type() && !p.procInterface();
                        },
                        [](const auto &) { return false; },
                    },
          symbol.details());
}

void ScopeHandler::ApplyImplicitRules(
    Symbol &symbol, bool allowForwardReference) {
  funcResultStack_.CompleteTypeIfFunctionResult(symbol);
  if (context().HasError(symbol) || !NeedsType(symbol)) {
    return;
  }
  if (const DeclTypeSpec * type{GetImplicitType(symbol)}) {
    symbol.set(Symbol::Flag::Implicit);
    symbol.SetType(*type);
    return;
  }
  if (symbol.has<ProcEntityDetails>() && !symbol.attrs().test(Attr::EXTERNAL)) {
    std::optional<Symbol::Flag> functionOrSubroutineFlag;
    if (symbol.test(Symbol::Flag::Function)) {
      functionOrSubroutineFlag = Symbol::Flag::Function;
    } else if (symbol.test(Symbol::Flag::Subroutine)) {
      functionOrSubroutineFlag = Symbol::Flag::Subroutine;
    }
    if (IsIntrinsic(symbol.name(), functionOrSubroutineFlag)) {
      // type will be determined in expression semantics
      AcquireIntrinsicProcedureFlags(symbol);
      return;
    }
  }
  if (allowForwardReference && ImplicitlyTypeForwardRef(symbol)) {
    return;
  }
  if (const auto *entity{symbol.detailsIf<EntityDetails>()};
      entity && entity->isDummy()) {
    // Dummy argument, no declaration or reference; if it turns
    // out to be a subroutine, it's fine, and if it is a function
    // or object, it'll be caught later.
    return;
  }
  if (deferImplicitTyping_) {
    return;
  }
  if (!context().HasError(symbol)) {
    Say(symbol.name(), "No explicit type declared for '%s'"_err_en_US);
    context().SetError(symbol);
  }
}

// Extension: Allow forward references to scalar integer dummy arguments
// or variables in COMMON to appear in specification expressions under
// IMPLICIT NONE(TYPE) when what would otherwise have been their implicit
// type is default INTEGER.
bool ScopeHandler::ImplicitlyTypeForwardRef(Symbol &symbol) {
  if (!inSpecificationPart_ || context().HasError(symbol) ||
      !(IsDummy(symbol) || FindCommonBlockContaining(symbol)) ||
      symbol.Rank() != 0 ||
      !context().languageFeatures().IsEnabled(
          common::LanguageFeature::ForwardRefImplicitNone)) {
    return false;
  }
  const DeclTypeSpec *type{
      GetImplicitType(symbol, false /*ignore IMPLICIT NONE*/)};
  if (!type || !type->IsNumeric(TypeCategory::Integer)) {
    return false;
  }
  auto kind{evaluate::ToInt64(type->numericTypeSpec().kind())};
  if (!kind || *kind != context().GetDefaultKind(TypeCategory::Integer)) {
    return false;
  }
  if (!ConvertToObjectEntity(symbol)) {
    return false;
  }
  // TODO: check no INTENT(OUT) if dummy?
  if (context().ShouldWarn(common::LanguageFeature::ForwardRefImplicitNone)) {
    Say(symbol.name(),
        "'%s' was used without (or before) being explicitly typed"_warn_en_US,
        symbol.name());
  }
  symbol.set(Symbol::Flag::Implicit);
  symbol.SetType(*type);
  return true;
}

// Ensure that the symbol for an intrinsic procedure is marked with
// the INTRINSIC attribute.  Also set PURE &/or ELEMENTAL as
// appropriate.
void ScopeHandler::AcquireIntrinsicProcedureFlags(Symbol &symbol) {
  SetImplicitAttr(symbol, Attr::INTRINSIC);
  switch (context().intrinsics().GetIntrinsicClass(symbol.name().ToString())) {
  case evaluate::IntrinsicClass::elementalFunction:
  case evaluate::IntrinsicClass::elementalSubroutine:
    SetExplicitAttr(symbol, Attr::ELEMENTAL);
    SetExplicitAttr(symbol, Attr::PURE);
    break;
  case evaluate::IntrinsicClass::impureSubroutine:
    break;
  default:
    SetExplicitAttr(symbol, Attr::PURE);
  }
}

const DeclTypeSpec *ScopeHandler::GetImplicitType(
    Symbol &symbol, bool respectImplicitNoneType) {
  const Scope *scope{&symbol.owner()};
  if (scope->IsGlobal()) {
    scope = &currScope();
  }
  scope = &GetInclusiveScope(*scope);
  const auto *type{implicitRulesMap_->at(scope).GetType(
      symbol.name(), respectImplicitNoneType)};
  if (type) {
    if (const DerivedTypeSpec * derived{type->AsDerived()}) {
      // Resolve any forward-referenced derived type; a quick no-op else.
      auto &instantiatable{*const_cast<DerivedTypeSpec *>(derived)};
      instantiatable.Instantiate(currScope());
    }
  }
  return type;
}

void ScopeHandler::CheckEntryDummyUse(SourceName source, Symbol *symbol) {
  if (!inSpecificationPart_ && symbol &&
      symbol->test(Symbol::Flag::EntryDummyArgument)) {
    Say(source,
        "Dummy argument '%s' may not be used before its ENTRY statement"_err_en_US,
        symbol->name());
    symbol->set(Symbol::Flag::EntryDummyArgument, false);
  }
}

// Convert symbol to be a ObjectEntity or return false if it can't be.
bool ScopeHandler::ConvertToObjectEntity(Symbol &symbol) {
  if (symbol.has<ObjectEntityDetails>()) {
    // nothing to do
  } else if (symbol.has<UnknownDetails>()) {
    // These are attributes that a name could have picked up from
    // an attribute statement or type declaration statement.
    if (symbol.attrs().HasAny({Attr::EXTERNAL, Attr::INTRINSIC})) {
      return false;
    }
    symbol.set_details(ObjectEntityDetails{});
  } else if (auto *details{symbol.detailsIf<EntityDetails>()}) {
    if (symbol.attrs().HasAny({Attr::EXTERNAL, Attr::INTRINSIC})) {
      return false;
    }
    funcResultStack_.CompleteTypeIfFunctionResult(symbol);
    symbol.set_details(ObjectEntityDetails{std::move(*details)});
  } else if (auto *useDetails{symbol.detailsIf<UseDetails>()}) {
    return useDetails->symbol().has<ObjectEntityDetails>();
  } else if (auto *hostDetails{symbol.detailsIf<HostAssocDetails>()}) {
    return hostDetails->symbol().has<ObjectEntityDetails>();
  } else {
    return false;
  }
  return true;
}
// Convert symbol to be a ProcEntity or return false if it can't be.
bool ScopeHandler::ConvertToProcEntity(
    Symbol &symbol, std::optional<SourceName> usedHere) {
  if (symbol.has<ProcEntityDetails>()) {
  } else if (symbol.has<UnknownDetails>()) {
    symbol.set_details(ProcEntityDetails{});
  } else if (auto *details{symbol.detailsIf<EntityDetails>()}) {
    if (IsFunctionResult(symbol) &&
        !(IsPointer(symbol) && symbol.attrs().test(Attr::EXTERNAL))) {
      // Don't turn function result into a procedure pointer unless both
      // POINTER and EXTERNAL
      return false;
    }
    funcResultStack_.CompleteTypeIfFunctionResult(symbol);
    symbol.set_details(ProcEntityDetails{std::move(*details)});
    if (symbol.GetType() && !symbol.test(Symbol::Flag::Implicit)) {
      CHECK(!symbol.test(Symbol::Flag::Subroutine));
      symbol.set(Symbol::Flag::Function);
    }
  } else if (auto *useDetails{symbol.detailsIf<UseDetails>()}) {
    return useDetails->symbol().has<ProcEntityDetails>();
  } else if (auto *hostDetails{symbol.detailsIf<HostAssocDetails>()}) {
    return hostDetails->symbol().has<ProcEntityDetails>();
  } else {
    return false;
  }
  auto &proc{symbol.get<ProcEntityDetails>()};
  if (usedHere && !proc.usedAsProcedureHere()) {
    proc.set_usedAsProcedureHere(*usedHere);
  }
  return true;
}

const DeclTypeSpec &ScopeHandler::MakeNumericType(
    TypeCategory category, const std::optional<parser::KindSelector> &kind) {
  KindExpr value{GetKindParamExpr(category, kind)};
  if (auto known{evaluate::ToInt64(value)}) {
    return MakeNumericType(category, static_cast<int>(*known));
  } else {
    return currScope_->MakeNumericType(category, std::move(value));
  }
}

const DeclTypeSpec &ScopeHandler::MakeNumericType(
    TypeCategory category, int kind) {
  return context().MakeNumericType(category, kind);
}

const DeclTypeSpec &ScopeHandler::MakeLogicalType(
    const std::optional<parser::KindSelector> &kind) {
  KindExpr value{GetKindParamExpr(TypeCategory::Logical, kind)};
  if (auto known{evaluate::ToInt64(value)}) {
    return MakeLogicalType(static_cast<int>(*known));
  } else {
    return currScope_->MakeLogicalType(std::move(value));
  }
}

const DeclTypeSpec &ScopeHandler::MakeLogicalType(int kind) {
  return context().MakeLogicalType(kind);
}

void ScopeHandler::NotePossibleBadForwardRef(const parser::Name &name) {
  if (inSpecificationPart_ && !deferImplicitTyping_ && name.symbol) {
    auto kind{currScope().kind()};
    if ((kind == Scope::Kind::Subprogram && !currScope().IsStmtFunction()) ||
        kind == Scope::Kind::BlockConstruct) {
      bool isHostAssociated{&name.symbol->owner() == &currScope()
              ? name.symbol->has<HostAssocDetails>()
              : name.symbol->owner().Contains(currScope())};
      if (isHostAssociated) {
        specPartState_.forwardRefs.insert(name.source);
      }
    }
  }
}

std::optional<SourceName> ScopeHandler::HadForwardRef(
    const Symbol &symbol) const {
  auto iter{specPartState_.forwardRefs.find(symbol.name())};
  if (iter != specPartState_.forwardRefs.end()) {
    return *iter;
  }
  return std::nullopt;
}

bool ScopeHandler::CheckPossibleBadForwardRef(const Symbol &symbol) {
  if (!context().HasError(symbol)) {
    if (auto fwdRef{HadForwardRef(symbol)}) {
      const Symbol *outer{symbol.owner().FindSymbol(symbol.name())};
      if (outer && symbol.has<UseDetails>() &&
          &symbol.GetUltimate() == &outer->GetUltimate()) {
        // e.g. IMPORT of host's USE association
        return false;
      }
      Say(*fwdRef,
          "Forward reference to '%s' is not allowed in the same specification part"_err_en_US,
          *fwdRef)
          .Attach(symbol.name(), "Later declaration of '%s'"_en_US, *fwdRef);
      context().SetError(symbol);
      return true;
    }
    if ((IsDummy(symbol) || FindCommonBlockContaining(symbol)) &&
        isImplicitNoneType() && symbol.test(Symbol::Flag::Implicit) &&
        !context().HasError(symbol)) {
      // Dummy or COMMON was implicitly typed despite IMPLICIT NONE(TYPE) in
      // ApplyImplicitRules() due to use in a specification expression,
      // and no explicit type declaration appeared later.
      Say(symbol.name(), "No explicit type declared for '%s'"_err_en_US);
      context().SetError(symbol);
      return true;
    }
  }
  return false;
}

void ScopeHandler::MakeExternal(Symbol &symbol) {
  if (!symbol.attrs().test(Attr::EXTERNAL)) {
    SetImplicitAttr(symbol, Attr::EXTERNAL);
    if (symbol.attrs().test(Attr::INTRINSIC)) { // C840
      Say(symbol.name(),
          "Symbol '%s' cannot have both EXTERNAL and INTRINSIC attributes"_err_en_US,
          symbol.name());
    }
  }
}

bool ScopeHandler::CheckDuplicatedAttr(
    SourceName name, Symbol &symbol, Attr attr) {
  if (attr == Attr::SAVE) {
    // checked elsewhere
  } else if (symbol.attrs().test(attr)) { // C815
    if (symbol.implicitAttrs().test(attr)) {
      // Implied attribute is now confirmed explicitly
      symbol.implicitAttrs().reset(attr);
    } else {
      Say(name, "%s attribute was already specified on '%s'"_err_en_US,
          EnumToString(attr), name);
      return false;
    }
  }
  return true;
}

bool ScopeHandler::CheckDuplicatedAttrs(
    SourceName name, Symbol &symbol, Attrs attrs) {
  bool ok{true};
  attrs.IterateOverMembers(
      [&](Attr x) { ok &= CheckDuplicatedAttr(name, symbol, x); });
  return ok;
}

void ScopeHandler::SetCUDADataAttr(SourceName source, Symbol &symbol,
    std::optional<common::CUDADataAttr> attr) {
  if (attr) {
    ConvertToObjectEntity(symbol);
    if (auto *object{symbol.detailsIf<ObjectEntityDetails>()}) {
      if (*attr != object->cudaDataAttr().value_or(*attr)) {
        Say(source,
            "'%s' already has another CUDA data attribute ('%s')"_err_en_US,
            symbol.name(),
            std::string{common::EnumToString(*object->cudaDataAttr())}.c_str());
      } else {
        object->set_cudaDataAttr(attr);
      }
    } else {
      Say(source,
          "'%s' is not an object and may not have a CUDA data attribute"_err_en_US,
          symbol.name());
    }
  }
}

// ModuleVisitor implementation

bool ModuleVisitor::Pre(const parser::Only &x) {
  common::visit(common::visitors{
                    [&](const Indirection<parser::GenericSpec> &generic) {
                      GenericSpecInfo genericSpecInfo{generic.value()};
                      AddUseOnly(genericSpecInfo.symbolName());
                      AddUse(genericSpecInfo);
                    },
                    [&](const parser::Name &name) {
                      AddUseOnly(name.source);
                      Resolve(name, AddUse(name.source, name.source).use);
                    },
                    [&](const parser::Rename &rename) { Walk(rename); },
                },
      x.u);
  return false;
}

void ModuleVisitor::CollectUseRenames(const parser::UseStmt &useStmt) {
  auto doRename{[&](const parser::Rename &rename) {
    if (const auto *names{std::get_if<parser::Rename::Names>(&rename.u)}) {
      AddUseRename(std::get<1>(names->t).source, useStmt.moduleName.source);
    }
  }};
  common::visit(
      common::visitors{
          [&](const std::list<parser::Rename> &renames) {
            for (const auto &rename : renames) {
              doRename(rename);
            }
          },
          [&](const std::list<parser::Only> &onlys) {
            for (const auto &only : onlys) {
              if (const auto *rename{std::get_if<parser::Rename>(&only.u)}) {
                doRename(*rename);
              }
            }
          },
      },
      useStmt.u);
}

bool ModuleVisitor::Pre(const parser::Rename::Names &x) {
  const auto &localName{std::get<0>(x.t)};
  const auto &useName{std::get<1>(x.t)};
  SymbolRename rename{AddUse(localName.source, useName.source)};
  Resolve(useName, rename.use);
  Resolve(localName, rename.local);
  return false;
}
bool ModuleVisitor::Pre(const parser::Rename::Operators &x) {
  const parser::DefinedOpName &local{std::get<0>(x.t)};
  const parser::DefinedOpName &use{std::get<1>(x.t)};
  GenericSpecInfo localInfo{local};
  GenericSpecInfo useInfo{use};
  if (IsIntrinsicOperator(context(), local.v.source)) {
    Say(local.v,
        "Intrinsic operator '%s' may not be used as a defined operator"_err_en_US);
  } else if (IsLogicalConstant(context(), local.v.source)) {
    Say(local.v,
        "Logical constant '%s' may not be used as a defined operator"_err_en_US);
  } else {
    SymbolRename rename{AddUse(localInfo.symbolName(), useInfo.symbolName())};
    useInfo.Resolve(rename.use);
    localInfo.Resolve(rename.local);
  }
  return false;
}

// Set useModuleScope_ to the Scope of the module being used.
bool ModuleVisitor::Pre(const parser::UseStmt &x) {
  std::optional<bool> isIntrinsic;
  if (x.nature) {
    isIntrinsic = *x.nature == parser::UseStmt::ModuleNature::Intrinsic;
  } else if (currScope().IsModule() && currScope().symbol() &&
      currScope().symbol()->attrs().test(Attr::INTRINSIC)) {
    // Intrinsic modules USE only other intrinsic modules
    isIntrinsic = true;
  }
  useModuleScope_ = FindModule(x.moduleName, isIntrinsic);
  if (!useModuleScope_) {
    return false;
  }
  AddAndCheckModuleUse(x.moduleName.source,
      useModuleScope_->parent().kind() == Scope::Kind::IntrinsicModules);
  // use the name from this source file
  useModuleScope_->symbol()->ReplaceName(x.moduleName.source);
  return true;
}

void ModuleVisitor::Post(const parser::UseStmt &x) {
  if (const auto *list{std::get_if<std::list<parser::Rename>>(&x.u)}) {
    // Not a use-only: collect the names that were used in renames,
    // then add a use for each public name that was not renamed.
    std::set<SourceName> useNames;
    for (const auto &rename : *list) {
      common::visit(common::visitors{
                        [&](const parser::Rename::Names &names) {
                          useNames.insert(std::get<1>(names.t).source);
                        },
                        [&](const parser::Rename::Operators &ops) {
                          useNames.insert(std::get<1>(ops.t).v.source);
                        },
                    },
          rename.u);
    }
    for (const auto &[name, symbol] : *useModuleScope_) {
      if (symbol->attrs().test(Attr::PUBLIC) && !IsUseRenamed(symbol->name()) &&
          (!symbol->implicitAttrs().test(Attr::INTRINSIC) ||
              symbol->has<UseDetails>()) &&
          !symbol->has<MiscDetails>() && useNames.count(name) == 0) {
        SourceName location{x.moduleName.source};
        if (auto *localSymbol{FindInScope(name)}) {
          DoAddUse(location, localSymbol->name(), *localSymbol, *symbol);
        } else {
          DoAddUse(location, location, CopySymbol(name, *symbol), *symbol);
        }
      }
    }
  }
  useModuleScope_ = nullptr;
}

ModuleVisitor::SymbolRename ModuleVisitor::AddUse(
    const SourceName &localName, const SourceName &useName) {
  return AddUse(localName, useName, FindInScope(*useModuleScope_, useName));
}

ModuleVisitor::SymbolRename ModuleVisitor::AddUse(
    const SourceName &localName, const SourceName &useName, Symbol *useSymbol) {
  if (!useModuleScope_) {
    return {}; // error occurred finding module
  }
  if (!useSymbol) {
    Say(useName, "'%s' not found in module '%s'"_err_en_US, MakeOpName(useName),
        useModuleScope_->GetName().value());
    return {};
  }
  if (useSymbol->attrs().test(Attr::PRIVATE) &&
      !FindModuleFileContaining(currScope())) {
    // Privacy is not enforced in module files so that generic interfaces
    // can be resolved to private specific procedures in specification
    // expressions.
    Say(useName, "'%s' is PRIVATE in '%s'"_err_en_US, MakeOpName(useName),
        useModuleScope_->GetName().value());
    return {};
  }
  auto &localSymbol{MakeSymbol(localName)};
  DoAddUse(useName, localName, localSymbol, *useSymbol);
  return {&localSymbol, useSymbol};
}

// symbol must be either a Use or a Generic formed by merging two uses.
// Convert it to a UseError with this additional location.
static bool ConvertToUseError(
    Symbol &symbol, const SourceName &location, const Scope &module) {
  const auto *useDetails{symbol.detailsIf<UseDetails>()};
  if (!useDetails) {
    if (auto *genericDetails{symbol.detailsIf<GenericDetails>()}) {
      if (!genericDetails->uses().empty()) {
        useDetails = &genericDetails->uses().at(0)->get<UseDetails>();
      }
    }
  }
  if (useDetails) {
    symbol.set_details(
        UseErrorDetails{*useDetails}.add_occurrence(location, module));
    return true;
  } else {
    return false;
  }
}

void ModuleVisitor::DoAddUse(SourceName location, SourceName localName,
    Symbol &originalLocal, const Symbol &useSymbol) {
  Symbol *localSymbol{&originalLocal};
  if (auto *details{localSymbol->detailsIf<UseErrorDetails>()}) {
    details->add_occurrence(location, *useModuleScope_);
    return;
  }
  const Symbol &useUltimate{useSymbol.GetUltimate()};
  if (localSymbol->has<UnknownDetails>()) {
    localSymbol->set_details(UseDetails{localName, useSymbol});
    localSymbol->attrs() =
        useSymbol.attrs() & ~Attrs{Attr::PUBLIC, Attr::PRIVATE, Attr::SAVE};
    localSymbol->implicitAttrs() =
        localSymbol->attrs() & Attrs{Attr::ASYNCHRONOUS, Attr::VOLATILE};
    localSymbol->flags() = useSymbol.flags();
    return;
  }

  Symbol &localUltimate{localSymbol->GetUltimate()};
  if (&localUltimate == &useUltimate) {
    // use-associating the same symbol again -- ok
    return;
  }

  // There are many possible combinations of symbol types that could arrive
  // with the same (local) name vie USE association from distinct modules.
  // Fortran allows a generic interface to share its name with a derived type,
  // or with the name of a non-generic procedure (which should be one of the
  // generic's specific procedures).  Implementing all these possibilities is
  // complicated.
  // Error cases are converted into UseErrorDetails symbols to trigger error
  // messages when/if bad combinations are actually used later in the program.
  // The error cases are:
  //   - two distinct derived types
  //   - two distinct non-generic procedures
  //   - a generic and a non-generic that is not already one of its specifics
  //   - anything other than a derived type, non-generic procedure, or
  //     generic procedure being combined with something other than an
  //     prior USE association of itself

  auto *localGeneric{localUltimate.detailsIf<GenericDetails>()};
  const auto *useGeneric{useUltimate.detailsIf<GenericDetails>()};

  Symbol *localDerivedType{nullptr};
  if (localUltimate.has<DerivedTypeDetails>()) {
    localDerivedType = &localUltimate;
  } else if (localGeneric) {
    if (auto *dt{localGeneric->derivedType()};
        dt && !dt->attrs().test(Attr::PRIVATE)) {
      localDerivedType = dt;
    }
  }
  const Symbol *useDerivedType{nullptr};
  if (useUltimate.has<DerivedTypeDetails>()) {
    useDerivedType = &useUltimate;
  } else if (useGeneric) {
    if (const auto *dt{useGeneric->derivedType()};
        dt && !dt->attrs().test(Attr::PRIVATE)) {
      useDerivedType = dt;
    }
  }

  Symbol *localProcedure{nullptr};
  if (localGeneric) {
    if (localGeneric->specific() &&
        !localGeneric->specific()->attrs().test(Attr::PRIVATE)) {
      localProcedure = localGeneric->specific();
    }
  } else if (IsProcedure(localUltimate)) {
    localProcedure = &localUltimate;
  }
  const Symbol *useProcedure{nullptr};
  if (useGeneric) {
    if (useGeneric->specific() &&
        !useGeneric->specific()->attrs().test(Attr::PRIVATE)) {
      useProcedure = useGeneric->specific();
    }
  } else if (IsProcedure(useUltimate)) {
    useProcedure = &useUltimate;
  }

  // Creates a UseErrorDetails symbol in the current scope for a
  // current UseDetails symbol, but leaves the UseDetails in the
  // scope's name map.
  auto CreateLocalUseError{[&]() {
    EraseSymbol(*localSymbol);
    UseErrorDetails details{localSymbol->get<UseDetails>()};
    details.add_occurrence(location, *useModuleScope_);
    Symbol *newSymbol{&MakeSymbol(localName, Attrs{}, std::move(details))};
    // Restore *localSymbol in currScope
    auto iter{currScope().find(localName)};
    CHECK(iter != currScope().end() && &*iter->second == newSymbol);
    iter->second = MutableSymbolRef{*localSymbol};
    return newSymbol;
  }};

  // When two derived types arrived, try to combine them.
  const Symbol *combinedDerivedType{nullptr};
  if (!useDerivedType) {
    combinedDerivedType = localDerivedType;
  } else if (!localDerivedType) {
    combinedDerivedType = useDerivedType;
  } else {
    const Scope *localScope{localDerivedType->scope()};
    const Scope *useScope{useDerivedType->scope()};
    if (localScope && useScope && localScope->derivedTypeSpec() &&
        useScope->derivedTypeSpec() &&
        evaluate::AreSameDerivedType(
            *localScope->derivedTypeSpec(), *useScope->derivedTypeSpec())) {
      combinedDerivedType = localDerivedType;
    } else {
      // Create a local UseErrorDetails for the ambiguous derived type
      if (localGeneric) {
        combinedDerivedType = CreateLocalUseError();
      } else {
        ConvertToUseError(*localSymbol, location, *useModuleScope_);
        combinedDerivedType = localSymbol;
      }
    }
    if (!localGeneric && !useGeneric) {
      return; // both symbols are derived types; done
    }
  }

  auto AreSameProcedure{[&](const Symbol &p1, const Symbol &p2) {
    if (&p1 == &p2) {
      return true;
    } else if (p1.name() != p2.name()) {
      return false;
    } else if (p1.attrs().test(Attr::INTRINSIC) ||
        p2.attrs().test(Attr::INTRINSIC)) {
      return p1.attrs().test(Attr::INTRINSIC) &&
          p2.attrs().test(Attr::INTRINSIC);
    } else if (!IsProcedure(p1) || !IsProcedure(p2)) {
      return false;
    } else if (IsPointer(p1) || IsPointer(p2)) {
      return false;
    } else if (const auto *subp{p1.detailsIf<SubprogramDetails>()};
               subp && !subp->isInterface()) {
      return false; // defined in module, not an external
    } else if (const auto *subp{p2.detailsIf<SubprogramDetails>()};
               subp && !subp->isInterface()) {
      return false; // defined in module, not an external
    } else {
      // Both are external interfaces, perhaps to the same procedure
      auto class1{ClassifyProcedure(p1)};
      auto class2{ClassifyProcedure(p2)};
      if (class1 == ProcedureDefinitionClass::External &&
          class2 == ProcedureDefinitionClass::External) {
        auto chars1{evaluate::characteristics::Procedure::Characterize(
            p1, GetFoldingContext())};
        auto chars2{evaluate::characteristics::Procedure::Characterize(
            p2, GetFoldingContext())};
        // same procedure interface defined identically in two modules?
        return chars1 && chars2 && *chars1 == *chars2;
      } else {
        return false;
      }
    }
  }};

  // When two non-generic procedures arrived, try to combine them.
  const Symbol *combinedProcedure{nullptr};
  if (!localProcedure) {
    combinedProcedure = useProcedure;
  } else if (!useProcedure) {
    combinedProcedure = localProcedure;
  } else {
    if (AreSameProcedure(
            localProcedure->GetUltimate(), useProcedure->GetUltimate())) {
      if (!localGeneric && !useGeneric) {
        return; // both symbols are non-generic procedures
      }
      combinedProcedure = localProcedure;
    }
  }

  // Prepare to merge generics
  bool cantCombine{false};
  if (localGeneric) {
    if (useGeneric || useDerivedType) {
    } else if (&useUltimate == &BypassGeneric(localUltimate).GetUltimate()) {
      return; // nothing to do; used subprogram is local's specific
    } else if (useUltimate.attrs().test(Attr::INTRINSIC) &&
        useUltimate.name() == localSymbol->name()) {
      return; // local generic can extend intrinsic
    } else {
      for (const auto &ref : localGeneric->specificProcs()) {
        if (&ref->GetUltimate() == &useUltimate) {
          return; // used non-generic is already a specific of local generic
        }
      }
      cantCombine = true;
    }
  } else if (useGeneric) {
    if (localDerivedType) {
    } else if (&localUltimate == &BypassGeneric(useUltimate).GetUltimate() ||
        (localSymbol->attrs().test(Attr::INTRINSIC) &&
            localUltimate.name() == useUltimate.name())) {
      // Local is the specific of the used generic or an intrinsic with the
      // same name; replace it.
      EraseSymbol(*localSymbol);
      Symbol &newSymbol{MakeSymbol(localName,
          useUltimate.attrs() & ~Attrs{Attr::PUBLIC, Attr::PRIVATE},
          UseDetails{localName, useUltimate})};
      newSymbol.flags() = useSymbol.flags();
      return;
    } else {
      for (const auto &ref : useGeneric->specificProcs()) {
        if (&ref->GetUltimate() == &localUltimate) {
          return; // local non-generic is already a specific of used generic
        }
      }
      cantCombine = true;
    }
  } else {
    cantCombine = true;
  }

  // If symbols are not combinable, create a use error.
  if (cantCombine) {
    if (!ConvertToUseError(*localSymbol, location, *useModuleScope_)) {
      Say(location,
          "Cannot use-associate '%s'; it is already declared in this scope"_err_en_US,
          localName)
          .Attach(localSymbol->name(), "Previous declaration of '%s'"_en_US,
              localName);
    }
    return;
  }

  // At this point, there must be at least one generic interface.
  CHECK(localGeneric || (useGeneric && (localDerivedType || localProcedure)));

  if (localGeneric) {
    // Create a local copy of a previously use-associated generic so that
    // it can be locally extended without corrupting the original.
    if (localSymbol->has<UseDetails>()) {
      GenericDetails generic;
      generic.CopyFrom(DEREF(localGeneric));
      EraseSymbol(*localSymbol);
      Symbol &newSymbol{MakeSymbol(
          localSymbol->name(), localSymbol->attrs(), std::move(generic))};
      newSymbol.flags() = localSymbol->flags();
      localGeneric = &newSymbol.get<GenericDetails>();
      localGeneric->AddUse(*localSymbol);
      localSymbol = &newSymbol;
    }
    if (useGeneric) {
      // Combine two use-associated generics
      localSymbol->attrs() =
          useSymbol.attrs() & ~Attrs{Attr::PUBLIC, Attr::PRIVATE};
      localSymbol->flags() = useSymbol.flags();
      AddGenericUse(*localGeneric, localName, useUltimate);
      localGeneric->clear_derivedType();
      localGeneric->CopyFrom(*useGeneric);
    }
    localGeneric->clear_derivedType();
    if (combinedDerivedType) {
      localGeneric->set_derivedType(*const_cast<Symbol *>(combinedDerivedType));
    }
    localGeneric->clear_specific();
    if (combinedProcedure) {
      localGeneric->set_specific(*const_cast<Symbol *>(combinedProcedure));
    }
  } else {
    CHECK(localSymbol->has<UseDetails>());
    // Create a local copy of the use-associated generic, then extend it
    // with the combined derived type &/or non-generic procedure.
    GenericDetails generic;
    generic.CopyFrom(*useGeneric);
    EraseSymbol(*localSymbol);
    Symbol &newSymbol{MakeSymbol(localName,
        useUltimate.attrs() & ~Attrs{Attr::PUBLIC, Attr::PRIVATE},
        std::move(generic))};
    newSymbol.flags() = useUltimate.flags();
    auto &newUseGeneric{newSymbol.get<GenericDetails>()};
    AddGenericUse(newUseGeneric, localName, useUltimate);
    newUseGeneric.AddUse(*localSymbol);
    if (combinedDerivedType) {
      newUseGeneric.set_derivedType(*const_cast<Symbol *>(combinedDerivedType));
    }
    if (combinedProcedure) {
      newUseGeneric.set_specific(*const_cast<Symbol *>(combinedProcedure));
    }
  }
}

void ModuleVisitor::AddUse(const GenericSpecInfo &info) {
  if (useModuleScope_) {
    const auto &name{info.symbolName()};
    auto rename{AddUse(name, name, FindInScope(*useModuleScope_, name))};
    info.Resolve(rename.use);
  }
}

// Create a UseDetails symbol for this USE and add it to generic
Symbol &ModuleVisitor::AddGenericUse(
    GenericDetails &generic, const SourceName &name, const Symbol &useSymbol) {
  Symbol &newSymbol{
      currScope().MakeSymbol(name, {}, UseDetails{name, useSymbol})};
  generic.AddUse(newSymbol);
  return newSymbol;
}

// Enforce F'2023 C1406 as a warning
void ModuleVisitor::AddAndCheckModuleUse(SourceName name, bool isIntrinsic) {
  if (isIntrinsic) {
    if (auto iter{nonIntrinsicUses_.find(name)};
        iter != nonIntrinsicUses_.end()) {
      if (context().ShouldWarn(common::LanguageFeature::MiscUseExtensions)) {
        Say(name,
            "Should not USE the intrinsic module '%s' in the same scope as a USE of the non-intrinsic module"_port_en_US,
            name)
            .Attach(*iter, "Previous USE of '%s'"_en_US, *iter);
      }
    }
    intrinsicUses_.insert(name);
  } else {
    if (auto iter{intrinsicUses_.find(name)}; iter != intrinsicUses_.end()) {
      if (context().ShouldWarn(common::LanguageFeature::MiscUseExtensions)) {
        Say(name,
            "Should not USE the non-intrinsic module '%s' in the same scope as a USE of the intrinsic module"_port_en_US,
            name)
            .Attach(*iter, "Previous USE of '%s'"_en_US, *iter);
      }
    }
    nonIntrinsicUses_.insert(name);
  }
}

bool ModuleVisitor::BeginSubmodule(
    const parser::Name &name, const parser::ParentIdentifier &parentId) {
  const auto &ancestorName{std::get<parser::Name>(parentId.t)};
  Scope *parentScope{nullptr};
  Scope *ancestor{FindModule(ancestorName, false /*not intrinsic*/)};
  if (ancestor) {
    if (const auto &parentName{
            std::get<std::optional<parser::Name>>(parentId.t)}) {
      parentScope = FindModule(*parentName, false /*not intrinsic*/, ancestor);
    } else {
      parentScope = ancestor;
    }
  }
  if (parentScope) {
    PushScope(*parentScope);
  } else {
    // Error recovery: there's no ancestor scope, so create a dummy one to
    // hold the submodule's scope.
    SourceName dummyName{context().GetTempName(currScope())};
    Symbol &dummySymbol{MakeSymbol(dummyName, Attrs{}, ModuleDetails{false})};
    PushScope(Scope::Kind::Module, &dummySymbol);
    parentScope = &currScope();
  }
  BeginModule(name, true);
  if (ancestor && !ancestor->AddSubmodule(name.source, currScope())) {
    Say(name, "Module '%s' already has a submodule named '%s'"_err_en_US,
        ancestorName.source, name.source);
  }
  return true;
}

void ModuleVisitor::BeginModule(const parser::Name &name, bool isSubmodule) {
  // Submodule symbols are not visible in their parents' scopes.
  Symbol &symbol{isSubmodule ? Resolve(name,
                                   currScope().MakeSymbol(name.source, Attrs{},
                                       ModuleDetails{true}))
                             : MakeSymbol(name, ModuleDetails{false})};
  auto &details{symbol.get<ModuleDetails>()};
  PushScope(Scope::Kind::Module, &symbol);
  details.set_scope(&currScope());
  prevAccessStmt_ = std::nullopt;
}

// Find a module or submodule by name and return its scope.
// If ancestor is present, look for a submodule of that ancestor module.
// May have to read a .mod file to find it.
// If an error occurs, report it and return nullptr.
Scope *ModuleVisitor::FindModule(const parser::Name &name,
    std::optional<bool> isIntrinsic, Scope *ancestor) {
  ModFileReader reader{context()};
  Scope *scope{
      reader.Read(name.source, isIntrinsic, ancestor, /*silent=*/false)};
  if (!scope) {
    return nullptr;
  }
  if (DoesScopeContain(scope, currScope())) { // 14.2.2(1)
    Say(name, "Module '%s' cannot USE itself"_err_en_US);
  }
  Resolve(name, scope->symbol());
  return scope;
}

void ModuleVisitor::ApplyDefaultAccess() {
  const auto *moduleDetails{
      DEREF(currScope().symbol()).detailsIf<ModuleDetails>()};
  CHECK(moduleDetails);
  Attr defaultAttr{
      DEREF(moduleDetails).isDefaultPrivate() ? Attr::PRIVATE : Attr::PUBLIC};
  for (auto &pair : currScope()) {
    Symbol &symbol{*pair.second};
    if (!symbol.attrs().HasAny({Attr::PUBLIC, Attr::PRIVATE})) {
      Attr attr{defaultAttr};
      if (auto *generic{symbol.detailsIf<GenericDetails>()}) {
        if (generic->derivedType()) {
          // If a generic interface has a derived type of the same
          // name that has an explicit accessibility attribute, then
          // the generic must have the same accessibility.
          if (generic->derivedType()->attrs().test(Attr::PUBLIC)) {
            attr = Attr::PUBLIC;
          } else if (generic->derivedType()->attrs().test(Attr::PRIVATE)) {
            attr = Attr::PRIVATE;
          }
        }
      }
      SetImplicitAttr(symbol, attr);
    }
  }
}

// InterfaceVistor implementation

bool InterfaceVisitor::Pre(const parser::InterfaceStmt &x) {
  bool isAbstract{std::holds_alternative<parser::Abstract>(x.u)};
  genericInfo_.emplace(/*isInterface*/ true, isAbstract);
  return BeginAttrs();
}

void InterfaceVisitor::Post(const parser::InterfaceStmt &) { EndAttrs(); }

void InterfaceVisitor::Post(const parser::EndInterfaceStmt &) {
  ResolveNewSpecifics();
  genericInfo_.pop();
}

// Create a symbol in genericSymbol_ for this GenericSpec.
bool InterfaceVisitor::Pre(const parser::GenericSpec &x) {
  if (auto *symbol{FindInScope(GenericSpecInfo{x}.symbolName())}) {
    SetGenericSymbol(*symbol);
  }
  return false;
}

bool InterfaceVisitor::Pre(const parser::ProcedureStmt &x) {
  if (!isGeneric()) {
    Say("A PROCEDURE statement is only allowed in a generic interface block"_err_en_US);
  } else {
    auto kind{std::get<parser::ProcedureStmt::Kind>(x.t)};
    const auto &names{std::get<std::list<parser::Name>>(x.t)};
    AddSpecificProcs(names, kind);
  }
  return false;
}

bool InterfaceVisitor::Pre(const parser::GenericStmt &) {
  genericInfo_.emplace(/*isInterface*/ false);
  return BeginAttrs();
}
void InterfaceVisitor::Post(const parser::GenericStmt &x) {
  auto attrs{EndAttrs()};
  if (Symbol * symbol{GetGenericInfo().symbol}) {
    SetExplicitAttrs(*symbol, attrs);
  }
  const auto &names{std::get<std::list<parser::Name>>(x.t)};
  AddSpecificProcs(names, ProcedureKind::Procedure);
  ResolveNewSpecifics();
  genericInfo_.pop();
}

bool InterfaceVisitor::inInterfaceBlock() const {
  return !genericInfo_.empty() && GetGenericInfo().isInterface;
}
bool InterfaceVisitor::isGeneric() const {
  return !genericInfo_.empty() && GetGenericInfo().symbol;
}
bool InterfaceVisitor::isAbstract() const {
  return !genericInfo_.empty() && GetGenericInfo().isAbstract;
}

void InterfaceVisitor::AddSpecificProcs(
    const std::list<parser::Name> &names, ProcedureKind kind) {
  if (Symbol * symbol{GetGenericInfo().symbol};
      symbol && symbol->has<GenericDetails>()) {
    for (const auto &name : names) {
      specificsForGenericProcs_.emplace(symbol, std::make_pair(&name, kind));
      genericsForSpecificProcs_.emplace(name.source, symbol);
    }
  }
}

// By now we should have seen all specific procedures referenced by name in
// this generic interface. Resolve those names to symbols.
void GenericHandler::ResolveSpecificsInGeneric(
    Symbol &generic, bool isEndOfSpecificationPart) {
  auto &details{generic.get<GenericDetails>()};
  UnorderedSymbolSet symbolsSeen;
  for (const Symbol &symbol : details.specificProcs()) {
    symbolsSeen.insert(symbol.GetUltimate());
  }
  auto range{specificsForGenericProcs_.equal_range(&generic)};
  SpecificProcMapType retain;
  for (auto it{range.first}; it != range.second; ++it) {
    const parser::Name *name{it->second.first};
    auto kind{it->second.second};
    const Symbol *symbol{isEndOfSpecificationPart
            ? FindSymbol(*name)
            : FindInScope(generic.owner(), *name)};
    ProcedureDefinitionClass defClass{ProcedureDefinitionClass::None};
    const Symbol *specific{symbol};
    const Symbol *ultimate{nullptr};
    if (symbol) {
      // Subtlety: when *symbol is a use- or host-association, the specific
      // procedure that is recorded in the GenericDetails below must be *symbol,
      // not the specific procedure shadowed by a generic, because that specific
      // procedure may be a symbol from another module and its name unavailable
      // to emit to a module file.
      const Symbol &bypassed{BypassGeneric(*symbol)};
      if (symbol == &symbol->GetUltimate()) {
        specific = &bypassed;
      }
      ultimate = &bypassed.GetUltimate();
      defClass = ClassifyProcedure(*ultimate);
    }
    std::optional<MessageFixedText> error;
    if (defClass == ProcedureDefinitionClass::Module) {
      // ok
    } else if (kind == ProcedureKind::ModuleProcedure) {
      error = "'%s' is not a module procedure"_err_en_US;
    } else {
      switch (defClass) {
      case ProcedureDefinitionClass::Intrinsic:
      case ProcedureDefinitionClass::External:
      case ProcedureDefinitionClass::Internal:
      case ProcedureDefinitionClass::Dummy:
      case ProcedureDefinitionClass::Pointer:
        break;
      case ProcedureDefinitionClass::None:
        error = "'%s' is not a procedure"_err_en_US;
        break;
      default:
        error =
            "'%s' is not a procedure that can appear in a generic interface"_err_en_US;
        break;
      }
    }
    if (error) {
      if (isEndOfSpecificationPart) {
        Say(*name, std::move(*error));
      } else {
        // possible forward reference, catch it later
        retain.emplace(&generic, std::make_pair(name, kind));
      }
    } else if (!ultimate) {
    } else if (symbolsSeen.insert(*ultimate).second /*true if added*/) {
      // When a specific procedure is a USE association, that association
      // is saved in the generic's specifics, not its ultimate symbol,
      // so that module file output of interfaces can distinguish them.
      details.AddSpecificProc(*specific, name->source);
    } else if (specific == ultimate) {
      Say(name->source,
          "Procedure '%s' is already specified in generic '%s'"_err_en_US,
          name->source, MakeOpName(generic.name()));
    } else {
      Say(name->source,
          "Procedure '%s' from module '%s' is already specified in generic '%s'"_err_en_US,
          ultimate->name(), ultimate->owner().GetName().value(),
          MakeOpName(generic.name()));
    }
  }
  specificsForGenericProcs_.erase(range.first, range.second);
  specificsForGenericProcs_.merge(std::move(retain));
}

void GenericHandler::DeclaredPossibleSpecificProc(Symbol &proc) {
  auto range{genericsForSpecificProcs_.equal_range(proc.name())};
  for (auto iter{range.first}; iter != range.second; ++iter) {
    ResolveSpecificsInGeneric(*iter->second, false);
  }
}

void InterfaceVisitor::ResolveNewSpecifics() {
  if (Symbol * generic{genericInfo_.top().symbol};
      generic && generic->has<GenericDetails>()) {
    ResolveSpecificsInGeneric(*generic, false);
  }
}

// Mixed interfaces are allowed by the standard.
// If there is a derived type with the same name, they must all be functions.
void InterfaceVisitor::CheckGenericProcedures(Symbol &generic) {
  ResolveSpecificsInGeneric(generic, true);
  auto &details{generic.get<GenericDetails>()};
  if (auto *proc{details.CheckSpecific()}) {
    if (context().ShouldWarn(common::UsageWarning::HomonymousSpecific)) {
      Say(proc->name().begin() > generic.name().begin() ? proc->name()
                                                        : generic.name(),
          "'%s' should not be the name of both a generic interface and a procedure unless it is a specific procedure of the generic"_warn_en_US);
    }
  }
  auto &specifics{details.specificProcs()};
  if (specifics.empty()) {
    if (details.derivedType()) {
      generic.set(Symbol::Flag::Function);
    }
    return;
  }
  const Symbol &firstSpecific{specifics.front()};
  bool isFunction{firstSpecific.test(Symbol::Flag::Function)};
  bool isBoth{false};
  for (const Symbol &specific : specifics) {
    if (isFunction != specific.test(Symbol::Flag::Function)) { // C1514
      if (context().ShouldWarn(
              common::LanguageFeature::SubroutineAndFunctionSpecifics)) {
        auto &msg{Say(generic.name(),
            "Generic interface '%s' has both a function and a subroutine"_warn_en_US)};
        if (isFunction) {
          msg.Attach(firstSpecific.name(), "Function declaration"_en_US);
          msg.Attach(specific.name(), "Subroutine declaration"_en_US);
        } else {
          msg.Attach(firstSpecific.name(), "Subroutine declaration"_en_US);
          msg.Attach(specific.name(), "Function declaration"_en_US);
        }
      }
      isFunction = false;
      isBoth = true;
      break;
    }
  }
  if (!isFunction && details.derivedType()) {
    SayDerivedType(generic.name(),
        "Generic interface '%s' may only contain functions due to derived type"
        " with same name"_err_en_US,
        *details.derivedType()->GetUltimate().scope());
  }
  if (!isBoth) {
    generic.set(isFunction ? Symbol::Flag::Function : Symbol::Flag::Subroutine);
  }
}

// SubprogramVisitor implementation

// Return false if it is actually an assignment statement.
bool SubprogramVisitor::HandleStmtFunction(const parser::StmtFunctionStmt &x) {
  const auto &name{std::get<parser::Name>(x.t)};
  const DeclTypeSpec *resultType{nullptr};
  // Look up name: provides return type or tells us if it's an array
  if (auto *symbol{FindSymbol(name)}) {
    Symbol &ultimate{symbol->GetUltimate()};
    if (ultimate.has<ObjectEntityDetails>() ||
        ultimate.has<AssocEntityDetails>() ||
        CouldBeDataPointerValuedFunction(&ultimate) ||
        (&symbol->owner() == &currScope() && IsFunctionResult(*symbol))) {
      misparsedStmtFuncFound_ = true;
      return false;
    }
    if (IsHostAssociated(*symbol, currScope())) {
      if (context().ShouldWarn(
              common::LanguageFeature::StatementFunctionExtensions)) {
        Say(name,
            "Name '%s' from host scope should have a type declaration before its local statement function definition"_port_en_US);
      }
      MakeSymbol(name, Attrs{}, UnknownDetails{});
    } else if (auto *entity{ultimate.detailsIf<EntityDetails>()};
               entity && !ultimate.has<ProcEntityDetails>()) {
      resultType = entity->type();
      ultimate.details() = UnknownDetails{}; // will be replaced below
    } else {
      misparsedStmtFuncFound_ = true;
    }
  }
  if (misparsedStmtFuncFound_) {
    Say(name,
        "'%s' has not been declared as an array or pointer-valued function"_err_en_US);
    return false;
  }
  auto &symbol{PushSubprogramScope(name, Symbol::Flag::Function)};
  symbol.set(Symbol::Flag::StmtFunction);
  EraseSymbol(symbol); // removes symbol added by PushSubprogramScope
  auto &details{symbol.get<SubprogramDetails>()};
  for (const auto &dummyName : std::get<std::list<parser::Name>>(x.t)) {
    ObjectEntityDetails dummyDetails{true};
    if (auto *dummySymbol{FindInScope(currScope().parent(), dummyName)}) {
      if (auto *d{dummySymbol->GetType()}) {
        dummyDetails.set_type(*d);
      }
    }
    Symbol &dummy{MakeSymbol(dummyName, std::move(dummyDetails))};
    ApplyImplicitRules(dummy);
    details.add_dummyArg(dummy);
  }
  ObjectEntityDetails resultDetails;
  if (resultType) {
    resultDetails.set_type(*resultType);
  }
  resultDetails.set_funcResult(true);
  Symbol &result{MakeSymbol(name, std::move(resultDetails))};
  result.flags().set(Symbol::Flag::StmtFunction);
  ApplyImplicitRules(result);
  details.set_result(result);
  // The analysis of the expression that constitutes the body of the
  // statement function is deferred to FinishSpecificationPart() so that
  // all declarations and implicit typing are complete.
  PopScope();
  return true;
}

bool SubprogramVisitor::Pre(const parser::Suffix &suffix) {
  if (suffix.resultName) {
    if (IsFunction(currScope())) {
      if (FuncResultStack::FuncInfo * info{funcResultStack().Top()}) {
        if (info->inFunctionStmt) {
          info->resultName = &suffix.resultName.value();
        } else {
          // will check the result name in Post(EntryStmt)
        }
      }
    } else {
      Message &msg{Say(*suffix.resultName,
          "RESULT(%s) may appear only in a function"_err_en_US)};
      if (const Symbol * subprogram{InclusiveScope().symbol()}) {
        msg.Attach(subprogram->name(), "Containing subprogram"_en_US);
      }
    }
  }
  // LanguageBindingSpec deferred to Post(EntryStmt) or, for FunctionStmt,
  // all the way to EndSubprogram().
  return false;
}

bool SubprogramVisitor::Pre(const parser::PrefixSpec &x) {
  // Save this to process after UseStmt and ImplicitPart
  if (const auto *parsedType{std::get_if<parser::DeclarationTypeSpec>(&x.u)}) {
    if (FuncResultStack::FuncInfo * info{funcResultStack().Top()}) {
      if (info->parsedType) { // C1543
        Say(currStmtSource().value(),
            "FUNCTION prefix cannot specify the type more than once"_err_en_US);
      } else {
        info->parsedType = parsedType;
        info->source = currStmtSource();
      }
    } else {
      Say(currStmtSource().value(),
          "SUBROUTINE prefix cannot specify a type"_err_en_US);
    }
    return false;
  } else {
    return true;
  }
}

bool SubprogramVisitor::Pre(const parser::PrefixSpec::Attributes &attrs) {
  if (auto *subp{currScope().symbol()
              ? currScope().symbol()->detailsIf<SubprogramDetails>()
              : nullptr}) {
    for (auto attr : attrs.v) {
      if (auto current{subp->cudaSubprogramAttrs()}) {
        if (attr == *current ||
            (*current == common::CUDASubprogramAttrs::HostDevice &&
                (attr == common::CUDASubprogramAttrs::Host ||
                    attr == common::CUDASubprogramAttrs::Device))) {
          if (context().ShouldWarn(
                  common::LanguageFeature::RedundantAttribute)) {
            Say(currStmtSource().value(),
                "ATTRIBUTES(%s) appears more than once"_warn_en_US,
                common::EnumToString(attr));
          }
        } else if ((attr == common::CUDASubprogramAttrs::Host ||
                       attr == common::CUDASubprogramAttrs::Device) &&
            (*current == common::CUDASubprogramAttrs::Host ||
                *current == common::CUDASubprogramAttrs::Device ||
                *current == common::CUDASubprogramAttrs::HostDevice)) {
          // HOST,DEVICE or DEVICE,HOST -> HostDevice
          subp->set_cudaSubprogramAttrs(
              common::CUDASubprogramAttrs::HostDevice);
        } else {
          Say(currStmtSource().value(),
              "ATTRIBUTES(%s) conflicts with earlier ATTRIBUTES(%s)"_err_en_US,
              common::EnumToString(attr), common::EnumToString(*current));
        }
      } else {
        subp->set_cudaSubprogramAttrs(attr);
      }
    }
    if (auto attrs{subp->cudaSubprogramAttrs()}) {
      if (*attrs == common::CUDASubprogramAttrs::Global ||
          *attrs == common::CUDASubprogramAttrs::Device) {
        const Scope &scope{currScope()};
        const Scope *mod{FindModuleContaining(scope)};
        if (mod && mod->GetName().value() == "cudadevice") {
          return false;
        }
        // Implicitly USE the cudadevice module by copying its symbols in the
        // current scope.
        const Scope &cudaDeviceScope{context().GetCUDADeviceScope()};
        for (auto sym : cudaDeviceScope.GetSymbols()) {
          if (!currScope().FindSymbol(sym->name())) {
            auto &localSymbol{MakeSymbol(
                sym->name(), Attrs{}, UseDetails{sym->name(), *sym})};
            localSymbol.flags() = sym->flags();
          }
        }
      }
    }
  }
  return false;
}

void SubprogramVisitor::Post(const parser::PrefixSpec::Launch_Bounds &x) {
  std::vector<std::int64_t> bounds;
  bool ok{true};
  for (const auto &sicx : x.v) {
    if (auto value{evaluate::ToInt64(EvaluateExpr(sicx))}) {
      bounds.push_back(*value);
    } else {
      ok = false;
    }
  }
  if (!ok || bounds.size() < 2 || bounds.size() > 3) {
    Say(currStmtSource().value(),
        "Operands of LAUNCH_BOUNDS() must be 2 or 3 integer constants"_err_en_US);
  } else if (auto *subp{currScope().symbol()
                     ? currScope().symbol()->detailsIf<SubprogramDetails>()
                     : nullptr}) {
    if (subp->cudaLaunchBounds().empty()) {
      subp->set_cudaLaunchBounds(std::move(bounds));
    } else {
      Say(currStmtSource().value(),
          "LAUNCH_BOUNDS() may only appear once"_err_en_US);
    }
  }
}

void SubprogramVisitor::Post(const parser::PrefixSpec::Cluster_Dims &x) {
  std::vector<std::int64_t> dims;
  bool ok{true};
  for (const auto &sicx : x.v) {
    if (auto value{evaluate::ToInt64(EvaluateExpr(sicx))}) {
      dims.push_back(*value);
    } else {
      ok = false;
    }
  }
  if (!ok || dims.size() != 3) {
    Say(currStmtSource().value(),
        "Operands of CLUSTER_DIMS() must be three integer constants"_err_en_US);
  } else if (auto *subp{currScope().symbol()
                     ? currScope().symbol()->detailsIf<SubprogramDetails>()
                     : nullptr}) {
    if (subp->cudaClusterDims().empty()) {
      subp->set_cudaClusterDims(std::move(dims));
    } else {
      Say(currStmtSource().value(),
          "CLUSTER_DIMS() may only appear once"_err_en_US);
    }
  }
}

static bool HasModulePrefix(const std::list<parser::PrefixSpec> &prefixes) {
  for (const auto &prefix : prefixes) {
    if (std::holds_alternative<parser::PrefixSpec::Module>(prefix.u)) {
      return true;
    }
  }
  return false;
}

bool SubprogramVisitor::Pre(const parser::InterfaceBody::Subroutine &x) {
  const auto &stmtTuple{
      std::get<parser::Statement<parser::SubroutineStmt>>(x.t).statement.t};
  return BeginSubprogram(std::get<parser::Name>(stmtTuple),
      Symbol::Flag::Subroutine,
      HasModulePrefix(std::get<std::list<parser::PrefixSpec>>(stmtTuple)));
}
void SubprogramVisitor::Post(const parser::InterfaceBody::Subroutine &x) {
  const auto &stmt{std::get<parser::Statement<parser::SubroutineStmt>>(x.t)};
  EndSubprogram(stmt.source,
      &std::get<std::optional<parser::LanguageBindingSpec>>(stmt.statement.t));
}
bool SubprogramVisitor::Pre(const parser::InterfaceBody::Function &x) {
  const auto &stmtTuple{
      std::get<parser::Statement<parser::FunctionStmt>>(x.t).statement.t};
  return BeginSubprogram(std::get<parser::Name>(stmtTuple),
      Symbol::Flag::Function,
      HasModulePrefix(std::get<std::list<parser::PrefixSpec>>(stmtTuple)));
}
void SubprogramVisitor::Post(const parser::InterfaceBody::Function &x) {
  const auto &stmt{std::get<parser::Statement<parser::FunctionStmt>>(x.t)};
  const auto &maybeSuffix{
      std::get<std::optional<parser::Suffix>>(stmt.statement.t)};
  EndSubprogram(stmt.source, maybeSuffix ? &maybeSuffix->binding : nullptr);
}

bool SubprogramVisitor::Pre(const parser::SubroutineStmt &stmt) {
  BeginAttrs();
  Walk(std::get<std::list<parser::PrefixSpec>>(stmt.t));
  Walk(std::get<parser::Name>(stmt.t));
  Walk(std::get<std::list<parser::DummyArg>>(stmt.t));
  // Don't traverse the LanguageBindingSpec now; it's deferred to EndSubprogram.
  Symbol &symbol{PostSubprogramStmt()};
  SubprogramDetails &details{symbol.get<SubprogramDetails>()};
  for (const auto &dummyArg : std::get<std::list<parser::DummyArg>>(stmt.t)) {
    if (const auto *dummyName{std::get_if<parser::Name>(&dummyArg.u)}) {
      CreateDummyArgument(details, *dummyName);
    } else {
      details.add_alternateReturn();
    }
  }
  return false;
}
bool SubprogramVisitor::Pre(const parser::FunctionStmt &) {
  FuncResultStack::FuncInfo &info{DEREF(funcResultStack().Top())};
  CHECK(!info.inFunctionStmt);
  info.inFunctionStmt = true;
  return BeginAttrs();
}
bool SubprogramVisitor::Pre(const parser::EntryStmt &) { return BeginAttrs(); }

void SubprogramVisitor::Post(const parser::FunctionStmt &stmt) {
  const auto &name{std::get<parser::Name>(stmt.t)};
  Symbol &symbol{PostSubprogramStmt()};
  SubprogramDetails &details{symbol.get<SubprogramDetails>()};
  for (const auto &dummyName : std::get<std::list<parser::Name>>(stmt.t)) {
    CreateDummyArgument(details, dummyName);
  }
  const parser::Name *funcResultName;
  FuncResultStack::FuncInfo &info{DEREF(funcResultStack().Top())};
  CHECK(info.inFunctionStmt);
  info.inFunctionStmt = false;
  bool distinctResultName{
      info.resultName && info.resultName->source != name.source};
  if (distinctResultName) {
    // Note that RESULT is ignored if it has the same name as the function.
    // The symbol created by PushScope() is retained as a place-holder
    // for error detection.
    funcResultName = info.resultName;
  } else {
    EraseSymbol(name); // was added by PushScope()
    funcResultName = &name;
  }
  if (details.isFunction()) {
    CHECK(context().HasError(currScope().symbol()));
  } else {
    // RESULT(x) can be the same explicitly-named RESULT(x) as an ENTRY
    // statement.
    Symbol *result{nullptr};
    if (distinctResultName) {
      if (auto iter{currScope().find(funcResultName->source)};
          iter != currScope().end()) {
        Symbol &entryResult{*iter->second};
        if (IsFunctionResult(entryResult)) {
          result = &entryResult;
        }
      }
    }
    if (result) {
      Resolve(*funcResultName, *result);
    } else {
      // add function result to function scope
      EntityDetails funcResultDetails;
      funcResultDetails.set_funcResult(true);
      result = &MakeSymbol(*funcResultName, std::move(funcResultDetails));
    }
    info.resultSymbol = result;
    details.set_result(*result);
  }
  // C1560.
  if (info.resultName && !distinctResultName) {
    if (context().ShouldWarn(common::UsageWarning::HomonymousResult)) {
      Say(info.resultName->source,
          "The function name should not appear in RESULT; references to '%s' "
          "inside the function will be considered as references to the "
          "result only"_warn_en_US,
          name.source);
    }
    // RESULT name was ignored above, the only side effect from doing so will be
    // the inability to make recursive calls. The related parser::Name is still
    // resolved to the created function result symbol because every parser::Name
    // should be resolved to avoid internal errors.
    Resolve(*info.resultName, info.resultSymbol);
  }
  name.symbol = &symbol; // must not be function result symbol
  // Clear the RESULT() name now in case an ENTRY statement in the implicit-part
  // has a RESULT() suffix.
  info.resultName = nullptr;
}

Symbol &SubprogramVisitor::PostSubprogramStmt() {
  Symbol &symbol{*currScope().symbol()};
  SetExplicitAttrs(symbol, EndAttrs());
  if (symbol.attrs().test(Attr::MODULE)) {
    symbol.attrs().set(Attr::EXTERNAL, false);
    symbol.implicitAttrs().set(Attr::EXTERNAL, false);
  }
  return symbol;
}

void SubprogramVisitor::Post(const parser::EntryStmt &stmt) {
  if (const auto &suffix{std::get<std::optional<parser::Suffix>>(stmt.t)}) {
    Walk(suffix->binding);
  }
  PostEntryStmt(stmt);
  EndAttrs();
}

void SubprogramVisitor::CreateDummyArgument(
    SubprogramDetails &details, const parser::Name &name) {
  Symbol *dummy{FindInScope(name)};
  if (dummy) {
    if (IsDummy(*dummy)) {
      if (dummy->test(Symbol::Flag::EntryDummyArgument)) {
        dummy->set(Symbol::Flag::EntryDummyArgument, false);
      } else {
        Say(name,
            "'%s' appears more than once as a dummy argument name in this subprogram"_err_en_US,
            name.source);
        return;
      }
    } else {
      SayWithDecl(name, *dummy,
          "'%s' may not appear as a dummy argument name in this subprogram"_err_en_US);
      return;
    }
  } else {
    dummy = &MakeSymbol(name, EntityDetails{true});
  }
  details.add_dummyArg(DEREF(dummy));
}

void SubprogramVisitor::CreateEntry(
    const parser::EntryStmt &stmt, Symbol &subprogram) {
  const auto &entryName{std::get<parser::Name>(stmt.t)};
  Scope &outer{currScope().parent()};
  Symbol::Flag subpFlag{subprogram.test(Symbol::Flag::Function)
          ? Symbol::Flag::Function
          : Symbol::Flag::Subroutine};
  Attrs attrs;
  const auto &suffix{std::get<std::optional<parser::Suffix>>(stmt.t)};
  bool hasGlobalBindingName{outer.IsGlobal() && suffix && suffix->binding &&
      std::get<std::optional<parser::ScalarDefaultCharConstantExpr>>(
          suffix->binding->t)
          .has_value()};
  if (!hasGlobalBindingName) {
    if (Symbol * extant{FindSymbol(outer, entryName)}) {
      if (!HandlePreviousCalls(entryName, *extant, subpFlag)) {
        if (outer.IsTopLevel()) {
          Say2(entryName,
              "'%s' is already defined as a global identifier"_err_en_US,
              *extant, "Previous definition of '%s'"_en_US);
        } else {
          SayAlreadyDeclared(entryName, *extant);
        }
        return;
      }
      attrs = extant->attrs();
    }
  }
  std::optional<SourceName> distinctResultName;
  if (suffix && suffix->resultName &&
      suffix->resultName->source != entryName.source) {
    distinctResultName = suffix->resultName->source;
  }
  if (outer.IsModule() && !attrs.test(Attr::PRIVATE)) {
    attrs.set(Attr::PUBLIC);
  }
  Symbol *entrySymbol{nullptr};
  if (hasGlobalBindingName) {
    // Hide the entry's symbol in a new anonymous global scope so
    // that its name doesn't clash with anything.
    Symbol &symbol{MakeSymbol(outer, context().GetTempName(outer), Attrs{})};
    symbol.set_details(MiscDetails{MiscDetails::Kind::ScopeName});
    Scope &hidden{outer.MakeScope(Scope::Kind::Global, &symbol)};
    entrySymbol = &MakeSymbol(hidden, entryName.source, attrs);
  } else {
    entrySymbol = FindInScope(outer, entryName.source);
    if (entrySymbol) {
      if (auto *generic{entrySymbol->detailsIf<GenericDetails>()}) {
        if (auto *specific{generic->specific()}) {
          // Forward reference to ENTRY from a generic interface
          entrySymbol = specific;
          CheckDuplicatedAttrs(entryName.source, *entrySymbol, attrs);
          SetExplicitAttrs(*entrySymbol, attrs);
        }
      }
    } else {
      entrySymbol = &MakeSymbol(outer, entryName.source, attrs);
    }
  }
  SubprogramDetails entryDetails;
  entryDetails.set_entryScope(currScope());
  entrySymbol->set(subpFlag);
  if (subpFlag == Symbol::Flag::Function) {
    Symbol *result{nullptr};
    EntityDetails resultDetails;
    resultDetails.set_funcResult(true);
    if (distinctResultName) {
      // An explicit RESULT() can also be an explicit RESULT()
      // of the function or another ENTRY.
      if (auto iter{currScope().find(suffix->resultName->source)};
          iter != currScope().end()) {
        result = &*iter->second;
      }
      if (!result) {
        result =
            &MakeSymbol(*distinctResultName, Attrs{}, std::move(resultDetails));
      } else if (!result->has<EntityDetails>()) {
        Say(*distinctResultName,
            "ENTRY cannot have RESULT(%s) that is not a variable"_err_en_US,
            *distinctResultName)
            .Attach(result->name(), "Existing declaration of '%s'"_en_US,
                result->name());
        result = nullptr;
      }
      if (result) {
        Resolve(*suffix->resultName, *result);
      }
    } else {
      result = &MakeSymbol(entryName.source, Attrs{}, std::move(resultDetails));
    }
    if (result) {
      entryDetails.set_result(*result);
    }
  }
  if (subpFlag == Symbol::Flag::Subroutine || distinctResultName) {
    Symbol &assoc{MakeSymbol(entryName.source)};
    assoc.set_details(HostAssocDetails{*entrySymbol});
    assoc.set(Symbol::Flag::Subroutine);
  }
  Resolve(entryName, *entrySymbol);
  std::set<SourceName> dummies;
  for (const auto &dummyArg : std::get<std::list<parser::DummyArg>>(stmt.t)) {
    if (const auto *dummyName{std::get_if<parser::Name>(&dummyArg.u)}) {
      auto pair{dummies.insert(dummyName->source)};
      if (!pair.second) {
        Say(*dummyName,
            "'%s' appears more than once as a dummy argument name in this ENTRY statement"_err_en_US,
            dummyName->source);
        continue;
      }
      Symbol *dummy{FindInScope(*dummyName)};
      if (dummy) {
        if (!IsDummy(*dummy)) {
          evaluate::AttachDeclaration(
              Say(*dummyName,
                  "'%s' may not appear as a dummy argument name in this ENTRY statement"_err_en_US,
                  dummyName->source),
              *dummy);
          continue;
        }
      } else {
        dummy = &MakeSymbol(*dummyName, EntityDetails{true});
        dummy->set(Symbol::Flag::EntryDummyArgument);
      }
      entryDetails.add_dummyArg(DEREF(dummy));
    } else if (subpFlag == Symbol::Flag::Function) { // C1573
      Say(entryName,
          "ENTRY in a function may not have an alternate return dummy argument"_err_en_US);
      break;
    } else {
      entryDetails.add_alternateReturn();
    }
  }
  entrySymbol->set_details(std::move(entryDetails));
}

void SubprogramVisitor::PostEntryStmt(const parser::EntryStmt &stmt) {
  // The entry symbol should have already been created and resolved
  // in CreateEntry(), called by BeginSubprogram(), with one exception (below).
  const auto &name{std::get<parser::Name>(stmt.t)};
  Scope &inclusiveScope{InclusiveScope()};
  if (!name.symbol) {
    if (inclusiveScope.kind() != Scope::Kind::Subprogram) {
      Say(name.source,
          "ENTRY '%s' may appear only in a subroutine or function"_err_en_US,
          name.source);
    } else if (FindSeparateModuleSubprogramInterface(inclusiveScope.symbol())) {
      Say(name.source,
          "ENTRY '%s' may not appear in a separate module procedure"_err_en_US,
          name.source);
    } else {
      // C1571 - entry is nested, so was not put into the program tree; error
      // is emitted from MiscChecker in semantics.cpp.
    }
    return;
  }
  Symbol &entrySymbol{*name.symbol};
  if (context().HasError(entrySymbol)) {
    return;
  }
  if (!entrySymbol.has<SubprogramDetails>()) {
    SayAlreadyDeclared(name, entrySymbol);
    return;
  }
  SubprogramDetails &entryDetails{entrySymbol.get<SubprogramDetails>()};
  CHECK(entryDetails.entryScope() == &inclusiveScope);
  SetCUDADataAttr(name.source, entrySymbol, cudaDataAttr());
  entrySymbol.attrs() |= GetAttrs();
  SetBindNameOn(entrySymbol);
  for (const auto &dummyArg : std::get<std::list<parser::DummyArg>>(stmt.t)) {
    if (const auto *dummyName{std::get_if<parser::Name>(&dummyArg.u)}) {
      if (Symbol * dummy{FindInScope(*dummyName)}) {
        if (dummy->test(Symbol::Flag::EntryDummyArgument)) {
          const auto *subp{dummy->detailsIf<SubprogramDetails>()};
          if (subp && subp->isInterface()) { // ok
          } else if (!dummy->has<EntityDetails>() &&
              !dummy->has<ObjectEntityDetails>() &&
              !dummy->has<ProcEntityDetails>()) {
            SayWithDecl(*dummyName, *dummy,
                "ENTRY dummy argument '%s' was previously declared as an item that may not be used as a dummy argument"_err_en_US);
          }
          dummy->set(Symbol::Flag::EntryDummyArgument, false);
        }
      }
    }
  }
}

Symbol *ScopeHandler::FindSeparateModuleProcedureInterface(
    const parser::Name &name) {
  auto *symbol{FindSymbol(name)};
  if (symbol && symbol->has<SubprogramNameDetails>()) {
    const Scope *parent{nullptr};
    if (currScope().IsSubmodule()) {
      parent = currScope().symbol()->get<ModuleDetails>().parent();
    }
    symbol = parent ? FindSymbol(*parent, name) : nullptr;
  }
  if (symbol) {
    if (auto *generic{symbol->detailsIf<GenericDetails>()}) {
      symbol = generic->specific();
    }
  }
  if (const Symbol * defnIface{FindSeparateModuleSubprogramInterface(symbol)}) {
    // Error recovery in case of multiple definitions
    symbol = const_cast<Symbol *>(defnIface);
  }
  if (!IsSeparateModuleProcedureInterface(symbol)) {
    Say(name, "'%s' was not declared a separate module procedure"_err_en_US);
    symbol = nullptr;
  }
  return symbol;
}

// A subprogram declared with MODULE PROCEDURE
bool SubprogramVisitor::BeginMpSubprogram(const parser::Name &name) {
  Symbol *symbol{FindSeparateModuleProcedureInterface(name)};
  if (!symbol) {
    return false;
  }
  if (symbol->owner() == currScope() && symbol->scope()) {
    // This is a MODULE PROCEDURE whose interface appears in its host.
    // Convert the module procedure's interface into a subprogram.
    SetScope(DEREF(symbol->scope()));
    symbol->get<SubprogramDetails>().set_isInterface(false);
    name.symbol = symbol;
  } else {
    // Copy the interface into a new subprogram scope.
    EraseSymbol(name);
    Symbol &newSymbol{MakeSymbol(name, SubprogramDetails{})};
    PushScope(Scope::Kind::Subprogram, &newSymbol);
    auto &newSubprogram{newSymbol.get<SubprogramDetails>()};
    newSubprogram.set_moduleInterface(*symbol);
    auto &subprogram{symbol->get<SubprogramDetails>()};
    if (const auto *name{subprogram.bindName()}) {
      newSubprogram.set_bindName(std::string{*name});
    }
    newSymbol.attrs() |= symbol->attrs();
    newSymbol.set(symbol->test(Symbol::Flag::Subroutine)
            ? Symbol::Flag::Subroutine
            : Symbol::Flag::Function);
    MapSubprogramToNewSymbols(*symbol, newSymbol, currScope());
  }
  return true;
}

// A subprogram or interface declared with SUBROUTINE or FUNCTION
bool SubprogramVisitor::BeginSubprogram(const parser::Name &name,
    Symbol::Flag subpFlag, bool hasModulePrefix,
    const parser::LanguageBindingSpec *bindingSpec,
    const ProgramTree::EntryStmtList *entryStmts) {
  if (hasModulePrefix && !currScope().IsModule() &&
      !currScope().IsSubmodule()) { // C1547
    Say(name,
        "'%s' is a MODULE procedure which must be declared within a "
        "MODULE or SUBMODULE"_err_en_US);
    return false;
  }
  Symbol *moduleInterface{nullptr};
  if (hasModulePrefix && !inInterfaceBlock()) {
    moduleInterface = FindSeparateModuleProcedureInterface(name);
    if (moduleInterface && &moduleInterface->owner() == &currScope()) {
      // Subprogram is MODULE FUNCTION or MODULE SUBROUTINE with an interface
      // previously defined in the same scope.
      if (GenericDetails *
          generic{DEREF(FindSymbol(name)).detailsIf<GenericDetails>()}) {
        generic->clear_specific();
        name.symbol = nullptr;
      } else {
        EraseSymbol(name);
      }
    }
  }
  Symbol &newSymbol{
      PushSubprogramScope(name, subpFlag, bindingSpec, hasModulePrefix)};
  if (moduleInterface) {
    newSymbol.get<SubprogramDetails>().set_moduleInterface(*moduleInterface);
    if (moduleInterface->attrs().test(Attr::PRIVATE)) {
      SetImplicitAttr(newSymbol, Attr::PRIVATE);
    } else if (moduleInterface->attrs().test(Attr::PUBLIC)) {
      SetImplicitAttr(newSymbol, Attr::PUBLIC);
    }
  }
  if (entryStmts) {
    for (const auto &ref : *entryStmts) {
      CreateEntry(*ref, newSymbol);
    }
  }
  return true;
}

void SubprogramVisitor::HandleLanguageBinding(Symbol *symbol,
    std::optional<parser::CharBlock> stmtSource,
    const std::optional<parser::LanguageBindingSpec> *binding) {
  if (binding && *binding && symbol) {
    // Finally process the BIND(C,NAME=name) now that symbols in the name
    // expression will resolve to local names if needed.
    auto flagRestorer{common::ScopedSet(inSpecificationPart_, false)};
    auto originalStmtSource{messageHandler().currStmtSource()};
    messageHandler().set_currStmtSource(stmtSource);
    BeginAttrs();
    Walk(**binding);
    SetBindNameOn(*symbol);
    symbol->attrs() |= EndAttrs();
    messageHandler().set_currStmtSource(originalStmtSource);
  }
}

void SubprogramVisitor::EndSubprogram(
    std::optional<parser::CharBlock> stmtSource,
    const std::optional<parser::LanguageBindingSpec> *binding,
    const ProgramTree::EntryStmtList *entryStmts) {
  HandleLanguageBinding(currScope().symbol(), stmtSource, binding);
  if (entryStmts) {
    for (const auto &ref : *entryStmts) {
      const parser::EntryStmt &entryStmt{*ref};
      if (const auto &suffix{
              std::get<std::optional<parser::Suffix>>(entryStmt.t)}) {
        const auto &name{std::get<parser::Name>(entryStmt.t)};
        HandleLanguageBinding(name.symbol, name.source, &suffix->binding);
      }
    }
  }
  if (inInterfaceBlock() && currScope().symbol()) {
    DeclaredPossibleSpecificProc(*currScope().symbol());
  }
  PopScope();
}

bool SubprogramVisitor::HandlePreviousCalls(
    const parser::Name &name, Symbol &symbol, Symbol::Flag subpFlag) {
  // If the extant symbol is a generic, check its homonymous specific
  // procedure instead if it has one.
  if (auto *generic{symbol.detailsIf<GenericDetails>()}) {
    return generic->specific() &&
        HandlePreviousCalls(name, *generic->specific(), subpFlag);
  } else if (const auto *proc{symbol.detailsIf<ProcEntityDetails>()}; proc &&
             !proc->isDummy() &&
             !symbol.attrs().HasAny(Attrs{Attr::INTRINSIC, Attr::POINTER})) {
    // There's a symbol created for previous calls to this subprogram or
    // ENTRY's name.  We have to replace that symbol in situ to avoid the
    // obligation to rewrite symbol pointers in the parse tree.
    if (!symbol.test(subpFlag)) {
      auto other{subpFlag == Symbol::Flag::Subroutine
              ? Symbol::Flag::Function
              : Symbol::Flag::Subroutine};
      // External statements issue an explicit EXTERNAL attribute.
      if (symbol.attrs().test(Attr::EXTERNAL) &&
          !symbol.implicitAttrs().test(Attr::EXTERNAL)) {
        // Warn if external statement previously declared.
        if (context().ShouldWarn(common::LanguageFeature::RedundantAttribute)) {
          Say(name,
              "EXTERNAL attribute was already specified on '%s'"_warn_en_US);
        }
      } else if (symbol.test(other)) {
        Say2(name,
            subpFlag == Symbol::Flag::Function
                ? "'%s' was previously called as a subroutine"_err_en_US
                : "'%s' was previously called as a function"_err_en_US,
            symbol, "Previous call of '%s'"_en_US);
      } else {
        symbol.set(subpFlag);
      }
    }
    EntityDetails entity;
    if (proc->type()) {
      entity.set_type(*proc->type());
    }
    symbol.details() = std::move(entity);
    return true;
  } else {
    return symbol.has<UnknownDetails>() || symbol.has<SubprogramNameDetails>();
  }
}

void SubprogramVisitor::CheckExtantProc(
    const parser::Name &name, Symbol::Flag subpFlag) {
  if (auto *prev{FindSymbol(name)}) {
    if (IsDummy(*prev)) {
    } else if (auto *entity{prev->detailsIf<EntityDetails>()};
               IsPointer(*prev) && entity && !entity->type()) {
      // POINTER attribute set before interface
    } else if (inInterfaceBlock() && currScope() != prev->owner()) {
      // Procedures in an INTERFACE block do not resolve to symbols
      // in scopes between the global scope and the current scope.
    } else if (!HandlePreviousCalls(name, *prev, subpFlag)) {
      SayAlreadyDeclared(name, *prev);
    }
  }
}

Symbol &SubprogramVisitor::PushSubprogramScope(const parser::Name &name,
    Symbol::Flag subpFlag, const parser::LanguageBindingSpec *bindingSpec,
    bool hasModulePrefix) {
  Symbol *symbol{GetSpecificFromGeneric(name)};
  if (!symbol) {
    if (bindingSpec && currScope().IsGlobal() &&
        std::get<std::optional<parser::ScalarDefaultCharConstantExpr>>(
            bindingSpec->t)
            .has_value()) {
      // Create this new top-level subprogram with a binding label
      // in a new global scope, so that its symbol's name won't clash
      // with another symbol that has a distinct binding label.
      PushScope(Scope::Kind::Global,
          &MakeSymbol(context().GetTempName(currScope()), Attrs{},
              MiscDetails{MiscDetails::Kind::ScopeName}));
    }
    CheckExtantProc(name, subpFlag);
    symbol = &MakeSymbol(name, SubprogramDetails{});
  }
  symbol->ReplaceName(name.source);
  symbol->set(subpFlag);
  PushScope(Scope::Kind::Subprogram, symbol);
  if (subpFlag == Symbol::Flag::Function) {
    funcResultStack().Push(currScope());
  }
  if (inInterfaceBlock()) {
    auto &details{symbol->get<SubprogramDetails>()};
    details.set_isInterface();
    if (isAbstract()) {
      SetExplicitAttr(*symbol, Attr::ABSTRACT);
    } else if (hasModulePrefix) {
      SetExplicitAttr(*symbol, Attr::MODULE);
    } else {
      MakeExternal(*symbol);
    }
    if (isGeneric()) {
      Symbol &genericSymbol{GetGenericSymbol()};
      if (auto *details{genericSymbol.detailsIf<GenericDetails>()}) {
        details->AddSpecificProc(*symbol, name.source);
      } else {
        CHECK(context().HasError(genericSymbol));
      }
    }
    set_inheritFromParent(hasModulePrefix);
  }
  if (Symbol * found{FindSymbol(name)};
      found && found->has<HostAssocDetails>()) {
    found->set(subpFlag); // PushScope() created symbol
  }
  return *symbol;
}

void SubprogramVisitor::PushBlockDataScope(const parser::Name &name) {
  if (auto *prev{FindSymbol(name)}) {
    if (prev->attrs().test(Attr::EXTERNAL) && prev->has<ProcEntityDetails>()) {
      if (prev->test(Symbol::Flag::Subroutine) ||
          prev->test(Symbol::Flag::Function)) {
        Say2(name, "BLOCK DATA '%s' has been called"_err_en_US, *prev,
            "Previous call of '%s'"_en_US);
      }
      EraseSymbol(name);
    }
  }
  if (name.source.empty()) {
    // Don't let unnamed BLOCK DATA conflict with unnamed PROGRAM
    PushScope(Scope::Kind::BlockData, nullptr);
  } else {
    PushScope(Scope::Kind::BlockData, &MakeSymbol(name, SubprogramDetails{}));
  }
}

// If name is a generic, return specific subprogram with the same name.
Symbol *SubprogramVisitor::GetSpecificFromGeneric(const parser::Name &name) {
  // Search for the name but don't resolve it
  if (auto *symbol{currScope().FindSymbol(name.source)}) {
    if (symbol->has<SubprogramNameDetails>()) {
      if (inInterfaceBlock()) {
        // Subtle: clear any MODULE flag so that the new interface
        // symbol doesn't inherit it and ruin the ability to check it.
        symbol->attrs().reset(Attr::MODULE);
      }
    } else if (auto *details{symbol->detailsIf<GenericDetails>()}) {
      // found generic, want specific procedure
      auto *specific{details->specific()};
      Attrs moduleAttr;
      if (inInterfaceBlock()) {
        if (specific) {
          // Defining an interface in a generic of the same name which is
          // already shadowing another procedure.  In some cases, the shadowed
          // procedure is about to be replaced.
          if (specific->has<SubprogramNameDetails>() &&
              specific->attrs().test(Attr::MODULE)) {
            // The shadowed procedure is a separate module procedure that is
            // actually defined later in this (sub)module.
            // Define its interface now as a new symbol.
            moduleAttr.set(Attr::MODULE);
            specific = nullptr;
          } else if (&specific->owner() != &symbol->owner()) {
            // The shadowed procedure was from an enclosing scope and will be
            // overridden by this interface definition.
            specific = nullptr;
          }
          if (!specific) {
            details->clear_specific();
          }
        } else if (const auto *dType{details->derivedType()}) {
          if (&dType->owner() != &symbol->owner()) {
            // The shadowed derived type was from an enclosing scope and
            // will be overridden by this interface definition.
            details->clear_derivedType();
          }
        }
      }
      if (!specific) {
        specific = &currScope().MakeSymbol(
            name.source, std::move(moduleAttr), SubprogramDetails{});
        if (details->derivedType()) {
          // A specific procedure with the same name as a derived type
          SayAlreadyDeclared(name, *details->derivedType());
        } else {
          details->set_specific(Resolve(name, *specific));
        }
      } else if (isGeneric()) {
        SayAlreadyDeclared(name, *specific);
      }
      if (specific->has<SubprogramNameDetails>()) {
        specific->set_details(Details{SubprogramDetails{}});
      }
      return specific;
    }
  }
  return nullptr;
}

// DeclarationVisitor implementation

bool DeclarationVisitor::BeginDecl() {
  BeginDeclTypeSpec();
  BeginArraySpec();
  return BeginAttrs();
}
void DeclarationVisitor::EndDecl() {
  EndDeclTypeSpec();
  EndArraySpec();
  EndAttrs();
}

bool DeclarationVisitor::CheckUseError(const parser::Name &name) {
  return HadUseError(context(), name.source, name.symbol);
}

// Report error if accessibility of symbol doesn't match isPrivate.
void DeclarationVisitor::CheckAccessibility(
    const SourceName &name, bool isPrivate, Symbol &symbol) {
  if (symbol.attrs().test(Attr::PRIVATE) != isPrivate) {
    Say2(name,
        "'%s' does not have the same accessibility as its previous declaration"_err_en_US,
        symbol, "Previous declaration of '%s'"_en_US);
  }
}

bool DeclarationVisitor::Pre(const parser::TypeDeclarationStmt &x) {
  BeginDecl();
  // If INTRINSIC appears as an attr-spec, handle it now as if the
  // names had appeared on an INTRINSIC attribute statement beforehand.
  for (const auto &attr : std::get<std::list<parser::AttrSpec>>(x.t)) {
    if (std::holds_alternative<parser::Intrinsic>(attr.u)) {
      for (const auto &decl : std::get<std::list<parser::EntityDecl>>(x.t)) {
        DeclareIntrinsic(parser::GetFirstName(decl));
      }
      break;
    }
  }
  return true;
}
void DeclarationVisitor::Post(const parser::TypeDeclarationStmt &) {
  EndDecl();
}

void DeclarationVisitor::Post(const parser::DimensionStmt::Declaration &x) {
  DeclareObjectEntity(std::get<parser::Name>(x.t));
}
void DeclarationVisitor::Post(const parser::CodimensionDecl &x) {
  DeclareObjectEntity(std::get<parser::Name>(x.t));
}

bool DeclarationVisitor::Pre(const parser::Initialization &) {
  // Defer inspection of initializers to Initialization() so that the
  // symbol being initialized will be available within the initialization
  // expression.
  return false;
}

void DeclarationVisitor::Post(const parser::EntityDecl &x) {
  const auto &name{std::get<parser::ObjectName>(x.t)};
  Attrs attrs{attrs_ ? HandleSaveName(name.source, *attrs_) : Attrs{}};
  attrs.set(Attr::INTRINSIC, false); // dealt with in Pre(TypeDeclarationStmt)
  Symbol &symbol{DeclareUnknownEntity(name, attrs)};
  symbol.ReplaceName(name.source);
  SetCUDADataAttr(name.source, symbol, cudaDataAttr());
  if (const auto &init{std::get<std::optional<parser::Initialization>>(x.t)}) {
    ConvertToObjectEntity(symbol) || ConvertToProcEntity(symbol);
    symbol.set(
        Symbol::Flag::EntryDummyArgument, false); // forestall excessive errors
    Initialization(name, *init, false);
  } else if (attrs.test(Attr::PARAMETER)) { // C882, C883
    Say(name, "Missing initialization for parameter '%s'"_err_en_US);
  }
  if (auto *scopeSymbol{currScope().symbol()})
    if (auto *details{scopeSymbol->detailsIf<DerivedTypeDetails>()})
      if (details->isDECStructure())
        details->add_component(symbol);
}

void DeclarationVisitor::Post(const parser::PointerDecl &x) {
  const auto &name{std::get<parser::Name>(x.t)};
  if (const auto &deferredShapeSpecs{
          std::get<std::optional<parser::DeferredShapeSpecList>>(x.t)}) {
    CHECK(arraySpec().empty());
    BeginArraySpec();
    set_arraySpec(AnalyzeDeferredShapeSpecList(context(), *deferredShapeSpecs));
    Symbol &symbol{DeclareObjectEntity(name, Attrs{Attr::POINTER})};
    symbol.ReplaceName(name.source);
    EndArraySpec();
  } else {
    if (const auto *symbol{FindInScope(name)}) {
      const auto *subp{symbol->detailsIf<SubprogramDetails>()};
      if (!symbol->has<UseDetails>() && // error caught elsewhere
          !symbol->has<ObjectEntityDetails>() &&
          !symbol->has<ProcEntityDetails>() &&
          !symbol->CanReplaceDetails(ObjectEntityDetails{}) &&
          !symbol->CanReplaceDetails(ProcEntityDetails{}) &&
          !(subp && subp->isInterface())) {
        Say(name, "'%s' cannot have the POINTER attribute"_err_en_US);
      }
    }
    HandleAttributeStmt(Attr::POINTER, std::get<parser::Name>(x.t));
  }
}

bool DeclarationVisitor::Pre(const parser::BindEntity &x) {
  auto kind{std::get<parser::BindEntity::Kind>(x.t)};
  auto &name{std::get<parser::Name>(x.t)};
  Symbol *symbol;
  if (kind == parser::BindEntity::Kind::Object) {
    symbol = &HandleAttributeStmt(Attr::BIND_C, name);
  } else {
    symbol = &MakeCommonBlockSymbol(name);
    SetExplicitAttr(*symbol, Attr::BIND_C);
  }
  // 8.6.4(1)
  // Some entities such as named constant or module name need to checked
  // elsewhere. This is to skip the ICE caused by setting Bind name for non-name
  // things such as data type and also checks for procedures.
  if (symbol->has<CommonBlockDetails>() || symbol->has<ObjectEntityDetails>() ||
      symbol->has<EntityDetails>()) {
    SetBindNameOn(*symbol);
  } else {
    Say(name,
        "Only variable and named common block can be in BIND statement"_err_en_US);
  }
  return false;
}
bool DeclarationVisitor::Pre(const parser::OldParameterStmt &x) {
  inOldStyleParameterStmt_ = true;
  Walk(x.v);
  inOldStyleParameterStmt_ = false;
  return false;
}
bool DeclarationVisitor::Pre(const parser::NamedConstantDef &x) {
  auto &name{std::get<parser::NamedConstant>(x.t).v};
  auto &symbol{HandleAttributeStmt(Attr::PARAMETER, name)};
  ConvertToObjectEntity(symbol);
  auto *details{symbol.detailsIf<ObjectEntityDetails>()};
  if (!details || symbol.test(Symbol::Flag::CrayPointer) ||
      symbol.test(Symbol::Flag::CrayPointee)) {
    SayWithDecl(
        name, symbol, "PARAMETER attribute not allowed on '%s'"_err_en_US);
    return false;
  }
  const auto &expr{std::get<parser::ConstantExpr>(x.t)};
  if (details->init() || symbol.test(Symbol::Flag::InDataStmt)) {
    Say(name, "Named constant '%s' already has a value"_err_en_US);
  }
  if (inOldStyleParameterStmt_) {
    // non-standard extension PARAMETER statement (no parentheses)
    Walk(expr);
    auto folded{EvaluateExpr(expr)};
    if (details->type()) {
      SayWithDecl(name, symbol,
          "Alternative style PARAMETER '%s' must not already have an explicit type"_err_en_US);
    } else if (folded) {
      auto at{expr.thing.value().source};
      if (evaluate::IsActuallyConstant(*folded)) {
        if (const auto *type{currScope().GetType(*folded)}) {
          if (type->IsPolymorphic()) {
            Say(at, "The expression must not be polymorphic"_err_en_US);
          } else if (auto shape{ToArraySpec(
                         GetFoldingContext(), evaluate::GetShape(*folded))}) {
            // The type of the named constant is assumed from the expression.
            details->set_type(*type);
            details->set_init(std::move(*folded));
            details->set_shape(std::move(*shape));
          } else {
            Say(at, "The expression must have constant shape"_err_en_US);
          }
        } else {
          Say(at, "The expression must have a known type"_err_en_US);
        }
      } else {
        Say(at, "The expression must be a constant of known type"_err_en_US);
      }
    }
  } else {
    // standard-conforming PARAMETER statement (with parentheses)
    ApplyImplicitRules(symbol);
    Walk(expr);
    if (auto converted{EvaluateNonPointerInitializer(
            symbol, expr, expr.thing.value().source)}) {
      details->set_init(std::move(*converted));
    }
  }
  return false;
}
bool DeclarationVisitor::Pre(const parser::NamedConstant &x) {
  const parser::Name &name{x.v};
  if (!FindSymbol(name)) {
    Say(name, "Named constant '%s' not found"_err_en_US);
  } else {
    CheckUseError(name);
  }
  return false;
}

bool DeclarationVisitor::Pre(const parser::Enumerator &enumerator) {
  const parser::Name &name{std::get<parser::NamedConstant>(enumerator.t).v};
  Symbol *symbol{FindInScope(name)};
  if (symbol && !symbol->has<UnknownDetails>()) {
    // Contrary to named constants appearing in a PARAMETER statement,
    // enumerator names should not have their type, dimension or any other
    // attributes defined before they are declared in the enumerator statement,
    // with the exception of accessibility.
    // This is not explicitly forbidden by the standard, but they are scalars
    // which type is left for the compiler to chose, so do not let users try to
    // tamper with that.
    SayAlreadyDeclared(name, *symbol);
    symbol = nullptr;
  } else {
    // Enumerators are treated as PARAMETER (section 7.6 paragraph (4))
    symbol = &MakeSymbol(name, Attrs{Attr::PARAMETER}, ObjectEntityDetails{});
    symbol->SetType(context().MakeNumericType(
        TypeCategory::Integer, evaluate::CInteger::kind));
  }

  if (auto &init{std::get<std::optional<parser::ScalarIntConstantExpr>>(
          enumerator.t)}) {
    Walk(*init); // Resolve names in expression before evaluation.
    if (auto value{EvaluateInt64(context(), *init)}) {
      // Cast all init expressions to C_INT so that they can then be
      // safely incremented (see 7.6 Note 2).
      enumerationState_.value = static_cast<int>(*value);
    } else {
      Say(name,
          "Enumerator value could not be computed "
          "from the given expression"_err_en_US);
      // Prevent resolution of next enumerators value
      enumerationState_.value = std::nullopt;
    }
  }

  if (symbol) {
    if (enumerationState_.value) {
      symbol->get<ObjectEntityDetails>().set_init(SomeExpr{
          evaluate::Expr<evaluate::CInteger>{*enumerationState_.value}});
    } else {
      context().SetError(*symbol);
    }
  }

  if (enumerationState_.value) {
    (*enumerationState_.value)++;
  }
  return false;
}

void DeclarationVisitor::Post(const parser::EnumDef &) {
  enumerationState_ = EnumeratorState{};
}

bool DeclarationVisitor::Pre(const parser::AccessSpec &x) {
  Attr attr{AccessSpecToAttr(x)};
  if (!NonDerivedTypeScope().IsModule()) { // C817
    Say(currStmtSource().value(),
        "%s attribute may only appear in the specification part of a module"_err_en_US,
        EnumToString(attr));
  }
  CheckAndSet(attr);
  return false;
}

bool DeclarationVisitor::Pre(const parser::AsynchronousStmt &x) {
  return HandleAttributeStmt(Attr::ASYNCHRONOUS, x.v);
}
bool DeclarationVisitor::Pre(const parser::ContiguousStmt &x) {
  return HandleAttributeStmt(Attr::CONTIGUOUS, x.v);
}
bool DeclarationVisitor::Pre(const parser::ExternalStmt &x) {
  HandleAttributeStmt(Attr::EXTERNAL, x.v);
  for (const auto &name : x.v) {
    auto *symbol{FindSymbol(name)};
    if (!ConvertToProcEntity(DEREF(symbol), name.source)) {
      // Check if previous symbol is an interface.
      if (auto *details{symbol->detailsIf<SubprogramDetails>()}) {
        if (details->isInterface()) {
          // Warn if interface previously declared.
          if (context().ShouldWarn(
                  common::LanguageFeature::RedundantAttribute)) {
            Say(name,
                "EXTERNAL attribute was already specified on '%s'"_warn_en_US);
          }
        }
      } else {
        SayWithDecl(
            name, *symbol, "EXTERNAL attribute not allowed on '%s'"_err_en_US);
      }
    } else if (symbol->attrs().test(Attr::INTRINSIC)) { // C840
      Say(symbol->name(),
          "Symbol '%s' cannot have both INTRINSIC and EXTERNAL attributes"_err_en_US,
          symbol->name());
    }
  }
  return false;
}
bool DeclarationVisitor::Pre(const parser::IntentStmt &x) {
  auto &intentSpec{std::get<parser::IntentSpec>(x.t)};
  auto &names{std::get<std::list<parser::Name>>(x.t)};
  return CheckNotInBlock("INTENT") && // C1107
      HandleAttributeStmt(IntentSpecToAttr(intentSpec), names);
}
bool DeclarationVisitor::Pre(const parser::IntrinsicStmt &x) {
  for (const auto &name : x.v) {
    DeclareIntrinsic(name);
  }
  return false;
}
void DeclarationVisitor::DeclareIntrinsic(const parser::Name &name) {
  HandleAttributeStmt(Attr::INTRINSIC, name);
  if (!IsIntrinsic(name.source, std::nullopt)) {
    Say(name.source, "'%s' is not a known intrinsic procedure"_err_en_US);
  }
  auto &symbol{DEREF(FindSymbol(name))};
  if (symbol.has<GenericDetails>()) {
    // Generic interface is extending intrinsic; ok
  } else if (!ConvertToProcEntity(symbol, name.source)) {
    SayWithDecl(
        name, symbol, "INTRINSIC attribute not allowed on '%s'"_err_en_US);
  } else if (symbol.attrs().test(Attr::EXTERNAL)) { // C840
    Say(symbol.name(),
        "Symbol '%s' cannot have both EXTERNAL and INTRINSIC attributes"_err_en_US,
        symbol.name());
  } else {
    if (symbol.GetType()) {
      // These warnings are worded so that they should make sense in either
      // order.
      if (context().ShouldWarn(
              common::UsageWarning::IgnoredIntrinsicFunctionType)) {
        Say(symbol.name(),
            "Explicit type declaration ignored for intrinsic function '%s'"_warn_en_US,
            symbol.name())
            .Attach(name.source,
                "INTRINSIC statement for explicitly-typed '%s'"_en_US,
                name.source);
      }
    }
    if (!symbol.test(Symbol::Flag::Function) &&
        !symbol.test(Symbol::Flag::Subroutine)) {
      if (context().intrinsics().IsIntrinsicFunction(name.source.ToString())) {
        symbol.set(Symbol::Flag::Function);
      } else if (context().intrinsics().IsIntrinsicSubroutine(
                     name.source.ToString())) {
        symbol.set(Symbol::Flag::Subroutine);
      }
    }
  }
}
bool DeclarationVisitor::Pre(const parser::OptionalStmt &x) {
  return CheckNotInBlock("OPTIONAL") && // C1107
      HandleAttributeStmt(Attr::OPTIONAL, x.v);
}
bool DeclarationVisitor::Pre(const parser::ProtectedStmt &x) {
  return HandleAttributeStmt(Attr::PROTECTED, x.v);
}
bool DeclarationVisitor::Pre(const parser::ValueStmt &x) {
  return CheckNotInBlock("VALUE") && // C1107
      HandleAttributeStmt(Attr::VALUE, x.v);
}
bool DeclarationVisitor::Pre(const parser::VolatileStmt &x) {
  return HandleAttributeStmt(Attr::VOLATILE, x.v);
}
bool DeclarationVisitor::Pre(const parser::CUDAAttributesStmt &x) {
  auto attr{std::get<common::CUDADataAttr>(x.t)};
  for (const auto &name : std::get<std::list<parser::Name>>(x.t)) {
    auto *symbol{FindInScope(name)};
    if (symbol && symbol->has<UseDetails>()) {
      Say(currStmtSource().value(),
          "Cannot apply CUDA data attribute to use-associated '%s'"_err_en_US,
          name.source);
    } else {
      if (!symbol) {
        symbol = &MakeSymbol(name, ObjectEntityDetails{});
      }
      SetCUDADataAttr(name.source, *symbol, attr);
    }
  }
  return false;
}
// Handle a statement that sets an attribute on a list of names.
bool DeclarationVisitor::HandleAttributeStmt(
    Attr attr, const std::list<parser::Name> &names) {
  for (const auto &name : names) {
    HandleAttributeStmt(attr, name);
  }
  return false;
}
Symbol &DeclarationVisitor::HandleAttributeStmt(
    Attr attr, const parser::Name &name) {
  auto *symbol{FindInScope(name)};
  if (attr == Attr::ASYNCHRONOUS || attr == Attr::VOLATILE) {
    // these can be set on a symbol that is host-assoc or use-assoc
    if (!symbol &&
        (currScope().kind() == Scope::Kind::Subprogram ||
            currScope().kind() == Scope::Kind::BlockConstruct)) {
      if (auto *hostSymbol{FindSymbol(name)}) {
        symbol = &MakeHostAssocSymbol(name, *hostSymbol);
      }
    }
  } else if (symbol && symbol->has<UseDetails>()) {
    if (symbol->GetUltimate().attrs().test(attr)) {
      if (context().ShouldWarn(common::LanguageFeature::RedundantAttribute)) {
        Say(currStmtSource().value(),
            "Use-associated '%s' already has '%s' attribute"_warn_en_US,
            name.source, EnumToString(attr));
      }
    } else {
      Say(currStmtSource().value(),
          "Cannot change %s attribute on use-associated '%s'"_err_en_US,
          EnumToString(attr), name.source);
    }
    return *symbol;
  }
  if (!symbol) {
    symbol = &MakeSymbol(name, EntityDetails{});
  }
  if (CheckDuplicatedAttr(name.source, *symbol, attr)) {
    HandleSaveName(name.source, Attrs{attr});
    SetExplicitAttr(*symbol, attr);
  }
  return *symbol;
}
// C1107
bool DeclarationVisitor::CheckNotInBlock(const char *stmt) {
  if (currScope().kind() == Scope::Kind::BlockConstruct) {
    Say(MessageFormattedText{
        "%s statement is not allowed in a BLOCK construct"_err_en_US, stmt});
    return false;
  } else {
    return true;
  }
}

void DeclarationVisitor::Post(const parser::ObjectDecl &x) {
  CHECK(objectDeclAttr_);
  const auto &name{std::get<parser::ObjectName>(x.t)};
  DeclareObjectEntity(name, Attrs{*objectDeclAttr_});
}

// Declare an entity not yet known to be an object or proc.
Symbol &DeclarationVisitor::DeclareUnknownEntity(
    const parser::Name &name, Attrs attrs) {
  if (!arraySpec().empty() || !coarraySpec().empty()) {
    return DeclareObjectEntity(name, attrs);
  } else {
    Symbol &symbol{DeclareEntity<EntityDetails>(name, attrs)};
    if (auto *type{GetDeclTypeSpec()}) {
      SetType(name, *type);
    }
    charInfo_.length.reset();
    if (symbol.attrs().test(Attr::EXTERNAL)) {
      ConvertToProcEntity(symbol);
    } else if (symbol.attrs().HasAny(Attrs{Attr::ALLOCATABLE,
                   Attr::ASYNCHRONOUS, Attr::CONTIGUOUS, Attr::PARAMETER,
                   Attr::SAVE, Attr::TARGET, Attr::VALUE, Attr::VOLATILE})) {
      ConvertToObjectEntity(symbol);
    }
    if (attrs.test(Attr::BIND_C)) {
      SetBindNameOn(symbol);
    }
    return symbol;
  }
}

bool DeclarationVisitor::HasCycle(
    const Symbol &procSymbol, const Symbol *interface) {
  SourceOrderedSymbolSet procsInCycle;
  procsInCycle.insert(procSymbol);
  while (interface) {
    if (procsInCycle.count(*interface) > 0) {
      for (const auto &procInCycle : procsInCycle) {
        Say(procInCycle->name(),
            "The interface for procedure '%s' is recursively defined"_err_en_US,
            procInCycle->name());
        context().SetError(*procInCycle);
      }
      return true;
    } else if (const auto *procDetails{
                   interface->detailsIf<ProcEntityDetails>()}) {
      procsInCycle.insert(*interface);
      interface = procDetails->procInterface();
    } else {
      break;
    }
  }
  return false;
}

Symbol &DeclarationVisitor::DeclareProcEntity(
    const parser::Name &name, Attrs attrs, const Symbol *interface) {
  Symbol &symbol{DeclareEntity<ProcEntityDetails>(name, attrs)};
  if (auto *details{symbol.detailsIf<ProcEntityDetails>()}) {
    if (context().HasError(symbol)) {
    } else if (HasCycle(symbol, interface)) {
      return symbol;
    } else if (interface && (details->procInterface() || details->type())) {
      SayWithDecl(name, symbol,
          "The interface for procedure '%s' has already been declared"_err_en_US);
      context().SetError(symbol);
    } else if (interface) {
      details->set_procInterfaces(
          *interface, BypassGeneric(interface->GetUltimate()));
      if (interface->test(Symbol::Flag::Function)) {
        symbol.set(Symbol::Flag::Function);
      } else if (interface->test(Symbol::Flag::Subroutine)) {
        symbol.set(Symbol::Flag::Subroutine);
      }
    } else if (auto *type{GetDeclTypeSpec()}) {
      SetType(name, *type);
      symbol.set(Symbol::Flag::Function);
    }
    SetBindNameOn(symbol);
    SetPassNameOn(symbol);
  }
  return symbol;
}

Symbol &DeclarationVisitor::DeclareObjectEntity(
    const parser::Name &name, Attrs attrs) {
  Symbol &symbol{DeclareEntity<ObjectEntityDetails>(name, attrs)};
  if (auto *details{symbol.detailsIf<ObjectEntityDetails>()}) {
    if (auto *type{GetDeclTypeSpec()}) {
      SetType(name, *type);
    }
    if (!arraySpec().empty()) {
      if (details->IsArray()) {
        if (!context().HasError(symbol)) {
          Say(name,
              "The dimensions of '%s' have already been declared"_err_en_US);
          context().SetError(symbol);
        }
      } else if (MustBeScalar(symbol)) {
        if (context().ShouldWarn(common::UsageWarning::PreviousScalarUse)) {
          Say(name,
              "'%s' appeared earlier as a scalar actual argument to a specification function"_warn_en_US);
        }
      } else if (details->init() || symbol.test(Symbol::Flag::InDataStmt)) {
        Say(name, "'%s' was initialized earlier as a scalar"_err_en_US);
      } else {
        details->set_shape(arraySpec());
      }
    }
    if (!coarraySpec().empty()) {
      if (details->IsCoarray()) {
        if (!context().HasError(symbol)) {
          Say(name,
              "The codimensions of '%s' have already been declared"_err_en_US);
          context().SetError(symbol);
        }
      } else {
        details->set_coshape(coarraySpec());
      }
    }
    SetBindNameOn(symbol);
  }
  ClearArraySpec();
  ClearCoarraySpec();
  charInfo_.length.reset();
  return symbol;
}

void DeclarationVisitor::Post(const parser::IntegerTypeSpec &x) {
  if (!isVectorType_) {
    SetDeclTypeSpec(MakeNumericType(TypeCategory::Integer, x.v));
  }
}
void DeclarationVisitor::Post(const parser::IntrinsicTypeSpec::Real &x) {
  if (!isVectorType_) {
    SetDeclTypeSpec(MakeNumericType(TypeCategory::Real, x.kind));
  }
}
void DeclarationVisitor::Post(const parser::IntrinsicTypeSpec::Complex &x) {
  SetDeclTypeSpec(MakeNumericType(TypeCategory::Complex, x.kind));
}
void DeclarationVisitor::Post(const parser::IntrinsicTypeSpec::Logical &x) {
  SetDeclTypeSpec(MakeLogicalType(x.kind));
}
void DeclarationVisitor::Post(const parser::IntrinsicTypeSpec::Character &) {
  if (!charInfo_.length) {
    charInfo_.length = ParamValue{1, common::TypeParamAttr::Len};
  }
  if (!charInfo_.kind) {
    charInfo_.kind =
        KindExpr{context().GetDefaultKind(TypeCategory::Character)};
  }
  SetDeclTypeSpec(currScope().MakeCharacterType(
      std::move(*charInfo_.length), std::move(*charInfo_.kind)));
  charInfo_ = {};
}
void DeclarationVisitor::Post(const parser::CharSelector::LengthAndKind &x) {
  charInfo_.kind = EvaluateSubscriptIntExpr(x.kind);
  std::optional<std::int64_t> intKind{ToInt64(charInfo_.kind)};
  if (intKind &&
      !context().targetCharacteristics().IsTypeEnabled(
          TypeCategory::Character, *intKind)) { // C715, C719
    Say(currStmtSource().value(),
        "KIND value (%jd) not valid for CHARACTER"_err_en_US, *intKind);
    charInfo_.kind = std::nullopt; // prevent further errors
  }
  if (x.length) {
    charInfo_.length = GetParamValue(*x.length, common::TypeParamAttr::Len);
  }
}
void DeclarationVisitor::Post(const parser::CharLength &x) {
  if (const auto *length{std::get_if<std::uint64_t>(&x.u)}) {
    charInfo_.length = ParamValue{
        static_cast<ConstantSubscript>(*length), common::TypeParamAttr::Len};
  } else {
    charInfo_.length = GetParamValue(
        std::get<parser::TypeParamValue>(x.u), common::TypeParamAttr::Len);
  }
}
void DeclarationVisitor::Post(const parser::LengthSelector &x) {
  if (const auto *param{std::get_if<parser::TypeParamValue>(&x.u)}) {
    charInfo_.length = GetParamValue(*param, common::TypeParamAttr::Len);
  }
}

bool DeclarationVisitor::Pre(const parser::KindParam &x) {
  if (const auto *kind{std::get_if<
          parser::Scalar<parser::Integer<parser::Constant<parser::Name>>>>(
          &x.u)}) {
    const parser::Name &name{kind->thing.thing.thing};
    if (!FindSymbol(name)) {
      Say(name, "Parameter '%s' not found"_err_en_US);
    }
  }
  return false;
}

int DeclarationVisitor::GetVectorElementKind(
    TypeCategory category, const std::optional<parser::KindSelector> &kind) {
  KindExpr value{GetKindParamExpr(category, kind)};
  if (auto known{evaluate::ToInt64(value)}) {
    return static_cast<int>(*known);
  }
  common::die("Vector element kind must be known at compile-time");
}

bool DeclarationVisitor::Pre(const parser::VectorTypeSpec &) {
  // PowerPC vector types are allowed only on Power architectures.
  if (!currScope().context().targetCharacteristics().isPPC()) {
    Say(currStmtSource().value(),
        "Vector type is only supported for PowerPC"_err_en_US);
    isVectorType_ = false;
    return false;
  }
  isVectorType_ = true;
  return true;
}
// Create semantic::DerivedTypeSpec for Vector types here.
void DeclarationVisitor::Post(const parser::VectorTypeSpec &x) {
  llvm::StringRef typeName;
  llvm::SmallVector<ParamValue> typeParams;
  DerivedTypeSpec::Category vectorCategory;

  isVectorType_ = false;
  common::visit(
      common::visitors{
          [&](const parser::IntrinsicVectorTypeSpec &y) {
            vectorCategory = DerivedTypeSpec::Category::IntrinsicVector;
            int vecElemKind = 0;
            typeName = "__builtin_ppc_intrinsic_vector";
            common::visit(
                common::visitors{
                    [&](const parser::IntegerTypeSpec &z) {
                      vecElemKind = GetVectorElementKind(
                          TypeCategory::Integer, std::move(z.v));
                      typeParams.push_back(ParamValue(
                          static_cast<common::ConstantSubscript>(
                              common::VectorElementCategory::Integer),
                          common::TypeParamAttr::Kind));
                    },
                    [&](const parser::IntrinsicTypeSpec::Real &z) {
                      vecElemKind = GetVectorElementKind(
                          TypeCategory::Real, std::move(z.kind));
                      typeParams.push_back(
                          ParamValue(static_cast<common::ConstantSubscript>(
                                         common::VectorElementCategory::Real),
                              common::TypeParamAttr::Kind));
                    },
                    [&](const parser::UnsignedTypeSpec &z) {
                      vecElemKind = GetVectorElementKind(
                          TypeCategory::Integer, std::move(z.v));
                      typeParams.push_back(ParamValue(
                          static_cast<common::ConstantSubscript>(
                              common::VectorElementCategory::Unsigned),
                          common::TypeParamAttr::Kind));
                    },
                },
                y.v.u);
            typeParams.push_back(
                ParamValue(static_cast<common::ConstantSubscript>(vecElemKind),
                    common::TypeParamAttr::Kind));
          },
          [&](const parser::VectorTypeSpec::PairVectorTypeSpec &y) {
            vectorCategory = DerivedTypeSpec::Category::PairVector;
            typeName = "__builtin_ppc_pair_vector";
          },
          [&](const parser::VectorTypeSpec::QuadVectorTypeSpec &y) {
            vectorCategory = DerivedTypeSpec::Category::QuadVector;
            typeName = "__builtin_ppc_quad_vector";
          },
      },
      x.u);

  auto ppcBuiltinTypesScope = currScope().context().GetPPCBuiltinTypesScope();
  if (!ppcBuiltinTypesScope) {
    common::die("INTERNAL: The __ppc_types module was not found ");
  }

  auto iter{ppcBuiltinTypesScope->find(
      semantics::SourceName{typeName.data(), typeName.size()})};
  if (iter == ppcBuiltinTypesScope->cend()) {
    common::die("INTERNAL: The __ppc_types module does not define "
                "the type '%s'",
        typeName.data());
  }

  const semantics::Symbol &typeSymbol{*iter->second};
  DerivedTypeSpec vectorDerivedType{typeName.data(), typeSymbol};
  vectorDerivedType.set_category(vectorCategory);
  if (typeParams.size()) {
    vectorDerivedType.AddRawParamValue(nullptr, std::move(typeParams[0]));
    vectorDerivedType.AddRawParamValue(nullptr, std::move(typeParams[1]));
    vectorDerivedType.CookParameters(GetFoldingContext());
  }

  if (const DeclTypeSpec *
      extant{ppcBuiltinTypesScope->FindInstantiatedDerivedType(
          vectorDerivedType, DeclTypeSpec::Category::TypeDerived)}) {
    // This derived type and parameter expressions (if any) are already present
    // in the __ppc_intrinsics scope.
    SetDeclTypeSpec(*extant);
  } else {
    DeclTypeSpec &type{ppcBuiltinTypesScope->MakeDerivedType(
        DeclTypeSpec::Category::TypeDerived, std::move(vectorDerivedType))};
    DerivedTypeSpec &derived{type.derivedTypeSpec()};
    auto restorer{
        GetFoldingContext().messages().SetLocation(currStmtSource().value())};
    derived.Instantiate(*ppcBuiltinTypesScope);
    SetDeclTypeSpec(type);
  }
}

bool DeclarationVisitor::Pre(const parser::DeclarationTypeSpec::Type &) {
  CHECK(GetDeclTypeSpecCategory() == DeclTypeSpec::Category::TypeDerived);
  return true;
}

void DeclarationVisitor::Post(const parser::DeclarationTypeSpec::Type &type) {
  const parser::Name &derivedName{std::get<parser::Name>(type.derived.t)};
  if (const Symbol * derivedSymbol{derivedName.symbol}) {
    CheckForAbstractType(*derivedSymbol); // C706
  }
}

bool DeclarationVisitor::Pre(const parser::DeclarationTypeSpec::Class &) {
  SetDeclTypeSpecCategory(DeclTypeSpec::Category::ClassDerived);
  return true;
}

void DeclarationVisitor::Post(
    const parser::DeclarationTypeSpec::Class &parsedClass) {
  const auto &typeName{std::get<parser::Name>(parsedClass.derived.t)};
  if (auto spec{ResolveDerivedType(typeName)};
      spec && !IsExtensibleType(&*spec)) { // C705
    SayWithDecl(typeName, *typeName.symbol,
        "Non-extensible derived type '%s' may not be used with CLASS"
        " keyword"_err_en_US);
  }
}

void DeclarationVisitor::Post(const parser::DerivedTypeSpec &x) {
  const auto &typeName{std::get<parser::Name>(x.t)};
  auto spec{ResolveDerivedType(typeName)};
  if (!spec) {
    return;
  }
  bool seenAnyName{false};
  for (const auto &typeParamSpec :
      std::get<std::list<parser::TypeParamSpec>>(x.t)) {
    const auto &optKeyword{
        std::get<std::optional<parser::Keyword>>(typeParamSpec.t)};
    std::optional<SourceName> name;
    if (optKeyword) {
      seenAnyName = true;
      name = optKeyword->v.source;
    } else if (seenAnyName) {
      Say(typeName.source, "Type parameter value must have a name"_err_en_US);
      continue;
    }
    const auto &value{std::get<parser::TypeParamValue>(typeParamSpec.t)};
    // The expressions in a derived type specifier whose values define
    // non-defaulted type parameters are evaluated (folded) in the enclosing
    // scope.  The KIND/LEN distinction is resolved later in
    // DerivedTypeSpec::CookParameters().
    ParamValue param{GetParamValue(value, common::TypeParamAttr::Kind)};
    if (!param.isExplicit() || param.GetExplicit()) {
      spec->AddRawParamValue(
          common::GetPtrFromOptional(optKeyword), std::move(param));
    }
  }
  // The DerivedTypeSpec *spec is used initially as a search key.
  // If it turns out to have the same name and actual parameter
  // value expressions as another DerivedTypeSpec in the current
  // scope does, then we'll use that extant spec; otherwise, when this
  // spec is distinct from all derived types previously instantiated
  // in the current scope, this spec will be moved into that collection.
  const auto &dtDetails{spec->typeSymbol().get<DerivedTypeDetails>()};
  auto category{GetDeclTypeSpecCategory()};
  if (dtDetails.isForwardReferenced()) {
    DeclTypeSpec &type{currScope().MakeDerivedType(category, std::move(*spec))};
    SetDeclTypeSpec(type);
    return;
  }
  // Normalize parameters to produce a better search key.
  spec->CookParameters(GetFoldingContext());
  if (!spec->MightBeParameterized()) {
    spec->EvaluateParameters(context());
  }
  if (const DeclTypeSpec *
      extant{currScope().FindInstantiatedDerivedType(*spec, category)}) {
    // This derived type and parameter expressions (if any) are already present
    // in this scope.
    SetDeclTypeSpec(*extant);
  } else {
    DeclTypeSpec &type{currScope().MakeDerivedType(category, std::move(*spec))};
    DerivedTypeSpec &derived{type.derivedTypeSpec()};
    if (derived.MightBeParameterized() &&
        currScope().IsParameterizedDerivedType()) {
      // Defer instantiation; use the derived type's definition's scope.
      derived.set_scope(DEREF(spec->typeSymbol().scope()));
    } else if (&currScope() == spec->typeSymbol().scope()) {
      // Direct recursive use of a type in the definition of one of its
      // components: defer instantiation
    } else {
      auto restorer{
          GetFoldingContext().messages().SetLocation(currStmtSource().value())};
      derived.Instantiate(currScope());
    }
    SetDeclTypeSpec(type);
  }
  // Capture the DerivedTypeSpec in the parse tree for use in building
  // structure constructor expressions.
  x.derivedTypeSpec = &GetDeclTypeSpec()->derivedTypeSpec();
}

void DeclarationVisitor::Post(const parser::DeclarationTypeSpec::Record &rec) {
  const auto &typeName{rec.v};
  if (auto spec{ResolveDerivedType(typeName)}) {
    spec->CookParameters(GetFoldingContext());
    spec->EvaluateParameters(context());
    if (const DeclTypeSpec *
        extant{currScope().FindInstantiatedDerivedType(
            *spec, DeclTypeSpec::TypeDerived)}) {
      SetDeclTypeSpec(*extant);
    } else {
      Say(typeName.source, "%s is not a known STRUCTURE"_err_en_US,
          typeName.source);
    }
  }
}

// The descendents of DerivedTypeDef in the parse tree are visited directly
// in this Pre() routine so that recursive use of the derived type can be
// supported in the components.
bool DeclarationVisitor::Pre(const parser::DerivedTypeDef &x) {
  auto &stmt{std::get<parser::Statement<parser::DerivedTypeStmt>>(x.t)};
  Walk(stmt);
  Walk(std::get<std::list<parser::Statement<parser::TypeParamDefStmt>>>(x.t));
  auto &scope{currScope()};
  CHECK(scope.symbol());
  CHECK(scope.symbol()->scope() == &scope);
  auto &details{scope.symbol()->get<DerivedTypeDetails>()};
  for (auto &paramName : std::get<std::list<parser::Name>>(stmt.statement.t)) {
    if (auto *symbol{FindInScope(scope, paramName)}) {
      if (auto *details{symbol->detailsIf<TypeParamDetails>()}) {
        if (!details->attr()) {
          Say(paramName,
              "No definition found for type parameter '%s'"_err_en_US); // C742
        }
      }
    }
  }
  Walk(std::get<std::list<parser::Statement<parser::PrivateOrSequence>>>(x.t));
  const auto &componentDefs{
      std::get<std::list<parser::Statement<parser::ComponentDefStmt>>>(x.t)};
  Walk(componentDefs);
  if (derivedTypeInfo_.sequence) {
    details.set_sequence(true);
    if (componentDefs.empty()) {
      // F'2023 C745 - not enforced by any compiler
      if (context().ShouldWarn(common::LanguageFeature::EmptySequenceType)) {
        Say(stmt.source,
            "A sequence type should have at least one component"_warn_en_US);
      }
    }
    if (!details.paramDeclOrder().empty()) { // C740
      Say(stmt.source,
          "A sequence type may not have type parameters"_err_en_US);
    }
    if (derivedTypeInfo_.extends) { // C735
      Say(stmt.source,
          "A sequence type may not have the EXTENDS attribute"_err_en_US);
    }
  }
  Walk(std::get<std::optional<parser::TypeBoundProcedurePart>>(x.t));
  Walk(std::get<parser::Statement<parser::EndTypeStmt>>(x.t));
  details.set_isForwardReferenced(false);
  derivedTypeInfo_ = {};
  PopScope();
  return false;
}

bool DeclarationVisitor::Pre(const parser::DerivedTypeStmt &) {
  return BeginAttrs();
}
void DeclarationVisitor::Post(const parser::DerivedTypeStmt &x) {
  auto &name{std::get<parser::Name>(x.t)};
  // Resolve the EXTENDS() clause before creating the derived
  // type's symbol to foil attempts to recursively extend a type.
  auto *extendsName{derivedTypeInfo_.extends};
  std::optional<DerivedTypeSpec> extendsType{
      ResolveExtendsType(name, extendsName)};
  DerivedTypeDetails derivedTypeDetails;
  // Catch any premature structure constructors within the definition
  derivedTypeDetails.set_isForwardReferenced(true);
  auto &symbol{MakeSymbol(name, GetAttrs(), std::move(derivedTypeDetails))};
  symbol.ReplaceName(name.source);
  derivedTypeInfo_.type = &symbol;
  PushScope(Scope::Kind::DerivedType, &symbol);
  if (extendsType) {
    // Declare the "parent component"; private if the type is.
    // Any symbol stored in the EXTENDS() clause is temporarily
    // hidden so that a new symbol can be created for the parent
    // component without producing spurious errors about already
    // existing.
    const Symbol &extendsSymbol{extendsType->typeSymbol()};
    auto restorer{common::ScopedSet(extendsName->symbol, nullptr)};
    if (OkToAddComponent(*extendsName, &extendsSymbol)) {
      auto &comp{DeclareEntity<ObjectEntityDetails>(*extendsName, Attrs{})};
      comp.attrs().set(
          Attr::PRIVATE, extendsSymbol.attrs().test(Attr::PRIVATE));
      comp.implicitAttrs().set(
          Attr::PRIVATE, extendsSymbol.implicitAttrs().test(Attr::PRIVATE));
      comp.set(Symbol::Flag::ParentComp);
      DeclTypeSpec &type{currScope().MakeDerivedType(
          DeclTypeSpec::TypeDerived, std::move(*extendsType))};
      type.derivedTypeSpec().set_scope(*extendsSymbol.scope());
      comp.SetType(type);
      DerivedTypeDetails &details{symbol.get<DerivedTypeDetails>()};
      details.add_component(comp);
    }
  }
  // Create symbols now for type parameters so that they shadow names
  // from the enclosing specification part.
  if (auto *details{symbol.detailsIf<DerivedTypeDetails>()}) {
    for (const auto &name : std::get<std::list<parser::Name>>(x.t)) {
      if (Symbol * symbol{MakeTypeSymbol(name, TypeParamDetails{})}) {
        details->add_paramNameOrder(*symbol);
      }
    }
  }
  EndAttrs();
}

void DeclarationVisitor::Post(const parser::TypeParamDefStmt &x) {
  auto *type{GetDeclTypeSpec()};
  DerivedTypeDetails *derivedDetails{nullptr};
  if (Symbol * dtSym{currScope().symbol()}) {
    derivedDetails = dtSym->detailsIf<DerivedTypeDetails>();
  }
  auto attr{std::get<common::TypeParamAttr>(x.t)};
  for (auto &decl : std::get<std::list<parser::TypeParamDecl>>(x.t)) {
    auto &name{std::get<parser::Name>(decl.t)};
    if (Symbol * symbol{FindInScope(currScope(), name)}) {
      if (auto *paramDetails{symbol->detailsIf<TypeParamDetails>()}) {
        if (!paramDetails->attr()) {
          paramDetails->set_attr(attr);
          SetType(name, *type);
          if (auto &init{std::get<std::optional<parser::ScalarIntConstantExpr>>(
                  decl.t)}) {
            if (auto maybeExpr{AnalyzeExpr(context(), *init)}) {
              if (auto *intExpr{std::get_if<SomeIntExpr>(&maybeExpr->u)}) {
                paramDetails->set_init(std::move(*intExpr));
              }
            }
<<<<<<< HEAD
          }
          if (derivedDetails) {
            derivedDetails->add_paramDeclOrder(*symbol);
          }
=======
          }
          if (derivedDetails) {
            derivedDetails->add_paramDeclOrder(*symbol);
          }
>>>>>>> 98391913
        } else {
          Say(name,
              "Type parameter '%s' was already declared in this derived type"_err_en_US);
        }
      }
    } else {
      Say(name, "'%s' is not a parameter of this derived type"_err_en_US);
    }
  }
  EndDecl();
}
bool DeclarationVisitor::Pre(const parser::TypeAttrSpec::Extends &x) {
  if (derivedTypeInfo_.extends) {
    Say(currStmtSource().value(),
        "Attribute 'EXTENDS' cannot be used more than once"_err_en_US);
  } else {
    derivedTypeInfo_.extends = &x.v;
  }
  return false;
}

bool DeclarationVisitor::Pre(const parser::PrivateStmt &) {
  if (!currScope().parent().IsModule()) {
    Say("PRIVATE is only allowed in a derived type that is"
        " in a module"_err_en_US); // C766
  } else if (derivedTypeInfo_.sawContains) {
    derivedTypeInfo_.privateBindings = true;
  } else if (!derivedTypeInfo_.privateComps) {
    derivedTypeInfo_.privateComps = true;
  } else { // C738
    if (context().ShouldWarn(common::LanguageFeature::RedundantAttribute)) {
      Say("PRIVATE should not appear more than once in derived type components"_warn_en_US);
    }
  }
  return false;
}
bool DeclarationVisitor::Pre(const parser::SequenceStmt &) {
  if (derivedTypeInfo_.sequence) { // C738
    if (context().ShouldWarn(common::LanguageFeature::RedundantAttribute)) {
      Say("SEQUENCE should not appear more than once in derived type components"_warn_en_US);
    }
  }
  derivedTypeInfo_.sequence = true;
  return false;
}
void DeclarationVisitor::Post(const parser::ComponentDecl &x) {
  const auto &name{std::get<parser::Name>(x.t)};
  auto attrs{GetAttrs()};
  if (derivedTypeInfo_.privateComps &&
      !attrs.HasAny({Attr::PUBLIC, Attr::PRIVATE})) {
    attrs.set(Attr::PRIVATE);
  }
  if (const auto *declType{GetDeclTypeSpec()}) {
    if (const auto *derived{declType->AsDerived()}) {
      if (!attrs.HasAny({Attr::POINTER, Attr::ALLOCATABLE})) {
        if (derivedTypeInfo_.type == &derived->typeSymbol()) { // C744
          Say("Recursive use of the derived type requires "
              "POINTER or ALLOCATABLE"_err_en_US);
        }
      }
      // TODO: This would be more appropriate in CheckDerivedType()
      if (auto it{FindCoarrayUltimateComponent(*derived)}) { // C748
        std::string ultimateName{it.BuildResultDesignatorName()};
        // Strip off the leading "%"
        if (ultimateName.length() > 1) {
          ultimateName.erase(0, 1);
          if (attrs.HasAny({Attr::POINTER, Attr::ALLOCATABLE})) {
            evaluate::AttachDeclaration(
                Say(name.source,
                    "A component with a POINTER or ALLOCATABLE attribute may "
                    "not "
                    "be of a type with a coarray ultimate component (named "
                    "'%s')"_err_en_US,
                    ultimateName),
                derived->typeSymbol());
          }
          if (!arraySpec().empty() || !coarraySpec().empty()) {
            evaluate::AttachDeclaration(
                Say(name.source,
                    "An array or coarray component may not be of a type with a "
                    "coarray ultimate component (named '%s')"_err_en_US,
                    ultimateName),
                derived->typeSymbol());
          }
        }
      }
    }
  }
  if (OkToAddComponent(name)) {
    auto &symbol{DeclareObjectEntity(name, attrs)};
    SetCUDADataAttr(name.source, symbol, cudaDataAttr());
    if (symbol.has<ObjectEntityDetails>()) {
      if (auto &init{std::get<std::optional<parser::Initialization>>(x.t)}) {
        Initialization(name, *init, true);
      }
    }
    currScope().symbol()->get<DerivedTypeDetails>().add_component(symbol);
  }
  ClearArraySpec();
  ClearCoarraySpec();
}
void DeclarationVisitor::Post(const parser::FillDecl &x) {
  // Replace "%FILL" with a distinct generated name
  const auto &name{std::get<parser::Name>(x.t)};
  const_cast<SourceName &>(name.source) = context().GetTempName(currScope());
  if (OkToAddComponent(name)) {
    auto &symbol{DeclareObjectEntity(name, GetAttrs())};
    currScope().symbol()->get<DerivedTypeDetails>().add_component(symbol);
  }
  ClearArraySpec();
}
bool DeclarationVisitor::Pre(const parser::ProcedureDeclarationStmt &x) {
  CHECK(!interfaceName_);
  const auto &procAttrSpec{std::get<std::list<parser::ProcAttrSpec>>(x.t)};
  for (const parser::ProcAttrSpec &procAttr : procAttrSpec) {
    if (auto *bindC{std::get_if<parser::LanguageBindingSpec>(&procAttr.u)}) {
      if (std::get<std::optional<parser::ScalarDefaultCharConstantExpr>>(
              bindC->t)
              .has_value()) {
        if (std::get<std::list<parser::ProcDecl>>(x.t).size() > 1) {
          Say(context().location().value(),
              "A procedure declaration statement with a binding name may not declare multiple procedures"_err_en_US);
        }
        break;
      }
    }
  }
  return BeginDecl();
}
void DeclarationVisitor::Post(const parser::ProcedureDeclarationStmt &) {
  interfaceName_ = nullptr;
  EndDecl();
}
bool DeclarationVisitor::Pre(const parser::DataComponentDefStmt &x) {
  // Overrides parse tree traversal so as to handle attributes first,
  // so POINTER & ALLOCATABLE enable forward references to derived types.
  Walk(std::get<std::list<parser::ComponentAttrSpec>>(x.t));
  set_allowForwardReferenceToDerivedType(
      GetAttrs().HasAny({Attr::POINTER, Attr::ALLOCATABLE}));
  Walk(std::get<parser::DeclarationTypeSpec>(x.t));
  set_allowForwardReferenceToDerivedType(false);
  if (derivedTypeInfo_.sequence) { // C740
    if (const auto *declType{GetDeclTypeSpec()}) {
      if (!declType->AsIntrinsic() && !declType->IsSequenceType() &&
          !InModuleFile()) {
        if (GetAttrs().test(Attr::POINTER) &&
            context().IsEnabled(common::LanguageFeature::PointerInSeqType)) {
          if (context().ShouldWarn(common::LanguageFeature::PointerInSeqType)) {
            Say("A sequence type data component that is a pointer to a non-sequence type is not standard"_port_en_US);
          }
        } else {
          Say("A sequence type data component must either be of an intrinsic type or a derived sequence type"_err_en_US);
        }
      }
    }
  }
  Walk(std::get<std::list<parser::ComponentOrFill>>(x.t));
  return false;
}
bool DeclarationVisitor::Pre(const parser::ProcComponentDefStmt &) {
  CHECK(!interfaceName_);
  return true;
}
void DeclarationVisitor::Post(const parser::ProcComponentDefStmt &) {
  interfaceName_ = nullptr;
}
bool DeclarationVisitor::Pre(const parser::ProcPointerInit &x) {
  if (auto *name{std::get_if<parser::Name>(&x.u)}) {
    return !NameIsKnownOrIntrinsic(*name) && !CheckUseError(*name);
  } else {
    const auto &null{DEREF(std::get_if<parser::NullInit>(&x.u))};
    Walk(null);
    if (auto nullInit{EvaluateExpr(null)}) {
      if (!evaluate::IsNullPointer(*nullInit)) {
        Say(null.v.value().source,
            "Procedure pointer initializer must be a name or intrinsic NULL()"_err_en_US);
      }
    }
    return false;
  }
}
void DeclarationVisitor::Post(const parser::ProcInterface &x) {
  if (auto *name{std::get_if<parser::Name>(&x.u)}) {
    interfaceName_ = name;
    NoteInterfaceName(*name);
  }
}
void DeclarationVisitor::Post(const parser::ProcDecl &x) {
  const auto &name{std::get<parser::Name>(x.t)};
  // Don't use BypassGeneric or GetUltimate on this symbol, they can
  // lead to unusable names in module files.
  const Symbol *procInterface{
      interfaceName_ ? interfaceName_->symbol : nullptr};
  auto attrs{HandleSaveName(name.source, GetAttrs())};
  DerivedTypeDetails *dtDetails{nullptr};
  if (Symbol * symbol{currScope().symbol()}) {
    dtDetails = symbol->detailsIf<DerivedTypeDetails>();
  }
  if (!dtDetails) {
    attrs.set(Attr::EXTERNAL);
  }
  Symbol &symbol{DeclareProcEntity(name, attrs, procInterface)};
  SetCUDADataAttr(name.source, symbol, cudaDataAttr()); // for error
  symbol.ReplaceName(name.source);
  if (dtDetails) {
    dtDetails->add_component(symbol);
  }
  DeclaredPossibleSpecificProc(symbol);
}

bool DeclarationVisitor::Pre(const parser::TypeBoundProcedurePart &) {
  derivedTypeInfo_.sawContains = true;
  return true;
}

// Resolve binding names from type-bound generics, saved in genericBindings_.
void DeclarationVisitor::Post(const parser::TypeBoundProcedurePart &) {
  // track specifics seen for the current generic to detect duplicates:
  const Symbol *currGeneric{nullptr};
  std::set<SourceName> specifics;
  for (const auto &[generic, bindingName] : genericBindings_) {
    if (generic != currGeneric) {
      currGeneric = generic;
      specifics.clear();
    }
    auto [it, inserted]{specifics.insert(bindingName->source)};
    if (!inserted) {
      Say(*bindingName, // C773
          "Binding name '%s' was already specified for generic '%s'"_err_en_US,
          bindingName->source, generic->name())
          .Attach(*it, "Previous specification of '%s'"_en_US, *it);
      continue;
    }
    auto *symbol{FindInTypeOrParents(*bindingName)};
    if (!symbol) {
      Say(*bindingName, // C772
          "Binding name '%s' not found in this derived type"_err_en_US);
    } else if (!symbol->has<ProcBindingDetails>()) {
      SayWithDecl(*bindingName, *symbol, // C772
          "'%s' is not the name of a specific binding of this type"_err_en_US);
    } else {
      generic->get<GenericDetails>().AddSpecificProc(
          *symbol, bindingName->source);
    }
  }
  genericBindings_.clear();
}

void DeclarationVisitor::Post(const parser::ContainsStmt &) {
  if (derivedTypeInfo_.sequence) {
    Say("A sequence type may not have a CONTAINS statement"_err_en_US); // C740
  }
}

void DeclarationVisitor::Post(
    const parser::TypeBoundProcedureStmt::WithoutInterface &x) {
  if (GetAttrs().test(Attr::DEFERRED)) { // C783
    Say("DEFERRED is only allowed when an interface-name is provided"_err_en_US);
  }
  for (auto &declaration : x.declarations) {
    auto &bindingName{std::get<parser::Name>(declaration.t)};
    auto &optName{std::get<std::optional<parser::Name>>(declaration.t)};
    const parser::Name &procedureName{optName ? *optName : bindingName};
    Symbol *procedure{FindSymbol(procedureName)};
    if (!procedure) {
      procedure = NoteInterfaceName(procedureName);
    }
    if (procedure) {
      const Symbol &bindTo{BypassGeneric(*procedure)};
      if (auto *s{MakeTypeSymbol(bindingName, ProcBindingDetails{bindTo})}) {
        SetPassNameOn(*s);
        if (GetAttrs().test(Attr::DEFERRED)) {
          context().SetError(*s);
        }
      }
    }
  }
}

void DeclarationVisitor::CheckBindings(
    const parser::TypeBoundProcedureStmt::WithoutInterface &tbps) {
  CHECK(currScope().IsDerivedType());
  for (auto &declaration : tbps.declarations) {
    auto &bindingName{std::get<parser::Name>(declaration.t)};
    if (Symbol * binding{FindInScope(bindingName)}) {
      if (auto *details{binding->detailsIf<ProcBindingDetails>()}) {
        const Symbol &ultimate{details->symbol().GetUltimate()};
        const Symbol &procedure{BypassGeneric(ultimate)};
        if (&procedure != &ultimate) {
          details->ReplaceSymbol(procedure);
        }
        if (!CanBeTypeBoundProc(procedure)) {
          if (details->symbol().name() != binding->name()) {
            Say(binding->name(),
                "The binding of '%s' ('%s') must be either an accessible "
                "module procedure or an external procedure with "
                "an explicit interface"_err_en_US,
                binding->name(), details->symbol().name());
          } else {
            Say(binding->name(),
                "'%s' must be either an accessible module procedure "
                "or an external procedure with an explicit interface"_err_en_US,
                binding->name());
          }
          context().SetError(*binding);
        }
      }
    }
  }
}

void DeclarationVisitor::Post(
    const parser::TypeBoundProcedureStmt::WithInterface &x) {
  if (!GetAttrs().test(Attr::DEFERRED)) { // C783
    Say("DEFERRED is required when an interface-name is provided"_err_en_US);
  }
  if (Symbol * interface{NoteInterfaceName(x.interfaceName)}) {
    for (auto &bindingName : x.bindingNames) {
      if (auto *s{
              MakeTypeSymbol(bindingName, ProcBindingDetails{*interface})}) {
        SetPassNameOn(*s);
        if (!GetAttrs().test(Attr::DEFERRED)) {
          context().SetError(*s);
        }
      }
    }
  }
}

bool DeclarationVisitor::Pre(const parser::FinalProcedureStmt &x) {
  if (currScope().IsDerivedType() && currScope().symbol()) {
    if (auto *details{currScope().symbol()->detailsIf<DerivedTypeDetails>()}) {
      for (const auto &subrName : x.v) {
        Symbol *symbol{FindSymbol(subrName)};
        if (!symbol) {
          // FINAL procedures must be module subroutines
          symbol = &MakeSymbol(
              currScope().parent(), subrName.source, Attrs{Attr::MODULE});
          Resolve(subrName, symbol);
          symbol->set_details(ProcEntityDetails{});
          symbol->set(Symbol::Flag::Subroutine);
        }
        if (auto pair{details->finals().emplace(subrName.source, *symbol)};
            !pair.second) { // C787
          Say(subrName.source,
              "FINAL subroutine '%s' already appeared in this derived type"_err_en_US,
              subrName.source)
              .Attach(pair.first->first,
                  "earlier appearance of this FINAL subroutine"_en_US);
        }
      }
    }
  }
  return false;
}

bool DeclarationVisitor::Pre(const parser::TypeBoundGenericStmt &x) {
  const auto &accessSpec{std::get<std::optional<parser::AccessSpec>>(x.t)};
  const auto &genericSpec{std::get<Indirection<parser::GenericSpec>>(x.t)};
  const auto &bindingNames{std::get<std::list<parser::Name>>(x.t)};
  GenericSpecInfo info{genericSpec.value()};
  SourceName symbolName{info.symbolName()};
  bool isPrivate{accessSpec ? accessSpec->v == parser::AccessSpec::Kind::Private
                            : derivedTypeInfo_.privateBindings};
  auto *genericSymbol{FindInScope(symbolName)};
  if (genericSymbol) {
    if (!genericSymbol->has<GenericDetails>()) {
      genericSymbol = nullptr; // MakeTypeSymbol will report the error below
    }
  } else {
    // look in ancestor types for a generic of the same name
    for (const auto &name : GetAllNames(context(), symbolName)) {
      if (Symbol * inherited{currScope().FindComponent(SourceName{name})}) {
        if (inherited->has<GenericDetails>()) {
          CheckAccessibility(symbolName, isPrivate, *inherited); // C771
        } else {
          Say(symbolName,
              "Type bound generic procedure '%s' may not have the same name as a non-generic symbol inherited from an ancestor type"_err_en_US)
              .Attach(inherited->name(), "Inherited symbol"_en_US);
        }
        break;
      }
    }
  }
  if (genericSymbol) {
    CheckAccessibility(symbolName, isPrivate, *genericSymbol); // C771
  } else {
    genericSymbol = MakeTypeSymbol(symbolName, GenericDetails{});
    if (!genericSymbol) {
      return false;
    }
    if (isPrivate) {
      SetExplicitAttr(*genericSymbol, Attr::PRIVATE);
    }
  }
  for (const parser::Name &bindingName : bindingNames) {
    genericBindings_.emplace(genericSymbol, &bindingName);
  }
  info.Resolve(genericSymbol);
  return false;
}

// DEC STRUCTUREs are handled thus to allow for nested definitions.
bool DeclarationVisitor::Pre(const parser::StructureDef &def) {
  const auto &structureStatement{
      std::get<parser::Statement<parser::StructureStmt>>(def.t)};
  auto saveDerivedTypeInfo{derivedTypeInfo_};
  derivedTypeInfo_ = {};
  derivedTypeInfo_.isStructure = true;
  derivedTypeInfo_.sequence = true;
  Scope *previousStructure{nullptr};
  if (saveDerivedTypeInfo.isStructure) {
    previousStructure = &currScope();
    PopScope();
  }
  const parser::StructureStmt &structStmt{structureStatement.statement};
  const auto &name{std::get<std::optional<parser::Name>>(structStmt.t)};
  if (!name) {
    // Construct a distinct generated name for an anonymous structure
    auto &mutableName{const_cast<std::optional<parser::Name> &>(name)};
    mutableName.emplace(
        parser::Name{context().GetTempName(currScope()), nullptr});
  }
  auto &symbol{MakeSymbol(*name, DerivedTypeDetails{})};
  symbol.ReplaceName(name->source);
  symbol.get<DerivedTypeDetails>().set_sequence(true);
  symbol.get<DerivedTypeDetails>().set_isDECStructure(true);
  derivedTypeInfo_.type = &symbol;
  PushScope(Scope::Kind::DerivedType, &symbol);
  const auto &fields{std::get<std::list<parser::StructureField>>(def.t)};
  Walk(fields);
  PopScope();
  // Complete the definition
  DerivedTypeSpec derivedTypeSpec{symbol.name(), symbol};
  derivedTypeSpec.set_scope(DEREF(symbol.scope()));
  derivedTypeSpec.CookParameters(GetFoldingContext());
  derivedTypeSpec.EvaluateParameters(context());
  DeclTypeSpec &type{currScope().MakeDerivedType(
      DeclTypeSpec::TypeDerived, std::move(derivedTypeSpec))};
  type.derivedTypeSpec().Instantiate(currScope());
  // Restore previous structure definition context, if any
  derivedTypeInfo_ = saveDerivedTypeInfo;
  if (previousStructure) {
    PushScope(*previousStructure);
  }
  // Handle any entity declarations on the STRUCTURE statement
  const auto &decls{std::get<std::list<parser::EntityDecl>>(structStmt.t)};
  if (!decls.empty()) {
    BeginDecl();
    SetDeclTypeSpec(type);
    Walk(decls);
    EndDecl();
  }
  return false;
}

bool DeclarationVisitor::Pre(const parser::Union::UnionStmt &) {
  Say("support for UNION"_todo_en_US); // TODO
  return true;
}

bool DeclarationVisitor::Pre(const parser::StructureField &x) {
  if (std::holds_alternative<parser::Statement<parser::DataComponentDefStmt>>(
          x.u)) {
    BeginDecl();
  }
  return true;
}

void DeclarationVisitor::Post(const parser::StructureField &x) {
  if (std::holds_alternative<parser::Statement<parser::DataComponentDefStmt>>(
          x.u)) {
    EndDecl();
  }
}

bool DeclarationVisitor::Pre(const parser::AllocateStmt &) {
  BeginDeclTypeSpec();
  return true;
}
void DeclarationVisitor::Post(const parser::AllocateStmt &) {
  EndDeclTypeSpec();
}

bool DeclarationVisitor::Pre(const parser::StructureConstructor &x) {
  auto &parsedType{std::get<parser::DerivedTypeSpec>(x.t)};
  const DeclTypeSpec *type{ProcessTypeSpec(parsedType)};
  if (!type) {
    return false;
  }
  const DerivedTypeSpec *spec{type->AsDerived()};
  const Scope *typeScope{spec ? spec->scope() : nullptr};
  if (!typeScope) {
    return false;
  }

  // N.B C7102 is implicitly enforced by having inaccessible types not
  // being found in resolution.
  // More constraints are enforced in expression.cpp so that they
  // can apply to structure constructors that have been converted
  // from misparsed function references.
  for (const auto &component :
      std::get<std::list<parser::ComponentSpec>>(x.t)) {
    // Visit the component spec expression, but not the keyword, since
    // we need to resolve its symbol in the scope of the derived type.
    Walk(std::get<parser::ComponentDataSource>(component.t));
    if (const auto &kw{std::get<std::optional<parser::Keyword>>(component.t)}) {
      FindInTypeOrParents(*typeScope, kw->v);
    }
  }
  return false;
}

bool DeclarationVisitor::Pre(const parser::BasedPointer &) {
  BeginArraySpec();
  return true;
}

void DeclarationVisitor::Post(const parser::BasedPointer &bp) {
  const parser::ObjectName &pointerName{std::get<0>(bp.t)};
  auto *pointer{FindSymbol(pointerName)};
  if (!pointer) {
    pointer = &MakeSymbol(pointerName, ObjectEntityDetails{});
  } else if (!ConvertToObjectEntity(*pointer)) {
    SayWithDecl(pointerName, *pointer, "'%s' is not a variable"_err_en_US);
  } else if (IsNamedConstant(*pointer)) {
    SayWithDecl(pointerName, *pointer,
        "'%s' is a named constant and may not be a Cray pointer"_err_en_US);
  } else if (pointer->Rank() > 0) {
    SayWithDecl(
        pointerName, *pointer, "Cray pointer '%s' must be a scalar"_err_en_US);
  } else if (pointer->test(Symbol::Flag::CrayPointee)) {
    Say(pointerName,
        "'%s' cannot be a Cray pointer as it is already a Cray pointee"_err_en_US);
  }
  pointer->set(Symbol::Flag::CrayPointer);
  const DeclTypeSpec &pointerType{MakeNumericType(
      TypeCategory::Integer, context().defaultKinds().subscriptIntegerKind())};
  const auto *type{pointer->GetType()};
  if (!type) {
    pointer->SetType(pointerType);
  } else if (*type != pointerType) {
    Say(pointerName.source, "Cray pointer '%s' must have type %s"_err_en_US,
        pointerName.source, pointerType.AsFortran());
  }
  const parser::ObjectName &pointeeName{std::get<1>(bp.t)};
  DeclareObjectEntity(pointeeName);
  if (Symbol * pointee{pointeeName.symbol}) {
    if (!ConvertToObjectEntity(*pointee)) {
      return;
    }
    if (IsNamedConstant(*pointee)) {
      Say(pointeeName,
          "'%s' is a named constant and may not be a Cray pointee"_err_en_US);
      return;
    }
    if (pointee->test(Symbol::Flag::CrayPointer)) {
      Say(pointeeName,
          "'%s' cannot be a Cray pointee as it is already a Cray pointer"_err_en_US);
    } else if (pointee->test(Symbol::Flag::CrayPointee)) {
      Say(pointeeName, "'%s' was already declared as a Cray pointee"_err_en_US);
    } else {
      pointee->set(Symbol::Flag::CrayPointee);
    }
    if (const auto *pointeeType{pointee->GetType()}) {
      if (const auto *derived{pointeeType->AsDerived()}) {
        if (!IsSequenceOrBindCType(derived) &&
            context().ShouldWarn(
                common::LanguageFeature::NonSequenceCrayPointee)) {
          Say(pointeeName,
              "Type of Cray pointee '%s' is a derived type that is neither SEQUENCE nor BIND(C)"_warn_en_US);
        }
      }
    }
    currScope().add_crayPointer(pointeeName.source, *pointer);
  }
}

bool DeclarationVisitor::Pre(const parser::NamelistStmt::Group &x) {
  if (!CheckNotInBlock("NAMELIST")) { // C1107
    return false;
  }
  const auto &groupName{std::get<parser::Name>(x.t)};
  auto *groupSymbol{FindInScope(groupName)};
  if (!groupSymbol || !groupSymbol->has<NamelistDetails>()) {
    groupSymbol = &MakeSymbol(groupName, NamelistDetails{});
    groupSymbol->ReplaceName(groupName.source);
  }
  // Name resolution of group items is deferred to FinishNamelists()
  // so that host association is handled correctly.
  GetDeferredDeclarationState(true)->namelistGroups.emplace_back(&x);
  return false;
}

void DeclarationVisitor::FinishNamelists() {
  if (auto *deferred{GetDeferredDeclarationState()}) {
    for (const parser::NamelistStmt::Group *group : deferred->namelistGroups) {
      if (auto *groupSymbol{FindInScope(std::get<parser::Name>(group->t))}) {
        if (auto *details{groupSymbol->detailsIf<NamelistDetails>()}) {
          for (const auto &name : std::get<std::list<parser::Name>>(group->t)) {
            auto *symbol{FindSymbol(name)};
            if (!symbol) {
              symbol = &MakeSymbol(name, ObjectEntityDetails{});
              ApplyImplicitRules(*symbol);
            } else if (!ConvertToObjectEntity(symbol->GetUltimate())) {
              SayWithDecl(name, *symbol, "'%s' is not a variable"_err_en_US);
              context().SetError(*groupSymbol);
            }
            symbol->GetUltimate().set(Symbol::Flag::InNamelist);
            details->add_object(*symbol);
          }
        }
      }
    }
    deferred->namelistGroups.clear();
  }
}

bool DeclarationVisitor::Pre(const parser::IoControlSpec &x) {
  if (const auto *name{std::get_if<parser::Name>(&x.u)}) {
    auto *symbol{FindSymbol(*name)};
    if (!symbol) {
      Say(*name, "Namelist group '%s' not found"_err_en_US);
    } else if (!symbol->GetUltimate().has<NamelistDetails>()) {
      SayWithDecl(
          *name, *symbol, "'%s' is not the name of a namelist group"_err_en_US);
    }
  }
  return true;
}

bool DeclarationVisitor::Pre(const parser::CommonStmt::Block &x) {
  CheckNotInBlock("COMMON"); // C1107
  return true;
}

bool DeclarationVisitor::Pre(const parser::CommonBlockObject &) {
  BeginArraySpec();
  return true;
}

void DeclarationVisitor::Post(const parser::CommonBlockObject &x) {
  const auto &name{std::get<parser::Name>(x.t)};
  DeclareObjectEntity(name);
  auto pair{specPartState_.commonBlockObjects.insert(name.source)};
  if (!pair.second) {
    const SourceName &prev{*pair.first};
    Say2(name.source, "'%s' is already in a COMMON block"_err_en_US, prev,
        "Previous occurrence of '%s' in a COMMON block"_en_US);
  }
}

bool DeclarationVisitor::Pre(const parser::EquivalenceStmt &x) {
  // save equivalence sets to be processed after specification part
  if (CheckNotInBlock("EQUIVALENCE")) { // C1107
    for (const std::list<parser::EquivalenceObject> &set : x.v) {
      specPartState_.equivalenceSets.push_back(&set);
    }
  }
  return false; // don't implicitly declare names yet
}

void DeclarationVisitor::CheckEquivalenceSets() {
  EquivalenceSets equivSets{context()};
  inEquivalenceStmt_ = true;
  for (const auto *set : specPartState_.equivalenceSets) {
    const auto &source{set->front().v.value().source};
    if (set->size() <= 1) { // R871
      Say(source, "Equivalence set must have more than one object"_err_en_US);
    }
    for (const parser::EquivalenceObject &object : *set) {
      const auto &designator{object.v.value()};
      // The designator was not resolved when it was encountered, so do it now.
      // AnalyzeExpr causes array sections to be changed to substrings as needed
      Walk(designator);
      if (AnalyzeExpr(context(), designator)) {
        equivSets.AddToSet(designator);
      }
    }
    equivSets.FinishSet(source);
  }
  inEquivalenceStmt_ = false;
  for (auto &set : equivSets.sets()) {
    if (!set.empty()) {
      currScope().add_equivalenceSet(std::move(set));
    }
  }
  specPartState_.equivalenceSets.clear();
}

bool DeclarationVisitor::Pre(const parser::SaveStmt &x) {
  if (x.v.empty()) {
    specPartState_.saveInfo.saveAll = currStmtSource();
    currScope().set_hasSAVE();
  } else {
    for (const parser::SavedEntity &y : x.v) {
      auto kind{std::get<parser::SavedEntity::Kind>(y.t)};
      const auto &name{std::get<parser::Name>(y.t)};
      if (kind == parser::SavedEntity::Kind::Common) {
        MakeCommonBlockSymbol(name);
        AddSaveName(specPartState_.saveInfo.commons, name.source);
      } else {
        HandleAttributeStmt(Attr::SAVE, name);
      }
    }
  }
  return false;
}

void DeclarationVisitor::CheckSaveStmts() {
  for (const SourceName &name : specPartState_.saveInfo.entities) {
    auto *symbol{FindInScope(name)};
    if (!symbol) {
      // error was reported
    } else if (specPartState_.saveInfo.saveAll) {
      // C889 - note that pgi, ifort, xlf do not enforce this constraint
      if (context().ShouldWarn(common::LanguageFeature::RedundantAttribute)) {
        Say2(name,
            "Explicit SAVE of '%s' is redundant due to global SAVE statement"_warn_en_US,
            *specPartState_.saveInfo.saveAll, "Global SAVE statement"_en_US);
      }
    } else if (!IsSaved(*symbol)) {
      SetExplicitAttr(*symbol, Attr::SAVE);
    }
  }
  for (const SourceName &name : specPartState_.saveInfo.commons) {
    if (auto *symbol{currScope().FindCommonBlock(name)}) {
      auto &objects{symbol->get<CommonBlockDetails>().objects()};
      if (objects.empty()) {
        if (currScope().kind() != Scope::Kind::BlockConstruct) {
          Say(name,
              "'%s' appears as a COMMON block in a SAVE statement but not in"
              " a COMMON statement"_err_en_US);
        } else { // C1108
          Say(name,
              "SAVE statement in BLOCK construct may not contain a"
              " common block name '%s'"_err_en_US);
        }
      } else {
        for (auto &object : symbol->get<CommonBlockDetails>().objects()) {
          if (!IsSaved(*object)) {
            SetImplicitAttr(*object, Attr::SAVE);
          }
        }
      }
    }
  }
  specPartState_.saveInfo = {};
}

// Record SAVEd names in specPartState_.saveInfo.entities.
Attrs DeclarationVisitor::HandleSaveName(const SourceName &name, Attrs attrs) {
  if (attrs.test(Attr::SAVE)) {
    AddSaveName(specPartState_.saveInfo.entities, name);
  }
  return attrs;
}

// Record a name in a set of those to be saved.
void DeclarationVisitor::AddSaveName(
    std::set<SourceName> &set, const SourceName &name) {
  auto pair{set.insert(name)};
  if (!pair.second &&
      context().ShouldWarn(common::LanguageFeature::RedundantAttribute)) {
    Say2(name, "SAVE attribute was already specified on '%s'"_warn_en_US,
        *pair.first, "Previous specification of SAVE attribute"_en_US);
  }
}

// Check types of common block objects, now that they are known.
void DeclarationVisitor::CheckCommonBlocks() {
  // check for empty common blocks
  for (const auto &pair : currScope().commonBlocks()) {
    const auto &symbol{*pair.second};
    if (symbol.get<CommonBlockDetails>().objects().empty() &&
        symbol.attrs().test(Attr::BIND_C)) {
      Say(symbol.name(),
          "'%s' appears as a COMMON block in a BIND statement but not in"
          " a COMMON statement"_err_en_US);
    }
  }
  // check objects in common blocks
  for (const auto &name : specPartState_.commonBlockObjects) {
    const auto *symbol{currScope().FindSymbol(name)};
    if (!symbol) {
      continue;
    }
    const auto &attrs{symbol->attrs()};
    if (attrs.test(Attr::ALLOCATABLE)) {
      Say(name,
          "ALLOCATABLE object '%s' may not appear in a COMMON block"_err_en_US);
    } else if (attrs.test(Attr::BIND_C)) {
      Say(name,
          "Variable '%s' with BIND attribute may not appear in a COMMON block"_err_en_US);
    } else if (IsNamedConstant(*symbol)) {
      Say(name,
          "A named constant '%s' may not appear in a COMMON block"_err_en_US);
    } else if (IsDummy(*symbol)) {
      Say(name,
          "Dummy argument '%s' may not appear in a COMMON block"_err_en_US);
    } else if (symbol->IsFuncResult()) {
      Say(name,
          "Function result '%s' may not appear in a COMMON block"_err_en_US);
    } else if (const DeclTypeSpec * type{symbol->GetType()}) {
      if (type->category() == DeclTypeSpec::ClassStar) {
        Say(name,
            "Unlimited polymorphic pointer '%s' may not appear in a COMMON block"_err_en_US);
      } else if (const auto *derived{type->AsDerived()}) {
        if (!IsSequenceOrBindCType(derived)) {
          Say(name,
              "Derived type '%s' in COMMON block must have the BIND or"
              " SEQUENCE attribute"_err_en_US);
        }
        UnorderedSymbolSet typeSet;
        CheckCommonBlockDerivedType(name, derived->typeSymbol(), typeSet);
      }
    }
  }
  specPartState_.commonBlockObjects = {};
}

Symbol &DeclarationVisitor::MakeCommonBlockSymbol(const parser::Name &name) {
  return Resolve(name, currScope().MakeCommonBlock(name.source));
}
Symbol &DeclarationVisitor::MakeCommonBlockSymbol(
    const std::optional<parser::Name> &name) {
  if (name) {
    return MakeCommonBlockSymbol(*name);
  } else {
    return MakeCommonBlockSymbol(parser::Name{});
  }
}

bool DeclarationVisitor::NameIsKnownOrIntrinsic(const parser::Name &name) {
  return FindSymbol(name) || HandleUnrestrictedSpecificIntrinsicFunction(name);
}

// Check if this derived type can be in a COMMON block.
void DeclarationVisitor::CheckCommonBlockDerivedType(const SourceName &name,
    const Symbol &typeSymbol, UnorderedSymbolSet &typeSet) {
  if (auto iter{typeSet.find(SymbolRef{typeSymbol})}; iter != typeSet.end()) {
    return;
  }
  typeSet.emplace(typeSymbol);
  if (const auto *scope{typeSymbol.scope()}) {
    for (const auto &pair : *scope) {
      const Symbol &component{*pair.second};
      if (component.attrs().test(Attr::ALLOCATABLE)) {
        Say2(name,
            "Derived type variable '%s' may not appear in a COMMON block"
            " due to ALLOCATABLE component"_err_en_US,
            component.name(), "Component with ALLOCATABLE attribute"_en_US);
        return;
      }
      const auto *details{component.detailsIf<ObjectEntityDetails>()};
      if (component.test(Symbol::Flag::InDataStmt) ||
          (details && details->init())) {
        Say2(name,
            "Derived type variable '%s' may not appear in a COMMON block due to component with default initialization"_err_en_US,
            component.name(), "Component with default initialization"_en_US);
        return;
      }
      if (details) {
        if (const auto *type{details->type()}) {
          if (const auto *derived{type->AsDerived()}) {
            const Symbol &derivedTypeSymbol{derived->typeSymbol()};
            CheckCommonBlockDerivedType(name, derivedTypeSymbol, typeSet);
          }
        }
      }
    }
  }
}

bool DeclarationVisitor::HandleUnrestrictedSpecificIntrinsicFunction(
    const parser::Name &name) {
  if (auto interface{context().intrinsics().IsSpecificIntrinsicFunction(
          name.source.ToString())}) {
    // Unrestricted specific intrinsic function names (e.g., "cos")
    // are acceptable as procedure interfaces.  The presence of the
    // INTRINSIC flag will cause this symbol to have a complete interface
    // recreated for it later on demand, but capturing its result type here
    // will make GetType() return a correct result without having to
    // probe the intrinsics table again.
    Symbol &symbol{MakeSymbol(InclusiveScope(), name.source, Attrs{})};
    SetImplicitAttr(symbol, Attr::INTRINSIC);
    CHECK(interface->functionResult.has_value());
    evaluate::DynamicType dyType{
        DEREF(interface->functionResult->GetTypeAndShape()).type()};
    CHECK(common::IsNumericTypeCategory(dyType.category()));
    const DeclTypeSpec &typeSpec{
        MakeNumericType(dyType.category(), dyType.kind())};
    ProcEntityDetails details;
    details.set_type(typeSpec);
    symbol.set_details(std::move(details));
    symbol.set(Symbol::Flag::Function);
    if (interface->IsElemental()) {
      SetExplicitAttr(symbol, Attr::ELEMENTAL);
    }
    if (interface->IsPure()) {
      SetExplicitAttr(symbol, Attr::PURE);
    }
    Resolve(name, symbol);
    return true;
  } else {
    return false;
  }
}

// Checks for all locality-specs: LOCAL, LOCAL_INIT, and SHARED
bool DeclarationVisitor::PassesSharedLocalityChecks(
    const parser::Name &name, Symbol &symbol) {
  if (!IsVariableName(symbol)) {
    SayLocalMustBeVariable(name, symbol); // C1124
    return false;
  }
  if (symbol.owner() == currScope()) { // C1125 and C1126
    SayAlreadyDeclared(name, symbol);
    return false;
  }
  return true;
}

// Checks for locality-specs LOCAL, LOCAL_INIT, and REDUCE
bool DeclarationVisitor::PassesLocalityChecks(
    const parser::Name &name, Symbol &symbol, Symbol::Flag flag) {
  bool isReduce{flag == Symbol::Flag::LocalityReduce};
  const char *specName{
      flag == Symbol::Flag::LocalityLocalInit ? "LOCAL_INIT" : "LOCAL"};
  if (IsAllocatable(symbol) && !isReduce) { // F'2023 C1130
    SayWithDecl(name, symbol,
        "ALLOCATABLE variable '%s' not allowed in a %s locality-spec"_err_en_US,
        specName);
    return false;
  }
  if (IsOptional(symbol)) { // F'2023 C1130-C1131
    SayWithDecl(name, symbol,
        "OPTIONAL argument '%s' not allowed in a locality-spec"_err_en_US);
    return false;
  }
  if (IsIntentIn(symbol)) { // F'2023 C1130-C1131
    SayWithDecl(name, symbol,
        "INTENT IN argument '%s' not allowed in a locality-spec"_err_en_US);
    return false;
  }
  if (IsFinalizable(symbol) && !isReduce) { // F'2023 C1130
    SayWithDecl(name, symbol,
        "Finalizable variable '%s' not allowed in a %s locality-spec"_err_en_US,
        specName);
    return false;
  }
  if (evaluate::IsCoarray(symbol) && !isReduce) { // F'2023 C1130
    SayWithDecl(name, symbol,
        "Coarray '%s' not allowed in a %s locality-spec"_err_en_US, specName);
    return false;
  }
  if (const DeclTypeSpec * type{symbol.GetType()}) {
    if (type->IsPolymorphic() && IsDummy(symbol) && !IsPointer(symbol) &&
        !isReduce) { // F'2023 C1130
      SayWithDecl(name, symbol,
          "Nonpointer polymorphic argument '%s' not allowed in a %s locality-spec"_err_en_US,
          specName);
      return false;
    }
  }
  if (symbol.attrs().test(Attr::ASYNCHRONOUS) && isReduce) { // F'2023 C1131
    SayWithDecl(name, symbol,
        "ASYNCHRONOUS variable '%s' not allowed in a REDUCE locality-spec"_err_en_US);
    return false;
  }
  if (symbol.attrs().test(Attr::VOLATILE) && isReduce) { // F'2023 C1131
    SayWithDecl(name, symbol,
        "VOLATILE variable '%s' not allowed in a REDUCE locality-spec"_err_en_US);
    return false;
  }
  if (IsAssumedSizeArray(symbol)) { // F'2023 C1130-C1131
    SayWithDecl(name, symbol,
        "Assumed size array '%s' not allowed in a locality-spec"_err_en_US);
    return false;
  }
  if (std::optional<Message> whyNot{WhyNotDefinable(
          name.source, currScope(), DefinabilityFlags{}, symbol)}) {
    SayWithReason(name, symbol,
        "'%s' may not appear in a locality-spec because it is not definable"_err_en_US,
        std::move(whyNot->set_severity(parser::Severity::Because)));
    return false;
  }
  return PassesSharedLocalityChecks(name, symbol);
}

Symbol &DeclarationVisitor::FindOrDeclareEnclosingEntity(
    const parser::Name &name) {
  Symbol *prev{FindSymbol(name)};
  if (!prev) {
    // Declare the name as an object in the enclosing scope so that
    // the name can't be repurposed there later as something else.
    prev = &MakeSymbol(InclusiveScope(), name.source, Attrs{});
    ConvertToObjectEntity(*prev);
    ApplyImplicitRules(*prev);
  }
  return *prev;
}

void DeclarationVisitor::DeclareLocalEntity(
    const parser::Name &name, Symbol::Flag flag) {
  Symbol &prev{FindOrDeclareEnclosingEntity(name)};
  if (PassesLocalityChecks(name, prev, flag)) {
    if (auto *symbol{&MakeHostAssocSymbol(name, prev)}) {
      symbol->set(flag);
    }
  }
}

Symbol *DeclarationVisitor::DeclareStatementEntity(
    const parser::DoVariable &doVar,
    const std::optional<parser::IntegerTypeSpec> &type) {
  const parser::Name &name{doVar.thing.thing};
  const DeclTypeSpec *declTypeSpec{nullptr};
  if (auto *prev{FindSymbol(name)}) {
    if (prev->owner() == currScope()) {
      SayAlreadyDeclared(name, *prev);
      return nullptr;
    }
    name.symbol = nullptr;
    // F'2023 19.4 p5 ambiguous rule about outer declarations
    declTypeSpec = prev->GetType();
  }
  Symbol &symbol{DeclareEntity<ObjectEntityDetails>(name, {})};
  if (!symbol.has<ObjectEntityDetails>()) {
    return nullptr; // error was reported in DeclareEntity
  }
  if (type) {
    declTypeSpec = ProcessTypeSpec(*type);
  }
  if (declTypeSpec) {
    // Subtlety: Don't let a "*length" specifier (if any is pending) affect the
    // declaration of this implied DO loop control variable.
    auto restorer{
        common::ScopedSet(charInfo_.length, std::optional<ParamValue>{})};
    SetType(name, *declTypeSpec);
  } else {
    ApplyImplicitRules(symbol);
  }
  return Resolve(name, &symbol);
}

// Set the type of an entity or report an error.
void DeclarationVisitor::SetType(
    const parser::Name &name, const DeclTypeSpec &type) {
  CHECK(name.symbol);
  auto &symbol{*name.symbol};
  if (charInfo_.length) { // Declaration has "*length" (R723)
    auto length{std::move(*charInfo_.length)};
    charInfo_.length.reset();
    if (type.category() == DeclTypeSpec::Character) {
      auto kind{type.characterTypeSpec().kind()};
      // Recurse with correct type.
      SetType(name,
          currScope().MakeCharacterType(std::move(length), std::move(kind)));
      return;
    } else { // C753
      Say(name,
          "A length specifier cannot be used to declare the non-character entity '%s'"_err_en_US);
    }
  }
  if (auto *proc{symbol.detailsIf<ProcEntityDetails>()}) {
    if (proc->procInterface()) {
      Say(name,
          "'%s' has an explicit interface and may not also have a type"_err_en_US);
      context().SetError(symbol);
      return;
    }
  }
  auto *prevType{symbol.GetType()};
  if (!prevType) {
    if (symbol.test(Symbol::Flag::InDataStmt) && isImplicitNoneType() &&
        context().ShouldWarn(
            common::LanguageFeature::ForwardRefImplicitNoneData)) {
      Say(name,
          "'%s' appeared in a DATA statement before its type was declared under IMPLICIT NONE(TYPE)"_port_en_US);
    }
    symbol.SetType(type);
  } else if (symbol.has<UseDetails>()) {
    // error recovery case, redeclaration of use-associated name
  } else if (HadForwardRef(symbol)) {
    // error recovery after use of host-associated name
  } else if (!symbol.test(Symbol::Flag::Implicit)) {
    SayWithDecl(
        name, symbol, "The type of '%s' has already been declared"_err_en_US);
    context().SetError(symbol);
  } else if (type != *prevType) {
    SayWithDecl(name, symbol,
        "The type of '%s' has already been implicitly declared"_err_en_US);
    context().SetError(symbol);
  } else {
    symbol.set(Symbol::Flag::Implicit, false);
  }
}

std::optional<DerivedTypeSpec> DeclarationVisitor::ResolveDerivedType(
    const parser::Name &name) {
  Scope &outer{NonDerivedTypeScope()};
  Symbol *symbol{FindSymbol(outer, name)};
  Symbol *ultimate{symbol ? &symbol->GetUltimate() : nullptr};
  auto *generic{ultimate ? ultimate->detailsIf<GenericDetails>() : nullptr};
  if (generic) {
    if (Symbol * genDT{generic->derivedType()}) {
      symbol = genDT;
      generic = nullptr;
    }
  }
  if (!symbol || symbol->has<UnknownDetails>() ||
      (generic && &ultimate->owner() == &outer)) {
    if (allowForwardReferenceToDerivedType()) {
      if (!symbol) {
        symbol = &MakeSymbol(outer, name.source, Attrs{});
        Resolve(name, *symbol);
      } else if (generic) {
        // forward ref to type with later homonymous generic
        symbol = &outer.MakeSymbol(name.source, Attrs{}, UnknownDetails{});
        generic->set_derivedType(*symbol);
        name.symbol = symbol;
      }
      DerivedTypeDetails details;
      details.set_isForwardReferenced(true);
      symbol->set_details(std::move(details));
    } else { // C732
      Say(name, "Derived type '%s' not found"_err_en_US);
      return std::nullopt;
    }
  } else if (&DEREF(symbol).owner() != &outer &&
      !ultimate->has<GenericDetails>()) {
    // Prevent a later declaration in this scope of a host-associated
    // type name.
    outer.add_importName(name.source);
  }
  if (CheckUseError(name)) {
    return std::nullopt;
  }
  symbol = &symbol->GetUltimate();
  if (symbol->has<DerivedTypeDetails>()) {
    return DerivedTypeSpec{name.source, *symbol};
  } else {
    Say(name, "'%s' is not a derived type"_err_en_US);
    return std::nullopt;
  }
}

std::optional<DerivedTypeSpec> DeclarationVisitor::ResolveExtendsType(
    const parser::Name &typeName, const parser::Name *extendsName) {
  if (!extendsName) {
    return std::nullopt;
  } else if (typeName.source == extendsName->source) {
    Say(extendsName->source,
        "Derived type '%s' cannot extend itself"_err_en_US);
    return std::nullopt;
  } else {
    return ResolveDerivedType(*extendsName);
  }
}

Symbol *DeclarationVisitor::NoteInterfaceName(const parser::Name &name) {
  // The symbol is checked later by CheckExplicitInterface() and
  // CheckBindings().  It can be a forward reference.
  if (!NameIsKnownOrIntrinsic(name)) {
    Symbol &symbol{MakeSymbol(InclusiveScope(), name.source, Attrs{})};
    Resolve(name, symbol);
  }
  return name.symbol;
}

void DeclarationVisitor::CheckExplicitInterface(const parser::Name &name) {
  if (const Symbol * symbol{name.symbol}) {
    const Symbol &ultimate{symbol->GetUltimate()};
    if (!context().HasError(*symbol) && !context().HasError(ultimate) &&
        !BypassGeneric(ultimate).HasExplicitInterface()) {
      Say(name,
          "'%s' must be an abstract interface or a procedure with an explicit interface"_err_en_US,
          symbol->name());
    }
  }
}

// Create a symbol for a type parameter, component, or procedure binding in
// the current derived type scope. Return false on error.
Symbol *DeclarationVisitor::MakeTypeSymbol(
    const parser::Name &name, Details &&details) {
  return Resolve(name, MakeTypeSymbol(name.source, std::move(details)));
}
Symbol *DeclarationVisitor::MakeTypeSymbol(
    const SourceName &name, Details &&details) {
  Scope &derivedType{currScope()};
  CHECK(derivedType.IsDerivedType());
  if (auto *symbol{FindInScope(derivedType, name)}) { // C742
    Say2(name,
        "Type parameter, component, or procedure binding '%s'"
        " already defined in this type"_err_en_US,
        *symbol, "Previous definition of '%s'"_en_US);
    return nullptr;
  } else {
    auto attrs{GetAttrs()};
    // Apply binding-private-stmt if present and this is a procedure binding
    if (derivedTypeInfo_.privateBindings &&
        !attrs.HasAny({Attr::PUBLIC, Attr::PRIVATE}) &&
        std::holds_alternative<ProcBindingDetails>(details)) {
      attrs.set(Attr::PRIVATE);
    }
    Symbol &result{MakeSymbol(name, attrs, std::move(details))};
    SetCUDADataAttr(name, result, cudaDataAttr());
    return &result;
  }
}

// Return true if it is ok to declare this component in the current scope.
// Otherwise, emit an error and return false.
bool DeclarationVisitor::OkToAddComponent(
    const parser::Name &name, const Symbol *extends) {
  for (const Scope *scope{&currScope()}; scope;) {
    CHECK(scope->IsDerivedType());
    if (auto *prev{FindInScope(*scope, name.source)}) {
      std::optional<parser::MessageFixedText> msg;
      if (context().HasError(*prev)) { // don't pile on
      } else if (extends) {
        msg = "Type cannot be extended as it has a component named"
              " '%s'"_err_en_US;
      } else if (CheckAccessibleSymbol(currScope(), *prev)) {
        // inaccessible component -- redeclaration is ok
        if (context().ShouldWarn(
                common::UsageWarning::RedeclaredInaccessibleComponent)) {
          msg =
              "Component '%s' is inaccessibly declared in or as a parent of this derived type"_warn_en_US;
        }
      } else if (prev->test(Symbol::Flag::ParentComp)) {
        msg = "'%s' is a parent type of this type and so cannot be"
              " a component"_err_en_US;
      } else if (scope == &currScope()) {
        msg = "Component '%s' is already declared in this"
              " derived type"_err_en_US;
      } else {
        msg = "Component '%s' is already declared in a parent of this"
              " derived type"_err_en_US;
      }
      if (msg) {
        Say2(
            name, std::move(*msg), *prev, "Previous declaration of '%s'"_en_US);
        if (msg->severity() == parser::Severity::Error) {
          Resolve(name, *prev);
          return false;
        }
      }
    }
    if (scope == &currScope() && extends) {
      // The parent component has not yet been added to the scope.
      scope = extends->scope();
    } else {
      scope = scope->GetDerivedTypeParent();
    }
  }
  return true;
}

ParamValue DeclarationVisitor::GetParamValue(
    const parser::TypeParamValue &x, common::TypeParamAttr attr) {
  return common::visit(
      common::visitors{
          [=](const parser::ScalarIntExpr &x) { // C704
            return ParamValue{EvaluateIntExpr(x), attr};
          },
          [=](const parser::Star &) { return ParamValue::Assumed(attr); },
          [=](const parser::TypeParamValue::Deferred &) {
            return ParamValue::Deferred(attr);
          },
      },
      x.u);
}

// ConstructVisitor implementation

void ConstructVisitor::ResolveIndexName(
    const parser::ConcurrentControl &control) {
  const parser::Name &name{std::get<parser::Name>(control.t)};
  auto *prev{FindSymbol(name)};
  if (prev) {
    if (prev->owner() == currScope()) {
      SayAlreadyDeclared(name, *prev);
      return;
    } else if (prev->owner().kind() == Scope::Kind::Forall &&
        context().ShouldWarn(
            common::LanguageFeature::OddIndexVariableRestrictions)) {
      SayWithDecl(name, *prev,
          "Index variable '%s' should not also be an index in an enclosing FORALL or DO CONCURRENT"_port_en_US);
    }
    name.symbol = nullptr;
  }
  auto &symbol{DeclareObjectEntity(name)};
  if (symbol.GetType()) {
    // type came from explicit type-spec
  } else if (!prev) {
    ApplyImplicitRules(symbol);
  } else {
    // Odd rules in F'2023 19.4 paras 6 & 8.
    Symbol &prevRoot{prev->GetUltimate()};
    if (const auto *type{prevRoot.GetType()}) {
      symbol.SetType(*type);
    } else {
      ApplyImplicitRules(symbol);
    }
    if (prevRoot.has<ObjectEntityDetails>() ||
        ConvertToObjectEntity(prevRoot)) {
      if (prevRoot.IsObjectArray() &&
          context().ShouldWarn(
              common::LanguageFeature::OddIndexVariableRestrictions)) {
        SayWithDecl(name, *prev,
            "Index variable '%s' should be scalar in the enclosing scope"_port_en_US);
      }
    } else if (!prevRoot.has<CommonBlockDetails>() &&
        context().ShouldWarn(
            common::LanguageFeature::OddIndexVariableRestrictions)) {
      SayWithDecl(name, *prev,
          "Index variable '%s' should be a scalar object or common block if it is present in the enclosing scope"_port_en_US);
    }
  }
  EvaluateExpr(parser::Scalar{parser::Integer{common::Clone(name)}});
}

// We need to make sure that all of the index-names get declared before the
// expressions in the loop control are evaluated so that references to the
// index-names in the expressions are correctly detected.
bool ConstructVisitor::Pre(const parser::ConcurrentHeader &header) {
  BeginDeclTypeSpec();
  Walk(std::get<std::optional<parser::IntegerTypeSpec>>(header.t));
  const auto &controls{
      std::get<std::list<parser::ConcurrentControl>>(header.t)};
  for (const auto &control : controls) {
    ResolveIndexName(control);
  }
  Walk(controls);
  Walk(std::get<std::optional<parser::ScalarLogicalExpr>>(header.t));
  EndDeclTypeSpec();
  return false;
}

bool ConstructVisitor::Pre(const parser::LocalitySpec::Local &x) {
  for (auto &name : x.v) {
    DeclareLocalEntity(name, Symbol::Flag::LocalityLocal);
  }
  return false;
}

bool ConstructVisitor::Pre(const parser::LocalitySpec::LocalInit &x) {
  for (auto &name : x.v) {
    DeclareLocalEntity(name, Symbol::Flag::LocalityLocalInit);
  }
  return false;
}

bool ConstructVisitor::Pre(const parser::LocalitySpec::Reduce &x) {
  for (const auto &name : std::get<std::list<parser::Name>>(x.t)) {
    DeclareLocalEntity(name, Symbol::Flag::LocalityReduce);
  }
  return false;
}

bool ConstructVisitor::Pre(const parser::LocalitySpec::Shared &x) {
  for (const auto &name : x.v) {
    if (!FindSymbol(name)) {
      if (context().ShouldWarn(common::UsageWarning::ImplicitShared)) {
        Say(name,
            "Variable '%s' with SHARED locality implicitly declared"_warn_en_US);
      }
    }
    Symbol &prev{FindOrDeclareEnclosingEntity(name)};
    if (PassesSharedLocalityChecks(name, prev)) {
      MakeHostAssocSymbol(name, prev).set(Symbol::Flag::LocalityShared);
    }
  }
  return false;
}

bool ConstructVisitor::Pre(const parser::AcSpec &x) {
  ProcessTypeSpec(x.type);
  Walk(x.values);
  return false;
}

// Section 19.4, paragraph 5 says that each ac-do-variable has the scope of the
// enclosing ac-implied-do
bool ConstructVisitor::Pre(const parser::AcImpliedDo &x) {
  auto &values{std::get<std::list<parser::AcValue>>(x.t)};
  auto &control{std::get<parser::AcImpliedDoControl>(x.t)};
  auto &type{std::get<std::optional<parser::IntegerTypeSpec>>(control.t)};
  auto &bounds{std::get<parser::AcImpliedDoControl::Bounds>(control.t)};
  // F'2018 has the scope of the implied DO variable covering the entire
  // implied DO production (19.4(5)), which seems wrong in cases where the name
  // of the implied DO variable appears in one of the bound expressions. Thus
  // this extension, which shrinks the scope of the variable to exclude the
  // expressions in the bounds.
  auto restore{BeginCheckOnIndexUseInOwnBounds(bounds.name)};
  Walk(bounds.lower);
  Walk(bounds.upper);
  Walk(bounds.step);
  EndCheckOnIndexUseInOwnBounds(restore);
  PushScope(Scope::Kind::ImpliedDos, nullptr);
  DeclareStatementEntity(bounds.name, type);
  Walk(values);
  PopScope();
  return false;
}

bool ConstructVisitor::Pre(const parser::DataImpliedDo &x) {
  auto &objects{std::get<std::list<parser::DataIDoObject>>(x.t)};
  auto &type{std::get<std::optional<parser::IntegerTypeSpec>>(x.t)};
  auto &bounds{std::get<parser::DataImpliedDo::Bounds>(x.t)};
  // See comment in Pre(AcImpliedDo) above.
  auto restore{BeginCheckOnIndexUseInOwnBounds(bounds.name)};
  Walk(bounds.lower);
  Walk(bounds.upper);
  Walk(bounds.step);
  EndCheckOnIndexUseInOwnBounds(restore);
  bool pushScope{currScope().kind() != Scope::Kind::ImpliedDos};
  if (pushScope) {
    PushScope(Scope::Kind::ImpliedDos, nullptr);
  }
  DeclareStatementEntity(bounds.name, type);
  Walk(objects);
  if (pushScope) {
    PopScope();
  }
  return false;
}

// Sets InDataStmt flag on a variable (or misidentified function) in a DATA
// statement so that the predicate IsInitialized() will be true
// during semantic analysis before the symbol's initializer is constructed.
bool ConstructVisitor::Pre(const parser::DataIDoObject &x) {
  common::visit(
      common::visitors{
          [&](const parser::Scalar<Indirection<parser::Designator>> &y) {
            Walk(y.thing.value());
            const parser::Name &first{parser::GetFirstName(y.thing.value())};
            if (first.symbol) {
              first.symbol->set(Symbol::Flag::InDataStmt);
            }
          },
          [&](const Indirection<parser::DataImpliedDo> &y) { Walk(y.value()); },
      },
      x.u);
  return false;
}

bool ConstructVisitor::Pre(const parser::DataStmtObject &x) {
  // Subtle: DATA statements may appear in both the specification and
  // execution parts, but should be treated as if in the execution part
  // for purposes of implicit variable declaration vs. host association.
  // When a name first appears as an object in a DATA statement, it should
  // be implicitly declared locally as if it had been assigned.
  auto flagRestorer{common::ScopedSet(inSpecificationPart_, false)};
  common::visit(
      common::visitors{
          [&](const Indirection<parser::Variable> &y) {
            auto restorer{common::ScopedSet(deferImplicitTyping_, true)};
            Walk(y.value());
            const parser::Name &first{parser::GetFirstName(y.value())};
            if (first.symbol) {
              first.symbol->set(Symbol::Flag::InDataStmt);
            }
          },
          [&](const parser::DataImpliedDo &y) {
            PushScope(Scope::Kind::ImpliedDos, nullptr);
            Walk(y);
            PopScope();
          },
      },
      x.u);
  return false;
}

bool ConstructVisitor::Pre(const parser::DataStmtValue &x) {
  const auto &data{std::get<parser::DataStmtConstant>(x.t)};
  auto &mutableData{const_cast<parser::DataStmtConstant &>(data)};
  if (auto *elem{parser::Unwrap<parser::ArrayElement>(mutableData)}) {
    if (const auto *name{std::get_if<parser::Name>(&elem->base.u)}) {
      if (const Symbol * symbol{FindSymbol(*name)}) {
        const Symbol &ultimate{symbol->GetUltimate()};
        if (ultimate.has<DerivedTypeDetails>()) {
          mutableData.u = elem->ConvertToStructureConstructor(
              DerivedTypeSpec{name->source, ultimate});
        }
      }
    }
  }
  return true;
}

bool ConstructVisitor::Pre(const parser::DoConstruct &x) {
  if (x.IsDoConcurrent()) {
    // The new scope has Kind::Forall for index variable name conflict
    // detection with nested FORALL/DO CONCURRENT constructs in
    // ResolveIndexName().
    PushScope(Scope::Kind::Forall, nullptr);
  }
  return true;
}
void ConstructVisitor::Post(const parser::DoConstruct &x) {
  if (x.IsDoConcurrent()) {
    PopScope();
  }
}

bool ConstructVisitor::Pre(const parser::ForallConstruct &) {
  PushScope(Scope::Kind::Forall, nullptr);
  return true;
}
void ConstructVisitor::Post(const parser::ForallConstruct &) { PopScope(); }
bool ConstructVisitor::Pre(const parser::ForallStmt &) {
  PushScope(Scope::Kind::Forall, nullptr);
  return true;
}
void ConstructVisitor::Post(const parser::ForallStmt &) { PopScope(); }

bool ConstructVisitor::Pre(const parser::BlockConstruct &x) {
  const auto &[blockStmt, specPart, execPart, endBlockStmt] = x.t;
  Walk(blockStmt);
  CheckDef(blockStmt.statement.v);
  PushScope(Scope::Kind::BlockConstruct, nullptr);
  Walk(specPart);
  HandleImpliedAsynchronousInScope(execPart);
  Walk(execPart);
  Walk(endBlockStmt);
  PopScope();
  CheckRef(endBlockStmt.statement.v);
  return false;
}

void ConstructVisitor::Post(const parser::Selector &x) {
  GetCurrentAssociation().selector = ResolveSelector(x);
}

void ConstructVisitor::Post(const parser::AssociateStmt &x) {
  CheckDef(x.t);
  PushScope(Scope::Kind::OtherConstruct, nullptr);
  const auto assocCount{std::get<std::list<parser::Association>>(x.t).size()};
  for (auto nthLastAssoc{assocCount}; nthLastAssoc > 0; --nthLastAssoc) {
    SetCurrentAssociation(nthLastAssoc);
    if (auto *symbol{MakeAssocEntity()}) {
      const MaybeExpr &expr{GetCurrentAssociation().selector.expr};
      if (ExtractCoarrayRef(expr)) { // C1103
        Say("Selector must not be a coindexed object"_err_en_US);
      }
      if (evaluate::IsAssumedRank(expr)) {
        Say("Selector must not be assumed-rank"_err_en_US);
      }
      SetTypeFromAssociation(*symbol);
      SetAttrsFromAssociation(*symbol);
    }
  }
  PopAssociation(assocCount);
}

void ConstructVisitor::Post(const parser::EndAssociateStmt &x) {
  PopScope();
  CheckRef(x.v);
}

bool ConstructVisitor::Pre(const parser::Association &x) {
  PushAssociation();
  const auto &name{std::get<parser::Name>(x.t)};
  GetCurrentAssociation().name = &name;
  return true;
}

bool ConstructVisitor::Pre(const parser::ChangeTeamStmt &x) {
  CheckDef(x.t);
  PushScope(Scope::Kind::OtherConstruct, nullptr);
  PushAssociation();
  return true;
}

void ConstructVisitor::Post(const parser::CoarrayAssociation &x) {
  const auto &decl{std::get<parser::CodimensionDecl>(x.t)};
  const auto &name{std::get<parser::Name>(decl.t)};
  if (auto *symbol{FindInScope(name)}) {
    const auto &selector{std::get<parser::Selector>(x.t)};
    if (auto sel{ResolveSelector(selector)}) {
      const Symbol *whole{UnwrapWholeSymbolDataRef(sel.expr)};
      if (!whole || whole->Corank() == 0) {
        Say(sel.source, // C1116
            "Selector in coarray association must name a coarray"_err_en_US);
      } else if (auto dynType{sel.expr->GetType()}) {
        if (!symbol->GetType()) {
          symbol->SetType(ToDeclTypeSpec(std::move(*dynType)));
        }
      }
    }
  }
}

void ConstructVisitor::Post(const parser::EndChangeTeamStmt &x) {
  PopAssociation();
  PopScope();
  CheckRef(x.t);
}

bool ConstructVisitor::Pre(const parser::SelectTypeConstruct &) {
  PushAssociation();
  return true;
}

void ConstructVisitor::Post(const parser::SelectTypeConstruct &) {
  PopAssociation();
}

void ConstructVisitor::Post(const parser::SelectTypeStmt &x) {
  auto &association{GetCurrentAssociation()};
  if (const std::optional<parser::Name> &name{std::get<1>(x.t)}) {
    // This isn't a name in the current scope, it is in each TypeGuardStmt
    MakePlaceholder(*name, MiscDetails::Kind::SelectTypeAssociateName);
    association.name = &*name;
    if (ExtractCoarrayRef(association.selector.expr)) { // C1103
      Say("Selector must not be a coindexed object"_err_en_US);
    }
    if (association.selector.expr) {
      auto exprType{association.selector.expr->GetType()};
      if (exprType && !exprType->IsPolymorphic()) { // C1159
        Say(association.selector.source,
            "Selector '%s' in SELECT TYPE statement must be "
            "polymorphic"_err_en_US);
      }
    }
  } else {
    if (const Symbol *
        whole{UnwrapWholeSymbolDataRef(association.selector.expr)}) {
      ConvertToObjectEntity(const_cast<Symbol &>(*whole));
      if (!IsVariableName(*whole)) {
        Say(association.selector.source, // C901
            "Selector is not a variable"_err_en_US);
        association = {};
      }
      if (const DeclTypeSpec * type{whole->GetType()}) {
        if (!type->IsPolymorphic()) { // C1159
          Say(association.selector.source,
              "Selector '%s' in SELECT TYPE statement must be "
              "polymorphic"_err_en_US);
        }
      }
    } else {
      Say(association.selector.source, // C1157
          "Selector is not a named variable: 'associate-name =>' is required"_err_en_US);
      association = {};
    }
  }
}

void ConstructVisitor::Post(const parser::SelectRankStmt &x) {
  auto &association{GetCurrentAssociation()};
  if (const std::optional<parser::Name> &name{std::get<1>(x.t)}) {
    // This isn't a name in the current scope, it is in each SelectRankCaseStmt
    MakePlaceholder(*name, MiscDetails::Kind::SelectRankAssociateName);
    association.name = &*name;
  }
}

bool ConstructVisitor::Pre(const parser::SelectTypeConstruct::TypeCase &) {
  PushScope(Scope::Kind::OtherConstruct, nullptr);
  return true;
}
void ConstructVisitor::Post(const parser::SelectTypeConstruct::TypeCase &) {
  PopScope();
}

bool ConstructVisitor::Pre(const parser::SelectRankConstruct::RankCase &) {
  PushScope(Scope::Kind::OtherConstruct, nullptr);
  return true;
}
void ConstructVisitor::Post(const parser::SelectRankConstruct::RankCase &) {
  PopScope();
}

bool ConstructVisitor::Pre(const parser::TypeGuardStmt::Guard &x) {
  if (std::holds_alternative<parser::DerivedTypeSpec>(x.u)) {
    // CLASS IS (t)
    SetDeclTypeSpecCategory(DeclTypeSpec::Category::ClassDerived);
  }
  return true;
}

void ConstructVisitor::Post(const parser::TypeGuardStmt::Guard &x) {
  if (auto *symbol{MakeAssocEntity()}) {
    if (std::holds_alternative<parser::Default>(x.u)) {
      SetTypeFromAssociation(*symbol);
    } else if (const auto *type{GetDeclTypeSpec()}) {
      symbol->SetType(*type);
    }
    SetAttrsFromAssociation(*symbol);
  }
}

void ConstructVisitor::Post(const parser::SelectRankCaseStmt::Rank &x) {
  if (auto *symbol{MakeAssocEntity()}) {
    SetTypeFromAssociation(*symbol);
    auto &details{symbol->get<AssocEntityDetails>()};
    // Don't call SetAttrsFromAssociation() for SELECT RANK.
    Attrs selectorAttrs{
        evaluate::GetAttrs(GetCurrentAssociation().selector.expr)};
    Attrs attrsToKeep{Attr::ASYNCHRONOUS, Attr::TARGET, Attr::VOLATILE};
    if (const auto *rankValue{
            std::get_if<parser::ScalarIntConstantExpr>(&x.u)}) {
      // RANK(n)
      if (auto expr{EvaluateIntExpr(*rankValue)}) {
        if (auto val{evaluate::ToInt64(*expr)}) {
          details.set_rank(*val);
          attrsToKeep |= Attrs{Attr::ALLOCATABLE, Attr::POINTER};
        } else {
          Say("RANK() expression must be constant"_err_en_US);
        }
      }
    } else if (std::holds_alternative<parser::Star>(x.u)) {
      // RANK(*): assumed-size
      details.set_IsAssumedSize();
    } else {
      CHECK(std::holds_alternative<parser::Default>(x.u));
      // RANK DEFAULT: assumed-rank
      details.set_IsAssumedRank();
      attrsToKeep |= Attrs{Attr::ALLOCATABLE, Attr::POINTER};
    }
    symbol->attrs() |= selectorAttrs & attrsToKeep;
  }
}

bool ConstructVisitor::Pre(const parser::SelectRankConstruct &) {
  PushAssociation();
  return true;
}

void ConstructVisitor::Post(const parser::SelectRankConstruct &) {
  PopAssociation();
}

bool ConstructVisitor::CheckDef(const std::optional<parser::Name> &x) {
  if (x && !x->symbol) {
    // Construct names are not scoped by BLOCK in the standard, but many,
    // but not all, compilers do treat them as if they were so scoped.
    if (Symbol * inner{FindInScope(currScope(), *x)}) {
      SayAlreadyDeclared(*x, *inner);
    } else {
      if (context().ShouldWarn(common::LanguageFeature::BenignNameClash)) {
        if (Symbol *
            other{FindInScopeOrBlockConstructs(InclusiveScope(), x->source)}) {
          SayWithDecl(*x, *other,
              "The construct name '%s' should be distinct at the subprogram level"_port_en_US);
        }
      }
      MakeSymbol(*x, MiscDetails{MiscDetails::Kind::ConstructName});
    }
  }
  return true;
}

void ConstructVisitor::CheckRef(const std::optional<parser::Name> &x) {
  if (x) {
    // Just add an occurrence of this name; checking is done in ValidateLabels
    FindSymbol(*x);
  }
}

// Make a symbol for the associating entity of the current association.
Symbol *ConstructVisitor::MakeAssocEntity() {
  Symbol *symbol{nullptr};
  auto &association{GetCurrentAssociation()};
  if (association.name) {
    symbol = &MakeSymbol(*association.name, UnknownDetails{});
    if (symbol->has<AssocEntityDetails>() && symbol->owner() == currScope()) {
      Say(*association.name, // C1102
          "The associate name '%s' is already used in this associate statement"_err_en_US);
      return nullptr;
    }
  } else if (const Symbol *
      whole{UnwrapWholeSymbolDataRef(association.selector.expr)}) {
    symbol = &MakeSymbol(whole->name());
  } else {
    return nullptr;
  }
  if (auto &expr{association.selector.expr}) {
    symbol->set_details(AssocEntityDetails{common::Clone(*expr)});
  } else {
    symbol->set_details(AssocEntityDetails{});
  }
  return symbol;
}

// Set the type of symbol based on the current association selector.
void ConstructVisitor::SetTypeFromAssociation(Symbol &symbol) {
  auto &details{symbol.get<AssocEntityDetails>()};
  const MaybeExpr *pexpr{&details.expr()};
  if (!*pexpr) {
    pexpr = &GetCurrentAssociation().selector.expr;
  }
  if (*pexpr) {
    const SomeExpr &expr{**pexpr};
    if (std::optional<evaluate::DynamicType> type{expr.GetType()}) {
      if (const auto *charExpr{
              evaluate::UnwrapExpr<evaluate::Expr<evaluate::SomeCharacter>>(
                  expr)}) {
        symbol.SetType(ToDeclTypeSpec(std::move(*type),
            FoldExpr(common::visit(
                [](const auto &kindChar) { return kindChar.LEN(); },
                charExpr->u))));
      } else {
        symbol.SetType(ToDeclTypeSpec(std::move(*type)));
      }
    } else {
      // BOZ literals, procedure designators, &c. are not acceptable
      Say(symbol.name(), "Associate name '%s' must have a type"_err_en_US);
    }
  }
}

// If current selector is a variable, set some of its attributes on symbol.
// For ASSOCIATE, CHANGE TEAM, and SELECT TYPE only; not SELECT RANK.
void ConstructVisitor::SetAttrsFromAssociation(Symbol &symbol) {
  Attrs attrs{evaluate::GetAttrs(GetCurrentAssociation().selector.expr)};
  symbol.attrs() |=
      attrs & Attrs{Attr::TARGET, Attr::ASYNCHRONOUS, Attr::VOLATILE};
  if (attrs.test(Attr::POINTER)) {
    SetImplicitAttr(symbol, Attr::TARGET);
  }
}

ConstructVisitor::Selector ConstructVisitor::ResolveSelector(
    const parser::Selector &x) {
  return common::visit(common::visitors{
                           [&](const parser::Expr &expr) {
                             return Selector{expr.source, EvaluateExpr(x)};
                           },
                           [&](const parser::Variable &var) {
                             return Selector{var.GetSource(), EvaluateExpr(x)};
                           },
                       },
      x.u);
}

// Set the current association to the nth to the last association on the
// association stack.  The top of the stack is at n = 1.  This allows access
// to the interior of a list of associations at the top of the stack.
void ConstructVisitor::SetCurrentAssociation(std::size_t n) {
  CHECK(n > 0 && n <= associationStack_.size());
  currentAssociation_ = &associationStack_[associationStack_.size() - n];
}

ConstructVisitor::Association &ConstructVisitor::GetCurrentAssociation() {
  CHECK(currentAssociation_);
  return *currentAssociation_;
}

void ConstructVisitor::PushAssociation() {
  associationStack_.emplace_back(Association{});
  currentAssociation_ = &associationStack_.back();
}

void ConstructVisitor::PopAssociation(std::size_t count) {
  CHECK(count > 0 && count <= associationStack_.size());
  associationStack_.resize(associationStack_.size() - count);
  currentAssociation_ =
      associationStack_.empty() ? nullptr : &associationStack_.back();
}

const DeclTypeSpec &ConstructVisitor::ToDeclTypeSpec(
    evaluate::DynamicType &&type) {
  switch (type.category()) {
    SWITCH_COVERS_ALL_CASES
  case common::TypeCategory::Integer:
  case common::TypeCategory::Real:
  case common::TypeCategory::Complex:
    return context().MakeNumericType(type.category(), type.kind());
  case common::TypeCategory::Logical:
    return context().MakeLogicalType(type.kind());
  case common::TypeCategory::Derived:
    if (type.IsAssumedType()) {
      return currScope().MakeTypeStarType();
    } else if (type.IsUnlimitedPolymorphic()) {
      return currScope().MakeClassStarType();
    } else {
      return currScope().MakeDerivedType(
          type.IsPolymorphic() ? DeclTypeSpec::ClassDerived
                               : DeclTypeSpec::TypeDerived,
          common::Clone(type.GetDerivedTypeSpec())

      );
    }
  case common::TypeCategory::Character:
    CRASH_NO_CASE;
  }
}

const DeclTypeSpec &ConstructVisitor::ToDeclTypeSpec(
    evaluate::DynamicType &&type, MaybeSubscriptIntExpr &&length) {
  CHECK(type.category() == common::TypeCategory::Character);
  if (length) {
    return currScope().MakeCharacterType(
        ParamValue{SomeIntExpr{*std::move(length)}, common::TypeParamAttr::Len},
        KindExpr{type.kind()});
  } else {
    return currScope().MakeCharacterType(
        ParamValue::Deferred(common::TypeParamAttr::Len),
        KindExpr{type.kind()});
  }
}

class ExecutionPartSkimmerBase {
public:
  template <typename A> bool Pre(const A &) { return true; }
  template <typename A> void Post(const A &) {}

  bool InNestedBlockConstruct() const { return blockDepth_ > 0; }

  bool Pre(const parser::AssociateConstruct &) {
    PushScope();
    return true;
  }
  void Post(const parser::AssociateConstruct &) { PopScope(); }
  bool Pre(const parser::Association &x) {
    Hide(std::get<parser::Name>(x.t));
    return true;
  }
  bool Pre(const parser::BlockConstruct &) {
    PushScope();
    ++blockDepth_;
    return true;
  }
  void Post(const parser::BlockConstruct &) {
    --blockDepth_;
    PopScope();
  }
  bool Pre(const parser::EntityDecl &x) {
    Hide(std::get<parser::ObjectName>(x.t));
    return true;
  }
  void Post(const parser::ImportStmt &x) {
    if (x.kind == common::ImportKind::None ||
        x.kind == common::ImportKind::Only) {
      if (!nestedScopes_.front().importOnly.has_value()) {
        nestedScopes_.front().importOnly.emplace();
      }
      for (const auto &name : x.names) {
        nestedScopes_.front().importOnly->emplace(name.source);
      }
    } else {
      // no special handling needed for explicit names or IMPORT, ALL
    }
  }
  void Post(const parser::UseStmt &x) {
    if (const auto *onlyList{std::get_if<std::list<parser::Only>>(&x.u)}) {
      for (const auto &only : *onlyList) {
        if (const auto *name{std::get_if<parser::Name>(&only.u)}) {
          Hide(*name);
        } else if (const auto *rename{std::get_if<parser::Rename>(&only.u)}) {
          if (const auto *names{
                  std::get_if<parser::Rename::Names>(&rename->u)}) {
            Hide(std::get<0>(names->t));
          }
        }
      }
    } else {
      // USE may or may not shadow symbols in host scopes
      nestedScopes_.front().hasUseWithoutOnly = true;
    }
  }
  bool Pre(const parser::DerivedTypeStmt &x) {
    Hide(std::get<parser::Name>(x.t));
    PushScope();
    return true;
  }
  void Post(const parser::DerivedTypeDef &) { PopScope(); }
  bool Pre(const parser::SelectTypeConstruct &) {
    PushScope();
    return true;
  }
  void Post(const parser::SelectTypeConstruct &) { PopScope(); }
  bool Pre(const parser::SelectTypeStmt &x) {
    if (const auto &maybeName{std::get<1>(x.t)}) {
      Hide(*maybeName);
    }
    return true;
  }
  bool Pre(const parser::SelectRankConstruct &) {
    PushScope();
    return true;
  }
  void Post(const parser::SelectRankConstruct &) { PopScope(); }
  bool Pre(const parser::SelectRankStmt &x) {
    if (const auto &maybeName{std::get<1>(x.t)}) {
      Hide(*maybeName);
    }
    return true;
  }

protected:
  bool IsHidden(SourceName name) {
    for (const auto &scope : nestedScopes_) {
      if (scope.locals.find(name) != scope.locals.end()) {
        return true; // shadowed by nested declaration
      }
      if (scope.hasUseWithoutOnly) {
        break;
      }
      if (scope.importOnly &&
          scope.importOnly->find(name) == scope.importOnly->end()) {
        return true; // not imported
      }
    }
    return false;
  }

  void EndWalk() { CHECK(nestedScopes_.empty()); }

private:
  void PushScope() { nestedScopes_.emplace_front(); }
  void PopScope() { nestedScopes_.pop_front(); }
  void Hide(const parser::Name &name) {
    nestedScopes_.front().locals.emplace(name.source);
  }

  int blockDepth_{0};
  struct NestedScopeInfo {
    bool hasUseWithoutOnly{false};
    std::set<SourceName> locals;
    std::optional<std::set<SourceName>> importOnly;
  };
  std::list<NestedScopeInfo> nestedScopes_;
};

class ExecutionPartAsyncIOSkimmer : public ExecutionPartSkimmerBase {
public:
  explicit ExecutionPartAsyncIOSkimmer(SemanticsContext &context)
      : context_{context} {}

  void Walk(const parser::Block &block) {
    parser::Walk(block, *this);
    EndWalk();
  }

  const std::set<SourceName> asyncIONames() const { return asyncIONames_; }

  using ExecutionPartSkimmerBase::Post;
  using ExecutionPartSkimmerBase::Pre;

  bool Pre(const parser::IoControlSpec::Asynchronous &async) {
    if (auto folded{evaluate::Fold(
            context_.foldingContext(), AnalyzeExpr(context_, async.v))}) {
      if (auto str{
              evaluate::GetScalarConstantValue<evaluate::Ascii>(*folded)}) {
        for (char ch : *str) {
          if (ch != ' ') {
            inAsyncIO_ = ch == 'y' || ch == 'Y';
            break;
          }
        }
      }
    }
    return true;
  }
  void Post(const parser::ReadStmt &) { inAsyncIO_ = false; }
  void Post(const parser::WriteStmt &) { inAsyncIO_ = false; }
  void Post(const parser::IoControlSpec::Size &size) {
    if (const auto *designator{
            std::get_if<common::Indirection<parser::Designator>>(
                &size.v.thing.thing.u)}) {
      NoteAsyncIODesignator(designator->value());
    }
  }
  void Post(const parser::InputItem &x) {
    if (const auto *var{std::get_if<parser::Variable>(&x.u)}) {
      if (const auto *designator{
              std::get_if<common::Indirection<parser::Designator>>(&var->u)}) {
        NoteAsyncIODesignator(designator->value());
      }
    }
  }
  void Post(const parser::OutputItem &x) {
    if (const auto *expr{std::get_if<parser::Expr>(&x.u)}) {
      if (const auto *designator{
              std::get_if<common::Indirection<parser::Designator>>(&expr->u)}) {
        NoteAsyncIODesignator(designator->value());
      }
    }
  }

private:
  void NoteAsyncIODesignator(const parser::Designator &designator) {
    if (inAsyncIO_ && !InNestedBlockConstruct()) {
      const parser::Name &name{parser::GetFirstName(designator)};
      if (!IsHidden(name.source)) {
        asyncIONames_.insert(name.source);
      }
    }
  }

  SemanticsContext &context_;
  bool inAsyncIO_{false};
  std::set<SourceName> asyncIONames_;
};

// Any data list item or SIZE= specifier of an I/O data transfer statement
// with ASYNCHRONOUS="YES" implicitly has the ASYNCHRONOUS attribute in the
// local scope.
void ConstructVisitor::HandleImpliedAsynchronousInScope(
    const parser::Block &block) {
  ExecutionPartAsyncIOSkimmer skimmer{context()};
  skimmer.Walk(block);
  for (auto name : skimmer.asyncIONames()) {
    if (Symbol * symbol{currScope().FindSymbol(name)}) {
      if (!symbol->attrs().test(Attr::ASYNCHRONOUS)) {
        if (&symbol->owner() != &currScope()) {
          symbol = &*currScope()
                         .try_emplace(name, HostAssocDetails{*symbol})
                         .first->second;
        }
        if (symbol->has<AssocEntityDetails>()) {
          symbol = const_cast<Symbol *>(&GetAssociationRoot(*symbol));
        }
        SetImplicitAttr(*symbol, Attr::ASYNCHRONOUS);
      }
    }
  }
}

// ResolveNamesVisitor implementation

bool ResolveNamesVisitor::Pre(const parser::FunctionReference &x) {
  HandleCall(Symbol::Flag::Function, x.v);
  return false;
}
bool ResolveNamesVisitor::Pre(const parser::CallStmt &x) {
  HandleCall(Symbol::Flag::Subroutine, x.call);
  Walk(x.chevrons);
  return false;
}

bool ResolveNamesVisitor::Pre(const parser::ImportStmt &x) {
  auto &scope{currScope()};
  // Check C896 and C899: where IMPORT statements are allowed
  switch (scope.kind()) {
  case Scope::Kind::Module:
    if (scope.IsModule()) {
      Say("IMPORT is not allowed in a module scoping unit"_err_en_US);
      return false;
    } else if (x.kind == common::ImportKind::None) {
      Say("IMPORT,NONE is not allowed in a submodule scoping unit"_err_en_US);
      return false;
    }
    break;
  case Scope::Kind::MainProgram:
    Say("IMPORT is not allowed in a main program scoping unit"_err_en_US);
    return false;
  case Scope::Kind::Subprogram:
    if (scope.parent().IsGlobal()) {
      Say("IMPORT is not allowed in an external subprogram scoping unit"_err_en_US);
      return false;
    }
    break;
  case Scope::Kind::BlockData: // C1415 (in part)
    Say("IMPORT is not allowed in a BLOCK DATA subprogram"_err_en_US);
    return false;
  default:;
  }
  if (auto error{scope.SetImportKind(x.kind)}) {
    Say(std::move(*error));
  }
  for (auto &name : x.names) {
    if (Symbol * outer{FindSymbol(scope.parent(), name)}) {
      scope.add_importName(name.source);
      if (Symbol * symbol{FindInScope(name)}) {
        if (outer->GetUltimate() == symbol->GetUltimate()) {
          if (context().ShouldWarn(common::LanguageFeature::BenignNameClash)) {
            Say(name,
                "The same '%s' is already present in this scope"_port_en_US);
          }
        } else {
          Say(name,
              "A distinct '%s' is already present in this scope"_err_en_US)
              .Attach(symbol->name(), "Previous declaration of '%s'"_en_US)
              .Attach(outer->name(), "Declaration of '%s' in host scope"_en_US);
        }
      }
    } else {
      Say(name, "'%s' not found in host scope"_err_en_US);
    }
  }
  prevImportStmt_ = currStmtSource();
  return false;
}

const parser::Name *DeclarationVisitor::ResolveStructureComponent(
    const parser::StructureComponent &x) {
  return FindComponent(ResolveDataRef(x.base), x.component);
}

const parser::Name *DeclarationVisitor::ResolveDesignator(
    const parser::Designator &x) {
  return common::visit(
      common::visitors{
          [&](const parser::DataRef &x) { return ResolveDataRef(x); },
          [&](const parser::Substring &x) {
            Walk(std::get<parser::SubstringRange>(x.t).t);
            return ResolveDataRef(std::get<parser::DataRef>(x.t));
          },
      },
      x.u);
}

const parser::Name *DeclarationVisitor::ResolveDataRef(
    const parser::DataRef &x) {
  return common::visit(
      common::visitors{
          [=](const parser::Name &y) { return ResolveName(y); },
          [=](const Indirection<parser::StructureComponent> &y) {
            return ResolveStructureComponent(y.value());
          },
          [&](const Indirection<parser::ArrayElement> &y) {
            Walk(y.value().subscripts);
            const parser::Name *name{ResolveDataRef(y.value().base)};
            if (name && name->symbol) {
              if (!IsProcedure(*name->symbol)) {
                ConvertToObjectEntity(*name->symbol);
              } else if (!context().HasError(*name->symbol)) {
                SayWithDecl(*name, *name->symbol,
                    "Cannot reference function '%s' as data"_err_en_US);
                context().SetError(*name->symbol);
              }
            }
            return name;
          },
          [&](const Indirection<parser::CoindexedNamedObject> &y) {
            Walk(y.value().imageSelector);
            return ResolveDataRef(y.value().base);
          },
      },
      x.u);
}

// If implicit types are allowed, ensure name is in the symbol table.
// Otherwise, report an error if it hasn't been declared.
const parser::Name *DeclarationVisitor::ResolveName(const parser::Name &name) {
  FindSymbol(name);
  if (CheckForHostAssociatedImplicit(name)) {
    NotePossibleBadForwardRef(name);
    return &name;
  }
  if (Symbol * symbol{name.symbol}) {
    if (CheckUseError(name)) {
      return nullptr; // reported an error
    }
    NotePossibleBadForwardRef(name);
    symbol->set(Symbol::Flag::ImplicitOrError, false);
    if (IsUplevelReference(*symbol)) {
      MakeHostAssocSymbol(name, *symbol);
    } else if (IsDummy(*symbol) ||
        (!symbol->GetType() && FindCommonBlockContaining(*symbol))) {
      CheckEntryDummyUse(name.source, symbol);
      ConvertToObjectEntity(*symbol);
      ApplyImplicitRules(*symbol);
    } else if (const auto *tpd{symbol->detailsIf<TypeParamDetails>()};
               tpd && !tpd->attr()) {
      Say(name,
          "Type parameter '%s' was referenced before being declared"_err_en_US,
          name.source);
      context().SetError(*symbol);
    }
    if (checkIndexUseInOwnBounds_ &&
        *checkIndexUseInOwnBounds_ == name.source && !InModuleFile()) {
      if (context().ShouldWarn(common::LanguageFeature::ImpliedDoIndexScope)) {
        Say(name,
            "Implied DO index '%s' uses an object of the same name in its bounds expressions"_port_en_US,
            name.source);
      }
    }
    return &name;
  }
  if (isImplicitNoneType() && !deferImplicitTyping_) {
    Say(name, "No explicit type declared for '%s'"_err_en_US);
    return nullptr;
  }
  // Create the symbol, then ensure that it is accessible
  if (checkIndexUseInOwnBounds_ && *checkIndexUseInOwnBounds_ == name.source) {
    Say(name,
        "Implied DO index '%s' uses itself in its own bounds expressions"_err_en_US,
        name.source);
  }
  MakeSymbol(InclusiveScope(), name.source, Attrs{});
  auto *symbol{FindSymbol(name)};
  if (!symbol) {
    Say(name,
        "'%s' from host scoping unit is not accessible due to IMPORT"_err_en_US);
    return nullptr;
  }
  ConvertToObjectEntity(*symbol);
  ApplyImplicitRules(*symbol);
  NotePossibleBadForwardRef(name);
  return &name;
}

// A specification expression may refer to a symbol in the host procedure that
// is implicitly typed. Because specification parts are processed before
// execution parts, this may be the first time we see the symbol. It can't be a
// local in the current scope (because it's in a specification expression) so
// either it is implicitly declared in the host procedure or it is an error.
// We create a symbol in the host assuming it is the former; if that proves to
// be wrong we report an error later in CheckDeclarations().
bool DeclarationVisitor::CheckForHostAssociatedImplicit(
    const parser::Name &name) {
  if (!inSpecificationPart_ || inEquivalenceStmt_) {
    return false;
  }
  if (name.symbol) {
    ApplyImplicitRules(*name.symbol, true);
  }
  if (Scope * host{GetHostProcedure()}; host && !isImplicitNoneType(*host)) {
    Symbol *hostSymbol{nullptr};
    if (!name.symbol) {
      if (currScope().CanImport(name.source)) {
        hostSymbol = &MakeSymbol(*host, name.source, Attrs{});
        ConvertToObjectEntity(*hostSymbol);
        ApplyImplicitRules(*hostSymbol);
        hostSymbol->set(Symbol::Flag::ImplicitOrError);
      }
    } else if (name.symbol->test(Symbol::Flag::ImplicitOrError)) {
      hostSymbol = name.symbol;
    }
    if (hostSymbol) {
      Symbol &symbol{MakeHostAssocSymbol(name, *hostSymbol)};
      if (auto *assoc{symbol.detailsIf<HostAssocDetails>()}) {
        if (isImplicitNoneType()) {
          assoc->implicitOrExplicitTypeError = true;
        } else {
          assoc->implicitOrSpecExprError = true;
        }
        return true;
      }
    }
  }
  return false;
}

bool DeclarationVisitor::IsUplevelReference(const Symbol &symbol) {
  const Scope &symbolUnit{GetProgramUnitContaining(symbol)};
  if (symbolUnit == GetProgramUnitContaining(currScope())) {
    return false;
  } else {
    Scope::Kind kind{symbolUnit.kind()};
    return kind == Scope::Kind::Subprogram || kind == Scope::Kind::MainProgram;
  }
}

// base is a part-ref of a derived type; find the named component in its type.
// Also handles intrinsic type parameter inquiries (%kind, %len) and
// COMPLEX component references (%re, %im).
const parser::Name *DeclarationVisitor::FindComponent(
    const parser::Name *base, const parser::Name &component) {
  if (!base || !base->symbol) {
    return nullptr;
  }
  if (auto *misc{base->symbol->detailsIf<MiscDetails>()}) {
    if (component.source == "kind") {
      if (misc->kind() == MiscDetails::Kind::ComplexPartRe ||
          misc->kind() == MiscDetails::Kind::ComplexPartIm ||
          misc->kind() == MiscDetails::Kind::KindParamInquiry ||
          misc->kind() == MiscDetails::Kind::LenParamInquiry) {
        // x%{re,im,kind,len}%kind
        MakePlaceholder(component, MiscDetails::Kind::KindParamInquiry);
        return &component;
      }
    }
  }
  CheckEntryDummyUse(base->source, base->symbol);
  auto &symbol{base->symbol->GetUltimate()};
  if (!symbol.has<AssocEntityDetails>() && !ConvertToObjectEntity(symbol)) {
    SayWithDecl(*base, symbol,
        "'%s' is not an object and may not be used as the base of a component reference or type parameter inquiry"_err_en_US);
    return nullptr;
  }
  auto *type{symbol.GetType()};
  if (!type) {
    return nullptr; // should have already reported error
  }
  if (const IntrinsicTypeSpec * intrinsic{type->AsIntrinsic()}) {
    auto category{intrinsic->category()};
    MiscDetails::Kind miscKind{MiscDetails::Kind::None};
    if (component.source == "kind") {
      miscKind = MiscDetails::Kind::KindParamInquiry;
    } else if (category == TypeCategory::Character) {
      if (component.source == "len") {
        miscKind = MiscDetails::Kind::LenParamInquiry;
      }
    } else if (category == TypeCategory::Complex) {
      if (component.source == "re") {
        miscKind = MiscDetails::Kind::ComplexPartRe;
      } else if (component.source == "im") {
        miscKind = MiscDetails::Kind::ComplexPartIm;
      }
    }
    if (miscKind != MiscDetails::Kind::None) {
      MakePlaceholder(component, miscKind);
      return &component;
    }
  } else if (DerivedTypeSpec * derived{type->AsDerived()}) {
    derived->Instantiate(currScope()); // in case of forward referenced type
    if (const Scope * scope{derived->scope()}) {
      if (Resolve(component, scope->FindComponent(component.source))) {
        if (auto msg{CheckAccessibleSymbol(currScope(), *component.symbol)}) {
          context().Say(component.source, *msg);
        }
        return &component;
      } else {
        SayDerivedType(component.source,
            "Component '%s' not found in derived type '%s'"_err_en_US, *scope);
      }
    }
    return nullptr;
  }
  if (symbol.test(Symbol::Flag::Implicit)) {
    Say(*base,
        "'%s' is not an object of derived type; it is implicitly typed"_err_en_US);
  } else {
    SayWithDecl(
        *base, symbol, "'%s' is not an object of derived type"_err_en_US);
  }
  return nullptr;
}

void DeclarationVisitor::Initialization(const parser::Name &name,
    const parser::Initialization &init, bool inComponentDecl) {
  // Traversal of the initializer was deferred to here so that the
  // symbol being declared can be available for use in the expression, e.g.:
  //   real, parameter :: x = tiny(x)
  if (!name.symbol) {
    return;
  }
  Symbol &ultimate{name.symbol->GetUltimate()};
  // TODO: check C762 - all bounds and type parameters of component
  // are colons or constant expressions if component is initialized
  common::visit(
      common::visitors{
          [&](const parser::ConstantExpr &expr) {
            Walk(expr);
            if (IsNamedConstant(ultimate) || inComponentDecl) {
              NonPointerInitialization(name, expr);
            } else {
              // Defer analysis so forward references to nested subprograms
              // can be properly resolved when they appear in structure
              // constructors.
              ultimate.set(Symbol::Flag::InDataStmt);
            }
          },
          [&](const parser::NullInit &null) { // => NULL()
            Walk(null);
            if (auto nullInit{EvaluateExpr(null)}) {
              if (!evaluate::IsNullPointer(*nullInit)) { // C813
                Say(null.v.value().source,
                    "Pointer initializer must be intrinsic NULL()"_err_en_US);
              } else if (IsPointer(ultimate)) {
                if (auto *object{ultimate.detailsIf<ObjectEntityDetails>()}) {
                  CHECK(!object->init());
                  object->set_init(std::move(*nullInit));
                } else if (auto *procPtr{
                               ultimate.detailsIf<ProcEntityDetails>()}) {
                  CHECK(!procPtr->init());
                  procPtr->set_init(nullptr);
                }
              } else {
                Say(name,
                    "Non-pointer component '%s' initialized with null pointer"_err_en_US);
              }
            }
          },
          [&](const parser::InitialDataTarget &target) {
            // Defer analysis to the end of the specification part
            // so that forward references and attribute checks like SAVE
            // work better.
            auto restorer{common::ScopedSet(deferImplicitTyping_, true)};
            Walk(target);
            ultimate.set(Symbol::Flag::InDataStmt);
          },
          [&](const std::list<Indirection<parser::DataStmtValue>> &values) {
            // Handled later in data-to-inits conversion
            ultimate.set(Symbol::Flag::InDataStmt);
            Walk(values);
          },
      },
      init.u);
}

void DeclarationVisitor::PointerInitialization(
    const parser::Name &name, const parser::InitialDataTarget &target) {
  if (name.symbol) {
    Symbol &ultimate{name.symbol->GetUltimate()};
    if (!context().HasError(ultimate)) {
      if (IsPointer(ultimate)) {
        Walk(target);
        if (MaybeExpr expr{EvaluateExpr(target)}) {
          // Validation is done in declaration checking.
          if (auto *details{ultimate.detailsIf<ObjectEntityDetails>()}) {
            CHECK(!details->init());
            details->set_init(std::move(*expr));
            ultimate.set(Symbol::Flag::InDataStmt, false);
          } else if (auto *details{ultimate.detailsIf<ProcEntityDetails>()}) {
            // something like "REAL, EXTERNAL, POINTER :: p => t"
            if (evaluate::IsNullProcedurePointer(*expr)) {
              CHECK(!details->init());
              details->set_init(nullptr);
            } else if (const Symbol *
                targetSymbol{evaluate::UnwrapWholeSymbolDataRef(*expr)}) {
              CHECK(!details->init());
              details->set_init(*targetSymbol);
            } else {
              Say(name,
                  "Procedure pointer '%s' must be initialized with a procedure name or NULL()"_err_en_US);
              context().SetError(ultimate);
            }
          }
        }
      } else {
        Say(name,
            "'%s' is not a pointer but is initialized like one"_err_en_US);
        context().SetError(ultimate);
      }
    }
  }
}
void DeclarationVisitor::PointerInitialization(
    const parser::Name &name, const parser::ProcPointerInit &target) {
  if (name.symbol) {
    Symbol &ultimate{name.symbol->GetUltimate()};
    if (!context().HasError(ultimate)) {
      if (IsProcedurePointer(ultimate)) {
        auto &details{ultimate.get<ProcEntityDetails>()};
        CHECK(!details.init());
        if (const auto *targetName{std::get_if<parser::Name>(&target.u)}) {
          Walk(target);
          if (!CheckUseError(*targetName) && targetName->symbol) {
            // Validation is done in declaration checking.
            details.set_init(*targetName->symbol);
          }
        } else { // explicit NULL
          details.set_init(nullptr);
        }
      } else {
        Say(name,
            "'%s' is not a procedure pointer but is initialized "
            "like one"_err_en_US);
        context().SetError(ultimate);
      }
    }
  }
}

void DeclarationVisitor::NonPointerInitialization(
    const parser::Name &name, const parser::ConstantExpr &expr) {
  if (!context().HasError(name.symbol)) {
    Symbol &ultimate{name.symbol->GetUltimate()};
    if (!context().HasError(ultimate)) {
      if (IsPointer(ultimate)) {
        Say(name,
            "'%s' is a pointer but is not initialized like one"_err_en_US);
      } else if (auto *details{ultimate.detailsIf<ObjectEntityDetails>()}) {
        if (details->init()) {
          SayWithDecl(name, *name.symbol,
              "'%s' has already been initialized"_err_en_US);
        } else if (IsAllocatable(ultimate)) {
          Say(name, "Allocatable object '%s' cannot be initialized"_err_en_US);
        } else if (ultimate.owner().IsParameterizedDerivedType()) {
          // Save the expression for per-instantiation analysis.
          details->set_unanalyzedPDTComponentInit(&expr.thing.value());
        } else if (MaybeExpr folded{EvaluateNonPointerInitializer(
                       ultimate, expr, expr.thing.value().source)}) {
          details->set_init(std::move(*folded));
          ultimate.set(Symbol::Flag::InDataStmt, false);
        }
      } else {
        Say(name, "'%s' is not an object that can be initialized"_err_en_US);
      }
    }
  }
}

void ResolveNamesVisitor::HandleCall(
    Symbol::Flag procFlag, const parser::Call &call) {
  common::visit(
      common::visitors{
          [&](const parser::Name &x) { HandleProcedureName(procFlag, x); },
          [&](const parser::ProcComponentRef &x) {
            Walk(x);
            const parser::Name &name{x.v.thing.component};
            if (Symbol * symbol{name.symbol}) {
              if (IsProcedure(*symbol)) {
                SetProcFlag(name, *symbol, procFlag);
              }
            }
          },
      },
      std::get<parser::ProcedureDesignator>(call.t).u);
  const auto &arguments{std::get<std::list<parser::ActualArgSpec>>(call.t)};
  Walk(arguments);
  // Once an object has appeared in a specification function reference as
  // a whole scalar actual argument, it cannot be (re)dimensioned later.
  // The fact that it appeared to be a scalar may determine the resolution
  // or the result of an inquiry intrinsic function or generic procedure.
  if (inSpecificationPart_) {
    for (const auto &argSpec : arguments) {
      const auto &actual{std::get<parser::ActualArg>(argSpec.t)};
      if (const auto *expr{
              std::get_if<common::Indirection<parser::Expr>>(&actual.u)}) {
        if (const auto *designator{
                std::get_if<common::Indirection<parser::Designator>>(
                    &expr->value().u)}) {
          if (const auto *dataRef{
                  std::get_if<parser::DataRef>(&designator->value().u)}) {
            if (const auto *name{std::get_if<parser::Name>(&dataRef->u)};
                name && name->symbol) {
              const Symbol &symbol{*name->symbol};
              const auto *object{symbol.detailsIf<ObjectEntityDetails>()};
              if (symbol.has<EntityDetails>() ||
                  (object && !object->IsArray())) {
                NoteScalarSpecificationArgument(symbol);
              }
            }
          }
        }
      }
    }
  }
}

void ResolveNamesVisitor::HandleProcedureName(
    Symbol::Flag flag, const parser::Name &name) {
  CHECK(flag == Symbol::Flag::Function || flag == Symbol::Flag::Subroutine);
  auto *symbol{FindSymbol(NonDerivedTypeScope(), name)};
  if (!symbol) {
    if (IsIntrinsic(name.source, flag)) {
      symbol = &MakeSymbol(InclusiveScope(), name.source, Attrs{});
      SetImplicitAttr(*symbol, Attr::INTRINSIC);
    } else if (const auto ppcBuiltinScope =
                   currScope().context().GetPPCBuiltinsScope()) {
      // Check if it is a builtin from the predefined module
      symbol = FindSymbol(*ppcBuiltinScope, name);
      if (!symbol) {
        symbol = &MakeSymbol(context().globalScope(), name.source, Attrs{});
      }
    } else {
      symbol = &MakeSymbol(context().globalScope(), name.source, Attrs{});
    }
    Resolve(name, *symbol);
    ConvertToProcEntity(*symbol, name.source);
    if (!symbol->attrs().test(Attr::INTRINSIC)) {
      if (CheckImplicitNoneExternal(name.source, *symbol)) {
        MakeExternal(*symbol);
        // Create a place-holder HostAssocDetails symbol to preclude later
        // use of this name as a local symbol; but don't actually use this new
        // HostAssocDetails symbol in expressions.
        MakeHostAssocSymbol(name, *symbol);
        name.symbol = symbol;
      }
    }
    CheckEntryDummyUse(name.source, symbol);
    SetProcFlag(name, *symbol, flag);
  } else if (CheckUseError(name)) {
    // error was reported
  } else {
    symbol = &symbol->GetUltimate();
    if (!name.symbol ||
        (name.symbol->has<HostAssocDetails>() && symbol->owner().IsGlobal() &&
            (symbol->has<ProcEntityDetails>() ||
                (symbol->has<SubprogramDetails>() &&
                    symbol->scope() /*not ENTRY*/)))) {
      name.symbol = symbol;
    }
    CheckEntryDummyUse(name.source, symbol);
    bool convertedToProcEntity{ConvertToProcEntity(*symbol, name.source)};
    if (convertedToProcEntity && !symbol->attrs().test(Attr::EXTERNAL) &&
        IsIntrinsic(symbol->name(), flag) && !IsDummy(*symbol)) {
      AcquireIntrinsicProcedureFlags(*symbol);
    }
    if (!SetProcFlag(name, *symbol, flag)) {
      return; // reported error
    }
    CheckImplicitNoneExternal(name.source, *symbol);
    if (IsProcedure(*symbol) || symbol->has<DerivedTypeDetails>() ||
        symbol->has<AssocEntityDetails>()) {
      // Symbols with DerivedTypeDetails and AssocEntityDetails are accepted
      // here as procedure-designators because this means the related
      // FunctionReference are mis-parsed structure constructors or array
      // references that will be fixed later when analyzing expressions.
    } else if (symbol->has<ObjectEntityDetails>()) {
      // Symbols with ObjectEntityDetails are also accepted because this can be
      // a mis-parsed array reference that will be fixed later. Ensure that if
      // this is a symbol from a host procedure, a symbol with HostAssocDetails
      // is created for the current scope.
      // Operate on non ultimate symbol so that HostAssocDetails are also
      // created for symbols used associated in the host procedure.
      ResolveName(name);
    } else if (symbol->test(Symbol::Flag::Implicit)) {
      Say(name,
          "Use of '%s' as a procedure conflicts with its implicit definition"_err_en_US);
    } else {
      SayWithDecl(name, *symbol,
          "Use of '%s' as a procedure conflicts with its declaration"_err_en_US);
    }
  }
}

bool ResolveNamesVisitor::CheckImplicitNoneExternal(
    const SourceName &name, const Symbol &symbol) {
  if (symbol.has<ProcEntityDetails>() && isImplicitNoneExternal() &&
      !symbol.attrs().test(Attr::EXTERNAL) &&
      !symbol.attrs().test(Attr::INTRINSIC) && !symbol.HasExplicitInterface()) {
    Say(name,
        "'%s' is an external procedure without the EXTERNAL attribute in a scope with IMPLICIT NONE(EXTERNAL)"_err_en_US);
    return false;
  }
  return true;
}

// Variant of HandleProcedureName() for use while skimming the executable
// part of a subprogram to catch calls to dummy procedures that are part
// of the subprogram's interface, and to mark as procedures any symbols
// that might otherwise have been miscategorized as objects.
void ResolveNamesVisitor::NoteExecutablePartCall(
    Symbol::Flag flag, SourceName name, bool hasCUDAChevrons) {
  // Subtlety: The symbol pointers in the parse tree are not set, because
  // they might end up resolving elsewhere (e.g., construct entities in
  // SELECT TYPE).
  if (Symbol * symbol{currScope().FindSymbol(name)}) {
    Symbol::Flag other{flag == Symbol::Flag::Subroutine
            ? Symbol::Flag::Function
            : Symbol::Flag::Subroutine};
    if (!symbol->test(other)) {
      ConvertToProcEntity(*symbol, name);
      if (auto *details{symbol->detailsIf<ProcEntityDetails>()}) {
        symbol->set(flag);
        if (IsDummy(*symbol)) {
          SetImplicitAttr(*symbol, Attr::EXTERNAL);
        }
        ApplyImplicitRules(*symbol);
        if (hasCUDAChevrons) {
          details->set_isCUDAKernel();
        }
      }
    }
  }
}

static bool IsLocallyImplicitGlobalSymbol(
    const Symbol &symbol, const parser::Name &localName) {
  if (symbol.owner().IsGlobal()) {
    const auto *subp{symbol.detailsIf<SubprogramDetails>()};
    const Scope *scope{
        subp && subp->entryScope() ? subp->entryScope() : symbol.scope()};
    return !(scope && scope->sourceRange().Contains(localName.source));
  }
  return false;
}

static bool TypesMismatchIfNonNull(
    const DeclTypeSpec *type1, const DeclTypeSpec *type2) {
  return type1 && type2 && *type1 != *type2;
}

// Check and set the Function or Subroutine flag on symbol; false on error.
bool ResolveNamesVisitor::SetProcFlag(
    const parser::Name &name, Symbol &symbol, Symbol::Flag flag) {
  if (symbol.test(Symbol::Flag::Function) && flag == Symbol::Flag::Subroutine) {
    SayWithDecl(
        name, symbol, "Cannot call function '%s' like a subroutine"_err_en_US);
    context().SetError(symbol);
    return false;
  } else if (symbol.test(Symbol::Flag::Subroutine) &&
      flag == Symbol::Flag::Function) {
    SayWithDecl(
        name, symbol, "Cannot call subroutine '%s' like a function"_err_en_US);
    context().SetError(symbol);
    return false;
  } else if (flag == Symbol::Flag::Function &&
      IsLocallyImplicitGlobalSymbol(symbol, name) &&
      TypesMismatchIfNonNull(symbol.GetType(), GetImplicitType(symbol))) {
    SayWithDecl(name, symbol,
        "Implicit declaration of function '%s' has a different result type than in previous declaration"_err_en_US);
    return false;
  } else if (symbol.has<ProcEntityDetails>()) {
    symbol.set(flag); // in case it hasn't been set yet
    if (flag == Symbol::Flag::Function) {
      ApplyImplicitRules(symbol);
    }
    if (symbol.attrs().test(Attr::INTRINSIC)) {
      AcquireIntrinsicProcedureFlags(symbol);
    }
  } else if (symbol.GetType() && flag == Symbol::Flag::Subroutine) {
    SayWithDecl(
        name, symbol, "Cannot call function '%s' like a subroutine"_err_en_US);
    context().SetError(symbol);
  } else if (symbol.attrs().test(Attr::INTRINSIC)) {
    AcquireIntrinsicProcedureFlags(symbol);
  }
  return true;
}

bool ModuleVisitor::Pre(const parser::AccessStmt &x) {
  Attr accessAttr{AccessSpecToAttr(std::get<parser::AccessSpec>(x.t))};
  if (!currScope().IsModule()) { // C869
    Say(currStmtSource().value(),
        "%s statement may only appear in the specification part of a module"_err_en_US,
        EnumToString(accessAttr));
    return false;
  }
  const auto &accessIds{std::get<std::list<parser::AccessId>>(x.t)};
  if (accessIds.empty()) {
    if (prevAccessStmt_) { // C869
      Say("The default accessibility of this module has already been declared"_err_en_US)
          .Attach(*prevAccessStmt_, "Previous declaration"_en_US);
    }
    prevAccessStmt_ = currStmtSource();
    auto *moduleDetails{DEREF(currScope().symbol()).detailsIf<ModuleDetails>()};
    DEREF(moduleDetails).set_isDefaultPrivate(accessAttr == Attr::PRIVATE);
  } else {
    for (const auto &accessId : accessIds) {
      GenericSpecInfo info{accessId.v.value()};
      auto *symbol{FindInScope(info.symbolName())};
      if (!symbol && !info.kind().IsName()) {
        symbol = &MakeSymbol(info.symbolName(), Attrs{}, GenericDetails{});
      }
      info.Resolve(&SetAccess(info.symbolName(), accessAttr, symbol));
    }
  }
  return false;
}

// Set the access specification for this symbol.
Symbol &ModuleVisitor::SetAccess(
    const SourceName &name, Attr attr, Symbol *symbol) {
  if (!symbol) {
    symbol = &MakeSymbol(name);
  }
  Attrs &attrs{symbol->attrs()};
  if (attrs.HasAny({Attr::PUBLIC, Attr::PRIVATE})) {
    // PUBLIC/PRIVATE already set: make it a fatal error if it changed
    Attr prev{attrs.test(Attr::PUBLIC) ? Attr::PUBLIC : Attr::PRIVATE};
    if (attr != prev ||
        context().ShouldWarn(common::LanguageFeature::RedundantAttribute)) {
      Say(name,
          WithSeverity(
              "The accessibility of '%s' has already been specified as %s"_warn_en_US,
              attr != prev ? parser::Severity::Error
                           : parser::Severity::Warning),
          MakeOpName(name), EnumToString(prev));
    }
  } else {
    attrs.set(attr);
  }
  return *symbol;
}

static bool NeedsExplicitType(const Symbol &symbol) {
  if (symbol.has<UnknownDetails>()) {
    return true;
  } else if (const auto *details{symbol.detailsIf<EntityDetails>()}) {
    return !details->type();
  } else if (const auto *details{symbol.detailsIf<ObjectEntityDetails>()}) {
    return !details->type();
  } else if (const auto *details{symbol.detailsIf<ProcEntityDetails>()}) {
    return !details->procInterface() && !details->type();
  } else {
    return false;
  }
}

void ResolveNamesVisitor::HandleDerivedTypesInImplicitStmts(
    const parser::ImplicitPart &implicitPart,
    const std::list<parser::DeclarationConstruct> &decls) {
  // Detect derived type definitions and create symbols for them now if
  // they appear in IMPLICIT statements so that these forward-looking
  // references will not be ambiguous with host associations.
  std::set<SourceName> implicitDerivedTypes;
  for (const auto &ipStmt : implicitPart.v) {
    if (const auto *impl{std::get_if<
            parser::Statement<common::Indirection<parser::ImplicitStmt>>>(
            &ipStmt.u)}) {
      if (const auto *specs{std::get_if<std::list<parser::ImplicitSpec>>(
              &impl->statement.value().u)}) {
        for (const auto &spec : *specs) {
          const auto &declTypeSpec{
              std::get<parser::DeclarationTypeSpec>(spec.t)};
          if (const auto *dtSpec{common::visit(
                  common::visitors{
                      [](const parser::DeclarationTypeSpec::Type &x) {
                        return &x.derived;
                      },
                      [](const parser::DeclarationTypeSpec::Class &x) {
                        return &x.derived;
                      },
                      [](const auto &) -> const parser::DerivedTypeSpec * {
                        return nullptr;
                      }},
                  declTypeSpec.u)}) {
            implicitDerivedTypes.emplace(
                std::get<parser::Name>(dtSpec->t).source);
          }
        }
      }
    }
  }
  if (!implicitDerivedTypes.empty()) {
    for (const auto &decl : decls) {
      if (const auto *spec{
              std::get_if<parser::SpecificationConstruct>(&decl.u)}) {
        if (const auto *dtDef{
                std::get_if<common::Indirection<parser::DerivedTypeDef>>(
                    &spec->u)}) {
          const parser::DerivedTypeStmt &dtStmt{
              std::get<parser::Statement<parser::DerivedTypeStmt>>(
                  dtDef->value().t)
                  .statement};
          const parser::Name &name{std::get<parser::Name>(dtStmt.t)};
          if (implicitDerivedTypes.find(name.source) !=
                  implicitDerivedTypes.end() &&
              !FindInScope(name)) {
            DerivedTypeDetails details;
            details.set_isForwardReferenced(true);
            Resolve(name, MakeSymbol(name, std::move(details)));
            implicitDerivedTypes.erase(name.source);
          }
        }
      }
    }
  }
}

bool ResolveNamesVisitor::Pre(const parser::SpecificationPart &x) {
  const auto &[accDecls, ompDecls, compilerDirectives, useStmts, importStmts,
      implicitPart, decls] = x.t;
  auto flagRestorer{common::ScopedSet(inSpecificationPart_, true)};
  auto stateRestorer{
      common::ScopedSet(specPartState_, SpecificationPartState{})};
  Walk(accDecls);
  Walk(ompDecls);
  Walk(compilerDirectives);
  for (const auto &useStmt : useStmts) {
    CollectUseRenames(useStmt.statement.value());
  }
  Walk(useStmts);
  UseCUDABuiltinNames();
  ClearUseRenames();
  ClearUseOnly();
  ClearModuleUses();
  Walk(importStmts);
  HandleDerivedTypesInImplicitStmts(implicitPart, decls);
  Walk(implicitPart);
  for (const auto &decl : decls) {
    if (const auto *spec{
            std::get_if<parser::SpecificationConstruct>(&decl.u)}) {
      PreSpecificationConstruct(*spec);
    }
  }
  Walk(decls);
  FinishSpecificationPart(decls);
  return false;
}

void ResolveNamesVisitor::UseCUDABuiltinNames() {
  if (FindCUDADeviceContext(&currScope())) {
    for (const auto &[name, symbol] : context().GetCUDABuiltinsScope()) {
      if (!FindInScope(name)) {
        auto &localSymbol{MakeSymbol(name)};
        localSymbol.set_details(UseDetails{name, *symbol});
        localSymbol.flags() = symbol->flags();
      }
    }
  }
}

// Initial processing on specification constructs, before visiting them.
void ResolveNamesVisitor::PreSpecificationConstruct(
    const parser::SpecificationConstruct &spec) {
  common::visit(
      common::visitors{
          [&](const parser::Statement<Indirection<parser::GenericStmt>> &y) {
            CreateGeneric(std::get<parser::GenericSpec>(y.statement.value().t));
          },
          [&](const Indirection<parser::InterfaceBlock> &y) {
            const auto &stmt{std::get<parser::Statement<parser::InterfaceStmt>>(
                y.value().t)};
            if (const auto *spec{parser::Unwrap<parser::GenericSpec>(stmt)}) {
              CreateGeneric(*spec);
            }
          },
          [&](const parser::Statement<parser::OtherSpecificationStmt> &y) {
            common::visit(
                common::visitors{
                    [&](const common::Indirection<parser::CommonStmt> &z) {
                      CreateCommonBlockSymbols(z.value());
                    },
                    [&](const common::Indirection<parser::TargetStmt> &z) {
                      CreateObjectSymbols(z.value().v, Attr::TARGET);
                    },
                    [](const auto &) {},
                },
                y.statement.u);
          },
          [](const auto &) {},
      },
      spec.u);
}

void ResolveNamesVisitor::CreateCommonBlockSymbols(
    const parser::CommonStmt &commonStmt) {
  for (const parser::CommonStmt::Block &block : commonStmt.blocks) {
    const auto &[name, objects] = block.t;
    Symbol &commonBlock{MakeCommonBlockSymbol(name)};
    for (const auto &object : objects) {
      Symbol &obj{DeclareObjectEntity(std::get<parser::Name>(object.t))};
      if (auto *details{obj.detailsIf<ObjectEntityDetails>()}) {
        details->set_commonBlock(commonBlock);
        commonBlock.get<CommonBlockDetails>().add_object(obj);
      }
    }
  }
}

void ResolveNamesVisitor::CreateObjectSymbols(
    const std::list<parser::ObjectDecl> &decls, Attr attr) {
  for (const parser::ObjectDecl &decl : decls) {
    SetImplicitAttr(DeclareEntity<ObjectEntityDetails>(
                        std::get<parser::ObjectName>(decl.t), Attrs{}),
        attr);
  }
}

void ResolveNamesVisitor::CreateGeneric(const parser::GenericSpec &x) {
  auto info{GenericSpecInfo{x}};
  SourceName symbolName{info.symbolName()};
  if (IsLogicalConstant(context(), symbolName)) {
    Say(symbolName,
        "Logical constant '%s' may not be used as a defined operator"_err_en_US);
    return;
  }
  GenericDetails genericDetails;
  Symbol *existing{nullptr};
  // Check all variants of names, e.g. "operator(.ne.)" for "operator(/=)"
  for (const std::string &n : GetAllNames(context(), symbolName)) {
    existing = currScope().FindSymbol(SourceName{n});
    if (existing) {
      break;
    }
  }
  if (existing) {
    Symbol &ultimate{existing->GetUltimate()};
    if (auto *existingGeneric{ultimate.detailsIf<GenericDetails>()}) {
      if (&existing->owner() == &currScope()) {
        if (const auto *existingUse{existing->detailsIf<UseDetails>()}) {
          // Create a local copy of a use associated generic so that
          // it can be locally extended without corrupting the original.
          genericDetails.CopyFrom(*existingGeneric);
          if (existingGeneric->specific()) {
            genericDetails.set_specific(*existingGeneric->specific());
          }
          AddGenericUse(
              genericDetails, existing->name(), existingUse->symbol());
        } else if (existing == &ultimate) {
          // Extending an extant generic in the same scope
          info.Resolve(existing);
          return;
        } else {
          // Host association of a generic is handled elsewhere
          CHECK(existing->has<HostAssocDetails>());
        }
      } else {
        // Create a new generic for this scope.
      }
    } else if (ultimate.has<SubprogramDetails>() ||
        ultimate.has<SubprogramNameDetails>()) {
      genericDetails.set_specific(*existing);
    } else if (ultimate.has<ProcEntityDetails>()) {
      if (existing->name() != symbolName ||
          !ultimate.attrs().test(Attr::INTRINSIC)) {
        genericDetails.set_specific(*existing);
      }
    } else if (ultimate.has<DerivedTypeDetails>()) {
      genericDetails.set_derivedType(*existing);
    } else if (&existing->owner() == &currScope()) {
      SayAlreadyDeclared(symbolName, *existing);
      return;
    }
    if (&existing->owner() == &currScope()) {
      EraseSymbol(*existing);
    }
  }
  info.Resolve(&MakeSymbol(symbolName, Attrs{}, std::move(genericDetails)));
}

void ResolveNamesVisitor::FinishSpecificationPart(
    const std::list<parser::DeclarationConstruct> &decls) {
  misparsedStmtFuncFound_ = false;
  funcResultStack().CompleteFunctionResultType();
  CheckImports();
  for (auto &pair : currScope()) {
    auto &symbol{*pair.second};
    if (NeedsExplicitType(symbol)) {
      ApplyImplicitRules(symbol);
    }
    if (IsDummy(symbol) && isImplicitNoneType() &&
        symbol.test(Symbol::Flag::Implicit) && !context().HasError(symbol)) {
      Say(symbol.name(),
          "No explicit type declared for dummy argument '%s'"_err_en_US);
      context().SetError(symbol);
    }
    if (symbol.has<GenericDetails>()) {
      CheckGenericProcedures(symbol);
    }
    if (!symbol.has<HostAssocDetails>()) {
      CheckPossibleBadForwardRef(symbol);
    }
    // Propagate BIND(C) attribute to procedure entities from their interfaces,
    // but not the NAME=, even if it is empty (which would be a reasonable
    // and useful behavior, actually).  This interpretation is not at all
    // clearly described in the standard, but matches the behavior of several
    // other compilers.
    if (auto *proc{symbol.detailsIf<ProcEntityDetails>()}; proc &&
        !proc->isDummy() && !IsPointer(symbol) &&
        !symbol.attrs().test(Attr::BIND_C)) {
      if (const Symbol * iface{proc->procInterface()};
          iface && IsBindCProcedure(*iface)) {
        SetImplicitAttr(symbol, Attr::BIND_C);
        SetBindNameOn(symbol);
      }
    }
  }
  currScope().InstantiateDerivedTypes();
  for (const auto &decl : decls) {
    if (const auto *statement{std::get_if<
            parser::Statement<common::Indirection<parser::StmtFunctionStmt>>>(
            &decl.u)}) {
      messageHandler().set_currStmtSource(statement->source);
      AnalyzeStmtFunctionStmt(statement->statement.value());
    }
  }
  // TODO: what about instantiations in BLOCK?
  CheckSaveStmts();
  CheckCommonBlocks();
  if (!inInterfaceBlock()) {
    // TODO: warn for the case where the EQUIVALENCE statement is in a
    // procedure declaration in an interface block
    CheckEquivalenceSets();
  }
}

// Analyze the bodies of statement functions now that the symbols in this
// specification part have been fully declared and implicitly typed.
// (Statement function references are not allowed in specification
// expressions, so it's safe to defer processing their definitions.)
void ResolveNamesVisitor::AnalyzeStmtFunctionStmt(
    const parser::StmtFunctionStmt &stmtFunc) {
  const auto &name{std::get<parser::Name>(stmtFunc.t)};
  Symbol *symbol{name.symbol};
  auto *details{symbol ? symbol->detailsIf<SubprogramDetails>() : nullptr};
  if (!details || !symbol->scope() ||
      &symbol->scope()->parent() != &currScope() || details->isInterface() ||
      details->isDummy() || details->entryScope() ||
      details->moduleInterface() || symbol->test(Symbol::Flag::Subroutine)) {
    return; // error recovery
  }
  // Resolve the symbols on the RHS of the statement function.
  PushScope(*symbol->scope());
  const auto &parsedExpr{std::get<parser::Scalar<parser::Expr>>(stmtFunc.t)};
  Walk(parsedExpr);
  PopScope();
  if (auto expr{AnalyzeExpr(context(), stmtFunc)}) {
    if (auto type{evaluate::DynamicType::From(*symbol)}) {
      if (auto converted{evaluate::ConvertToType(*type, std::move(*expr))}) {
        details->set_stmtFunction(std::move(*converted));
      } else {
        Say(name.source,
            "Defining expression of statement function '%s' cannot be converted to its result type %s"_err_en_US,
            name.source, type->AsFortran());
      }
    } else {
      details->set_stmtFunction(std::move(*expr));
    }
  }
  if (!details->stmtFunction()) {
    context().SetError(*symbol);
  }
}

void ResolveNamesVisitor::CheckImports() {
  auto &scope{currScope()};
  switch (scope.GetImportKind()) {
  case common::ImportKind::None:
    break;
  case common::ImportKind::All:
    // C8102: all entities in host must not be hidden
    for (const auto &pair : scope.parent()) {
      auto &name{pair.first};
      std::optional<SourceName> scopeName{scope.GetName()};
      if (!scopeName || name != *scopeName) {
        CheckImport(prevImportStmt_.value(), name);
      }
    }
    break;
  case common::ImportKind::Default:
  case common::ImportKind::Only:
    // C8102: entities named in IMPORT must not be hidden
    for (auto &name : scope.importNames()) {
      CheckImport(name, name);
    }
    break;
  }
}

void ResolveNamesVisitor::CheckImport(
    const SourceName &location, const SourceName &name) {
  if (auto *symbol{FindInScope(name)}) {
    const Symbol &ultimate{symbol->GetUltimate()};
    if (&ultimate.owner() == &currScope()) {
      Say(location, "'%s' from host is not accessible"_err_en_US, name)
          .Attach(symbol->name(), "'%s' is hidden by this entity"_because_en_US,
              symbol->name());
    }
  }
}

bool ResolveNamesVisitor::Pre(const parser::ImplicitStmt &x) {
  return CheckNotInBlock("IMPLICIT") && // C1107
      ImplicitRulesVisitor::Pre(x);
}

void ResolveNamesVisitor::Post(const parser::PointerObject &x) {
  common::visit(common::visitors{
                    [&](const parser::Name &x) { ResolveName(x); },
                    [&](const parser::StructureComponent &x) {
                      ResolveStructureComponent(x);
                    },
                },
      x.u);
}
void ResolveNamesVisitor::Post(const parser::AllocateObject &x) {
  common::visit(common::visitors{
                    [&](const parser::Name &x) { ResolveName(x); },
                    [&](const parser::StructureComponent &x) {
                      ResolveStructureComponent(x);
                    },
                },
      x.u);
}

bool ResolveNamesVisitor::Pre(const parser::PointerAssignmentStmt &x) {
  const auto &dataRef{std::get<parser::DataRef>(x.t)};
  const auto &bounds{std::get<parser::PointerAssignmentStmt::Bounds>(x.t)};
  const auto &expr{std::get<parser::Expr>(x.t)};
  ResolveDataRef(dataRef);
  Symbol *ptrSymbol{parser::GetLastName(dataRef).symbol};
  Walk(bounds);
  // Resolve unrestricted specific intrinsic procedures as in "p => cos".
  if (const parser::Name * name{parser::Unwrap<parser::Name>(expr)}) {
    if (NameIsKnownOrIntrinsic(*name)) {
      if (Symbol * symbol{name->symbol}) {
        if (IsProcedurePointer(ptrSymbol) &&
            !ptrSymbol->test(Symbol::Flag::Function) &&
            !ptrSymbol->test(Symbol::Flag::Subroutine)) {
          if (symbol->test(Symbol::Flag::Function)) {
            ApplyImplicitRules(*ptrSymbol);
          }
        }
        // If the name is known because it is an object entity from a host
        // procedure, create a host associated symbol.
        if (symbol->GetUltimate().has<ObjectEntityDetails>() &&
            IsUplevelReference(*symbol)) {
          MakeHostAssocSymbol(*name, *symbol);
        }
      }
      return false;
    }
    // Can also reference a global external procedure here
    if (auto it{context().globalScope().find(name->source)};
        it != context().globalScope().end()) {
      Symbol &global{*it->second};
      if (IsProcedure(global)) {
        Resolve(*name, global);
        return false;
      }
    }
    if (IsProcedurePointer(parser::GetLastName(dataRef).symbol) &&
        !FindSymbol(*name)) {
      // Unknown target of procedure pointer must be an external procedure
      Symbol &symbol{MakeSymbol(
          context().globalScope(), name->source, Attrs{Attr::EXTERNAL})};
      symbol.implicitAttrs().set(Attr::EXTERNAL);
      Resolve(*name, symbol);
      ConvertToProcEntity(symbol, name->source);
      return false;
    }
  }
  Walk(expr);
  return false;
}
void ResolveNamesVisitor::Post(const parser::Designator &x) {
  ResolveDesignator(x);
}
void ResolveNamesVisitor::Post(const parser::SubstringInquiry &x) {
  Walk(std::get<parser::SubstringRange>(x.v.t).t);
  ResolveDataRef(std::get<parser::DataRef>(x.v.t));
}

void ResolveNamesVisitor::Post(const parser::ProcComponentRef &x) {
  ResolveStructureComponent(x.v.thing);
}
void ResolveNamesVisitor::Post(const parser::TypeGuardStmt &x) {
  DeclTypeSpecVisitor::Post(x);
  ConstructVisitor::Post(x);
}
bool ResolveNamesVisitor::Pre(const parser::StmtFunctionStmt &x) {
  if (HandleStmtFunction(x)) {
    return false;
  } else {
    // This is an array element or pointer-valued function assignment:
    // resolve the names of indices/arguments
    const auto &names{std::get<std::list<parser::Name>>(x.t)};
    for (auto &name : names) {
      ResolveName(name);
    }
    return true;
  }
}

bool ResolveNamesVisitor::Pre(const parser::DefinedOpName &x) {
  const parser::Name &name{x.v};
  if (FindSymbol(name)) {
    // OK
  } else if (IsLogicalConstant(context(), name.source)) {
    Say(name,
        "Logical constant '%s' may not be used as a defined operator"_err_en_US);
  } else {
    // Resolved later in expression semantics
    MakePlaceholder(name, MiscDetails::Kind::TypeBoundDefinedOp);
  }
  return false;
}

void ResolveNamesVisitor::Post(const parser::AssignStmt &x) {
  if (auto *name{ResolveName(std::get<parser::Name>(x.t))}) {
    CheckEntryDummyUse(name->source, name->symbol);
    ConvertToObjectEntity(DEREF(name->symbol));
  }
}
void ResolveNamesVisitor::Post(const parser::AssignedGotoStmt &x) {
  if (auto *name{ResolveName(std::get<parser::Name>(x.t))}) {
    CheckEntryDummyUse(name->source, name->symbol);
    ConvertToObjectEntity(DEREF(name->symbol));
  }
}

void ResolveNamesVisitor::Post(const parser::CompilerDirective &x) {
  if (std::holds_alternative<parser::CompilerDirective::VectorAlways>(x.u)) {
    return;
  }
  if (const auto *tkr{
          std::get_if<std::list<parser::CompilerDirective::IgnoreTKR>>(&x.u)}) {
    if (currScope().IsTopLevel() ||
        GetProgramUnitContaining(currScope()).kind() !=
            Scope::Kind::Subprogram) {
      Say(x.source,
          "!DIR$ IGNORE_TKR directive must appear in a subroutine or function"_err_en_US);
      return;
    }
    if (!inSpecificationPart_) {
      Say(x.source,
          "!DIR$ IGNORE_TKR directive must appear in the specification part"_err_en_US);
      return;
    }
    if (tkr->empty()) {
      Symbol *symbol{currScope().symbol()};
      if (SubprogramDetails *
          subp{symbol ? symbol->detailsIf<SubprogramDetails>() : nullptr}) {
        subp->set_defaultIgnoreTKR(true);
      }
    } else {
      for (const parser::CompilerDirective::IgnoreTKR &item : *tkr) {
        common::IgnoreTKRSet set;
        if (const auto &maybeList{
                std::get<std::optional<std::list<const char *>>>(item.t)}) {
          for (const char *p : *maybeList) {
            if (p) {
              switch (*p) {
              case 't':
                set.set(common::IgnoreTKR::Type);
                break;
              case 'k':
                set.set(common::IgnoreTKR::Kind);
                break;
              case 'r':
                set.set(common::IgnoreTKR::Rank);
                break;
              case 'd':
                set.set(common::IgnoreTKR::Device);
                break;
              case 'm':
                set.set(common::IgnoreTKR::Managed);
                break;
              case 'c':
                set.set(common::IgnoreTKR::Contiguous);
                break;
              case 'a':
                set = common::ignoreTKRAll;
                break;
              default:
                Say(x.source,
                    "'%c' is not a valid letter for !DIR$ IGNORE_TKR directive"_err_en_US,
                    *p);
                set = common::ignoreTKRAll;
                break;
              }
            }
          }
          if (set.empty()) {
            Say(x.source,
                "!DIR$ IGNORE_TKR directive may not have an empty parenthesized list of letters"_err_en_US);
          }
        } else { // no (list)
          set = common::ignoreTKRAll;
          ;
        }
        const auto &name{std::get<parser::Name>(item.t)};
        Symbol *symbol{FindSymbol(name)};
        if (!symbol) {
          symbol = &MakeSymbol(name, Attrs{}, ObjectEntityDetails{});
        }
        if (symbol->owner() != currScope()) {
          SayWithDecl(
              name, *symbol, "'%s' must be local to this subprogram"_err_en_US);
        } else {
          ConvertToObjectEntity(*symbol);
          if (auto *object{symbol->detailsIf<ObjectEntityDetails>()}) {
            object->set_ignoreTKR(set);
          } else {
            SayWithDecl(name, *symbol, "'%s' must be an object"_err_en_US);
          }
        }
      }
    }
  } else if (context().ShouldWarn(common::UsageWarning::IgnoredDirective)) {
    Say(x.source, "Unrecognized compiler directive was ignored"_warn_en_US);
  }
}

bool ResolveNamesVisitor::Pre(const parser::ProgramUnit &x) {
  if (std::holds_alternative<common::Indirection<parser::CompilerDirective>>(
          x.u)) {
    // TODO: global directives
    return true;
  }
  if (std::holds_alternative<
          common::Indirection<parser::OpenACCRoutineConstruct>>(x.u)) {
    ResolveAccParts(context(), x, &topScope_);
    return false;
  }
  auto root{ProgramTree::Build(x, context())};
  SetScope(topScope_);
  ResolveSpecificationParts(root);
  FinishSpecificationParts(root);
  ResolveExecutionParts(root);
  FinishExecutionParts(root);
  ResolveAccParts(context(), x, /*topScope=*/nullptr);
  ResolveOmpParts(context(), x);
  return false;
}

template <typename A> std::set<SourceName> GetUses(const A &x) {
  std::set<SourceName> uses;
  if constexpr (!std::is_same_v<A, parser::CompilerDirective> &&
      !std::is_same_v<A, parser::OpenACCRoutineConstruct>) {
    const auto &spec{std::get<parser::SpecificationPart>(x.t)};
    const auto &unitUses{std::get<
        std::list<parser::Statement<common::Indirection<parser::UseStmt>>>>(
        spec.t)};
    for (const auto &u : unitUses) {
      uses.insert(u.statement.value().moduleName.source);
    }
  }
  return uses;
}

bool ResolveNamesVisitor::Pre(const parser::Program &x) {
  std::map<SourceName, const parser::ProgramUnit *> modules;
  std::set<SourceName> uses;
  bool disordered{false};
  for (const auto &progUnit : x.v) {
    if (const auto *indMod{
            std::get_if<common::Indirection<parser::Module>>(&progUnit.u)}) {
      const parser::Module &mod{indMod->value()};
      const auto &moduleStmt{
          std::get<parser::Statement<parser::ModuleStmt>>(mod.t)};
      const SourceName &name{moduleStmt.statement.v.source};
      if (auto iter{modules.find(name)}; iter != modules.end()) {
        Say(name,
            "Module '%s' appears multiple times in a compilation unit"_err_en_US)
            .Attach(iter->first, "First definition of module"_en_US);
        return true;
      }
      modules.emplace(name, &progUnit);
      if (auto iter{uses.find(name)}; iter != uses.end()) {
        if (context().ShouldWarn(common::LanguageFeature::MiscUseExtensions)) {
          Say(name,
              "A USE statement referencing module '%s' appears earlier in this compilation unit"_port_en_US)
              .Attach(*iter, "First USE of module"_en_US);
        }
        disordered = true;
      }
    }
    for (SourceName used : common::visit(
             [](const auto &indUnit) { return GetUses(indUnit.value()); },
             progUnit.u)) {
      uses.insert(used);
    }
  }
  if (!disordered) {
    return true;
  }
  // Process modules in topological order
  std::vector<const parser::ProgramUnit *> moduleOrder;
  while (!modules.empty()) {
    bool ok;
    for (const auto &pair : modules) {
      const SourceName &name{pair.first};
      const parser::ProgramUnit &progUnit{*pair.second};
      const parser::Module &m{
          std::get<common::Indirection<parser::Module>>(progUnit.u).value()};
      ok = true;
      for (const SourceName &use : GetUses(m)) {
        if (modules.find(use) != modules.end()) {
          ok = false;
          break;
        }
      }
      if (ok) {
        moduleOrder.push_back(&progUnit);
        modules.erase(name);
        break;
      }
    }
    if (!ok) {
      parser::Message *msg{nullptr};
      for (const auto &pair : modules) {
        if (msg) {
          msg->Attach(pair.first, "Module in a cycle"_en_US);
        } else {
          msg = &Say(pair.first,
              "Some modules in this compilation unit form one or more cycles of dependence"_err_en_US);
        }
      }
      return false;
    }
  }
  // Modules can be ordered.  Process them first, and then all of the other
  // program units.
  for (const parser::ProgramUnit *progUnit : moduleOrder) {
    Walk(*progUnit);
  }
  for (const auto &progUnit : x.v) {
    if (!std::get_if<common::Indirection<parser::Module>>(&progUnit.u)) {
      Walk(progUnit);
    }
  }
  return false;
}

// References to procedures need to record that their symbols are known
// to be procedures, so that they don't get converted to objects by default.
class ExecutionPartCallSkimmer : public ExecutionPartSkimmerBase {
public:
  explicit ExecutionPartCallSkimmer(ResolveNamesVisitor &resolver)
      : resolver_{resolver} {}

  void Walk(const parser::ExecutionPart &exec) {
    parser::Walk(exec, *this);
    EndWalk();
  }

  using ExecutionPartSkimmerBase::Post;
  using ExecutionPartSkimmerBase::Pre;

  void Post(const parser::FunctionReference &fr) {
    NoteCall(Symbol::Flag::Function, fr.v, false);
  }
  void Post(const parser::CallStmt &cs) {
    NoteCall(Symbol::Flag::Subroutine, cs.call, cs.chevrons.has_value());
  }

private:
  void NoteCall(
      Symbol::Flag flag, const parser::Call &call, bool hasCUDAChevrons) {
    auto &designator{std::get<parser::ProcedureDesignator>(call.t)};
    if (const auto *name{std::get_if<parser::Name>(&designator.u)}) {
      if (!IsHidden(name->source)) {
        resolver_.NoteExecutablePartCall(flag, name->source, hasCUDAChevrons);
      }
    }
  }

  ResolveNamesVisitor &resolver_;
};

// Build the scope tree and resolve names in the specification parts of this
// node and its children
void ResolveNamesVisitor::ResolveSpecificationParts(ProgramTree &node) {
  if (node.isSpecificationPartResolved()) {
    return; // been here already
  }
  node.set_isSpecificationPartResolved();
  if (!BeginScopeForNode(node)) {
    return; // an error prevented scope from being created
  }
  Scope &scope{currScope()};
  node.set_scope(scope);
  AddSubpNames(node);
  common::visit(
      [&](const auto *x) {
        if (x) {
          Walk(*x);
        }
      },
      node.stmt());
  Walk(node.spec());
  // If this is a function, convert result to an object. This is to prevent the
  // result from being converted later to a function symbol if it is called
  // inside the function.
  // If the result is function pointer, then ConvertToObjectEntity will not
  // convert the result to an object, and calling the symbol inside the function
  // will result in calls to the result pointer.
  // A function cannot be called recursively if RESULT was not used to define a
  // distinct result name (15.6.2.2 point 4.).
  if (Symbol * symbol{scope.symbol()}) {
    if (auto *details{symbol->detailsIf<SubprogramDetails>()}) {
      if (details->isFunction()) {
        ConvertToObjectEntity(const_cast<Symbol &>(details->result()));
      }
    }
  }
  if (node.IsModule()) {
    ApplyDefaultAccess();
  }
  for (auto &child : node.children()) {
    ResolveSpecificationParts(child);
  }
  if (node.exec()) {
    ExecutionPartCallSkimmer{*this}.Walk(*node.exec());
    HandleImpliedAsynchronousInScope(node.exec()->v);
  }
  EndScopeForNode(node);
  // Ensure that every object entity has a type.
  bool inModule{node.GetKind() == ProgramTree::Kind::Module ||
      node.GetKind() == ProgramTree::Kind::Submodule};
  for (auto &pair : *node.scope()) {
    Symbol &symbol{*pair.second};
    if (inModule && symbol.attrs().test(Attr::EXTERNAL) && !IsPointer(symbol) &&
        !symbol.test(Symbol::Flag::Function) &&
        !symbol.test(Symbol::Flag::Subroutine)) {
      // in a module, external proc without return type is subroutine
      symbol.set(
          symbol.GetType() ? Symbol::Flag::Function : Symbol::Flag::Subroutine);
    }
    ApplyImplicitRules(symbol);
  }
}

// Add SubprogramNameDetails symbols for module and internal subprograms and
// their ENTRY statements.
void ResolveNamesVisitor::AddSubpNames(ProgramTree &node) {
  auto kind{
      node.IsModule() ? SubprogramKind::Module : SubprogramKind::Internal};
  for (auto &child : node.children()) {
    auto &symbol{MakeSymbol(child.name(), SubprogramNameDetails{kind, child})};
    if (child.HasModulePrefix()) {
      SetExplicitAttr(symbol, Attr::MODULE);
    }
    if (child.bindingSpec()) {
      SetExplicitAttr(symbol, Attr::BIND_C);
    }
    auto childKind{child.GetKind()};
    if (childKind == ProgramTree::Kind::Function) {
      symbol.set(Symbol::Flag::Function);
    } else if (childKind == ProgramTree::Kind::Subroutine) {
      symbol.set(Symbol::Flag::Subroutine);
    } else {
      continue; // make ENTRY symbols only where valid
    }
    for (const auto &entryStmt : child.entryStmts()) {
      SubprogramNameDetails details{kind, child};
      auto &symbol{
          MakeSymbol(std::get<parser::Name>(entryStmt->t), std::move(details))};
      symbol.set(child.GetSubpFlag());
      if (child.HasModulePrefix()) {
        SetExplicitAttr(symbol, Attr::MODULE);
      }
      if (child.bindingSpec()) {
        SetExplicitAttr(symbol, Attr::BIND_C);
      }
    }
  }
  for (const auto &generic : node.genericSpecs()) {
    if (const auto *name{std::get_if<parser::Name>(&generic->u)}) {
      if (currScope().find(name->source) != currScope().end()) {
        // If this scope has both a generic interface and a contained
        // subprogram with the same name, create the generic's symbol
        // now so that any other generics of the same name that are pulled
        // into scope later via USE association will properly merge instead
        // of raising a bogus error due a conflict with the subprogram.
        CreateGeneric(*generic);
      }
    }
  }
}

// Push a new scope for this node or return false on error.
bool ResolveNamesVisitor::BeginScopeForNode(const ProgramTree &node) {
  switch (node.GetKind()) {
    SWITCH_COVERS_ALL_CASES
  case ProgramTree::Kind::Program:
    PushScope(Scope::Kind::MainProgram,
        &MakeSymbol(node.name(), MainProgramDetails{}));
    return true;
  case ProgramTree::Kind::Function:
  case ProgramTree::Kind::Subroutine:
    return BeginSubprogram(node.name(), node.GetSubpFlag(),
        node.HasModulePrefix(), node.bindingSpec(), &node.entryStmts());
  case ProgramTree::Kind::MpSubprogram:
    return BeginMpSubprogram(node.name());
  case ProgramTree::Kind::Module:
    BeginModule(node.name(), false);
    return true;
  case ProgramTree::Kind::Submodule:
    return BeginSubmodule(node.name(), node.GetParentId());
  case ProgramTree::Kind::BlockData:
    PushBlockDataScope(node.name());
    return true;
  }
}

void ResolveNamesVisitor::EndScopeForNode(const ProgramTree &node) {
  std::optional<parser::CharBlock> stmtSource;
  const std::optional<parser::LanguageBindingSpec> *binding{nullptr};
  common::visit(
      common::visitors{
          [&](const parser::Statement<parser::FunctionStmt> *stmt) {
            if (stmt) {
              stmtSource = stmt->source;
              if (const auto &maybeSuffix{
                      std::get<std::optional<parser::Suffix>>(
                          stmt->statement.t)}) {
                binding = &maybeSuffix->binding;
              }
            }
          },
          [&](const parser::Statement<parser::SubroutineStmt> *stmt) {
            if (stmt) {
              stmtSource = stmt->source;
              binding = &std::get<std::optional<parser::LanguageBindingSpec>>(
                  stmt->statement.t);
            }
          },
          [](const auto *) {},
      },
      node.stmt());
  EndSubprogram(stmtSource, binding, &node.entryStmts());
}

// Some analyses and checks, such as the processing of initializers of
// pointers, are deferred until all of the pertinent specification parts
// have been visited.  This deferred processing enables the use of forward
// references in these circumstances.
// Data statement objects with implicit derived types are finally
// resolved here.
class DeferredCheckVisitor {
public:
  explicit DeferredCheckVisitor(ResolveNamesVisitor &resolver)
      : resolver_{resolver} {}

  template <typename A> void Walk(const A &x) { parser::Walk(x, *this); }

  template <typename A> bool Pre(const A &) { return true; }
  template <typename A> void Post(const A &) {}

  void Post(const parser::DerivedTypeStmt &x) {
    const auto &name{std::get<parser::Name>(x.t)};
    if (Symbol * symbol{name.symbol}) {
      if (Scope * scope{symbol->scope()}) {
        if (scope->IsDerivedType()) {
          CHECK(outerScope_ == nullptr);
          outerScope_ = &resolver_.currScope();
          resolver_.SetScope(*scope);
        }
      }
    }
  }
  void Post(const parser::EndTypeStmt &) {
    if (outerScope_) {
      resolver_.SetScope(*outerScope_);
      outerScope_ = nullptr;
    }
  }

  void Post(const parser::ProcInterface &pi) {
    if (const auto *name{std::get_if<parser::Name>(&pi.u)}) {
      resolver_.CheckExplicitInterface(*name);
    }
  }
  bool Pre(const parser::EntityDecl &decl) {
    Init(std::get<parser::Name>(decl.t),
        std::get<std::optional<parser::Initialization>>(decl.t));
    return false;
  }
  bool Pre(const parser::ComponentDecl &decl) {
    Init(std::get<parser::Name>(decl.t),
        std::get<std::optional<parser::Initialization>>(decl.t));
    return false;
  }
  bool Pre(const parser::ProcDecl &decl) {
    if (const auto &init{
            std::get<std::optional<parser::ProcPointerInit>>(decl.t)}) {
      resolver_.PointerInitialization(std::get<parser::Name>(decl.t), *init);
    }
    return false;
  }
  void Post(const parser::TypeBoundProcedureStmt::WithInterface &tbps) {
    resolver_.CheckExplicitInterface(tbps.interfaceName);
  }
  void Post(const parser::TypeBoundProcedureStmt::WithoutInterface &tbps) {
    if (outerScope_) {
      resolver_.CheckBindings(tbps);
    }
  }
  bool Pre(const parser::DataStmtObject &) {
    ++dataStmtObjectNesting_;
    return true;
  }
  void Post(const parser::DataStmtObject &) { --dataStmtObjectNesting_; }
  void Post(const parser::Designator &x) {
    if (dataStmtObjectNesting_ > 0) {
      resolver_.ResolveDesignator(x);
    }
  }

private:
  void Init(const parser::Name &name,
      const std::optional<parser::Initialization> &init) {
    if (init) {
      if (const auto *target{
              std::get_if<parser::InitialDataTarget>(&init->u)}) {
        resolver_.PointerInitialization(name, *target);
      } else if (const auto *expr{
                     std::get_if<parser::ConstantExpr>(&init->u)}) {
        if (name.symbol) {
          if (const auto *object{name.symbol->detailsIf<ObjectEntityDetails>()};
              !object || !object->init()) {
            resolver_.NonPointerInitialization(name, *expr);
          }
        }
      }
    }
  }

  ResolveNamesVisitor &resolver_;
  Scope *outerScope_{nullptr};
  int dataStmtObjectNesting_{0};
};

// Perform checks and completions that need to happen after all of
// the specification parts but before any of the execution parts.
void ResolveNamesVisitor::FinishSpecificationParts(const ProgramTree &node) {
  if (!node.scope()) {
    return; // error occurred creating scope
  }
  auto flagRestorer{common::ScopedSet(inSpecificationPart_, true)};
  SetScope(*node.scope());
  // The initializers of pointers and non-PARAMETER objects, the default
  // initializers of components, and non-deferred type-bound procedure
  // bindings have not yet been traversed.
  // We do that now, when any forward references that appeared
  // in those initializers will resolve to the right symbols without
  // incurring spurious errors with IMPLICIT NONE or forward references
  // to nested subprograms.
  DeferredCheckVisitor{*this}.Walk(node.spec());
  for (Scope &childScope : currScope().children()) {
    if (childScope.IsParameterizedDerivedTypeInstantiation()) {
      FinishDerivedTypeInstantiation(childScope);
    }
  }
  for (const auto &child : node.children()) {
    FinishSpecificationParts(child);
  }
}

void ResolveNamesVisitor::FinishExecutionParts(const ProgramTree &node) {
  if (node.scope()) {
    SetScope(*node.scope());
    if (node.exec()) {
      DeferredCheckVisitor{*this}.Walk(*node.exec());
    }
    for (const auto &child : node.children()) {
      FinishExecutionParts(child);
    }
  }
}

// Duplicate and fold component object pointer default initializer designators
// using the actual type parameter values of each particular instantiation.
// Validation is done later in declaration checking.
void ResolveNamesVisitor::FinishDerivedTypeInstantiation(Scope &scope) {
  CHECK(scope.IsDerivedType() && !scope.symbol());
  if (DerivedTypeSpec * spec{scope.derivedTypeSpec()}) {
    spec->Instantiate(currScope());
    const Symbol &origTypeSymbol{spec->typeSymbol()};
    if (const Scope * origTypeScope{origTypeSymbol.scope()}) {
      CHECK(origTypeScope->IsDerivedType() &&
          origTypeScope->symbol() == &origTypeSymbol);
      auto &foldingContext{GetFoldingContext()};
      auto restorer{foldingContext.WithPDTInstance(*spec)};
      for (auto &pair : scope) {
        Symbol &comp{*pair.second};
        const Symbol &origComp{DEREF(FindInScope(*origTypeScope, comp.name()))};
        if (IsPointer(comp)) {
          if (auto *details{comp.detailsIf<ObjectEntityDetails>()}) {
            auto origDetails{origComp.get<ObjectEntityDetails>()};
            if (const MaybeExpr & init{origDetails.init()}) {
              SomeExpr newInit{*init};
              MaybeExpr folded{FoldExpr(std::move(newInit))};
              details->set_init(std::move(folded));
            }
          }
        }
      }
    }
  }
}

// Resolve names in the execution part of this node and its children
void ResolveNamesVisitor::ResolveExecutionParts(const ProgramTree &node) {
  if (!node.scope()) {
    return; // error occurred creating scope
  }
  SetScope(*node.scope());
  if (const auto *exec{node.exec()}) {
    Walk(*exec);
  }
  FinishNamelists();
  if (node.IsModule()) {
    // A second final pass to catch new symbols added from implicitly
    // typed names in NAMELIST groups or the specification parts of
    // module subprograms.
    ApplyDefaultAccess();
  }
  PopScope(); // converts unclassified entities into objects
  for (const auto &child : node.children()) {
    ResolveExecutionParts(child);
  }
}

void ResolveNamesVisitor::Post(const parser::Program &x) {
  // ensure that all temps were deallocated
  CHECK(!attrs_);
  CHECK(!cudaDataAttr_);
  CHECK(!GetDeclTypeSpec());
  // Top-level resolution to propagate information across program units after
  // each of them has been resolved separately.
  ResolveOmpTopLevelParts(context(), x);
}

// A singleton instance of the scope -> IMPLICIT rules mapping is
// shared by all instances of ResolveNamesVisitor and accessed by this
// pointer when the visitors (other than the top-level original) are
// constructed.
static ImplicitRulesMap *sharedImplicitRulesMap{nullptr};

bool ResolveNames(
    SemanticsContext &context, const parser::Program &program, Scope &top) {
  ImplicitRulesMap implicitRulesMap;
  auto restorer{common::ScopedSet(sharedImplicitRulesMap, &implicitRulesMap)};
  ResolveNamesVisitor{context, implicitRulesMap, top}.Walk(program);
  return !context.AnyFatalError();
}

// Processes a module (but not internal) function when it is referenced
// in a specification expression in a sibling procedure.
void ResolveSpecificationParts(
    SemanticsContext &context, const Symbol &subprogram) {
  auto originalLocation{context.location()};
  ImplicitRulesMap implicitRulesMap;
  bool localImplicitRulesMap{false};
  if (!sharedImplicitRulesMap) {
    sharedImplicitRulesMap = &implicitRulesMap;
    localImplicitRulesMap = true;
  }
  ResolveNamesVisitor visitor{
      context, *sharedImplicitRulesMap, context.globalScope()};
  const auto &details{subprogram.get<SubprogramNameDetails>()};
  ProgramTree &node{details.node()};
  const Scope &moduleScope{subprogram.owner()};
  if (localImplicitRulesMap) {
    visitor.BeginScope(const_cast<Scope &>(moduleScope));
  } else {
    visitor.SetScope(const_cast<Scope &>(moduleScope));
  }
  visitor.ResolveSpecificationParts(node);
  context.set_location(std::move(originalLocation));
  if (localImplicitRulesMap) {
    sharedImplicitRulesMap = nullptr;
  }
}

} // namespace Fortran::semantics<|MERGE_RESOLUTION|>--- conflicted
+++ resolved
@@ -5569,17 +5569,10 @@
                 paramDetails->set_init(std::move(*intExpr));
               }
             }
-<<<<<<< HEAD
           }
           if (derivedDetails) {
             derivedDetails->add_paramDeclOrder(*symbol);
           }
-=======
-          }
-          if (derivedDetails) {
-            derivedDetails->add_paramDeclOrder(*symbol);
-          }
->>>>>>> 98391913
         } else {
           Say(name,
               "Type parameter '%s' was already declared in this derived type"_err_en_US);
