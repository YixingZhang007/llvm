--- conflicted
+++ resolved
@@ -71,18 +71,12 @@
   mlir::OpBuilder::InsertPoint insPt;
   mlir::Value loopIV;
   // Symbols in private, firstprivate, and/or lastprivate clauses.
-<<<<<<< HEAD
-  llvm::SetVector<const semantics::Symbol *> privatizedSymbols;
-  llvm::SetVector<const semantics::Symbol *> defaultSymbols;
-  llvm::SetVector<const semantics::Symbol *> implicitSymbols;
-=======
   llvm::SetVector<const semantics::Symbol *> explicitlyPrivatizedSymbols;
   llvm::SetVector<const semantics::Symbol *> defaultSymbols;
   llvm::SetVector<const semantics::Symbol *> implicitSymbols;
   llvm::SetVector<const semantics::Symbol *> preDeterminedSymbols;
   llvm::SetVector<const semantics::Symbol *> allPrivatizedSymbols;
 
->>>>>>> 13f6d404
   llvm::DenseMap<const semantics::Symbol *, mlir::omp::PrivateClauseOp>
       symToPrivatizer;
   lower::AbstractConverter &converter;
@@ -90,15 +84,10 @@
   fir::FirOpBuilder &firOpBuilder;
   omp::List<omp::Clause> clauses;
   lower::pft::Evaluation &eval;
-<<<<<<< HEAD
-  bool useDelayedPrivatization;
-  lower::SymMap *symTable;
-=======
   bool shouldCollectPreDeterminedSymbols;
   bool useDelayedPrivatization;
   lower::SymMap *symTable;
   OMPConstructSymbolVisitor visitor;
->>>>>>> 13f6d404
 
   bool needBarrier();
   void collectSymbols(semantics::Symbol::Flag flag,
@@ -113,10 +102,7 @@
   void insertBarrier();
   void collectDefaultSymbols();
   void collectImplicitSymbols();
-<<<<<<< HEAD
-=======
   void collectPreDeterminedSymbols();
->>>>>>> 13f6d404
   void privatize(mlir::omp::PrivateClauseOps *clauseOps,
                  llvm::SmallVectorImpl<const semantics::Symbol *> *privateSyms);
   void defaultPrivatize(
@@ -144,17 +130,9 @@
                        semantics::SemanticsContext &semaCtx,
                        const List<Clause> &clauses,
                        lower::pft::Evaluation &eval,
-<<<<<<< HEAD
-                       bool useDelayedPrivatization = false,
-                       lower::SymMap *symTable = nullptr)
-      : hasLastPrivateOp(false), converter(converter), semaCtx(semaCtx),
-        firOpBuilder(converter.getFirOpBuilder()), clauses(clauses), eval(eval),
-        useDelayedPrivatization(useDelayedPrivatization), symTable(symTable) {}
-=======
                        bool shouldCollectPreDeterminedSymbols,
                        bool useDelayedPrivatization = false,
                        lower::SymMap *symTable = nullptr);
->>>>>>> 13f6d404
 
   // Privatisation is split into two steps.
   // Step1 performs cloning of all privatisation clauses and copying for
