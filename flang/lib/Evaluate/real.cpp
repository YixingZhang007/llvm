//===-- lib/Evaluate/real.cpp ---------------------------------------------===//
//
// Part of the LLVM Project, under the Apache License v2.0 with LLVM Exceptions.
// See https://llvm.org/LICENSE.txt for license information.
// SPDX-License-Identifier: Apache-2.0 WITH LLVM-exception
//
//===----------------------------------------------------------------------===//

#include "flang/Evaluate/real.h"
#include "int-power.h"
#include "flang/Common/idioms.h"
#include "flang/Decimal/decimal.h"
#include "flang/Parser/characters.h"
#include "llvm/Support/raw_ostream.h"
#include <limits>

namespace Fortran::evaluate::value {

template <typename W, int P> Relation Real<W, P>::Compare(const Real &y) const {
  if (IsNotANumber() || y.IsNotANumber()) { // NaN vs x, x vs NaN
    return Relation::Unordered;
  } else if (IsInfinite()) {
    if (y.IsInfinite()) {
      if (IsNegative()) { // -Inf vs +/-Inf
        return y.IsNegative() ? Relation::Equal : Relation::Less;
      } else { // +Inf vs +/-Inf
        return y.IsNegative() ? Relation::Greater : Relation::Equal;
      }
    } else { // +/-Inf vs finite
      return IsNegative() ? Relation::Less : Relation::Greater;
    }
  } else if (y.IsInfinite()) { // finite vs +/-Inf
    return y.IsNegative() ? Relation::Greater : Relation::Less;
  } else { // two finite numbers
    bool isNegative{IsNegative()};
    if (isNegative != y.IsNegative()) {
      if (word_.IOR(y.word_).IBCLR(bits - 1).IsZero()) {
        return Relation::Equal; // +/-0.0 == -/+0.0
      } else {
        return isNegative ? Relation::Less : Relation::Greater;
      }
    } else {
      // same sign
      Ordering order{evaluate::Compare(Exponent(), y.Exponent())};
      if (order == Ordering::Equal) {
        order = GetSignificand().CompareUnsigned(y.GetSignificand());
      }
      if (isNegative) {
        order = Reverse(order);
      }
      return RelationFromOrdering(order);
    }
  }
}

template <typename W, int P>
ValueWithRealFlags<Real<W, P>> Real<W, P>::Add(
    const Real &y, Rounding rounding) const {
  ValueWithRealFlags<Real> result;
  if (IsNotANumber() || y.IsNotANumber()) {
    result.value = NotANumber(); // NaN + x -> NaN
    if (IsSignalingNaN() || y.IsSignalingNaN()) {
      result.flags.set(RealFlag::InvalidArgument);
    }
    return result;
  }
  bool isNegative{IsNegative()};
  bool yIsNegative{y.IsNegative()};
  if (IsInfinite()) {
    if (y.IsInfinite()) {
      if (isNegative == yIsNegative) {
        result.value = *this; // +/-Inf + +/-Inf -> +/-Inf
      } else {
        result.value = NotANumber(); // +/-Inf + -/+Inf -> NaN
        result.flags.set(RealFlag::InvalidArgument);
      }
    } else {
      result.value = *this; // +/-Inf + x -> +/-Inf
    }
    return result;
  }
  if (y.IsInfinite()) {
    result.value = y; // x + +/-Inf -> +/-Inf
    return result;
  }
  int exponent{Exponent()};
  int yExponent{y.Exponent()};
  if (exponent < yExponent) {
    // y is larger in magnitude; simplify by reversing operands
    return y.Add(*this, rounding);
  }
  if (exponent == yExponent && isNegative != yIsNegative) {
    Ordering order{GetSignificand().CompareUnsigned(y.GetSignificand())};
    if (order == Ordering::Less) {
      // Same exponent, opposite signs, and y is larger in magnitude
      return y.Add(*this, rounding);
    }
    if (order == Ordering::Equal) {
      // x + (-x) -> +0.0 unless rounding is directed downwards
      if (rounding.mode == common::RoundingMode::Down) {
        result.value = NegativeZero();
      }
      return result;
    }
  }
  // Our exponent is greater than y's, or the exponents match and y is not
  // of the opposite sign and greater magnitude.  So (x+y) will have the
  // same sign as x.
  Fraction fraction{GetFraction()};
  Fraction yFraction{y.GetFraction()};
  int rshift = exponent - yExponent;
  if (exponent > 0 && yExponent == 0) {
    --rshift; // correct overshift when only y is subnormal
  }
  RoundingBits roundingBits{yFraction, rshift};
  yFraction = yFraction.SHIFTR(rshift);
  bool carry{false};
  if (isNegative != yIsNegative) {
    // Opposite signs: subtract via addition of two's complement of y and
    // the rounding bits.
    yFraction = yFraction.NOT();
    carry = roundingBits.Negate();
  }
  auto sum{fraction.AddUnsigned(yFraction, carry)};
  fraction = sum.value;
  if (isNegative == yIsNegative && sum.carry) {
    roundingBits.ShiftRight(sum.value.BTEST(0));
    fraction = fraction.SHIFTR(1).IBSET(fraction.bits - 1);
    ++exponent;
  }
  NormalizeAndRound(
      result, isNegative, exponent, fraction, rounding, roundingBits);
  return result;
}

template <typename W, int P>
ValueWithRealFlags<Real<W, P>> Real<W, P>::Multiply(
    const Real &y, Rounding rounding) const {
  ValueWithRealFlags<Real> result;
  if (IsNotANumber() || y.IsNotANumber()) {
    result.value = NotANumber(); // NaN * x -> NaN
    if (IsSignalingNaN() || y.IsSignalingNaN()) {
      result.flags.set(RealFlag::InvalidArgument);
    }
  } else {
    bool isNegative{IsNegative() != y.IsNegative()};
    if (IsInfinite() || y.IsInfinite()) {
      if (IsZero() || y.IsZero()) {
        result.value = NotANumber(); // 0 * Inf -> NaN
        result.flags.set(RealFlag::InvalidArgument);
      } else {
        result.value = Infinity(isNegative);
      }
    } else {
      auto product{GetFraction().MultiplyUnsigned(y.GetFraction())};
      std::int64_t exponent{CombineExponents(y, false)};
      if (exponent < 1) {
        int rshift = 1 - exponent;
        exponent = 1;
        bool sticky{false};
        if (rshift >= product.upper.bits + product.lower.bits) {
          sticky = !product.lower.IsZero() || !product.upper.IsZero();
        } else if (rshift >= product.lower.bits) {
          sticky = !product.lower.IsZero() ||
              !product.upper
                   .IAND(product.upper.MASKR(rshift - product.lower.bits))
                   .IsZero();
        } else {
          sticky = !product.lower.IAND(product.lower.MASKR(rshift)).IsZero();
        }
        product.lower = product.lower.SHIFTRWithFill(product.upper, rshift);
        product.upper = product.upper.SHIFTR(rshift);
        if (sticky) {
          product.lower = product.lower.IBSET(0);
        }
      }
      int leadz{product.upper.LEADZ()};
      if (leadz >= product.upper.bits) {
        leadz += product.lower.LEADZ();
      }
      int lshift{leadz};
      if (lshift > exponent - 1) {
        lshift = exponent - 1;
      }
      exponent -= lshift;
      product.upper = product.upper.SHIFTLWithFill(product.lower, lshift);
      product.lower = product.lower.SHIFTL(lshift);
      RoundingBits roundingBits{product.lower, product.lower.bits};
      NormalizeAndRound(result, isNegative, exponent, product.upper, rounding,
          roundingBits, true /*multiply*/);
    }
  }
  return result;
}

template <typename W, int P>
ValueWithRealFlags<Real<W, P>> Real<W, P>::Divide(
    const Real &y, Rounding rounding) const {
  ValueWithRealFlags<Real> result;
  if (IsNotANumber() || y.IsNotANumber()) {
    result.value = NotANumber(); // NaN / x -> NaN, x / NaN -> NaN
    if (IsSignalingNaN() || y.IsSignalingNaN()) {
      result.flags.set(RealFlag::InvalidArgument);
    }
  } else {
    bool isNegative{IsNegative() != y.IsNegative()};
    if (IsInfinite()) {
      if (y.IsInfinite()) {
        result.value = NotANumber(); // Inf/Inf -> NaN
        result.flags.set(RealFlag::InvalidArgument);
      } else { // Inf/x -> Inf,  Inf/0 -> Inf
        result.value = Infinity(isNegative);
      }
    } else if (y.IsZero()) {
      if (IsZero()) { // 0/0 -> NaN
        result.value = NotANumber();
        result.flags.set(RealFlag::InvalidArgument);
      } else { // x/0 -> Inf, Inf/0 -> Inf
        result.value = Infinity(isNegative);
        result.flags.set(RealFlag::DivideByZero);
      }
    } else if (IsZero() || y.IsInfinite()) { // 0/x, x/Inf -> 0
      if (isNegative) {
        result.value = NegativeZero();
      }
    } else {
      // dividend and divisor are both finite and nonzero numbers
      Fraction top{GetFraction()}, divisor{y.GetFraction()};
      std::int64_t exponent{CombineExponents(y, true)};
      Fraction quotient;
      bool msb{false};
      if (!top.BTEST(top.bits - 1) || !divisor.BTEST(divisor.bits - 1)) {
        // One or two subnormals
        int topLshift{top.LEADZ()};
        top = top.SHIFTL(topLshift);
        int divisorLshift{divisor.LEADZ()};
        divisor = divisor.SHIFTL(divisorLshift);
        exponent += divisorLshift - topLshift;
      }
      for (int j{1}; j <= quotient.bits; ++j) {
        if (NextQuotientBit(top, msb, divisor)) {
          quotient = quotient.IBSET(quotient.bits - j);
        }
      }
      bool guard{NextQuotientBit(top, msb, divisor)};
      bool round{NextQuotientBit(top, msb, divisor)};
      bool sticky{msb || !top.IsZero()};
      RoundingBits roundingBits{guard, round, sticky};
      if (exponent < 1) {
        std::int64_t rshift{1 - exponent};
        for (; rshift > 0; --rshift) {
          roundingBits.ShiftRight(quotient.BTEST(0));
          quotient = quotient.SHIFTR(1);
        }
        exponent = 1;
      }
      NormalizeAndRound(
          result, isNegative, exponent, quotient, rounding, roundingBits);
    }
  }
  return result;
}

template <typename W, int P>
ValueWithRealFlags<Real<W, P>> Real<W, P>::SQRT(Rounding rounding) const {
  ValueWithRealFlags<Real> result;
  if (IsNotANumber()) {
    result.value = NotANumber();
    if (IsSignalingNaN()) {
      result.flags.set(RealFlag::InvalidArgument);
    }
  } else if (IsNegative()) {
    if (IsZero()) {
      // SQRT(-0) == -0 in IEEE-754.
      result.value = NegativeZero();
    } else {
      result.flags.set(RealFlag::InvalidArgument);
      result.value = NotANumber();
    }
  } else if (IsInfinite()) {
    // SQRT(+Inf) == +Inf
    result.value = Infinity(false);
  } else if (IsZero()) {
    result.value = PositiveZero();
  } else {
    int expo{UnbiasedExponent()};
    if (expo < -1 || expo > 1) {
      // Reduce the range to [0.5 .. 4.0) by dividing by an integral power
      // of four to avoid trouble with very large and very small values
      // (esp. truncation of subnormals).
      // SQRT(2**(2a) * x) = SQRT(2**(2a)) * SQRT(x) = 2**a * SQRT(x)
      Real scaled;
      int adjust{expo / 2};
      scaled.Normalize(false, expo - 2 * adjust + exponentBias, GetFraction());
      result = scaled.SQRT(rounding);
      result.value.Normalize(false,
          result.value.UnbiasedExponent() + adjust + exponentBias,
          result.value.GetFraction());
      return result;
    }
    // (-1) <= expo <= 1; use it as a shift to set the desired square.
    using Extended = typename value::Integer<(binaryPrecision + 2)>;
    Extended goal{
        Extended::ConvertUnsigned(GetFraction()).value.SHIFTL(expo + 1)};
    // Calculate the exact square root by maximizing a value whose square
    // does not exceed the goal.  Use two extra bits of precision for
    // rounding.
    bool sticky{true};
    Extended extFrac{};
    for (int bit{Extended::bits - 1}; bit >= 0; --bit) {
      Extended next{extFrac.IBSET(bit)};
      auto squared{next.MultiplyUnsigned(next)};
      auto cmp{squared.upper.CompareUnsigned(goal)};
      if (cmp == Ordering::Less) {
        extFrac = next;
      } else if (cmp == Ordering::Equal && squared.lower.IsZero()) {
        extFrac = next;
        sticky = false;
        break; // exact result
      }
    }
    RoundingBits roundingBits{extFrac.BTEST(1), extFrac.BTEST(0), sticky};
    NormalizeAndRound(result, false, exponentBias,
        Fraction::ConvertUnsigned(extFrac.SHIFTR(2)).value, rounding,
        roundingBits);
  }
  return result;
}

template <typename W, int P>
ValueWithRealFlags<Real<W, P>> Real<W, P>::NEAREST(bool upward) const {
  ValueWithRealFlags<Real> result;
  bool isNegative{IsNegative()};
  if (IsFinite()) {
    Fraction fraction{GetFraction()};
    int expo{Exponent()};
    Fraction one{1};
    Fraction nearest;
    if (upward != isNegative) { // upward in magnitude
      auto next{fraction.AddUnsigned(one)};
      if (next.carry) {
        ++expo;
        nearest = Fraction::Least(); // MSB only
      } else {
        nearest = next.value;
      }
    } else { // downward in magnitude
      if (IsZero()) {
        nearest = 1; // smallest magnitude negative subnormal
        isNegative = !isNegative;
      } else {
        auto sub1{fraction.SubtractSigned(one)};
        if (sub1.overflow && expo > 1) {
          nearest = Fraction{0}.NOT();
          --expo;
        } else {
          nearest = sub1.value;
        }
      }
    }
<<<<<<< HEAD
    result.flags = result.value.Normalize(isNegative, expo, nearest);
  } else if (IsInfinite() && upward == isNegative) {
    result.value = isNegative ? HUGE().Negate() : HUGE(); // largest mag finite
  } else {
=======
    result.value.Normalize(isNegative, expo, nearest);
  } else if (IsInfinite()) {
    if (upward == isNegative) {
      result.value =
          isNegative ? HUGE().Negate() : HUGE(); // largest mag finite
    } else {
      result.value = *this;
    }
  } else { // NaN
>>>>>>> 98391913
    result.flags.set(RealFlag::InvalidArgument);
    result.value = *this;
  }
  return result;
}

// HYPOT(x,y) = SQRT(x**2 + y**2) by definition, but those squared intermediate
// values are susceptible to over/underflow when computed naively.
// Assuming that x>=y, calculate instead:
//   HYPOT(x,y) = SQRT(x**2 * (1+(y/x)**2))
//              = ABS(x) * SQRT(1+(y/x)**2)
template <typename W, int P>
ValueWithRealFlags<Real<W, P>> Real<W, P>::HYPOT(
    const Real &y, Rounding rounding) const {
  ValueWithRealFlags<Real> result;
  if (IsNotANumber() || y.IsNotANumber()) {
    result.flags.set(RealFlag::InvalidArgument);
    result.value = NotANumber();
  } else if (ABS().Compare(y.ABS()) == Relation::Less) {
    return y.HYPOT(*this);
  } else if (IsZero()) {
    return result; // x==y==0
  } else {
    auto yOverX{y.Divide(*this, rounding)}; // y/x
    bool inexact{yOverX.flags.test(RealFlag::Inexact)};
    auto squared{yOverX.value.Multiply(yOverX.value, rounding)}; // (y/x)**2
    inexact |= squared.flags.test(RealFlag::Inexact);
    Real one;
    one.Normalize(false, exponentBias, Fraction::MASKL(1)); // 1.0
    auto sum{squared.value.Add(one, rounding)}; // 1.0 + (y/x)**2
    inexact |= sum.flags.test(RealFlag::Inexact);
    auto sqrt{sum.value.SQRT()};
    inexact |= sqrt.flags.test(RealFlag::Inexact);
    result = sqrt.value.Multiply(ABS(), rounding);
    if (inexact) {
      result.flags.set(RealFlag::Inexact);
    }
  }
  return result;
}

// MOD(x,y) = x - AINT(x/y)*y in the standard; unfortunately, this definition
// can be pretty inaccurate when x is much larger than y in magnitude due to
// cancellation.  Implement instead with (essentially) arbitrary precision
// long division, discarding the quotient and returning the remainder.
// See runtime/numeric.cpp for more details.
template <typename W, int P>
ValueWithRealFlags<Real<W, P>> Real<W, P>::MOD(
    const Real &p, Rounding rounding) const {
  ValueWithRealFlags<Real> result;
  if (IsNotANumber() || p.IsNotANumber() || IsInfinite()) {
    result.flags.set(RealFlag::InvalidArgument);
    result.value = NotANumber();
  } else if (p.IsZero()) {
    result.flags.set(RealFlag::DivideByZero);
    result.value = NotANumber();
  } else if (p.IsInfinite()) {
    result.value = *this;
  } else {
    result.value = ABS();
    auto pAbs{p.ABS()};
    Real half, adj;
    half.Normalize(false, exponentBias - 1, Fraction::MASKL(1)); // 0.5
    for (adj.Normalize(false, Exponent(), pAbs.GetFraction());
         result.value.Compare(pAbs) != Relation::Less;
         adj = adj.Multiply(half).value) {
      if (result.value.Compare(adj) != Relation::Less) {
        result.value =
            result.value.Subtract(adj, rounding).AccumulateFlags(result.flags);
        if (result.value.IsZero()) {
          break;
        }
      }
    }
    if (IsNegative()) {
      result.value = result.value.Negate();
    }
  }
  return result;
}

// MODULO(x,y) = x - FLOOR(x/y)*y in the standard; here, it is defined
// in terms of MOD() with adjustment of the result.
template <typename W, int P>
ValueWithRealFlags<Real<W, P>> Real<W, P>::MODULO(
    const Real &p, Rounding rounding) const {
  ValueWithRealFlags<Real> result{MOD(p, rounding)};
  if (IsNegative() != p.IsNegative()) {
    if (result.value.IsZero()) {
      result.value = result.value.Negate();
    } else {
      result.value =
          result.value.Add(p, rounding).AccumulateFlags(result.flags);
    }
  }
  return result;
}

template <typename W, int P>
ValueWithRealFlags<Real<W, P>> Real<W, P>::DIM(
    const Real &y, Rounding rounding) const {
  ValueWithRealFlags<Real> result;
  if (IsNotANumber() || y.IsNotANumber()) {
    result.flags.set(RealFlag::InvalidArgument);
    result.value = NotANumber();
  } else if (Compare(y) == Relation::Greater) {
    result = Subtract(y, rounding);
  } else {
    // result is already zero
  }
  return result;
}

template <typename W, int P>
ValueWithRealFlags<Real<W, P>> Real<W, P>::ToWholeNumber(
    common::RoundingMode mode) const {
  ValueWithRealFlags<Real> result{*this};
  if (IsNotANumber()) {
    result.flags.set(RealFlag::InvalidArgument);
    result.value = NotANumber();
  } else if (IsInfinite()) {
    result.flags.set(RealFlag::Overflow);
  } else {
    constexpr int noClipExponent{exponentBias + binaryPrecision - 1};
    if (Exponent() < noClipExponent) {
      Real adjust; // ABS(EPSILON(adjust)) == 0.5
      adjust.Normalize(IsSignBitSet(), noClipExponent, Fraction::MASKL(1));
      // Compute ival=(*this + adjust), losing any fractional bits; keep flags
      result = Add(adjust, Rounding{mode});
      result.flags.reset(RealFlag::Inexact); // result *is* exact
      // Return (ival-adjust) with original sign in case we've generated a zero.
      result.value =
          result.value.Subtract(adjust, Rounding{common::RoundingMode::ToZero})
              .value.SIGN(*this);
    }
  }
  return result;
}

template <typename W, int P>
RealFlags Real<W, P>::Normalize(bool negative, int exponent,
    const Fraction &fraction, Rounding rounding, RoundingBits *roundingBits) {
  int lshift{fraction.LEADZ()};
  if (lshift == fraction.bits /* fraction is zero */ &&
      (!roundingBits || roundingBits->empty())) {
    // No fraction, no rounding bits -> +/-0.0
    exponent = lshift = 0;
  } else if (lshift < exponent) {
    exponent -= lshift;
  } else if (exponent > 0) {
    lshift = exponent - 1;
    exponent = 0;
  } else if (lshift == 0) {
    exponent = 1;
  } else {
    lshift = 0;
  }
  if (exponent >= maxExponent) {
    // Infinity or overflow
    if (rounding.mode == common::RoundingMode::TiesToEven ||
        rounding.mode == common::RoundingMode::TiesAwayFromZero ||
        (rounding.mode == common::RoundingMode::Up && !negative) ||
        (rounding.mode == common::RoundingMode::Down && negative)) {
      word_ = Word{maxExponent}.SHIFTL(significandBits); // Inf
      if constexpr (!isImplicitMSB) {
        word_ = word_.IBSET(significandBits - 1);
      }
    } else {
      // directed rounding: round to largest finite value rather than infinity
      // (x86 does this, not sure whether it's standard behavior)
      word_ = Word{word_.MASKR(word_.bits - 1)};
      if constexpr (isImplicitMSB) {
        word_ = word_.IBCLR(significandBits);
      }
    }
    if (negative) {
      word_ = word_.IBSET(bits - 1);
    }
    RealFlags flags{RealFlag::Overflow};
    if (!fraction.IsZero()) {
      flags.set(RealFlag::Inexact);
    }
    return flags;
  }
  word_ = Word::ConvertUnsigned(fraction).value;
  if (lshift > 0) {
    word_ = word_.SHIFTL(lshift);
    if (roundingBits) {
      for (; lshift > 0; --lshift) {
        if (roundingBits->ShiftLeft()) {
          word_ = word_.IBSET(lshift - 1);
        }
      }
    }
  }
  if constexpr (isImplicitMSB) {
    word_ = word_.IBCLR(significandBits);
  }
  word_ = word_.IOR(Word{exponent}.SHIFTL(significandBits));
  if (negative) {
    word_ = word_.IBSET(bits - 1);
  }
  return {};
}

template <typename W, int P>
RealFlags Real<W, P>::Round(
    Rounding rounding, const RoundingBits &bits, bool multiply) {
  int origExponent{Exponent()};
  RealFlags flags;
  bool inexact{!bits.empty()};
  if (inexact) {
    flags.set(RealFlag::Inexact);
  }
  if (origExponent < maxExponent &&
      bits.MustRound(rounding, IsNegative(), word_.BTEST(0) /* is odd */)) {
    typename Fraction::ValueWithCarry sum{
        GetFraction().AddUnsigned(Fraction{}, true)};
    int newExponent{origExponent};
    if (sum.carry) {
      // The fraction was all ones before rounding; sum.value is now zero
      sum.value = sum.value.IBSET(binaryPrecision - 1);
      if (++newExponent >= maxExponent) {
        flags.set(RealFlag::Overflow); // rounded away to an infinity
      }
    }
    flags |= Normalize(IsNegative(), newExponent, sum.value);
  }
  if (inexact && origExponent == 0) {
    // inexact subnormal input: signal Underflow unless in an x86-specific
    // edge case
    if (rounding.x86CompatibleBehavior && Exponent() != 0 && multiply &&
        bits.sticky() &&
        (bits.guard() ||
            (rounding.mode != common::RoundingMode::Up &&
                rounding.mode != common::RoundingMode::Down))) {
      // x86 edge case in which Underflow fails to signal when a subnormal
      // inexact multiplication product rounds to a normal result when
      // the guard bit is set or we're not using directed rounding
    } else {
      flags.set(RealFlag::Underflow);
    }
  }
  return flags;
}

template <typename W, int P>
void Real<W, P>::NormalizeAndRound(ValueWithRealFlags<Real> &result,
    bool isNegative, int exponent, const Fraction &fraction, Rounding rounding,
    RoundingBits roundingBits, bool multiply) {
  result.flags |= result.value.Normalize(
      isNegative, exponent, fraction, rounding, &roundingBits);
  result.flags |= result.value.Round(rounding, roundingBits, multiply);
}

inline enum decimal::FortranRounding MapRoundingMode(
    common::RoundingMode rounding) {
  switch (rounding) {
  case common::RoundingMode::TiesToEven:
    break;
  case common::RoundingMode::ToZero:
    return decimal::RoundToZero;
  case common::RoundingMode::Down:
    return decimal::RoundDown;
  case common::RoundingMode::Up:
    return decimal::RoundUp;
  case common::RoundingMode::TiesAwayFromZero:
    return decimal::RoundCompatible;
  }
  return decimal::RoundNearest; // dodge gcc warning about lack of result
}

inline RealFlags MapFlags(decimal::ConversionResultFlags flags) {
  RealFlags result;
  if (flags & decimal::Overflow) {
    result.set(RealFlag::Overflow);
  }
  if (flags & decimal::Inexact) {
    result.set(RealFlag::Inexact);
  }
  if (flags & decimal::Invalid) {
    result.set(RealFlag::InvalidArgument);
  }
  return result;
}

template <typename W, int P>
ValueWithRealFlags<Real<W, P>> Real<W, P>::Read(
    const char *&p, Rounding rounding) {
  auto converted{
      decimal::ConvertToBinary<P>(p, MapRoundingMode(rounding.mode))};
  const auto *value{reinterpret_cast<Real<W, P> *>(&converted.binary)};
  return {*value, MapFlags(converted.flags)};
}

template <typename W, int P> std::string Real<W, P>::DumpHexadecimal() const {
  if (IsNotANumber()) {
    return "NaN0x"s + word_.Hexadecimal();
  } else if (IsNegative()) {
    return "-"s + Negate().DumpHexadecimal();
  } else if (IsInfinite()) {
    return "Inf"s;
  } else if (IsZero()) {
    return "0.0"s;
  } else {
    Fraction frac{GetFraction()};
    std::string result{"0x"};
    char intPart = '0' + frac.BTEST(frac.bits - 1);
    result += intPart;
    result += '.';
    int trailz{frac.TRAILZ()};
    if (trailz >= frac.bits - 1) {
      result += '0';
    } else {
      int remainingBits{frac.bits - 1 - trailz};
      int wholeNybbles{remainingBits / 4};
      int lostBits{remainingBits - 4 * wholeNybbles};
      if (wholeNybbles > 0) {
        std::string fracHex{frac.SHIFTR(trailz + lostBits)
                                .IAND(frac.MASKR(4 * wholeNybbles))
                                .Hexadecimal()};
        std::size_t field = wholeNybbles;
        if (fracHex.size() < field) {
          result += std::string(field - fracHex.size(), '0');
        }
        result += fracHex;
      }
      if (lostBits > 0) {
        result += frac.SHIFTR(trailz)
                      .IAND(frac.MASKR(lostBits))
                      .SHIFTL(4 - lostBits)
                      .Hexadecimal();
      }
    }
    result += 'p';
    int exponent = Exponent() - exponentBias;
    if (intPart == '0') {
      exponent += 1;
    }
    result += Integer<32>{exponent}.SignedDecimal();
    return result;
  }
}

template <typename W, int P>
llvm::raw_ostream &Real<W, P>::AsFortran(
    llvm::raw_ostream &o, int kind, bool minimal) const {
  if (IsNotANumber()) {
    o << "(0._" << kind << "/0.)";
  } else if (IsInfinite()) {
    if (IsNegative()) {
      o << "(-1._" << kind << "/0.)";
    } else {
      o << "(1._" << kind << "/0.)";
    }
  } else {
    using B = decimal::BinaryFloatingPointNumber<P>;
    B value{word_.template ToUInt<typename B::RawType>()};
    char buffer[common::MaxDecimalConversionDigits(P) +
        EXTRA_DECIMAL_CONVERSION_SPACE];
    decimal::DecimalConversionFlags flags{}; // default: exact representation
    if (minimal) {
      flags = decimal::Minimize;
    }
    auto result{decimal::ConvertToDecimal<P>(buffer, sizeof buffer, flags,
        static_cast<int>(sizeof buffer), decimal::RoundNearest, value)};
    const char *p{result.str};
    if (DEREF(p) == '-' || *p == '+') {
      o << *p++;
    }
    int expo{result.decimalExponent};
    if (*p != '0') {
      --expo;
    }
    o << *p << '.' << (p + 1);
    if (expo != 0) {
      o << 'e' << expo;
    }
    o << '_' << kind;
  }
  return o;
}

// 16.9.180
template <typename W, int P> Real<W, P> Real<W, P>::RRSPACING() const {
  if (IsNotANumber()) {
    return *this;
  } else if (IsInfinite()) {
    return NotANumber();
  } else {
    Real result;
    result.Normalize(false, binaryPrecision + exponentBias - 1, GetFraction());
    return result;
  }
}

// 16.9.180
template <typename W, int P> Real<W, P> Real<W, P>::SPACING() const {
  if (IsNotANumber()) {
    return *this;
  } else if (IsInfinite()) {
    return NotANumber();
  } else if (IsZero() || IsSubnormal()) {
    return TINY(); // mandated by standard
  } else {
    Real result;
    result.Normalize(false, Exponent(), Fraction::MASKR(1));
    return result.IsZero() ? TINY() : result;
  }
}

// 16.9.171
template <typename W, int P>
Real<W, P> Real<W, P>::SET_EXPONENT(std::int64_t expo) const {
  if (IsNotANumber()) {
    return *this;
  } else if (IsInfinite()) {
    return NotANumber();
  } else if (IsZero()) {
    return *this;
  } else {
    return SCALE(Integer<64>(expo - UnbiasedExponent() - 1)).value;
  }
}

// 16.9.171
template <typename W, int P> Real<W, P> Real<W, P>::FRACTION() const {
  return SET_EXPONENT(0);
}

template class Real<Integer<16>, 11>;
template class Real<Integer<16>, 8>;
template class Real<Integer<32>, 24>;
template class Real<Integer<64>, 53>;
template class Real<X87IntegerContainer, 64>;
template class Real<Integer<128>, 113>;
} // namespace Fortran::evaluate::value<|MERGE_RESOLUTION|>--- conflicted
+++ resolved
@@ -358,12 +358,6 @@
         }
       }
     }
-<<<<<<< HEAD
-    result.flags = result.value.Normalize(isNegative, expo, nearest);
-  } else if (IsInfinite() && upward == isNegative) {
-    result.value = isNegative ? HUGE().Negate() : HUGE(); // largest mag finite
-  } else {
-=======
     result.value.Normalize(isNegative, expo, nearest);
   } else if (IsInfinite()) {
     if (upward == isNegative) {
@@ -373,7 +367,6 @@
       result.value = *this;
     }
   } else { // NaN
->>>>>>> 98391913
     result.flags.set(RealFlag::InvalidArgument);
     result.value = *this;
   }
