#  Part of the LLVM Project, under the Apache License v2.0 with LLVM Exceptions.
#  See https://llvm.org/LICENSE.txt for license information.
#  SPDX-License-Identifier: Apache-2.0 WITH LLVM-exception

"""Experimental MLIR-PyTACO with sparse tensor support.

See http://tensor-compiler.org/ for TACO tensor compiler.

This module implements the Python classes for PyTACO index notation. These
include classes for data types, tensor dimension formats (aka mode formats),
tensor dimension orderings (aka mode ordering), tensor storage formats, and
tensors.

The PyTACO API doesn't follow the naming conversion required by the style guide
for this module. As such, we first implement the supporting classes and routines
following the style guide, and then define the type aliases and constants to
support the PyTACO API in the pytaco_api module.
"""

from typing import Any, Callable, Dict, Iterable, List, Optional, Set, Tuple, Union

import abc
import ctypes
import dataclasses
import enum
import numpy as np
import functools
import operator
import os
import threading

# Import MLIR related modules.
from mlir import execution_engine
from mlir import ir
from mlir import runtime
from mlir.dialects import arith
from mlir.dialects import builtin
from mlir.dialects import func
from mlir.dialects import linalg
from mlir.dialects import sparse_tensor
from mlir.dialects.linalg.opdsl import lang

from . import mlir_pytaco_utils as utils

# TACO naming prefixes.
_TACO_INDEX_PREFIX = "i"
_TACO_TENSOR_PREFIX = "A"

# Bitwidths for pointers and indices.
_POINTER_BIT_WIDTH = 0
_INDEX_BIT_WIDTH = 0
# The entry point to the JIT compiled program.
_ENTRY_NAME = "main"

# Type aliases for type annotation.
_UnaryOp = Callable[[Any], Any]
_BinaryOp = Callable[[Any, Any], Any]
_ExprVisitor = Callable[..., None]
_ExprInfoDict = Dict["IndexExpr", "_ExprInfo"]
_LogicalOp = Callable[[bool, bool], bool]
_ModeFormatOp = Callable[["ModeFormat", "ModeFormat"], "ModeFormat"]
_SubtreeLeafChecker = Optional[Callable[..., bool]]


class Type(enum.Enum):
  """The data types supported by TACO.

  We use numpy data types to implement the enum data types.
  """
  INT16 = np.int16
  INT32 = np.int32
  INT64 = np.int64
  # numpy _ctype_from_dtype_scalar can't handle np.float16 yet.
  FLOAT32 = np.float32
  FLOAT64 = np.float64


# All floating point type enums.
_FLOAT_TYPES = (Type.FLOAT32, Type.FLOAT64)
# All integral type enums.
_INT_TYPES = (Type.INT16, Type.INT32, Type.INT64)
# Type alias for any numpy type used to implement the runtime support for the
# enum data types.
_AnyRuntimeType = Union[np.int16, np.int32, np.int64, np.float32, np.float64]


@dataclasses.dataclass(frozen=True)
class DType:
  """The data type class.

  We support the TACO API dtype class with an alias of this class.

  The following methods are defined by the TACO API:
    is_float: Returns whether the data type represents a floating point value.
    is_int:   Returns whether the data type represents an integral value.

  Attributes:
    kind: A Type enum representing the data type.
    value: The numpy data type for the TACO data type.
  """
  kind: Type = Type.FLOAT32

  def is_float(self) -> bool:
    """Returns whether the data type represents a floating point value."""
    return self.kind in _FLOAT_TYPES

  def is_int(self) -> bool:
    """Returns whether the data type represents an integral value."""
    return self.kind in _INT_TYPES

  @property
  def value(self) -> _AnyRuntimeType:
    """Returns the numpy dtype for the data type."""
    return self.kind.value


def _dtype_to_mlir_str(dtype: DType) -> str:
  """Returns the MLIR string for the given dtype."""
  dtype_to_str = {
      Type.INT16: "i16",
      Type.INT32: "i32",
      Type.INT64: "i64",
      Type.FLOAT32: "f32",
      Type.FLOAT64: "f64"
  }
  return dtype_to_str[dtype.kind]


def _nptype_to_taco_type(ty: np.dtype) -> DType:
  """Returns the TACO type for the given numpy type."""
  nptype_to_dtype = {
      np.int16: Type.INT16,
      np.int32: Type.INT32,
      np.int64: Type.INT64,
      np.float32: Type.FLOAT32,
      np.float64: Type.FLOAT64
  }
  return DType(nptype_to_dtype[ty])


def _mlir_type_from_taco_type(dtype: DType) -> ir.Type:
  """Returns the MLIR type corresponding to the given TACO type."""
  dtype_to_irtype = {
      Type.INT16: ir.IntegerType.get_signless(16),
      Type.INT32: ir.IntegerType.get_signless(32),
      Type.INT64: ir.IntegerType.get_signless(64),
      Type.FLOAT32: ir.F32Type.get(),
      Type.FLOAT64: ir.F64Type.get()
  }
  return dtype_to_irtype[dtype.kind]

def _ctype_pointer_from_array(array: np.ndarray) -> ctypes.pointer:
  """Returns the ctype pointer for the given numpy array."""
  return ctypes.pointer(
      ctypes.pointer(runtime.get_ranked_memref_descriptor(array)))


class ModeFormat(enum.Enum):
  """The tensor dimension storage format class.

  We support the TACO API mode_format class with an alias of this class.

  In TACO, a tensor dimension is called a mode and the storage format for a
  tensor dimension is called a mode format.
  """
  DENSE = sparse_tensor.DimLevelType.dense
  COMPRESSED = sparse_tensor.DimLevelType.compressed


def _mode_format_operation(a: ModeFormat, b: ModeFormat,
                           op: _LogicalOp) -> ModeFormat:
  """Implements the given operator on ModeFormat."""
  return (ModeFormat.COMPRESSED
          if op(a == ModeFormat.COMPRESSED, b == ModeFormat.COMPRESSED) else
          ModeFormat.DENSE)


def _mode_format_estimator(op: _BinaryOp) -> _ModeFormatOp:
  """Produces a ModeFormat operator for the given binary operator.

  The ModeFormat operator is used as a heuristic to derive the destination
  dimension sparsity from the source dimension sparsity. In particular, if the
  binary operator produces a disjunction of the zero values from its source
  operands, such as the MUL operator, we return a ModeFormat operator that
  uses operator.or_. That is, we estimate that a dimension for the MUL
  operation result to be sparse if either of its source operands is sparse.

  On the other hand, if the binary operator produces a conjunction of the
  zero values from its source operands, such as the ADD operator, we return
  a ModeFormat operator that uses operator.and_. In this case, we estimate
  that a dimension for the ADD operation result to be sparse if both of its
  source operands are sparse.

  Args:
    op: A _BinaryOp object representing a supporting operator on tensors.

  Returns:
    A ModeFormatOp for estimating the destination dimension sparsity from
    the source dimension sparsity.
  """
  conjunction = functools.partial(_mode_format_operation, op=operator.and_)
  disjunction = functools.partial(_mode_format_operation, op=operator.or_)
  return conjunction if op(0, 1) != 0 else disjunction


def _all_instance_of(collection: Iterable, cls: Any) -> bool:
  """Returns true if all elements of the iterable is an instance of cls."""
  return all(isinstance(e, cls) for e in collection)


def _identity_ordering(rank: int) -> List[int]:
  """Returns the identity ordering for tensor of given rank."""
  return list(range(rank))


@dataclasses.dataclass(frozen=True)
class ModeOrdering:
  """The tensor dimension ordering class.

  We support the TACO API mode_ordering class with an alias of this class.

  Attributes:
    ordering: A list of integers representing the ordering of the tensor
      dimensions.
  """
  ordering: List[int]

  def __post_init__(self) -> None:
    """Verifies the value in ordering.

    Raises:
       ValueError: If ordering is not a list of integers.
    """
    if (not isinstance(self.ordering, list) or
        not _all_instance_of(self.ordering, int)):
      raise ValueError("Ordering must be a list of integers: "
                       f"{self.ordering}")
    # Check that ordering is a permutation of the dimension numbers.
    if sorted(self.ordering) != _identity_ordering(self.rank()):
      raise ValueError(f"Invalid ordering: {self.ordering} != "
                       f"permutation{_identity_ordering(self.rank())}.")

  def rank(self) -> int:
    """Returns the number of dimensions represented by the ordering."""
    return len(self.ordering)


@dataclasses.dataclass(frozen=True)
class ModeFormatPack:
  """The tensor dimension format class.

  We support the TACO API mode_format_pack class with an alias of this class.

  The storage format of a tensor contains one mode_format for each tensor
  dimension.

  Attributes:
    formats: A list of ModeFormat representing the storage format for each of
      the tensor dimension.
  """
  formats: List[ModeFormat]

  def __post_init__(self) -> None:
    """Verifies the value in formats.

    Raises:
       ValueError: If formats is not a list of ModeFormats.
    """
    if (not isinstance(self.formats, list) or
        not _all_instance_of(self.formats, ModeFormat)):
      raise ValueError("Formats must be a list of ModeFormat: "
                       f"{self.formats}")

  def rank(self) -> int:
    """Returns the number of dimensions represented by the format pack."""
    return len(self.formats)


@dataclasses.dataclass
class Format:
  """The tensor format class defined by the TACO API.

  Attributes:
    format_pack: A ModeFormatPack representing the storage format for the tensor
      dimensions.
    ordering: A ModeOrdering representing the tensor dimension ordering in the
      storage.
  """
  format_pack: ModeFormatPack
  ordering: Optional[ModeOrdering] = None

  def __post_init__(self) -> None:
    """Verifies and fixes up the values in format_pack and ordering.

    Verifies and fixes up the values in format_pack and ordering to supports the
    initializer syntax defined by the TACO API. If format_pack is a list of
    ModeFormat, replaces it with ModeFormatPack constructed from the list. If
    ordering is not provided, set ordering to the natural ordering for the rank
    corresponding to format_pack.

    Raises:
       ValueError: If format_pack is not an instance of ModeFormatPack or if
         ordering is not an instance of ModeOrdering.
    """
    if isinstance(self.format_pack, list):
      if not _all_instance_of(self.format_pack, ModeFormat):
        raise ValueError(f"Expected a list of ModeFormat: {self.format_pack}")
      self.format_pack = ModeFormatPack(self.format_pack)
    if not isinstance(self.format_pack, ModeFormatPack):
      raise ValueError(f"Expected ModeFormatpack: {self.format_pack}")

    if self.ordering is None:
      self.ordering = ModeOrdering(list(range(self.rank())))
    if isinstance(self.ordering, list):
      if not _all_instance_of(self.ordering, int):
        raise ValueError(f"Expected a list of integer: {self.ordering}")
      self.ordering = ModeOrdering(self.ordering)
    if not isinstance(self.ordering, ModeOrdering):
      raise ValueError(f"Expected ModeOrdering: {self.ordering}")

    if self.format_pack.rank() != self.ordering.rank():
      raise ValueError("Inconsistent ModeFormatPack and ModeOrdering: "
                       f"len({self.format_pack}) != "
                       f"len({self.ordering})")

  def rank(self) -> int:
    """Returns the number of dimensions represented by the format."""
    return self.format_pack.rank()

  def get_permutation_and_sparsity(self) -> Tuple[np.ndarray, np.ndarray]:
    """Constructs the numpy arrays for the permutation and sparsity."""
    perm = np.array(self.ordering.ordering, dtype=np.ulonglong)
    a = [0 if s == ModeFormat.DENSE else 1 for s in self.format_pack.formats]
    sparse = np.array(a, dtype=np.uint8)
    return (perm, sparse)

  def mlir_tensor_attr(self) -> Optional[sparse_tensor.EncodingAttr]:
    """Constructs the MLIR attributes for the tensor format."""
    order = (
        range(self.rank()) if
        (self.ordering is None) else self.ordering.ordering)
    mlir_storage_format = [f.value for f in self.format_pack.formats]
    return sparse_tensor.EncodingAttr.get(mlir_storage_format,
                                          ir.AffineMap.get_permutation(order),
                                          _POINTER_BIT_WIDTH, _INDEX_BIT_WIDTH)


def _make_format(formats: List[ModeFormat],
                 ordering: Optional[List[int]] = None) -> Format:
  """Constructs a format from a list of ModeFormat and an optional ordering.

  Args:
    formats: A list of ModeFormat, one for each dimension of a tensor.
    ordering: An optional list of integer, for the ordering of the tensor
      dimensions. When an ordering is not given, the identity ordering is used.

  Returns:
    A tensor format object.

  Raises:
    ValueError: If formats is not a list of ModeFormat or the length of formats
      is not consistent with the len of ordering.
  """
  ordering = ordering or _identity_ordering(len(formats))
  return Format(ModeFormatPack(formats), ModeOrdering(ordering))


class IndexExpr(abc.ABC):
  """The index notation base class.

  We support the TACO API index_expression class with an alias of this class.
  """

  def _verify_operand_and_build_expr(self, rhs, op: _BinaryOp) -> "_BinaryExpr":
    """Verifies the RHS operand and returns a binary expression.

    Args:
      rhs: The RHS of the binary operation, which could be any Python object
        from user inputs.
      op: A _BinaryOp object representing the binary operator.

    Raises:
      ValueError: If rhs is not an IndexExpr.
    """
    if not isinstance(rhs, IndexExpr):
      raise ValueError(f"Expected IndexExpr: {rhs}")
    return _BinaryExpr(op, self, rhs)

  def _build_unary_expr(self, op: _UnaryOp) -> "_UnaryExpr":
    """Build a unary expression.

    Args:
      op: A _UnaryOp object representing the unary operation.
    """
    return _UnaryExpr(op, self)

  def __add__(self, rhs) -> "_BinaryExpr":
    """Defines the operator +.

    Args:
      rhs: The value being added, which could be any Python object from user
        inputs.

    Returns:
      A _BinaryExpr object representing the operation.

    Raises:
      ValueError: If rhs is not an IndexExpr.
    """
    return self._verify_operand_and_build_expr(rhs, operator.add)

  def __mul__(self, rhs) -> "_BinaryExpr":
    """Defines the operator *.

    Args:
      rhs: The value being multiplied, which could be any Python object from
        user inputs.

    Returns:
      A _BinaryExpr object representing the operation.

    Raises:
      ValueError: If rhs is not an IndexExpr.
    """
    return self._verify_operand_and_build_expr(rhs, operator.mul)

  def __abs__(self) -> "_UnaryExpr":
    """Defines the operator abs.

    Returns:
      A _UnaryExpr object representing the operation.
    """
    return self._build_unary_expr(operator.abs)

  def __neg__(self) -> "_UnaryExpr":
    """Defines the operator neg.

    Returns:
      A _UnaryExpr object representing the operation.
    """
    return self._build_unary_expr(operator.neg)

  def __sub__(self, rhs) -> "_BinaryExpr":
    """Defines the operator -.

    Args:
      rhs: The value being subtracted, which could be any Python object from
        user inputs.

    Returns:
      A _BinaryExpr object representing the operation.

    Raises:
      ValueError: If rhs is not an IndexExpr.
    """
    return self._verify_operand_and_build_expr(rhs, operator.sub)

  @abc.abstractmethod
  def _visit(self,
             func: _ExprVisitor,
             args,
             *,
             leaf_checker: _SubtreeLeafChecker = None) -> None:
    """A post-order visitor.

    Args:
      func: A callable applied to each node in the expression tree.
      args: The variable-length arguments passed to the callable. These
        arguments are grouped as an iterable and will be unpacked before passing
        to the callable. This is to enable the keyword argument only syntax
        after this argument.
      leaf_checker: A callable object to identify nodes that should be treated
        as leaf nodes to support partial tree visiting.
    """
    pass

  @abc.abstractmethod
  def _emit_expression(
      self,
      expr_to_opnd: Dict["IndexExpr", lang.OperandDef],
      expr_to_info: _ExprInfoDict,
  ) -> lang.ScalarExpression:
    """Emits MLIR for the expression tree.

    Args:
      expr_to_opnd: A dictionary for looking up structured op input operands for
        the input nodes of the structured op.
      expr_to_info: A dictionary for looking up code generation information for
        expressions.

    Returns:
      A linalg dialect ScalarExpression for the expression.
    """
    pass

  @abc.abstractmethod
  def dtype(self) -> DType:
    """Returns the data type for the result of the expression."""
    pass

  def _emit_structured_op(self, expr_to_info: _ExprInfoDict) -> None:
    """Emits a structured op in the linalg dialect for the expression tree.

    We define a DefineOpcallable in the domain specific language for the linalg
    dialect and execute the callable to generate the structured op. Self is the
    root of the expression tree for the structured op.

    Args:
      expr_to_info: A dictionary for looking up code generation information for
        expressions.
    """
    op_info = expr_to_info[self].structop_info
    op_name = op_info.dst_name
    op_def = lang.LinalgOpDef(name=op_name)
    op_callable = lang.DefinedOpCallable(op_name, op_def)

    # Collect the input expression nodes for the structured op.
    expr_inputs = []
    self._visit(
        _gather_structured_op_input,
        (self, expr_to_info, expr_inputs),
        leaf_checker=_is_structured_op_leaf,
    )

    # Create a linalg structured op operand for each input expression node and
    # build a dictionary for looking up the information.
    expr_to_input_opnd = {
        e: _emit_structured_op_input(e, expr_to_info, op_def)
        for e in expr_inputs
    }

    # Emit the expression tree, which produces the value assigned to the
    # destination tensor.
    value = self._emit_expression(expr_to_input_opnd, expr_to_info)
    # Emit the structured op representation for the destination tensor.
    dst_opnd = _emit_operand(op_def, op_info.dst_indices, op_info.dst_name,
                             lang.OperandKind.OUTPUT_TENSOR)
    dst_dim_syms = _mlir_dimensions_from_index_vars(op_info.dst_indices)
    dst_use = lang.TensorUse(dst_opnd, dst_dim_syms)

    expr_info = expr_to_info[self]
    # If the structured op reduces some indices, explicitly represent the
    # reduction. This is done by generating a ReduceFn for the dimensions being
    # reduced in the linalg dialect and calling the function with the value
    # being reduced. We only support add reduction currently.
    if expr_info.reduce_indices:
      reduce_dims = _mlir_dimensions_from_index_vars(expr_info.reduce_indices)
      value = lang.ReduceFn.add[reduce_dims](value)

    # Emit the assignment as a comprehension in the linalg dialect.
    comp = lang.Comprehension((dst_use, value))
    op_def.comprehensions.append(comp)

    # The structured op in the linalg dialect requires an explicit
    # initialization for the destination tensor. Emit MLIR to initialize the
    # destination tensor.
    init = op_info.emit_tensor_init()

    # Collect MLIR values for the linalg input operands, with the assumption
    # that dictionary preserves the insertion order.
    args = [
        expr_to_info[expr].mlir_value
        for expr, opnd in expr_to_input_opnd.items()
    ]
    # Execute the DefineOpcallable object for the linalg dialect operation to
    # emit MLIR for the linalg structured op.
    expr_info.mlir_value = op_callable(*args, outs=[init])

  def _identify_structured_ops(
      self,
      expr_to_info: _ExprInfoDict,
      dst: "Tensor",
      dst_indices: Tuple["IndexVar", ...],
  ) -> List["IndexExpr"]:
    """Returns expression nodes for the roots of the identified structured ops.

    A structured op in the linalg dialect only supports reduction performed on
    the whole expression. If the expression tree contains reduction that are
    performed on part of the expression tree, the expression tree needs to be
    implemented with multiple structured ops. This routine identifies all the
    expression nodes that contain reduction as the root of structured ops in the
    linalg dialect.

    Args:
      expr_to_info: A dictionary for looking up code generation information for
        expressions.
      dst: A destination Tensor that accepts the value of the expression tree.
      dst_indices: The indices used by the destination index expression.

    Returns:
      An ordered list of IndexExpr for the root expressions of the structured
      ops, where child expressions go before parent expressions that use their
      results.
    """
    reduce_indices = tuple(
        set(expr_to_info[self].src_indices) - set(dst_indices))
    for reduce_index in reduce_indices:
      _mark_structured_op_root(self, reduce_index, expr_to_info)

    self._visit(_accumulate_reduce_indices, (expr_to_info,))
    structop_roots = []
    self._visit(_gather_structured_op, (expr_to_info, structop_roots))

    # Handle the root of the top level expression.
    if not structop_roots or structop_roots[-1] != self:
      # The top level expression is not a reduction. Add the top level
      # expression as a structured op root.
      structop_roots.append(self)

    # Use user specified information for the destination tensor to build an
    # _StructOpInfo for the top level expression.
    expr_to_info[self].structop_info = _StructOpInfo(dst_indices,
                                                     tuple(dst.shape),
                                                     dst.dtype, dst.name,
                                                     dst.format)

    return structop_roots

  def _validate_and_collect_expr_info(
      self,
      dst: "Tensor",
      dst_indices: Tuple["IndexVar", ...],
  ) -> _ExprInfoDict:
    """Propagates expression information for validation.

    Propagates the indices used by child expression nodes to parent expression
    nodes. Also collects and validates the sizes for the dimensions
    corresponding to the indices.

    Args:
      dst: A destination Tensor that accepts the value of the expression tree.
      dst_indices: The indices used by the destination index expression.

    Raises:
      ValueError if there is any inconsistency in indices or dimensional
      values.

    Returns:
      A dictionary of (IndexExpr, _ExprInfo).
    """
    expr_to_info = {}
    # Validate the expression tree and construct expression information.
    self._visit(_validate_and_collect_expr_info, (expr_to_info,))

    # Validate the destination dimension information.
    info = expr_to_info[self]
    index_to_dim_info = {i: d for i, d in zip(info.src_indices, info.dim_infos)}
    for i, d, in zip(dst_indices, dst.shape):
      if i not in index_to_dim_info:
        raise ValueError("Destination IndexVar not used in the "
                         f"source expression: {i}")
      else:
        if d != index_to_dim_info[i].dim and index_to_dim_info[i].dim != -1:
          raise ValueError(f"Inconsistent destination dimension for {i}: "
                           f"{d} vs {index_to_dim_info[i].dim}")

    return expr_to_info

  def _emit_assignment(
      self,
      module: ir.Module,
      dst: "Tensor",
      dst_indices: Tuple["IndexVar", ...],
      expr_to_info: _ExprInfoDict,
      input_accesses: List["Access"],
  ) -> None:
    """Emits an MLIR function for assigning the expression to a tensor."""
    input_types = [a.tensor.mlir_tensor_type() for a in input_accesses]

    # Build the kernel for the operations.
    with ir.InsertionPoint(module.body):

<<<<<<< HEAD
      @builtin.FuncOp.from_py_func(*input_types, name=_ENTRY_NAME)
=======
      @func.FuncOp.from_py_func(*input_types, name=_ENTRY_NAME)
>>>>>>> 7f962794
      def linalg_funcop(*args):
        # Set up the mapping from the Access nodes to their MLIR values.
        for e, mlir in zip(input_accesses, args):
          expr_to_info[e].mlir_value = mlir

        # Emit structured ops in the linalg dialect to implement the assignment.
        for structop_root in self._identify_structured_ops(
            expr_to_info, dst, dst_indices):
          structop_root._emit_structured_op(expr_to_info)
          dst._record_stats(expr_to_info[structop_root].structop_info)

        # The function returns the MLIR value of the root expression.
        return expr_to_info[self].mlir_value

      linalg_funcop.func_op.attributes[
          "llvm.emit_c_interface"] = ir.UnitAttr.get()

  def get_input_accesses(self) -> List["Access"]:
    """Compute the list of input accesses for the expression."""
    input_accesses = []
    self._visit(_gather_input_accesses_index_vars, (input_accesses,))
    return input_accesses

  def compile(
      self,
      dst: "Tensor",
      dst_indices: Tuple["IndexVar", ...],
  ) -> execution_engine.ExecutionEngine:
    """Compiles the tensor assignment dst[dst_indices] = expression.

    Args:
      dst: The destination tensor.
      dst_indices: The tuple of IndexVar used to access the destination tensor.

    Returns:
      The execution engine for the tensor assignment.

    Raises:
      ValueError: If the expression is not proper or not supported.
    """
    expr_to_info = self._validate_and_collect_expr_info(dst, dst_indices)
    input_accesses = self.get_input_accesses()
<<<<<<< HEAD

    # Build and compile the module to produce the execution engine.
    with ir.Context(), ir.Location.unknown():
      module = ir.Module.create()
      self._emit_assignment(module, dst, dst_indices, expr_to_info,
                            input_accesses)
      engine = utils.compile_and_build_engine(module)

    return engine


class _AtomicCounter:
  """An atomic counter."""

  def __init__(self):
    self._counter = 0
    self._counter_lock = threading.Lock()

  def increment(self) -> int:
    """Increments the counter by one and returns the old value."""
    old_value = self._counter
    with self._counter_lock:
      self._counter = self._counter + 1
    return old_value


class IndexVar(IndexExpr):
  """The tensor index class.

  We support the TACO API index_var class with an alias of this class.

  An IndexVar object represents an index variable in tensor index notation.

  Attributes:
    name: A unique string name of the IndexVar.
  """
  _counter = _AtomicCounter()

  def __init__(self):
    id = self._counter.increment()
    self._name = f"{_TACO_INDEX_PREFIX}{id}"

  def __repr__(self) -> str:
    return f"IndexVar(name={repr(self._name)})"

  @property
  def name(self) -> str:
    """Returns the name of the IndexVar."""
    return self._name

  def _visit(self,
             func: _ExprVisitor,
             args,
             *,
             leaf_checker: _SubtreeLeafChecker = None) -> None:
    """A post-order visitor."""
    if leaf_checker:
      assert leaf_checker(self, *args)
    func(self, *args)

  def _emit_expression(
      self,
      expr_to_opnd: Dict[IndexExpr, lang.OperandDef],
      expr_to_info: _ExprInfoDict,
  ) -> lang.ScalarExpression:
    """Emits a index value casted to the data type of the tensor expression."""
    dim = getattr(lang.D, self.name)
    index = lang.index(dim)
    int_value = lang.TypeFn.cast_unsigned(lang.TV.I64, index)
    return lang.TypeFn.cast_unsigned(lang.T, int_value)

  def dtype(self) -> DType:
    """Returns the data type for the index value.

    This is unreachable for IndexVar.
    """
    assert 0


def get_index_vars(n: int) -> List[IndexVar]:
  """Returns a list of n IndexVar.

  This routine is defined by the TACO API.

  Args:
    n: An integer representing the number of IndexVar to get.

  Returns:
    A list of IndexVar.

  Raises:
    ValueError: if n is not a positive integer.
  """
  if not isinstance(n, int) or n <= 0:
    raise ValueError(f"Expected an integer: {n}.")
  # If lock contention ever becomes an issue, we could implement a bulk getter
  # that returns a range by only claiming the lock once.
  return [IndexVar() for i in range(n)]


def _mlir_symbols_from_index_vars(
    index_vars: Tuple[IndexVar, ...]) -> Tuple[lang.SymbolDef, ...]:
  """Returns a tuple of MLIR symbols for the given tuple of index_var."""
  return tuple(getattr(lang.S, i.name) for i in index_vars)


def _mlir_dimensions_from_index_vars(
    index_vars: Tuple[IndexVar, ...]) -> Tuple[lang.DimDef, ...]:
  """Returns a tuple of MLIR dimensions for the given tuple of index_var."""
  return tuple(getattr(lang.D, i.name) for i in index_vars)


def _mlir_tensor_type(
    dtype: DType, shape: Tuple[int, ...],
    attr: Optional[sparse_tensor.EncodingAttr]) -> ir.RankedTensorType:
  """Returns an MLIR tensor type.

  Args:
    dtype: An DType object for the element data type of the tensor.
    shape: A tuple of integer for the shape of the tensor.
    attr: An optional MLIR sparse tensor attribute, only provided if the tensor
      is a sparse tensor.

  Returns:
    An MLIR ranked tensor type.
  """
  ir_type = _mlir_type_from_taco_type(dtype)
  return ir.RankedTensorType.get(shape, ir_type, attr)


@dataclasses.dataclass(frozen=True)
class _StructOpInfo:
  """Information for generating a structured op in the linalg dialect.

  This information is associated with an expression node that serves as the
  root for an expression subtree implemented with a structured op.

  Attributes:
    dst_indices: A tuple of IndexVar, representing the result dimensions of the
      structured op. This is used to construct the temporary variable for the
      tensor to hold the structured op result.
    dst_dims: A tuple of int, representing the result shape of the structured
      op.
    dst_dtype: A DType representing the data type of the structured op result.
    dst_name: A string representing the name of the structured op result.
    dst_format: An optional Format object representing the destination tensor
      format. None represents a true dense tensor.
  """
  dst_indices: Tuple[IndexVar, ...]
  dst_dims: Tuple[int, ...]
  dst_dtype: DType
  dst_name: str
  dst_format: Optional[Format]

  def __post_init__(self) -> None:
    """Verifies the integrity of the attribute values."""
    assert len(self.dst_indices) == len(self.dst_dims)

  def emit_tensor_init(self) -> ir.RankedTensorType:
    """Returns an initialization for the destination tensor."""
    if self.dst_format is None or self.dst_format.rank() == 0:
      # Initialize the dense tensor.
      ir_type = _mlir_type_from_taco_type(self.dst_dtype)
      tensor = linalg.InitTensorOp(self.dst_dims, ir_type).result
      zero = arith.ConstantOp(ir_type, 0.0)
      return linalg.fill(zero, outs=[tensor])

    # Initialize the sparse tensor.
    mlir_type = _mlir_tensor_type(self.dst_dtype, self.dst_dims,
                                  self.dst_format.mlir_tensor_attr())
    index_type = ir.IndexType.get()
    dims = [arith.ConstantOp(index_type, d).result for d in mlir_type.shape]
    return sparse_tensor.InitOp(mlir_type, dims)


class _Stats:
  """Information to describe how a tensor expression is implemented.

  Currently, we only record the temporary tensors introduced for splitting the
  original expression.
  """

  def __init__(self):
    self._temps = []

  def __repr__(self) -> str:
    return f"_Stats({repr(self._temps)})"

  def add_element(self, structop: _StructOpInfo):
    """Adds a temporary tensor."""
    self._temps.append(structop)

  def get_total(self) -> int:
    """Gets the total number of temporary tensors."""
    return len(self._temps)

  def _get_element(self, idx: int) -> _StructOpInfo:
    """Gets the ith temporary tensor."""
    assert idx < self.get_total()
    return self._temps[idx]

  def get_dimensions(self, idx: int) -> Tuple[int]:
    """Gets the dimensions for the ith temporary tensor."""
    return self._get_element(idx).dst_dims

  def get_formats(self, idx: int) -> Tuple[ModeFormat]:
    """Gets the ModeFormats for the ith temporary tensor."""
    return tuple(self._get_element(idx).dst_format.format_pack.formats)


class _SparseValueInfo(enum.Enum):
  """Describes how a sparse tensor value is stored.
  _UNPACKED: The sparse tensor value is stored as (coordnates, values) in
    Python.
  _PACKED: The sparse tensor value is stored as a C pointer to a packed MLIR
    sparse tensor.
  """
  _UNPACKED = 0
  _PACKED = 1


@dataclasses.dataclass(frozen=True)
class _Assignment:
  """Records an assignment to a tensor T as T[indices] = expression."""
  indices: Tuple["IndexVar", ...]
  expression: "IndexExpr"


class Tensor:
  """The tensor class.

  We support the TACO API tensor class with an alias of this class.

  This class is part of the TACO API with the following methods:
    insert: Inserts a value to the given coordinate in the tensor.
    to_array: Returns a numpy ndarray for the tensor.

  TACO API also defines the following arrtibutes for the class:
    dtype: A dtype object representing the data type of the tensor.
    format: A format object representing the storage format of the tensor.
    name: A string object representing the name of the tensor.
    order: An integral rank of the tensor.
    shape: A list of integers representing the shape of the tensor.

  We currently ignore the tensor dimension ordering for dense tensor.
  """
  _counter = _AtomicCounter()

  def _get_unique_name(self) -> str:
    """Returns a unique name for creating a new Tensor."""
    return f"{_TACO_TENSOR_PREFIX}{self._counter.increment()}"

  def _init_format(self, fmt: Union[ModeFormat, List[ModeFormat],
                                    Format]) -> None:
    """Process the fmt argument for the Tensor constructor.

    Args:
      fmt: This argument can be a ModeFormat, List[ModeFormat], or format. If
        this argument is a ModeFormat, uses this ModeFormat for all the tensor
        dimensions. If this argument is a list of ModeFormat, the len of the
        list should equal to the rank of the tensor. If this argument is a
        format, uses it for the format of the tensor.

    Raises:
      ValueError: If fmt is not one of the expected type or is inconsistent
        with the rank of the tensor. This is because fmt could be an users
        input.
    """
    if isinstance(fmt, ModeFormat):
      self._format = _make_format([fmt] * self.order)
    elif isinstance(fmt, list):
      if len(fmt) == self.order and isinstance(fmt[0], ModeFormat):
        self._format = _make_format(fmt)
      else:
        raise ValueError("Inconsistent shape and format: "
                         f"{self._shape}, {fmt}.")
    elif isinstance(fmt, Format):
      if fmt.rank() != self.order:
        raise ValueError("Inconsistent shape and format: "
                         f"{self._shape}, {fmt}.")
      else:
        self._format = fmt
    else:
      raise ValueError(f"Invalid format argument: {fmt}.")

  def __init__(self,
               value_or_shape: Optional[Union[List[int], Tuple[int, ...], float,
                                              int]] = None,
               fmt: Optional[Union[ModeFormat, List[ModeFormat],
                                   Format]] = None,
               dtype: Optional[DType] = None,
               name: Optional[str] = None,
               is_dense: bool = False):
    """The tensor constructor interface defined by TACO API.

    Args:
      value_or_shape: This argument is optional and can be int, float,
        List[int], or Tuple[int, ...]. If this argument is an int or float,
        creates a scalar tensor and initializes it with the value. If this
        argument is a list or tuple of int, uses it as the shape to create a
        tensor.
=======

    # Build and compile the module to produce the execution engine.
    with ir.Context(), ir.Location.unknown():
      module = ir.Module.create()
      self._emit_assignment(module, dst, dst_indices, expr_to_info,
                            input_accesses)
      engine = utils.compile_and_build_engine(module)

    return engine


class _AtomicCounter:
  """An atomic counter."""

  def __init__(self):
    self._counter = 0
    self._counter_lock = threading.Lock()

  def increment(self) -> int:
    """Increments the counter by one and returns the old value."""
    old_value = self._counter
    with self._counter_lock:
      self._counter = self._counter + 1
    return old_value


class IndexVar(IndexExpr):
  """The tensor index class.

  We support the TACO API index_var class with an alias of this class.

  An IndexVar object represents an index variable in tensor index notation.

  Attributes:
    name: A unique string name of the IndexVar.
  """
  _counter = _AtomicCounter()

  def __init__(self):
    id = self._counter.increment()
    self._name = f"{_TACO_INDEX_PREFIX}{id}"

  def __repr__(self) -> str:
    return f"IndexVar(name={repr(self._name)})"

  @property
  def name(self) -> str:
    """Returns the name of the IndexVar."""
    return self._name

  def _visit(self,
             func: _ExprVisitor,
             args,
             *,
             leaf_checker: _SubtreeLeafChecker = None) -> None:
    """A post-order visitor."""
    if leaf_checker:
      assert leaf_checker(self, *args)
    func(self, *args)

  def _emit_expression(
      self,
      expr_to_opnd: Dict[IndexExpr, lang.OperandDef],
      expr_to_info: _ExprInfoDict,
  ) -> lang.ScalarExpression:
    """Emits a index value casted to the data type of the tensor expression."""
    dim = getattr(lang.D, self.name)
    index = lang.index(dim)
    int_value = lang.TypeFn.cast_unsigned(lang.TV.I64, index)
    return lang.TypeFn.cast_unsigned(lang.T, int_value)

  def dtype(self) -> DType:
    """Returns the data type for the index value.

    This is unreachable for IndexVar.
    """
    assert 0


def get_index_vars(n: int) -> List[IndexVar]:
  """Returns a list of n IndexVar.

  This routine is defined by the TACO API.

  Args:
    n: An integer representing the number of IndexVar to get.

  Returns:
    A list of IndexVar.

  Raises:
    ValueError: if n is not a positive integer.
  """
  if not isinstance(n, int) or n <= 0:
    raise ValueError(f"Expected an integer: {n}.")
  # If lock contention ever becomes an issue, we could implement a bulk getter
  # that returns a range by only claiming the lock once.
  return [IndexVar() for i in range(n)]


def _mlir_symbols_from_index_vars(
    index_vars: Tuple[IndexVar, ...]) -> Tuple[lang.SymbolDef, ...]:
  """Returns a tuple of MLIR symbols for the given tuple of index_var."""
  return tuple(getattr(lang.S, i.name) for i in index_vars)


def _mlir_dimensions_from_index_vars(
    index_vars: Tuple[IndexVar, ...]) -> Tuple[lang.DimDef, ...]:
  """Returns a tuple of MLIR dimensions for the given tuple of index_var."""
  return tuple(getattr(lang.D, i.name) for i in index_vars)


def _mlir_tensor_type(
    dtype: DType, shape: Tuple[int, ...],
    attr: Optional[sparse_tensor.EncodingAttr]) -> ir.RankedTensorType:
  """Returns an MLIR tensor type.

  Args:
    dtype: An DType object for the element data type of the tensor.
    shape: A tuple of integer for the shape of the tensor.
    attr: An optional MLIR sparse tensor attribute, only provided if the tensor
      is a sparse tensor.

  Returns:
    An MLIR ranked tensor type.
  """
  ir_type = _mlir_type_from_taco_type(dtype)
  return ir.RankedTensorType.get(shape, ir_type, attr)


@dataclasses.dataclass(frozen=True)
class _StructOpInfo:
  """Information for generating a structured op in the linalg dialect.

  This information is associated with an expression node that serves as the
  root for an expression subtree implemented with a structured op.

  Attributes:
    dst_indices: A tuple of IndexVar, representing the result dimensions of the
      structured op. This is used to construct the temporary variable for the
      tensor to hold the structured op result.
    dst_dims: A tuple of int, representing the result shape of the structured
      op.
    dst_dtype: A DType representing the data type of the structured op result.
    dst_name: A string representing the name of the structured op result.
    dst_format: An optional Format object representing the destination tensor
      format. None represents a true dense tensor.
  """
  dst_indices: Tuple[IndexVar, ...]
  dst_dims: Tuple[int, ...]
  dst_dtype: DType
  dst_name: str
  dst_format: Optional[Format]

  def __post_init__(self) -> None:
    """Verifies the integrity of the attribute values."""
    assert len(self.dst_indices) == len(self.dst_dims)

  def emit_tensor_init(self) -> ir.RankedTensorType:
    """Returns an initialization for the destination tensor."""
    if self.dst_format is None or self.dst_format.rank() == 0:
      # Initialize the dense tensor.
      ir_type = _mlir_type_from_taco_type(self.dst_dtype)
      tensor = linalg.InitTensorOp(self.dst_dims, ir_type).result
      zero = arith.ConstantOp(ir_type, 0.0)
      return linalg.fill(zero, outs=[tensor])

    # Initialize the sparse tensor.
    mlir_type = _mlir_tensor_type(self.dst_dtype, self.dst_dims,
                                  self.dst_format.mlir_tensor_attr())
    index_type = ir.IndexType.get()
    dims = [arith.ConstantOp(index_type, d).result for d in mlir_type.shape]
    return sparse_tensor.InitOp(mlir_type, dims)


class _Stats:
  """Information to describe how a tensor expression is implemented.

  Currently, we only record the temporary tensors introduced for splitting the
  original expression.
  """

  def __init__(self):
    self._temps = []

  def __repr__(self) -> str:
    return f"_Stats({repr(self._temps)})"

  def add_element(self, structop: _StructOpInfo):
    """Adds a temporary tensor."""
    self._temps.append(structop)

  def get_total(self) -> int:
    """Gets the total number of temporary tensors."""
    return len(self._temps)

  def _get_element(self, idx: int) -> _StructOpInfo:
    """Gets the ith temporary tensor."""
    assert idx < self.get_total()
    return self._temps[idx]

  def get_dimensions(self, idx: int) -> Tuple[int]:
    """Gets the dimensions for the ith temporary tensor."""
    return self._get_element(idx).dst_dims

  def get_formats(self, idx: int) -> Tuple[ModeFormat]:
    """Gets the ModeFormats for the ith temporary tensor."""
    return tuple(self._get_element(idx).dst_format.format_pack.formats)


class _SparseValueInfo(enum.Enum):
  """Describes how a sparse tensor value is stored.
  _UNPACKED: The sparse tensor value is stored as (coordnates, values) in
    Python.
  _PACKED: The sparse tensor value is stored as a C pointer to a packed MLIR
    sparse tensor.
  """
  _UNPACKED = 0
  _PACKED = 1


@dataclasses.dataclass(frozen=True)
class _Assignment:
  """Records an assignment to a tensor T as T[indices] = expression."""
  indices: Tuple["IndexVar", ...]
  expression: "IndexExpr"


class Tensor:
  """The tensor class.

  We support the TACO API tensor class with an alias of this class.

  This class is part of the TACO API with the following methods:
    insert: Inserts a value to the given coordinate in the tensor.
    to_array: Returns a numpy ndarray for the tensor.

  TACO API also defines the following arrtibutes for the class:
    dtype: A dtype object representing the data type of the tensor.
    format: A format object representing the storage format of the tensor.
    name: A string object representing the name of the tensor.
    order: An integral rank of the tensor.
    shape: A list of integers representing the shape of the tensor.

  We currently ignore the tensor dimension ordering for dense tensor.
  """
  _counter = _AtomicCounter()

  def _get_unique_name(self) -> str:
    """Returns a unique name for creating a new Tensor."""
    return f"{_TACO_TENSOR_PREFIX}{self._counter.increment()}"

  def _init_format(self, fmt: Union[ModeFormat, List[ModeFormat],
                                    Format]) -> None:
    """Process the fmt argument for the Tensor constructor.

    Args:
>>>>>>> 7f962794
      fmt: This argument can be a ModeFormat, List[ModeFormat], or format. If
        this argument is a ModeFormat, uses this ModeFormat for all the tensor
        dimensions. If this argument is a list of ModeFormat, the len of the
        list should equal to the rank of the tensor. If this argument is a
        format, uses it for the format of the tensor.
<<<<<<< HEAD
      dtype: An object of dtype, representing the data type of the tensor.
      name: A string name of the tensor. If a name is not given, creates a
        unique name for the tensor.
      is_dense: A boolean variable to indicate whether the tensor is a dense
        tensor without any sparsity annotation.

    Raises:
      ValueError: If there is any inconsistency among the input arguments.
    """
=======

    Raises:
      ValueError: If fmt is not one of the expected type or is inconsistent
        with the rank of the tensor. This is because fmt could be an users
        input.
    """
    if isinstance(fmt, ModeFormat):
      self._format = _make_format([fmt] * self.order)
    elif isinstance(fmt, list):
      if len(fmt) == self.order and isinstance(fmt[0], ModeFormat):
        self._format = _make_format(fmt)
      else:
        raise ValueError("Inconsistent shape and format: "
                         f"{self._shape}, {fmt}.")
    elif isinstance(fmt, Format):
      if fmt.rank() != self.order:
        raise ValueError("Inconsistent shape and format: "
                         f"{self._shape}, {fmt}.")
      else:
        self._format = fmt
    else:
      raise ValueError(f"Invalid format argument: {fmt}.")

  def __init__(self,
               value_or_shape: Optional[Union[List[int], Tuple[int, ...], float,
                                              int]] = None,
               fmt: Optional[Union[ModeFormat, List[ModeFormat],
                                   Format]] = None,
               dtype: Optional[DType] = None,
               name: Optional[str] = None,
               is_dense: bool = False):
    """The tensor constructor interface defined by TACO API.

    Args:
      value_or_shape: This argument is optional and can be int, float,
        List[int], or Tuple[int, ...]. If this argument is an int or float,
        creates a scalar tensor and initializes it with the value. If this
        argument is a list or tuple of int, uses it as the shape to create a
        tensor.
      fmt: This argument can be a ModeFormat, List[ModeFormat], or format. If
        this argument is a ModeFormat, uses this ModeFormat for all the tensor
        dimensions. If this argument is a list of ModeFormat, the len of the
        list should equal to the rank of the tensor. If this argument is a
        format, uses it for the format of the tensor.
      dtype: An object of dtype, representing the data type of the tensor.
      name: A string name of the tensor. If a name is not given, creates a
        unique name for the tensor.
      is_dense: A boolean variable to indicate whether the tensor is a dense
        tensor without any sparsity annotation.

    Raises:
      ValueError: If there is any inconsistency among the input arguments.
    """
>>>>>>> 7f962794
    # Take care of the argument default values common to both sparse tensors
    # and dense tensors.
    dtype = dtype or DType(Type.FLOAT32)
    self._name = name or self._get_unique_name()
    self._assignment = None
    self._engine = None
    self._sparse_value_location = _SparseValueInfo._UNPACKED
    self._dense_storage = None
    self._dtype = dtype

    if is_dense:
      assert (fmt is None)
      assert (isinstance(value_or_shape, tuple) or isinstance(
          value_or_shape, list)) and _all_instance_of(value_or_shape, int)
      self._shape = value_or_shape
      self._format = None
      return

    fmt = fmt or ModeFormat.COMPRESSED
    # We currently use _coords and _values to host the sparse tensor value with
    # COO format, and _dense_storage to host the dense tensor value. We don't
    # support the conversion between the two storages.
    self._coords = []
    self._values = []
    self._stats = _Stats()
    if value_or_shape is None or isinstance(value_or_shape, int) or isinstance(
        value_or_shape, float):
      # Create a scalar tensor and ignore the fmt parameter.
      self._shape = []
      self._format = _make_format([], [])
      if value_or_shape is not None:
        self._dense_storage = np.array(value_or_shape, dtype=self._dtype.value)
    elif (isinstance(value_or_shape, tuple) or isinstance(
        value_or_shape, list)) and _all_instance_of(value_or_shape, int):
      # Create a tensor with the specified shape and format.
      self._shape = list(value_or_shape)
      self._init_format(fmt)
    else:
      raise ValueError("Invalid first argument. "
                       "Must be a tuple or list for a shape or a single value"
                       f"if initializing a scalar tensor: {value_or_shape}.")

  def _set_packed_sparse_tensor(self, pointer: ctypes.c_void_p) -> None:
    """Records the MLIR sparse tensor pointer."""
    self._sparse_value_location = _SparseValueInfo._PACKED
    self._packed_sparse_value = pointer

  def is_unpacked(self) -> bool:
    """Returns true if the tensor value is not packed as MLIR sparse tensor."""
    return (self._sparse_value_location == _SparseValueInfo._UNPACKED)

  def unpack(self) -> None:
    """Unpacks the MLIR sparse tensor representation."""
    if self.is_dense() or self.is_unpacked():
      return

    # Use the output MLIR sparse tensor pointer to retrieve the COO-flavored
    # values and verify the values.
    rank, nse, shape, values, indices = utils.sparse_tensor_to_coo_tensor(
        self._packed_sparse_value, self._dtype.value)
    assert rank == self.order
    assert np.array_equal(self.shape, shape)
    assert nse == len(values)
    self._coords = indices
    self._values = values
    self._sparse_value_location = _SparseValueInfo._UNPACKED

  def __repr__(self) -> str:
    self._sync_value()
    self.unpack()
    value_str = (f"{repr(self._dense_storage)})" if self.is_dense() else
                 f"{repr(self._coords)} {repr(self._values)})")
    return (f"Tensor(_name={repr(self._name)} "
            f"_dtype={repr(self._dtype)} : ") + value_str

  def insert(self, coords: List[int], val: Union[float, int]) -> None:
    """Inserts a value to the given coordinate.

    Args:
      coords: A list of integer coordinates. The length of the list must be the
        same as the rank of the tensor.
      val: A value being inserted. It is either an integral or a floating point
        value. This value will be converted to the data type of the tensor.

    Raises:
      ValueError: When there is any problem in the parameters.
    """
    if self.is_dense():
      raise ValueError("Insert method is not supported for dense tensors.")
    if self._assignment != None or not self.is_unpacked():
      raise ValueError(
          "Can't use Insert method for a tensor constructed from a file.")
    if not isinstance(coords, list):
      raise ValueError(f"Non list coordinate detected: {coords}.")
    if not _all_instance_of(coords, int):
      raise ValueError(f"Non integer coordinate detected: {coords}.")
    if (len(coords) != self.order or
        any([c < 0 or c >= self._shape[i] for i, c in enumerate(coords)])):
      raise ValueError("Invalid coordinate for rank: "
                       f"{self.order}, {coords}.")

    if not isinstance(val, int) and not isinstance(val, float):
      raise ValueError(f"Value is neither int nor float: {val}.")

    self._coords.append(tuple(coords))
    self._values.append(self._dtype.value(val))

  def is_dense(self) -> bool:
    """Returns true if the tensor doesn't have sparsity annotation."""
    return self.order == 0 or self._format is None

  def to_array(self) -> np.ndarray:
    """Returns the numpy array for the Tensor.

    This is currenly only implemented for dense Tensor.
    """
    if not self.is_dense():
      raise ValueError("Conversion from non-dense Tensor "
                       "to numpy array not supported yet.")

    self._sync_value()

    return self._dense_storage

  @staticmethod
  def from_array(array: np.ndarray) -> "Tensor":
    """Returns a dense tensor with the value copied from the input array.

    We currently only support the conversion of float32 and float64 numpy arrays
    to Tensor.

    Args:
      array: The numpy array that provides the data type, shape and value for
        the tensor.

    Returns:
      A Tensor object.

    Raises:
      ValueError if the data type of the numpy array is not supported.
    """
    if array.dtype != np.float32 and array.dtype != np.float64:
      raise ValueError(f"Expected floating point value type: {array.dtype}.")
    tensor = Tensor(
        array.shape,
        dtype=_nptype_to_taco_type(array.dtype.type),
        is_dense=True)
    tensor._dense_storage = np.copy(array)
    return tensor

  @staticmethod
  def from_coo(
      coordinates: List[Tuple[int, ...]],
      values: List[_AnyRuntimeType],
      fmt: Format,
      dtype: DType,
  ) -> "Tensor":
    """Converts coordinates and values to a sparse tensor representation.

    Args:
      coordinates: A list of coordinates with non-zero values.
      values: The non-zero values.
      fmt: The tensor storage format.
      dtype: The tensor element data type.

    Returns:
      A tensor with the given non-zero values and storage format. The shape of
      the tensor has the minimum size for each dimension to make the given
      coordinates valid.
    """
    assert (isinstance(coordinates, List) and
            _all_instance_of(coordinates, Tuple))
    assert (isinstance(values, List) and _all_instance_of(values, dtype.value))
    assert isinstance(fmt, Format)

    rank = fmt.rank()
    assert all(len(c) == rank and _all_instance_of(c, int) for c in coordinates)

    # Find the maximum coordinate value for each dimension.
    max_coordinate = list(map(max, zip(*coordinates)))
    # The size of each dimension is one more that such a maximum coordinate
    # value.
    shape = [c + 1 for c in max_coordinate]
    tensor = Tensor(shape, fmt, dtype=dtype)
    tensor._coords = coordinates
    tensor._values = values

    return tensor

  @staticmethod
  def from_file(
      filename: str,
      fmt: Format,
      dtype: DType,
  ) -> "Tensor":
    """Constructs a sparse tensor using the COO-flavored values from a file.

    Args:
      filename: A string for the name of the file that contains the sparse
        tensor data.
      fmt: The tensor storage format.
      dtype: The tensor element data type.

    Returns:
      A tensor with the given non-zero values and storage format. The tensor
      value is stored as an MLIR sparse tensor.
    """
    sparse_tensor, shape = utils.create_sparse_tensor(filename,
                                                      fmt.format_pack.formats,
                                                      _dtype_to_mlir_str(dtype))
    tensor = Tensor(shape.tolist(), fmt, dtype=dtype)
    tensor._set_packed_sparse_tensor(sparse_tensor)

    return tensor

  def to_file(self, filename: str) -> None:
    """Output the tensor value to a file.

    This method evaluates any pending assignment to the tensor and outputs the
    tensor value.

    Args:
      filename: A string file name.

    Raises:
       ValueError: If the tensor is dense, or an unpacked sparse tensor.
    """
    self._sync_value()

    if self.is_dense():
      raise ValueError("Writing dense tensors without sparsity annotation to "
                       "file is not supported.")

    if self.is_unpacked():
      raise ValueError("Writing unpacked sparse tensors to file is not "
                       "supported.")

    utils.output_sparse_tensor(self._packed_sparse_value, filename,
                               self._format.format_pack.formats,
                               _dtype_to_mlir_str(self._dtype))

  @property
  def dtype(self) -> DType:
    """Returns the data type for the Tensor."""
    return self._dtype

  @property
  def format(self) -> Format:
    """Returns the storage format for the Tensor."""
    return self._format

  @property
  def name(self) -> str:
    """Returns the name for the Tensor."""
    return self._name

  @property
  def order(self) -> int:
    """Returns the rank of the Tensor."""
    return len(self._shape)

  @property
  def shape(self) -> List[int]:
    """Returns the shape of the Tensor."""
    return self._shape

  def _verify_and_normalize_indices(self, indices) -> Tuple[IndexVar, ...]:
    """Verifies and normalizes the indices to access the tensor.

    Args:
      indices: The index expression used to access a tensor, which could be any
        Python object from user inputs.

    Returns:
      A tuple of IndexVar.

    Raises:
      ValueError: If indices is not 0 for scalar tensors, or not an IndexVar or
        a tuple of IndexVar for other tensors.
    """
    if self.order == 0:
      if not isinstance(indices, int) or indices != 0:
        raise ValueError(f"Expected 0 to index scalar tensors: {indices}")
      return ()

    if isinstance(indices, IndexVar):
      return (indices,)
    elif isinstance(indices, tuple) and _all_instance_of(indices, IndexVar):
      return indices

    raise ValueError(f"Expected IndexVars: {indices}")

  def __getitem__(self, key) -> "Access":
    """Verifies and processes a tensor access.

    In the tensor index notation, a tensor access T[i, j] is represented as
    retrieving a value with key (i, j) from the tensor object T in Python. This
    routine verifies the key for the tensor access and returns a tensor access
    object.

    Args:
      key: The key used to access the tensor, which could be any Python object
        from user inputs.

    Returns:
      The corresponding tensor access object.

    Raises:
      ValueError: If key is not an IndexVar or a tuple of IndexVar.
    """
    indices = self._verify_and_normalize_indices(key)
    return Access(self, indices)

  def __setitem__(self, key, value) -> None:
    """Verifies and processes a tensor assignment.

    In the tensor index notation, a tensor assignment "T[i, j] = ..." is
    represented as setting a value for a tensor object T via key (i, j) in
    Python. This routine verifies the key, evaluates the value, and assigns the
    value to the tensor.

    We only support assignment of dense tensor currently.

    Args:
      key: The key used to access the tensor, which could be any Python object
        from user inputs.
      value: The value assigned to the tensor, which could be any Python object
        from user inputs.

    Raises:
      ValueError: If tensor is not a dense tensor, or the key is not an IndexVar
        or a tuple of IndexVar, or the length of the indices is not the same as
        the rank of the tensor.
    """
    indices = self._verify_and_normalize_indices(key)
    if len(indices) != self.order:
      raise ValueError("Mismatch between indices and tensor rank: "
                       f"len({indices}) != {self.order}.")

    self._assignment = _Assignment(indices, value)
    self._engine = None

  def compile(self, force_recompile: bool = False) -> None:
    """Compiles the tensor assignment to an execution engine.

    Calling compile the second time does not do anything unless
    force_recompile is True.

    Args:
      force_recompile: A boolean value to enable recompilation, such as for the
        purpose of timing.

    Raises:
      ValueError: If the assignment is not proper or not supported.
    """
    if self._assignment is None or (self._engine is not None and
                                    not force_recompile):
      return

    self._engine = self._assignment.expression.compile(self,
                                                       self._assignment.indices)

  def compute(self) -> None:
    """Executes the engine for the tensor assignment.

    Raises:
      ValueError: If the assignment hasn't been compiled yet.
    """
    if self._assignment is None:
      return

    if self._engine is None:
      raise ValueError("Need to invoke compile() before invoking compute().")

    input_accesses = self._assignment.expression.get_input_accesses()
    # Gather the pointers for the input buffers.
    input_pointers = [a.tensor.ctype_pointer() for a in input_accesses]
    if self.is_dense():
      # The pointer to receive dense output is the first argument to the
      # execution engine.
      arg_pointers = [self.dense_dst_ctype_pointer()] + input_pointers
    else:
      # The pointer to receive the sparse tensor output is the last argument
      # to the execution engine and is a pointer to pointer of char.
      arg_pointers = input_pointers + [
          ctypes.pointer(ctypes.pointer(ctypes.c_char(0)))
      ]

    # Invoke the execution engine to run the module.
    self._engine.invoke(_ENTRY_NAME, *arg_pointers)

    # Retrieve the result.
    if self.is_dense():
      result = runtime.ranked_memref_to_numpy(arg_pointers[0][0])
      assert isinstance(result, np.ndarray)
      self._dense_storage = result
    else:
      self._set_packed_sparse_tensor(arg_pointers[-1][0])

    self._assignment = None
    self._engine = None

  def evaluate(self) -> None:
    """Evaluates the tensor assignment."""
    self.compile()
    self.compute()

  def _sync_value(self) -> None:
    """Updates the tensor value by evaluating the pending assignment."""
    if self._assignment is not None:
      self.evaluate()

  def mlir_tensor_type(self) -> ir.RankedTensorType:
    """Returns the MLIR type for the tensor."""
    mlir_attr = (None if (self._format is None or self.order == 0) else
                 self._format.mlir_tensor_attr())
    return _mlir_tensor_type(self._dtype, tuple(self._shape), mlir_attr)

  def dense_dst_ctype_pointer(self) -> ctypes.pointer:
    """Returns the ctypes pointer for the pointer to an MemRefDescriptor.

    For a dense tensor output, the MLIR compiler allocates the storage for
    the tensor. This routine returns the pointer to an MLIR MemRefDescriptor for
    receiving the tensor.
    """
    assert self.is_dense()
    mem_ref_desc = runtime.make_nd_memref_descriptor(
        self.order, np.ctypeslib.as_ctypes_type(self.dtype.value))()
    return ctypes.pointer(ctypes.pointer(mem_ref_desc))

  def ctype_pointer(self) -> ctypes.pointer:
    """Returns the ctypes pointer for the pointer to the input tensor."""
    if self.is_dense():
      if self._dense_storage is None:
        self._dense_storage = np.zeros(self._shape, self._dtype.value)
      return _ctype_pointer_from_array(self._dense_storage)

    if self.is_unpacked():
      shape = np.array(self._shape, np.int64)
      indices = np.array(self._coords, np.int64)
      values = np.array(self._values, self._dtype.value)
      perm, sparse = self.format.get_permutation_and_sparsity()
      ptr = utils.coo_tensor_to_sparse_tensor(shape, values, indices, perm,
                                              sparse)
    else:
      ptr = self._packed_sparse_value

    return ctypes.pointer(ctypes.cast(ptr, ctypes.c_void_p))

  def get_scalar_value(self) -> _AnyRuntimeType:
    """Returns the value for the scalar tensor.

    This method also evaluates the assignment to the tensor.

    Raises:
      ValueError: If the tensor is not a scalar.
    """
    if self.order != 0:
      raise ValueError(f"Expected a scalar tensor, got: rank={self.order}")

    self._sync_value()
    return self._dense_storage


  def get_coordinates_and_values(
      self) -> Tuple[List[Tuple[int, ...]], List[_AnyRuntimeType]]:
    """Returns the coordinates and values for the non-zero elements.

    This method also evaluates the assignment to the tensor and unpack the
    sparse tensor.
    """
    self._sync_value()

    if not self.is_dense():
      self.unpack()
      return (self._coords, self._values)

    if self.order == 0:
      return ([], self._dense_storage)

    # Coordinates for non-zero elements, grouped by dimensions.
    coords_by_dims = self._dense_storage.nonzero()
    # Coordinates for non-zero elements, grouped by elements.
    coords = np.transpose(coords_by_dims)
    values = self._dense_storage[coords_by_dims]
    return (coords, values)

  def _record_stats(self, structop: "_StructOpInfo"):
    """Collects information for temporary tensors."""
    # Exclude user specified destination tensors.
    if structop.dst_name == self.name:
      return

    self._stats.add_element(structop)


def _emit_operand(op_def: lang.LinalgOpDef, indices: Tuple[IndexVar, ...],
                  name: str, kind: lang.OperandKind) -> lang.OperandDef:
  """Emits an operand for a tensor access in the current linalg operation.

  Args:
    op_def: A LinalgOpDef representing the current linalg dialect operation.
    indices: A tuple of IndexVar used to access the tensor.
    name: A unique string name of the tensor.
    kind: An OperandKind for the operand.

  Returns:
    An OperandDef representing the operand.
  """
  dim_sym = _mlir_symbols_from_index_vars(indices)
  opnd = lang.OperandDef(kind, lang.T, dim_sym)
  op_def.add_operand(name, opnd)
  return opnd


@dataclasses.dataclass(frozen=True)
class _DimInfo:
  """Information for an operand dimension.

  Attributes:
    dim: An integer for the size of the dimension.
    mode_format: A ModeFormat for the dimension sparsity.
  """
  dim: int
  mode_format: ModeFormat


def _get_dummy_dim_info() -> _DimInfo:
  """Constructs the _DimInfo for an index used in tensor expressions."""
  return _DimInfo(-1, ModeFormat.DENSE)


@dataclasses.dataclass()
class _ExprInfo:
  """Expression information for validation and code generation.

  Attributes:
    src_indices: A tuple of IndexVar for the indices used by the tensors in the
      expression tree.
    dim_infos: A tuple of _DimInfo, representing the dimension information
      corresponding to the src_indices.
    reduce_indices: A set of IndexVar for the indices reduced by the expression.
    acc_reduce_indices: An accumulated set of IndexVar for the indices reduced
      by the expression and its children.
    structop_info: Information to support the code generation for a structured
      op in the linalg dialect, if the corresponding expression node is the root
      of a subtree for a structured op.
    mlir_value: The MLIR value generated for the structured op.
  """
  src_indices: Tuple[IndexVar, ...]
  dim_infos: Tuple[_DimInfo, ...]
  reduce_indices: Optional[Set[IndexVar]] = None
  acc_reduce_indices: Optional[Set[IndexVar]] = None
  structop_info: Optional[_StructOpInfo] = None
  mlir_value: Optional[ir.Value] = None

  def __post_init__(self) -> None:
    """Verifies and fix up attribute values.

    Verifies the consistency of the attributes and modifies the default values
    to support convenient initializer syntax.
    """
    assert len(self.src_indices) == len(self.dim_infos)
    self.reduce_indices = self.reduce_indices or set()
    self.acc_reduce_indices = self.acc_reduce_indices or set()


@dataclasses.dataclass(frozen=True)
class Access(IndexExpr):
  """The tensor access class.

  We support the TACO API access class with an alias of this class.

  Attributes:
    tensor: A Tensor being accessed.
    indices: A tuple of IndexVar, representing the indices used to access the
      Tensor.
  """
  tensor: Tensor
  indices: Tuple[IndexVar, ...]

  def __post_init__(self) -> None:
    """Verifies the tensor and indices for a tensor access.

    Raises:
       ValueError: If indices is not a list of IndexVar or the len of indices
       doesn't equal to the rank of the tensor.
    """
    if (not isinstance(self.indices, tuple) or
        not _all_instance_of(self.indices, IndexVar)):
      raise ValueError(f"Indices contain non IndexVar: {str(self.indices)}.")
    if self.tensor.order != len(self.indices):
      raise ValueError("Invalid indices for rank: "
                       f"str{self.tensor.order} != len({str(self.indices)}).")

  def __repr__(self) -> str:
    # The Tensor __repr__ method evaluates the pending assignment to the tensor.
    # We want to define the __repr__ method here to avoid such evaluation of the
    # tensor assignment.
    indices_str = ", ".join(map(lambda i: i.name, self.indices))
    return (f"Tensor({self.tensor.name}) " f"Indices({indices_str})")

  def _emit_expression(
      self,
      expr_to_opnd: Dict[IndexExpr, lang.OperandDef],
      expr_to_info: _ExprInfoDict,
  ) -> lang.ScalarExpression:
    """Emits a linalg dialect TensorUse expression for the tensor access."""
    assert self in expr_to_opnd
    dims = _mlir_dimensions_from_index_vars(self.indices)
    return lang.TensorUse(expr_to_opnd[self], dims)

  def _visit(self,
             func: _ExprVisitor,
             args,
             *,
             leaf_checker: _SubtreeLeafChecker = None) -> None:
    if leaf_checker:
      assert leaf_checker(self, *args)
    func(self, *args)

  def dtype(self) -> DType:
    return self.tensor.dtype


def _gather_input_accesses_index_vars(
    expr: IndexExpr,
    input_accesses: List[Access],
) -> None:
  """Collects Access nodes."""
  if isinstance(expr, Access) and expr not in input_accesses:
    input_accesses.append(expr)


def _op_ceil(__a: Any) -> Any:
  """A _UnaryOp object for operation ceil."""
  pass


def _op_floor(__a: Any) -> Any:
  """A _UnaryOp object for operation floor."""
  pass


def _op_unary_to_callable(op: _UnaryOp) -> lang.UnaryFnType:
  """Returns the linalg dialect function object for the given operation."""
  op_to_callable = {
      operator.abs: lang.UnaryFn.abs,
      operator.neg: lang.UnaryFn.negf,
      _op_ceil: lang.UnaryFn.ceil,
      _op_floor: lang.UnaryFn.floor,
  }
  return op_to_callable[op]


@dataclasses.dataclass(frozen=True)
class _UnaryExpr(IndexExpr):
  """The representation for a Unary operation.

  Attributes:
  op: A _UnaryOp representing the operation.
  a: An IndexExpr representing the operand for the operation.
  """
  op: _BinaryOp
  a: IndexExpr

  def __post_init__(self) -> None:
    """Verifies that the operand being added is an IndexExpr."""
    assert isinstance(self.a, IndexExpr)

  def _emit_expression(
      self,
      expr_to_opnd: Dict[IndexExpr, lang.OperandDef],
      expr_to_info: _ExprInfoDict,
  ) -> lang.ScalarExpression:
    """Emits the expression tree and returns the expression."""
    # The current expression node is an internal node of the structured op.
    if self not in expr_to_opnd:
      a = self.a._emit_expression(expr_to_opnd, expr_to_info)
      return _op_unary_to_callable(self.op)(a)

    # The current expression is a leaf node of the structured op. That is, it is
    # a temporary tensor generated by its child structured op.
    op_info = expr_to_info[self].structop_info
    assert op_info is not None
    dims = _mlir_dimensions_from_index_vars(op_info.dst_indices)
    return lang.TensorUse(expr_to_opnd[self], dims)

  def _visit(self,
             func: _ExprVisitor,
             args,
             *,
             leaf_checker: _SubtreeLeafChecker = None) -> None:
    """A post-order visitor."""
    if leaf_checker is None or not leaf_checker(self, *args):
      self.a._visit(func, args, leaf_checker=leaf_checker)
    func(self, *args)

  def dtype(self) -> DType:
    """Returns the data type of the operation."""
    return self.a.dtype()


def _op_to_callable(op: _BinaryOp) -> lang.BinaryFnType:
  """Returns the linalg dialect function object for the given operation."""
  op_to_callable = {
      operator.add: lang.BinaryFn.add,
      operator.sub: lang.BinaryFn.sub,
      operator.mul: lang.BinaryFn.mul,
  }
  return op_to_callable[op]

@dataclasses.dataclass(frozen=True)
class _BinaryExpr(IndexExpr):
  """The representation for a binary operation.

  Attributes:
  op: A _BinaryOp representing the binary operation.
  a: An IndexExpr representing the first operand of the operation.
  b: An IndexExpr representing the second operand of the operation.
  """
  op: _BinaryOp
  a: IndexExpr
  b: IndexExpr

  def __post_init__(self) -> None:
    """Verifies that the operands being added are IndexExpr."""
    assert isinstance(self.a, IndexExpr) and isinstance(self.b, IndexExpr)

  def _emit_expression(
      self,
      expr_to_opnd: Dict[IndexExpr, lang.OperandDef],
      expr_to_info: _ExprInfoDict,
  ) -> lang.ScalarExpression:
    """Emits the expression tree and returns the expression."""
    # The current expression node is an internal node of the structured op.
    if self not in expr_to_opnd:
      a = self.a._emit_expression(expr_to_opnd, expr_to_info)
      b = self.b._emit_expression(expr_to_opnd, expr_to_info)
      return _op_to_callable(self.op)(a, b)

    # The current expression is a leaf node of the structured op. That is, it is
    # a temporary tensor generated by its child structured op.
    op_info = expr_to_info[self].structop_info
    assert op_info is not None
    dims = _mlir_dimensions_from_index_vars(op_info.dst_indices)
    return lang.TensorUse(expr_to_opnd[self], dims)

  def _visit(self,
             func: _ExprVisitor,
             args,
             *,
             leaf_checker: _SubtreeLeafChecker = None) -> None:
    """A post-order visitor."""
    if leaf_checker is None or not leaf_checker(self, *args):
      self.a._visit(func, args, leaf_checker=leaf_checker)
      self.b._visit(func, args, leaf_checker=leaf_checker)
    func(self, *args)

  def dtype(self) -> DType:
    """Returns the data type of the binary operation."""
    return self.a.dtype()


def _validate_and_collect_dim_info(
    index_to_dim_info: Dict[IndexVar, _DimInfo],
    indices: Tuple[IndexVar, ...],
    dim_infos: Tuple[_DimInfo, ...],
    expr: _BinaryExpr,
) -> None:
  """Validates and collects the dimension information for an index notation.

  Validates (indices, dim_infos) against the information collected from other
  source operands and is represented by index_to_dim_info. In particular, we
  ensure that each IndexVar corresponds to only one dimension size. We also
  aggregate the new information represented in (indices, dim_infos) to
  index_to_dim_info.

  Args:
    index_to_dim: A dictionary of (IndexVar, _DimInfo) collected from the
      previous operands.
    indices: The IndexVars to be validated.
    dim_infos: The dimension information for the IndexVars to be validated.
    expr: The binary expression where (indices, dim_infos) is used.

  Raises:
    ValueError if there is any problem in the IndexVars or dimensional values.
  """
  assert len(indices) == len(dim_infos)
  for i, d in zip(indices, dim_infos):
    if i not in index_to_dim_info:
      index_to_dim_info[i] = d
    else:
      dim = index_to_dim_info[i].dim
      if dim == -1 or d.dim == -1:
        dim = dim if dim != -1 else d.dim
      elif dim != d.dim:
        raise ValueError(f"Inconsistent source dimension for {i}: "
                         f"{d.dim} vs {dim}")
      mode_format = _mode_format_estimator(expr.op)(
          index_to_dim_info[i].mode_format, d.mode_format)
      index_to_dim_info[i] = _DimInfo(d.dim, mode_format)


def _validate_and_collect_expr_info(
    expr: IndexExpr,
    expr_to_info: _ExprInfoDict,
) -> None:
  """Validates dimension information and constructs _ExprInfo.

  Validates that dimensional values for the same IndexVar are the same. Collects
  a list of IndexVar used by the expression and their corresponding dimensional
  values. Constructs an _ExprInfo object to record the information for the
  IndexExpr.

  This routine is passed to the post-order visitor as an _ExprVisitor object.

  Args:
    expr: The IndexExpr being validated.
    expr_to_info: The dictionary of (IndexExpr, _ExprInfo) for recording the
      expression information.

  Raises:
    ValueError if there is any problem in the IndexVars or dimensional values.
  """
  # Objects of class Access can be shared by different expressions. Avoid
  # processing Access objects multiple times by skipping the processing if expr
  # is already in the dictionary.
  if expr in expr_to_info:
    return

  if isinstance(expr, IndexVar):
    src_indices = expr,  # A tuple with one element.
    dim_infos = _get_dummy_dim_info(),  # A tuple with one element.
  elif isinstance(expr, Access):
    src_indices = expr.indices
    src_dims = tuple(expr.tensor.shape)
    if expr.tensor.format is None:
      # Treat each dimension of a dense tensor as DENSE for the purpose of
      # calculating temporary tensor storage format.
      mode_formats = tuple([ModeFormat.DENSE] * len(src_dims))
    else:
      mode_formats = tuple(expr.tensor.format.format_pack.formats)
    assert len(src_dims) == len(mode_formats)
    dim_infos = tuple([_DimInfo(d, m) for d, m in zip(src_dims, mode_formats)])
  elif isinstance(expr, _UnaryExpr):
    a_info = expr_to_info[expr.a]
    index_to_dim_info = {
        i: d for i, d in zip(a_info.src_indices, a_info.dim_infos)
    }
    # Here we rely on the fact that dictionaries keep the insertion order for
    # keys and values.
    src_indices = tuple(index_to_dim_info.keys())
    dim_infos = tuple(index_to_dim_info.values())
  else:
    assert isinstance(expr, _BinaryExpr)
    a_info = expr_to_info[expr.a]
    index_to_dim_info = {
        i: d for i, d in zip(a_info.src_indices, a_info.dim_infos)
    }
    b_info = expr_to_info[expr.b]
    _validate_and_collect_dim_info(index_to_dim_info, b_info.src_indices,
                                   b_info.dim_infos, expr)
    # Here we rely on the fact that dictionaries keep the insertion order for
    # keys and values.
    src_indices = tuple(index_to_dim_info.keys())
    dim_infos = tuple(index_to_dim_info.values())

  expr_to_info[expr] = _ExprInfo(src_indices, dim_infos)


def _mark_structured_op_root(
    expr: IndexExpr,
    reduce_index: IndexVar,
    expr_to_info: _ExprInfoDict,
) -> None:
  """Identifies the root expression for a structured op in the linalg dialect.

  An linalg structured op can only perform reduction on the whole expression.
  For a TACO tensor algebra expression, the reduction on an IndexVar is done at
  the smallest expression that contains all the uses of the IndexVar. If such an
  expression is only part of the whole expression, we need to split this
  sub-expression tree out from its parent and implement the sub-expression as a
  structured op.

  This routine identifies the root expression node for performing a reduction on
  the given IndexVar. If the reduction of the given IndexVar should be performed
  on expression X, then the IndexVar is added to expr_to_info[X].reduce_indices

  Args:
    expr: The root IndexExpr for the tensor algebra expression.
    reduce_index: The IndexVar which we want to find out the proper expression
      to perform a reduction.
    expr_to_info: The dictionary to look up _ExprInfo for IndexExpr.

  Raises:
      ValueError: If the expression is not proper or not supported.
  """
  expr_info = expr_to_info[expr]
  if isinstance(expr, Access):
    # Handle simple reduction expression in the format of A[i] = B[i, j].
    if reduce_index in expr_info.src_indices:
      expr_info.reduce_indices.add(reduce_index)
    return
  elif isinstance(expr, IndexVar):
    # A[i] = B[i] + j is not allowed.
    raise ValueError(f"IndexVar is not part of the iteration domain: {expr}.")

  assert (isinstance(expr, _BinaryExpr))
  a_info = expr_to_info[expr.a]
  b_info = expr_to_info[expr.b]

  if reduce_index in a_info.src_indices and reduce_index in b_info.src_indices:
    expr_info.reduce_indices.add(reduce_index)
    return

  if reduce_index in a_info.src_indices:
    _mark_structured_op_root(expr.a, reduce_index, expr_to_info)
  elif reduce_index in b_info.src_indices:
    _mark_structured_op_root(expr.b, reduce_index, expr_to_info)
  else:
    assert False, "Unreachable path"


def _accumulate_reduce_indices(
    expr: IndexExpr,
    expr_to_info: _ExprInfoDict,
) -> None:
  """Propagates reduction indices from child expressions to parent expressions.

  This routine is passed to the post-order visitor as an _ExprVisitor object.

  Args:
    expr: The IndexExpr being visited.
    expr_to_info: The dictionary of (IndexExpr, _ExprInfo) for recording the
      expression information.
  """
  assert expr in expr_to_info
  expr_info = expr_to_info[expr]

  if isinstance(expr, _BinaryExpr):
    a_info = expr_to_info[expr.a]
    b_info = expr_to_info[expr.b]
    expr_info.acc_reduce_indices = (
        a_info.acc_reduce_indices | b_info.acc_reduce_indices
        | expr_info.reduce_indices)
  elif isinstance(expr, _UnaryExpr):
    a_info = expr_to_info[expr.a]
    expr_info.acc_reduce_indices = (
        a_info.acc_reduce_indices | expr_info.reduce_indices)
  elif isinstance(expr, IndexVar):
    # If an IndexVar is reducing itself, it means the IndexVar is outside the
    # iteration domain. This usage is now allowed and we should emit an error
    # before reaching here.
    assert not expr_info.reduce_indices
  else:
    assert isinstance(expr, Access)
    # Handle simple reduction expression in the format of A[i] = B[i, j].
    expr_info.acc_reduce_indices = expr_info.reduce_indices



def _gather_structured_op(
    expr: IndexExpr,
    expr_to_info: _ExprInfoDict,
    structop_roots: List[IndexExpr],
) -> None:
  """Adds structured op root expression information to structop_roots.

  This routine is passed to the post-order visitor as an _ExprVisitor object.

  Args:
    expr: The IndexExpr being visited.
    expr_to_info: The dictionary to look up _ExprInfo for IndexExpr.
    structop_roots: The resulting list of IndexExpr that are the roots for
      linalg structured ops.
  """
  if not expr_to_info[expr].reduce_indices:
    return

  # If the expression is the root for reducing some indices, collect the indices
  # and dimensions for the reduction result.
  dst_indices = []
  dst_dims = []
  mode_fmts = []
  for i, d in zip(expr_to_info[expr].src_indices, expr_to_info[expr].dim_infos):
    if i not in expr_to_info[expr].acc_reduce_indices:
      dst_indices.append(i)
      dst_dims.append(d.dim)
      mode_fmts.append(d.mode_format)

  # Add the information to the dictionary.
  op_info = _StructOpInfo(
      tuple(dst_indices),
      tuple(dst_dims),
      expr.dtype(),
      f"temp{len(structop_roots)}",
      _make_format(mode_fmts),
  )
  expr_to_info[expr].structop_info = op_info

  # Add the expression to the list of structured op roots.
  structop_roots.append(expr)


def _is_structured_op_leaf(
    expr: IndexExpr,
    root: IndexExpr,
    expr_to_info: _ExprInfoDict,
    *unused_args,
) -> bool:
  """Returns true iff the expression is a leaf node for a structured op.

  The root of a structured op is a leaf of its parent structured op that uses
  its result. An expression node is a leaf node for the current structured op if
  it is an Access node or the root for a structured op that is not the current
  structured op.

  This routine is passed to the post-order visitor as a _SubtreeLeafChecker
  object. Because the post-order visitor pass the same parameters to both
  _SubtreeLeafChecker and _ExprVisitor, this routine may received unused
  parameters.

  Args:
    expr: The IndexExpr being visited.
    root: The root of the current structured op.
    expr_to_info: The dictionary to look up _ExprInfo for IndexExpr.

  Returns:
    True if the current IndexExpr is a leaf for the current structured op.
  """
  return (expr != root and
          expr_to_info[expr].structop_info is not None) or isinstance(
              expr, Access) or isinstance(expr, IndexVar)


def _gather_structured_op_input(
    expr: IndexExpr,
    root: IndexExpr,
    expr_to_info: _ExprInfoDict,
    structop_inputs: List[IndexExpr],
) -> None:
  """Adds the IndexExpr to structop_inputs if it is an input.

  If the current IndexExpr is an input for the current structured op, adds it to
  structop_inputs. The current IndexExpr is an input if it is an Access node or
  if it is the root for a structured op that is not the current structured op.

  This routine is passed to the post-order visitor as an _ExprVisitor object.

  Args:
    expr: The IndexExpr being visited.
    root: The root of the current structured op.
    expr_to_info: The dictionary to look up _ExprInfo for IndexExpr.
    structop_inputs: The resulting list of IndexExpr that provide input to the
      current structured op.
  """
  if ((expr != root or isinstance(expr, Access)) and
      expr not in structop_inputs) and (isinstance(expr, Access) or
                                        (expr in expr_to_info and
                                         expr_to_info[expr].structop_info)):
    structop_inputs.append(expr)


def _emit_structured_op_input(
    expr: IndexExpr,
    expr_to_info: _ExprInfoDict,
    op_def: lang.LinalgOpDef,
) -> lang.OperandDef:
  """Emits OperandDef in the linalg dialect for the input IndexExpr.

  Args:
    expr: The input IndexExpr for the current structured op.
    expr_to_info: The dictionary to look up _ExprInfo for IndexExpr.
    op_def: The linalg operation for the current structured op.

  Returns:
    An OperandDef in the linalg dialect for the input IndexExpr.
  """
  op_info = expr_to_info[expr].structop_info
  if op_info and not isinstance(expr, Access):
    # The input is a temporary tensor produced by another structured op.
    indices = op_info.dst_indices
    name = op_info.dst_name
  else:
    # The input is a user provided tensor.
    assert isinstance(expr, Access)
    indices = expr.indices
    name = expr.tensor.name

  dim_sym = _mlir_symbols_from_index_vars(indices)
  opnd = lang.OperandDef(lang.OperandKind.INPUT_TENSOR, lang.T, dim_sym)
  op_def.add_operand(name, opnd)
  return opnd


def _check_and_build_unary(a: Access, op: _UnaryOp) -> "_UnaryExpr":
  """Build a unary operation ceil.

    Args:
      a: The operand, which could be any Python object from user inputs.
      op: An _UnaryOp object representing the operation.

    Returns:
      A _UnaryExpr object representing the operation.

    Raises:
      ValueError: If a is not an IndexExpr.
    """
  if not isinstance(a, Access):
    raise ValueError(f"Expected an Access Operand: {a}")
  return a._build_unary_expr(op)


def ceil(a: Access) -> "_UnaryExpr":
  """Defines the operation ceil.

    Args:
      a: The operand, which could be any Python object from user inputs.

    Returns:
      A _UnaryExpr object representing the operation.

    Raises:
      ValueError: If a is not an IndexExpr.
    """
  return _check_and_build_unary(a, _op_ceil)


def floor(a: Access) -> "_UnaryExpr":
  """Defines the operation floor.

    Args:
      a: The operand, which could be any Python object from user inputs.

    Returns:
      A _UnaryExpr object representing the operation.

    Raises:
      ValueError: If a is not an IndexExpr.
    """
  return _check_and_build_unary(a, _op_floor)<|MERGE_RESOLUTION|>--- conflicted
+++ resolved
@@ -670,11 +670,7 @@
     # Build the kernel for the operations.
     with ir.InsertionPoint(module.body):
 
-<<<<<<< HEAD
-      @builtin.FuncOp.from_py_func(*input_types, name=_ENTRY_NAME)
-=======
       @func.FuncOp.from_py_func(*input_types, name=_ENTRY_NAME)
->>>>>>> 7f962794
       def linalg_funcop(*args):
         # Set up the mapping from the Access nodes to their MLIR values.
         for e, mlir in zip(input_accesses, args):
@@ -717,7 +713,6 @@
     """
     expr_to_info = self._validate_and_collect_expr_info(dst, dst_indices)
     input_accesses = self.get_input_accesses()
-<<<<<<< HEAD
 
     # Build and compile the module to produce the execution engine.
     with ir.Context(), ir.Location.unknown():
@@ -1019,320 +1014,6 @@
         creates a scalar tensor and initializes it with the value. If this
         argument is a list or tuple of int, uses it as the shape to create a
         tensor.
-=======
-
-    # Build and compile the module to produce the execution engine.
-    with ir.Context(), ir.Location.unknown():
-      module = ir.Module.create()
-      self._emit_assignment(module, dst, dst_indices, expr_to_info,
-                            input_accesses)
-      engine = utils.compile_and_build_engine(module)
-
-    return engine
-
-
-class _AtomicCounter:
-  """An atomic counter."""
-
-  def __init__(self):
-    self._counter = 0
-    self._counter_lock = threading.Lock()
-
-  def increment(self) -> int:
-    """Increments the counter by one and returns the old value."""
-    old_value = self._counter
-    with self._counter_lock:
-      self._counter = self._counter + 1
-    return old_value
-
-
-class IndexVar(IndexExpr):
-  """The tensor index class.
-
-  We support the TACO API index_var class with an alias of this class.
-
-  An IndexVar object represents an index variable in tensor index notation.
-
-  Attributes:
-    name: A unique string name of the IndexVar.
-  """
-  _counter = _AtomicCounter()
-
-  def __init__(self):
-    id = self._counter.increment()
-    self._name = f"{_TACO_INDEX_PREFIX}{id}"
-
-  def __repr__(self) -> str:
-    return f"IndexVar(name={repr(self._name)})"
-
-  @property
-  def name(self) -> str:
-    """Returns the name of the IndexVar."""
-    return self._name
-
-  def _visit(self,
-             func: _ExprVisitor,
-             args,
-             *,
-             leaf_checker: _SubtreeLeafChecker = None) -> None:
-    """A post-order visitor."""
-    if leaf_checker:
-      assert leaf_checker(self, *args)
-    func(self, *args)
-
-  def _emit_expression(
-      self,
-      expr_to_opnd: Dict[IndexExpr, lang.OperandDef],
-      expr_to_info: _ExprInfoDict,
-  ) -> lang.ScalarExpression:
-    """Emits a index value casted to the data type of the tensor expression."""
-    dim = getattr(lang.D, self.name)
-    index = lang.index(dim)
-    int_value = lang.TypeFn.cast_unsigned(lang.TV.I64, index)
-    return lang.TypeFn.cast_unsigned(lang.T, int_value)
-
-  def dtype(self) -> DType:
-    """Returns the data type for the index value.
-
-    This is unreachable for IndexVar.
-    """
-    assert 0
-
-
-def get_index_vars(n: int) -> List[IndexVar]:
-  """Returns a list of n IndexVar.
-
-  This routine is defined by the TACO API.
-
-  Args:
-    n: An integer representing the number of IndexVar to get.
-
-  Returns:
-    A list of IndexVar.
-
-  Raises:
-    ValueError: if n is not a positive integer.
-  """
-  if not isinstance(n, int) or n <= 0:
-    raise ValueError(f"Expected an integer: {n}.")
-  # If lock contention ever becomes an issue, we could implement a bulk getter
-  # that returns a range by only claiming the lock once.
-  return [IndexVar() for i in range(n)]
-
-
-def _mlir_symbols_from_index_vars(
-    index_vars: Tuple[IndexVar, ...]) -> Tuple[lang.SymbolDef, ...]:
-  """Returns a tuple of MLIR symbols for the given tuple of index_var."""
-  return tuple(getattr(lang.S, i.name) for i in index_vars)
-
-
-def _mlir_dimensions_from_index_vars(
-    index_vars: Tuple[IndexVar, ...]) -> Tuple[lang.DimDef, ...]:
-  """Returns a tuple of MLIR dimensions for the given tuple of index_var."""
-  return tuple(getattr(lang.D, i.name) for i in index_vars)
-
-
-def _mlir_tensor_type(
-    dtype: DType, shape: Tuple[int, ...],
-    attr: Optional[sparse_tensor.EncodingAttr]) -> ir.RankedTensorType:
-  """Returns an MLIR tensor type.
-
-  Args:
-    dtype: An DType object for the element data type of the tensor.
-    shape: A tuple of integer for the shape of the tensor.
-    attr: An optional MLIR sparse tensor attribute, only provided if the tensor
-      is a sparse tensor.
-
-  Returns:
-    An MLIR ranked tensor type.
-  """
-  ir_type = _mlir_type_from_taco_type(dtype)
-  return ir.RankedTensorType.get(shape, ir_type, attr)
-
-
-@dataclasses.dataclass(frozen=True)
-class _StructOpInfo:
-  """Information for generating a structured op in the linalg dialect.
-
-  This information is associated with an expression node that serves as the
-  root for an expression subtree implemented with a structured op.
-
-  Attributes:
-    dst_indices: A tuple of IndexVar, representing the result dimensions of the
-      structured op. This is used to construct the temporary variable for the
-      tensor to hold the structured op result.
-    dst_dims: A tuple of int, representing the result shape of the structured
-      op.
-    dst_dtype: A DType representing the data type of the structured op result.
-    dst_name: A string representing the name of the structured op result.
-    dst_format: An optional Format object representing the destination tensor
-      format. None represents a true dense tensor.
-  """
-  dst_indices: Tuple[IndexVar, ...]
-  dst_dims: Tuple[int, ...]
-  dst_dtype: DType
-  dst_name: str
-  dst_format: Optional[Format]
-
-  def __post_init__(self) -> None:
-    """Verifies the integrity of the attribute values."""
-    assert len(self.dst_indices) == len(self.dst_dims)
-
-  def emit_tensor_init(self) -> ir.RankedTensorType:
-    """Returns an initialization for the destination tensor."""
-    if self.dst_format is None or self.dst_format.rank() == 0:
-      # Initialize the dense tensor.
-      ir_type = _mlir_type_from_taco_type(self.dst_dtype)
-      tensor = linalg.InitTensorOp(self.dst_dims, ir_type).result
-      zero = arith.ConstantOp(ir_type, 0.0)
-      return linalg.fill(zero, outs=[tensor])
-
-    # Initialize the sparse tensor.
-    mlir_type = _mlir_tensor_type(self.dst_dtype, self.dst_dims,
-                                  self.dst_format.mlir_tensor_attr())
-    index_type = ir.IndexType.get()
-    dims = [arith.ConstantOp(index_type, d).result for d in mlir_type.shape]
-    return sparse_tensor.InitOp(mlir_type, dims)
-
-
-class _Stats:
-  """Information to describe how a tensor expression is implemented.
-
-  Currently, we only record the temporary tensors introduced for splitting the
-  original expression.
-  """
-
-  def __init__(self):
-    self._temps = []
-
-  def __repr__(self) -> str:
-    return f"_Stats({repr(self._temps)})"
-
-  def add_element(self, structop: _StructOpInfo):
-    """Adds a temporary tensor."""
-    self._temps.append(structop)
-
-  def get_total(self) -> int:
-    """Gets the total number of temporary tensors."""
-    return len(self._temps)
-
-  def _get_element(self, idx: int) -> _StructOpInfo:
-    """Gets the ith temporary tensor."""
-    assert idx < self.get_total()
-    return self._temps[idx]
-
-  def get_dimensions(self, idx: int) -> Tuple[int]:
-    """Gets the dimensions for the ith temporary tensor."""
-    return self._get_element(idx).dst_dims
-
-  def get_formats(self, idx: int) -> Tuple[ModeFormat]:
-    """Gets the ModeFormats for the ith temporary tensor."""
-    return tuple(self._get_element(idx).dst_format.format_pack.formats)
-
-
-class _SparseValueInfo(enum.Enum):
-  """Describes how a sparse tensor value is stored.
-  _UNPACKED: The sparse tensor value is stored as (coordnates, values) in
-    Python.
-  _PACKED: The sparse tensor value is stored as a C pointer to a packed MLIR
-    sparse tensor.
-  """
-  _UNPACKED = 0
-  _PACKED = 1
-
-
-@dataclasses.dataclass(frozen=True)
-class _Assignment:
-  """Records an assignment to a tensor T as T[indices] = expression."""
-  indices: Tuple["IndexVar", ...]
-  expression: "IndexExpr"
-
-
-class Tensor:
-  """The tensor class.
-
-  We support the TACO API tensor class with an alias of this class.
-
-  This class is part of the TACO API with the following methods:
-    insert: Inserts a value to the given coordinate in the tensor.
-    to_array: Returns a numpy ndarray for the tensor.
-
-  TACO API also defines the following arrtibutes for the class:
-    dtype: A dtype object representing the data type of the tensor.
-    format: A format object representing the storage format of the tensor.
-    name: A string object representing the name of the tensor.
-    order: An integral rank of the tensor.
-    shape: A list of integers representing the shape of the tensor.
-
-  We currently ignore the tensor dimension ordering for dense tensor.
-  """
-  _counter = _AtomicCounter()
-
-  def _get_unique_name(self) -> str:
-    """Returns a unique name for creating a new Tensor."""
-    return f"{_TACO_TENSOR_PREFIX}{self._counter.increment()}"
-
-  def _init_format(self, fmt: Union[ModeFormat, List[ModeFormat],
-                                    Format]) -> None:
-    """Process the fmt argument for the Tensor constructor.
-
-    Args:
->>>>>>> 7f962794
-      fmt: This argument can be a ModeFormat, List[ModeFormat], or format. If
-        this argument is a ModeFormat, uses this ModeFormat for all the tensor
-        dimensions. If this argument is a list of ModeFormat, the len of the
-        list should equal to the rank of the tensor. If this argument is a
-        format, uses it for the format of the tensor.
-<<<<<<< HEAD
-      dtype: An object of dtype, representing the data type of the tensor.
-      name: A string name of the tensor. If a name is not given, creates a
-        unique name for the tensor.
-      is_dense: A boolean variable to indicate whether the tensor is a dense
-        tensor without any sparsity annotation.
-
-    Raises:
-      ValueError: If there is any inconsistency among the input arguments.
-    """
-=======
-
-    Raises:
-      ValueError: If fmt is not one of the expected type or is inconsistent
-        with the rank of the tensor. This is because fmt could be an users
-        input.
-    """
-    if isinstance(fmt, ModeFormat):
-      self._format = _make_format([fmt] * self.order)
-    elif isinstance(fmt, list):
-      if len(fmt) == self.order and isinstance(fmt[0], ModeFormat):
-        self._format = _make_format(fmt)
-      else:
-        raise ValueError("Inconsistent shape and format: "
-                         f"{self._shape}, {fmt}.")
-    elif isinstance(fmt, Format):
-      if fmt.rank() != self.order:
-        raise ValueError("Inconsistent shape and format: "
-                         f"{self._shape}, {fmt}.")
-      else:
-        self._format = fmt
-    else:
-      raise ValueError(f"Invalid format argument: {fmt}.")
-
-  def __init__(self,
-               value_or_shape: Optional[Union[List[int], Tuple[int, ...], float,
-                                              int]] = None,
-               fmt: Optional[Union[ModeFormat, List[ModeFormat],
-                                   Format]] = None,
-               dtype: Optional[DType] = None,
-               name: Optional[str] = None,
-               is_dense: bool = False):
-    """The tensor constructor interface defined by TACO API.
-
-    Args:
-      value_or_shape: This argument is optional and can be int, float,
-        List[int], or Tuple[int, ...]. If this argument is an int or float,
-        creates a scalar tensor and initializes it with the value. If this
-        argument is a list or tuple of int, uses it as the shape to create a
-        tensor.
       fmt: This argument can be a ModeFormat, List[ModeFormat], or format. If
         this argument is a ModeFormat, uses this ModeFormat for all the tensor
         dimensions. If this argument is a list of ModeFormat, the len of the
@@ -1347,7 +1028,6 @@
     Raises:
       ValueError: If there is any inconsistency among the input arguments.
     """
->>>>>>> 7f962794
     # Take care of the argument default values common to both sparse tensors
     # and dense tensors.
     dtype = dtype or DType(Type.FLOAT32)
