// RUN: mlir-opt %s | mlir-opt | FileCheck %s

func.func @omp_barrier() -> () {
  // CHECK: omp.barrier
  omp.barrier
  return
}

func.func @omp_master() -> () {
  // CHECK: omp.master
  omp.master {
    // CHECK: omp.terminator
    omp.terminator
  }

  return
}

// CHECK-LABEL: omp_masked
func.func @omp_masked(%filtered_thread_id : i32) -> () {
  // CHECK: omp.masked filter(%{{.*}} : i32)
  "omp.masked" (%filtered_thread_id) ({
    omp.terminator
  }) : (i32) -> ()

  // CHECK: omp.masked
  "omp.masked" () ({
    omp.terminator
  }) : () -> ()
  return
}

func.func @omp_taskwait() -> () {
  // CHECK: omp.taskwait
  omp.taskwait
  return
}

func.func @omp_taskyield() -> () {
  // CHECK: omp.taskyield
  omp.taskyield
  return
}

// CHECK-LABEL: func @omp_flush
// CHECK-SAME: ([[ARG0:%.*]]: memref<i32>) {
func.func @omp_flush(%arg0 : memref<i32>) -> () {
  // Test without data var
  // CHECK: omp.flush
  omp.flush

  // Test with one data var
  // CHECK: omp.flush([[ARG0]] : memref<i32>)
  omp.flush(%arg0 : memref<i32>)

  // Test with two data var
  // CHECK: omp.flush([[ARG0]], [[ARG0]] : memref<i32>, memref<i32>)
  omp.flush(%arg0, %arg0: memref<i32>, memref<i32>)

  return
}

func.func @omp_terminator() -> () {
  // CHECK: omp.terminator
  omp.terminator
}

func.func @omp_parallel(%data_var : memref<i32>, %if_cond : i1, %num_threads : i32, %idx : index) -> () {
  // CHECK: omp.parallel if(%{{.*}}) num_threads(%{{.*}} : i32) allocate(%{{.*}} : memref<i32> -> %{{.*}} : memref<i32>)
  "omp.parallel" (%data_var, %data_var, %if_cond, %num_threads) ({

  // test without if condition
  // CHECK: omp.parallel num_threads(%{{.*}} : i32) allocate(%{{.*}} : memref<i32> -> %{{.*}} : memref<i32>)
    "omp.parallel"(%data_var, %data_var, %num_threads) ({
      omp.terminator
    }) {operandSegmentSizes = array<i32: 1,1,0,1,0,0>} : (memref<i32>, memref<i32>, i32) -> ()

  // CHECK: omp.barrier
    omp.barrier

  // test without num_threads
  // CHECK: omp.parallel if(%{{.*}}) allocate(%{{.*}} : memref<i32> -> %{{.*}} : memref<i32>)
    "omp.parallel"(%data_var, %data_var, %if_cond) ({
      omp.terminator
    }) {operandSegmentSizes = array<i32: 1,1,1,0,0,0>} : (memref<i32>, memref<i32>, i1) -> ()

  // test without allocate
  // CHECK: omp.parallel if(%{{.*}}) num_threads(%{{.*}} : i32)
    "omp.parallel"(%if_cond, %num_threads) ({
      omp.terminator
    }) {operandSegmentSizes = array<i32: 0,0,1,1,0,0>} : (i1, i32) -> ()

    omp.terminator
  }) {operandSegmentSizes = array<i32: 1,1,1,1,0,0>, proc_bind_kind = #omp<procbindkind spread>} : (memref<i32>, memref<i32>, i1, i32) -> ()

  // test with multiple parameters for single variadic argument
  // CHECK: omp.parallel allocate(%{{.*}} : memref<i32> -> %{{.*}} : memref<i32>)
  "omp.parallel" (%data_var, %data_var) ({
    omp.terminator
  }) {operandSegmentSizes = array<i32: 1,1,0,0,0,0>} : (memref<i32>, memref<i32>) -> ()

  // CHECK: omp.parallel
  omp.parallel {
    // CHECK-NOT: omp.terminator
    // CHECK: omp.distribute
    omp.distribute {
      // CHECK-NEXT: omp.wsloop
      omp.wsloop {
        // CHECK-NEXT: omp.loop_nest
        omp.loop_nest (%iv) : index = (%idx) to (%idx) step (%idx) {
          omp.yield
        }
        omp.terminator
      } {omp.composite}
      omp.terminator
    } {omp.composite}
    omp.terminator
  } {omp.composite}

<<<<<<< HEAD
  // CHECK: omp.distribute
  omp.distribute {
    // CHECK-NEXT: omp.parallel
    omp.parallel {
      // CHECK-NEXT: omp.wsloop
      omp.wsloop {
        // CHECK-NEXT: omp.simd
        omp.simd{
=======
  // CHECK: omp.parallel
  omp.parallel {
    // CHECK-NOT: omp.terminator
    // CHECK: omp.distribute
    omp.distribute {
      // CHECK-NEXT: omp.wsloop
      omp.wsloop {
        // CHECK-NEXT: omp.simd
        omp.simd {
>>>>>>> 1d22c955
          // CHECK-NEXT: omp.loop_nest
          omp.loop_nest (%iv) : index = (%idx) to (%idx) step (%idx) {
            omp.yield
          }
          omp.terminator
        } {omp.composite}
        omp.terminator
      } {omp.composite}
      omp.terminator
    } {omp.composite}
    omp.terminator
  } {omp.composite}

  return
}

func.func @omp_parallel_pretty(%data_var : memref<i32>, %if_cond : i1, %num_threads : i32, %allocator : si32) -> () {
 // CHECK: omp.parallel
 omp.parallel {
  omp.terminator
 }

 // CHECK: omp.parallel num_threads(%{{.*}} : i32)
 omp.parallel num_threads(%num_threads : i32) {
   omp.terminator
 }

 %n_index = arith.constant 2 : index
 // CHECK: omp.parallel num_threads(%{{.*}} : index)
 omp.parallel num_threads(%n_index : index) {
   omp.terminator
 }

 %n_i64 = arith.constant 4 : i64
 // CHECK: omp.parallel num_threads(%{{.*}} : i64)
 omp.parallel num_threads(%n_i64 : i64) {
   omp.terminator
 }

 // CHECK: omp.parallel allocate(%{{.*}} : memref<i32> -> %{{.*}} : memref<i32>)
 omp.parallel allocate(%data_var : memref<i32> -> %data_var : memref<i32>) {
   omp.terminator
 }

 // CHECK: omp.parallel
 // CHECK-NEXT: omp.parallel if(%{{.*}})
 omp.parallel {
   omp.parallel if(%if_cond) {
     omp.terminator
   }
   omp.terminator
 }

 // CHECK: omp.parallel if(%{{.*}}) num_threads(%{{.*}} : i32) proc_bind(close)
 omp.parallel num_threads(%num_threads : i32) if(%if_cond) proc_bind(close) {
   omp.terminator
 }

  return
}

// CHECK-LABEL: omp_loop_nest
func.func @omp_loop_nest(%lb : index, %ub : index, %step : index) -> () {
  omp.wsloop {
    // CHECK: omp.loop_nest
    // CHECK-SAME: (%{{.*}}) : index =
    // CHECK-SAME: (%{{.*}}) to (%{{.*}}) step (%{{.*}})
    "omp.loop_nest" (%lb, %ub, %step) ({
    ^bb0(%iv: index):
      omp.yield
    }) : (index, index, index) -> ()
    omp.terminator
  }

  omp.wsloop {
    // CHECK: omp.loop_nest
    // CHECK-SAME: (%{{.*}}) : index =
    // CHECK-SAME: (%{{.*}}) to (%{{.*}}) inclusive step (%{{.*}})
    "omp.loop_nest" (%lb, %ub, %step) ({
    ^bb0(%iv: index):
      omp.yield
    }) {loop_inclusive} : (index, index, index) -> ()
    omp.terminator
  }

  omp.wsloop {
    // CHECK: omp.loop_nest
    // CHECK-SAME: (%{{.*}}, %{{.*}}) : index =
    // CHECK-SAME: (%{{.*}}, %{{.*}}) to (%{{.*}}, %{{.*}}) step (%{{.*}}, %{{.*}})
    "omp.loop_nest" (%lb, %lb, %ub, %ub, %step, %step) ({
    ^bb0(%iv: index, %iv3: index):
      omp.yield
    }) : (index, index, index, index, index, index) -> ()
    omp.terminator
  }

  omp.wsloop {
    // CHECK: omp.loop_nest
    // CHECK-SAME: (%{{.*}}) : index =
    // CHECK-SAME: (%{{.*}}) to (%{{.*}}) step (%{{.*}})
    "omp.loop_nest" (%lb, %ub, %step) ({
    ^bb0(%iv: index):
      // CHECK: test.op1
      "test.op1"(%lb) : (index) -> ()
      // CHECK: test.op2
      "test.op2"() : () -> ()
      // CHECK: omp.yield
      omp.yield
    }) : (index, index, index) -> ()
    omp.terminator
  }

  return
}

// CHECK-LABEL: omp_loop_nest_pretty
func.func @omp_loop_nest_pretty(%lb : index, %ub : index, %step : index) -> () {
  omp.wsloop {
    // CHECK: omp.loop_nest
    // CHECK-SAME: (%{{.*}}) : index =
    // CHECK-SAME: (%{{.*}}) to (%{{.*}}) step (%{{.*}})
    omp.loop_nest (%iv) : index = (%lb) to (%ub) step (%step) {
      omp.yield
    }
    omp.terminator
  }

  omp.wsloop {
    // CHECK: omp.loop_nest
    // CHECK-SAME: (%{{.*}}) : index =
    // CHECK-SAME: (%{{.*}}) to (%{{.*}}) inclusive step (%{{.*}})
    omp.loop_nest (%iv) : index = (%lb) to (%ub) inclusive step (%step) {
      omp.yield
    }
    omp.terminator
  }

  omp.wsloop {
    // CHECK: omp.loop_nest
    // CHECK-SAME: (%{{.*}}) : index =
    // CHECK-SAME: (%{{.*}}, %{{.*}}) to (%{{.*}}, %{{.*}}) step (%{{.*}}, %{{.*}})
    omp.loop_nest (%iv1, %iv2) : index = (%lb, %lb) to (%ub, %ub) step (%step, %step) {
      omp.yield
    }
    omp.terminator
  }

  omp.wsloop {
    // CHECK: omp.loop_nest
    // CHECK-SAME: (%{{.*}}) : index =
    // CHECK-SAME: (%{{.*}}) to (%{{.*}}) step (%{{.*}})
    omp.loop_nest (%iv) : index = (%lb) to (%ub) step (%step)  {
      // CHECK: test.op1
      "test.op1"(%lb) : (index) -> ()
      // CHECK: test.op2
      "test.op2"() : () -> ()
      // CHECK: omp.yield
      omp.yield
    }
    omp.terminator
  }

  return
}

// CHECK-LABEL: omp_loop_nest_pretty_multi_block
func.func @omp_loop_nest_pretty_multi_block(%lb : index, %ub : index,
    %step : index, %data1 : memref<?xi32>, %data2 : memref<?xi32>) -> () {

  omp.wsloop {
    // CHECK: omp.loop_nest (%{{.*}}) : index = (%{{.*}}) to (%{{.*}}) step (%{{.*}})
    omp.loop_nest (%iv) : index = (%lb) to (%ub) step (%step) {
      %1 = "test.payload"(%iv) : (index) -> (i32)
      cf.br ^bb1(%1: i32)
    ^bb1(%arg: i32):
      memref.store %arg, %data1[%iv] : memref<?xi32>
      omp.yield
    }
    omp.terminator
  }

  omp.wsloop {
    // CHECK: omp.loop_nest (%{{.*}}) : index = (%{{.*}}) to (%{{.*}}) step (%{{.*}})
    omp.loop_nest (%iv) : index = (%lb) to (%ub) step (%step) {
      %c = "test.condition"(%iv) : (index) -> (i1)
      %v1 = "test.payload"(%iv) : (index) -> (i32)
      cf.cond_br %c, ^bb1(%v1: i32), ^bb2(%v1: i32)
    ^bb1(%arg0: i32):
      memref.store %arg0, %data1[%iv] : memref<?xi32>
      cf.br ^bb3
    ^bb2(%arg1: i32):
      memref.store %arg1, %data2[%iv] : memref<?xi32>
      cf.br ^bb3
    ^bb3:
      omp.yield
    }
    omp.terminator
  }

  omp.wsloop {
    // CHECK: omp.loop_nest (%{{.*}}) : index = (%{{.*}}) to (%{{.*}}) step (%{{.*}})
    omp.loop_nest (%iv) : index = (%lb) to (%ub) step (%step) {
      %c = "test.condition"(%iv) : (index) -> (i1)
      %v1 = "test.payload"(%iv) : (index) -> (i32)
      cf.cond_br %c, ^bb1(%v1: i32), ^bb2(%v1: i32)
    ^bb1(%arg0: i32):
      memref.store %arg0, %data1[%iv] : memref<?xi32>
      omp.yield
    ^bb2(%arg1: i32):
      memref.store %arg1, %data2[%iv] : memref<?xi32>
      omp.yield
    }
    omp.terminator
  }

  return
}

// CHECK-LABEL: omp_loop_nest_pretty_non_index
func.func @omp_loop_nest_pretty_non_index(%lb1 : i32, %ub1 : i32, %step1 : i32,
    %lb2 : i64, %ub2 : i64, %step2 : i64, %data1 : memref<?xi32>,
    %data2 : memref<?xi64>) -> () {

  omp.wsloop {
    // CHECK: omp.loop_nest (%{{.*}}) : i32 = (%{{.*}}) to (%{{.*}}) step (%{{.*}})
    omp.loop_nest (%iv1) : i32 = (%lb1) to (%ub1) step (%step1) {
      %1 = "test.payload"(%iv1) : (i32) -> (index)
      cf.br ^bb1(%1: index)
    ^bb1(%arg1: index):
      memref.store %iv1, %data1[%arg1] : memref<?xi32>
      omp.yield
    }
    omp.terminator
  }

  omp.wsloop {
    // CHECK: omp.loop_nest (%{{.*}}) : i64 = (%{{.*}}) to (%{{.*}}) step (%{{.*}})
    omp.loop_nest (%iv) : i64 = (%lb2) to (%ub2) step (%step2) {
      %2 = "test.payload"(%iv) : (i64) -> (index)
      cf.br ^bb1(%2: index)
    ^bb1(%arg2: index):
      memref.store %iv, %data2[%arg2] : memref<?xi64>
      omp.yield
    }
    omp.terminator
  }

  return
}

// CHECK-LABEL: omp_loop_nest_pretty_multiple
func.func @omp_loop_nest_pretty_multiple(%lb1 : i32, %ub1 : i32, %step1 : i32,
    %lb2 : i32, %ub2 : i32, %step2 : i32, %data1 : memref<?xi32>) -> () {

  omp.wsloop {
    // CHECK: omp.loop_nest (%{{.*}}, %{{.*}}) : i32 = (%{{.*}}, %{{.*}}) to (%{{.*}}, %{{.*}}) step (%{{.*}}, %{{.*}})
    omp.loop_nest (%iv1, %iv2) : i32 = (%lb1, %lb2) to (%ub1, %ub2) step (%step1, %step2) {
      %1 = "test.payload"(%iv1) : (i32) -> (index)
      %2 = "test.payload"(%iv2) : (i32) -> (index)
      memref.store %iv1, %data1[%1] : memref<?xi32>
      memref.store %iv2, %data1[%2] : memref<?xi32>
      omp.yield
    }
    omp.terminator
  }

  return
}

// CHECK-LABEL: omp_wsloop
func.func @omp_wsloop(%lb : index, %ub : index, %step : index, %data_var : memref<i32>, %linear_var : i32, %chunk_var : i32) -> () {

  // CHECK: omp.wsloop ordered(1) {
  // CHECK-NEXT: omp.loop_nest
  "omp.wsloop" () ({
    omp.loop_nest (%iv) : index = (%lb) to (%ub) step (%step) {
      omp.yield
    }
    omp.terminator
  }) {operandSegmentSizes = array<i32: 0,0,0,0,0,0,0>, ordered = 1} :
    () -> ()

  // CHECK: omp.wsloop linear(%{{.*}} = %{{.*}} : memref<i32>) schedule(static) {
  // CHECK-NEXT: omp.loop_nest
  "omp.wsloop" (%data_var, %linear_var) ({
    omp.loop_nest (%iv) : index = (%lb) to (%ub) step (%step) {
      omp.yield
    }
    omp.terminator
  }) {operandSegmentSizes = array<i32: 0,0,1,1,0,0,0>, schedule_kind = #omp<schedulekind static>} :
    (memref<i32>, i32) -> ()

  // CHECK: omp.wsloop linear(%{{.*}} = %{{.*}} : memref<i32>, %{{.*}} = %{{.*}} : memref<i32>) schedule(static) {
  // CHECK-NEXT: omp.loop_nest
  "omp.wsloop" (%data_var, %data_var, %linear_var, %linear_var) ({
    omp.loop_nest (%iv) : index = (%lb) to (%ub) step (%step) {
      omp.yield
    }
    omp.terminator
  }) {operandSegmentSizes = array<i32: 0,0,2,2,0,0,0>, schedule_kind = #omp<schedulekind static>} :
    (memref<i32>, memref<i32>, i32, i32) -> ()

  // CHECK: omp.wsloop linear(%{{.*}} = %{{.*}} : memref<i32>) schedule(dynamic = %{{.*}}) ordered(2) {
  // CHECK-NEXT: omp.loop_nest
  "omp.wsloop" (%data_var, %linear_var, %chunk_var) ({
    omp.loop_nest (%iv) : index = (%lb) to (%ub) step (%step) {
      omp.yield
    }
    omp.terminator
  }) {operandSegmentSizes = array<i32: 0,0,1,1,0,0,1>, schedule_kind = #omp<schedulekind dynamic>, ordered = 2} :
    (memref<i32>, i32, i32) -> ()

  // CHECK: omp.wsloop schedule(auto) nowait {
  // CHECK-NEXT: omp.loop_nest
  "omp.wsloop" () ({
    omp.loop_nest (%iv) : index = (%lb) to (%ub) step (%step) {
      omp.yield
    }
    omp.terminator
  }) {operandSegmentSizes = array<i32: 0,0,0,0,0,0,0>, nowait, schedule_kind = #omp<schedulekind auto>} :
    () -> ()

  // CHECK: omp.wsloop {
  // CHECK-NEXT: omp.simd
  // CHECK-NEXT: omp.loop_nest
  "omp.wsloop" () ({
    omp.simd {
      omp.loop_nest (%iv) : index = (%lb) to (%ub) step (%step) {
        omp.yield
      }
      omp.terminator
    } {omp.composite}
    omp.terminator
  }) {omp.composite} : () -> ()

  return
}

// CHECK-LABEL: omp_wsloop_pretty
func.func @omp_wsloop_pretty(%lb : index, %ub : index, %step : index, %data_var : memref<i32>, %linear_var : i32, %chunk_var : i32, %chunk_var2 : i16) -> () {

  // CHECK: omp.wsloop ordered(2) {
  // CHECK-NEXT: omp.loop_nest
  omp.wsloop ordered(2) {
    omp.loop_nest (%iv) : index = (%lb) to (%ub) step (%step) {
      omp.yield
    }
    omp.terminator
  }

  // CHECK: omp.wsloop linear(%{{.*}} = %{{.*}} : memref<i32>) schedule(static) {
  // CHECK-NEXT: omp.loop_nest
  omp.wsloop schedule(static) linear(%data_var = %linear_var : memref<i32>) {
    omp.loop_nest (%iv) : index = (%lb) to (%ub) step (%step) {
      omp.yield
    }
    omp.terminator
  }

  // CHECK: omp.wsloop linear(%{{.*}} = %{{.*}} : memref<i32>) schedule(static = %{{.*}} : i32) ordered(2) {
  // CHECK-NEXT: omp.loop_nest
  omp.wsloop ordered(2) linear(%data_var = %linear_var : memref<i32>) schedule(static = %chunk_var : i32) {
    omp.loop_nest (%iv) : index = (%lb) to (%ub) step (%step) {
      omp.yield
    }
    omp.terminator
  }

  // CHECK: omp.wsloop linear(%{{.*}} = %{{.*}} : memref<i32>) schedule(dynamic = %{{.*}} : i32, nonmonotonic) ordered(2) {
  // CHECK-NEXT: omp.loop_nest
  omp.wsloop ordered(2) linear(%data_var = %linear_var : memref<i32>) schedule(dynamic = %chunk_var : i32, nonmonotonic) {
    omp.loop_nest (%iv) : index = (%lb) to (%ub) step (%step)  {
      omp.yield
    }
    omp.terminator
  }

  // CHECK: omp.wsloop linear(%{{.*}} = %{{.*}} : memref<i32>) schedule(dynamic = %{{.*}} : i16, monotonic) ordered(2) {
  // CHECK-NEXT: omp.loop_nest
  omp.wsloop ordered(2) linear(%data_var = %linear_var : memref<i32>) schedule(dynamic = %chunk_var2 : i16, monotonic) {
    omp.loop_nest (%iv) : index = (%lb) to (%ub) step (%step) {
      omp.yield
    }
    omp.terminator
  }

  // CHECK: omp.wsloop {
  // CHECK-NEXT: omp.loop_nest
  omp.wsloop {
    omp.loop_nest (%iv) : index = (%lb) to (%ub) step (%step) {
      omp.yield
    }
    omp.terminator
  }

  // CHECK: omp.wsloop nowait {
  // CHECK-NEXT: omp.loop_nest
  omp.wsloop nowait {
    omp.loop_nest (%iv) : index = (%lb) to (%ub) step (%step) {
      omp.yield
    }
    omp.terminator
  }

  // CHECK: omp.wsloop nowait order(concurrent) {
  // CHECK-NEXT: omp.loop_nest
  omp.wsloop order(concurrent) nowait {
    omp.loop_nest (%iv) : index = (%lb) to (%ub) step (%step) {
      omp.yield
    }
    omp.terminator
  }

  // CHECK: omp.wsloop nowait order(reproducible:concurrent) {
  // CHECK-NEXT: omp.loop_nest
  omp.wsloop order(reproducible:concurrent) nowait {
    omp.loop_nest (%iv) : index = (%lb) to (%ub) step (%step) {
      omp.yield
    }
    omp.terminator
  }
  // CHECK: omp.wsloop nowait order(unconstrained:concurrent) {
  // CHECK-NEXT: omp.loop_nest
  omp.wsloop order(unconstrained:concurrent) nowait {
    omp.loop_nest (%iv) : index = (%lb) to (%ub) step (%step) {
      omp.yield
    }
    omp.terminator
  }
  // CHECK: omp.wsloop {
  // CHECK-NEXT: omp.simd
  // CHECK-NEXT: omp.loop_nest
  omp.wsloop {
    omp.simd {
      omp.loop_nest (%iv) : index = (%lb) to (%ub) step (%step) {
        omp.yield
      }
      omp.terminator
    } {omp.composite}
    omp.terminator
  } {omp.composite}

  return
}

// CHECK-LABEL: omp_simd
func.func @omp_simd(%lb : index, %ub : index, %step : index) -> () {
  // CHECK: omp.simd
  omp.simd {
    "omp.loop_nest" (%lb, %ub, %step) ({
    ^bb1(%iv2: index):
      "omp.yield"() : () -> ()
    }) : (index, index, index) -> ()
    "omp.terminator"() : () -> ()
  }

  return
}

// CHECK-LABEL: omp_simd_aligned_list
func.func @omp_simd_aligned_list(%arg0 : index, %arg1 : index, %arg2 : index,
                                 %arg3 : memref<i32>, %arg4 : memref<i32>) -> () {
  // CHECK:      omp.simd aligned(
  // CHECK-SAME: %{{.*}} : memref<i32> -> 32 : i64,
  // CHECK-SAME: %{{.*}} : memref<i32> -> 128 : i64)
  "omp.simd"(%arg3, %arg4) ({
    "omp.loop_nest" (%arg0, %arg1, %arg2) ({
    ^bb1(%iv2: index):
      "omp.yield"() : () -> ()
    }) : (index, index, index) -> ()
    "omp.terminator"() : () -> ()
  }) {alignments = [32, 128],
      operandSegmentSizes = array<i32: 2, 0, 0, 0, 0, 0, 0>} : (memref<i32>, memref<i32>) -> ()
  return
}

// CHECK-LABEL: omp_simd_aligned_single
func.func @omp_simd_aligned_single(%arg0 : index, %arg1 : index, %arg2 : index,
                                   %arg3 : memref<i32>, %arg4 : memref<i32>) -> () {
  // CHECK: omp.simd aligned(%{{.*}} : memref<i32> -> 32 : i64)
  "omp.simd"(%arg3) ({
    "omp.loop_nest" (%arg0, %arg1, %arg2) ({
    ^bb1(%iv2: index):
      "omp.yield"() : () -> ()
    }) : (index, index, index) -> ()
    "omp.terminator"() : () -> ()
  }) {alignments = [32],
      operandSegmentSizes = array<i32: 1, 0, 0, 0, 0, 0, 0>} : (memref<i32>) -> ()
  return
}

// CHECK-LABEL: omp_simd_nontemporal_list
func.func @omp_simd_nontemporal_list(%arg0 : index, %arg1 : index,
                                     %arg2 : index, %arg3 : memref<i32>,
                                     %arg4 : memref<i64>) -> () {
  // CHECK: omp.simd nontemporal(%{{.*}}, %{{.*}} : memref<i32>, memref<i64>)
  "omp.simd"(%arg3, %arg4) ({
    "omp.loop_nest" (%arg0, %arg1, %arg2) ({
    ^bb1(%iv2: index):
      "omp.yield"() : () -> ()
    }) : (index, index, index) -> ()
    "omp.terminator"() : () -> ()
  }) {operandSegmentSizes = array<i32: 0, 0, 0, 0, 2, 0, 0>} : (memref<i32>, memref<i64>) -> ()
  return
}

// CHECK-LABEL: omp_simd_nontemporal_single
func.func @omp_simd_nontemporal_single(%arg0 : index, %arg1 : index,
                                       %arg2 : index, %arg3 : memref<i32>,
                                       %arg4 : memref<i64>) -> () {
  // CHECK: omp.simd nontemporal(%{{.*}} : memref<i32>)
  "omp.simd"(%arg3) ({
    "omp.loop_nest" (%arg0, %arg1, %arg2) ({
    ^bb1(%iv2: index):
      "omp.yield"() : () -> ()
    }) : (index, index, index) -> ()
    "omp.terminator"() : () -> ()
  }) {operandSegmentSizes = array<i32: 0, 0, 0, 0, 1, 0, 0>} : (memref<i32>) -> ()
  return
}

// CHECK-LABEL: omp_simd_pretty
func.func @omp_simd_pretty(%lb : index, %ub : index, %step : index) -> () {
  // CHECK: omp.simd {
  omp.simd {
    omp.loop_nest (%iv) : index = (%lb) to (%ub) step (%step) {
      omp.yield
    }
    omp.terminator
  }
  return
}

// CHECK-LABEL:   func.func @omp_simd_pretty_aligned(
func.func @omp_simd_pretty_aligned(%lb : index, %ub : index, %step : index,
                                   %data_var : memref<i32>,
                                   %data_var1 : memref<i32>) -> () {
  // CHECK:      omp.simd aligned(
  // CHECK-SAME: %{{.*}} : memref<i32> -> 32 : i64,
  // CHECK-SAME: %{{.*}} : memref<i32> -> 128 : i64)
  omp.simd aligned(%data_var :  memref<i32> -> 32, %data_var1 : memref<i32> -> 128) {
    omp.loop_nest (%iv) : index = (%lb) to (%ub) step (%step) {
      omp.yield
    }
    omp.terminator
  }
  return
}

// CHECK-LABEL: omp_simd_pretty_if
func.func @omp_simd_pretty_if(%lb : index, %ub : index, %step : index, %if_cond : i1) -> () {
  // CHECK: omp.simd if(%{{.*}})
  omp.simd if(%if_cond) {
    omp.loop_nest (%iv): index = (%lb) to (%ub) step (%step) {
      omp.yield
    }
    omp.terminator
  }
  return
}

// CHECK-LABEL: func.func @omp_simd_pretty_nontemporal
func.func @omp_simd_pretty_nontemporal(%lb : index, %ub : index, %step : index,
                                       %data_var : memref<i32>,
                                       %data_var1 : memref<i32>) -> () {
  // CHECK: omp.simd nontemporal(%{{.*}}, %{{.*}} : memref<i32>, memref<i32>)
  omp.simd nontemporal(%data_var, %data_var1 : memref<i32>, memref<i32>) {
    omp.loop_nest (%iv) : index = (%lb) to (%ub) step (%step) {
      omp.yield
    }
    omp.terminator
  }
  return
}

// CHECK-LABEL: omp_simd_pretty_order
func.func @omp_simd_pretty_order(%lb : index, %ub : index, %step : index) -> () {
  // CHECK: omp.simd order(concurrent)
  omp.simd order(concurrent) {
    omp.loop_nest (%iv): index = (%lb) to (%ub) step (%step) {
      omp.yield
    }
    omp.terminator
  }
  // CHECK: omp.simd order(reproducible:concurrent)
  omp.simd order(reproducible:concurrent) {
    omp.loop_nest (%iv): index = (%lb) to (%ub) step (%step) {
      omp.yield
    }
    omp.terminator
  }
  // CHECK: omp.simd order(unconstrained:concurrent)
  omp.simd order(unconstrained:concurrent) {
    omp.loop_nest (%iv): index = (%lb) to (%ub) step (%step) {
      omp.yield
    }
    omp.terminator
  }
  return
}

// CHECK-LABEL: omp_simd_pretty_simdlen
func.func @omp_simd_pretty_simdlen(%lb : index, %ub : index, %step : index) -> () {
  // CHECK: omp.simd simdlen(2)
  omp.simd simdlen(2) {
    omp.loop_nest (%iv): index = (%lb) to (%ub) step (%step) {
      omp.yield
    }
    omp.terminator
  }
  return
}

// CHECK-LABEL: omp_simd_pretty_safelen
func.func @omp_simd_pretty_safelen(%lb : index, %ub : index, %step : index) -> () {
  // CHECK: omp.simd safelen(2)
  omp.simd safelen(2) {
    omp.loop_nest (%iv): index = (%lb) to (%ub) step (%step) {
      omp.yield
    }
    omp.terminator
  }
  return
}

// CHECK-LABEL: omp_distribute
func.func @omp_distribute(%chunk_size : i32, %data_var : memref<i32>, %arg0 : i32) -> () {
  // CHECK: omp.distribute
  "omp.distribute" () ({
    "omp.loop_nest" (%arg0, %arg0, %arg0) ({
    ^bb0(%iv: i32):
      "omp.yield"() : () -> ()
    }) : (i32, i32, i32) -> ()
    "omp.terminator"() : () -> ()
  }) {} : () -> ()
  // CHECK: omp.distribute
  omp.distribute {
    omp.loop_nest (%iv) : i32 = (%arg0) to (%arg0) step (%arg0) {
      omp.yield
    }
    omp.terminator
  }
  // CHECK: omp.distribute dist_schedule_static
  omp.distribute dist_schedule_static {
    omp.loop_nest (%iv) : i32 = (%arg0) to (%arg0) step (%arg0) {
      omp.yield
    }
    omp.terminator
  }
  // CHECK: omp.distribute dist_schedule_static dist_schedule_chunk_size(%{{.+}} : i32)
  omp.distribute dist_schedule_static dist_schedule_chunk_size(%chunk_size : i32) {
    omp.loop_nest (%iv) : i32 = (%arg0) to (%arg0) step (%arg0) {
      omp.yield
    }
    omp.terminator
  }
  // CHECK: omp.distribute order(concurrent)
  omp.distribute order(concurrent) {
    omp.loop_nest (%iv) : i32 = (%arg0) to (%arg0) step (%arg0) {
      omp.yield
    }
    omp.terminator
  }
  // CHECK: omp.distribute order(reproducible:concurrent)
  omp.distribute order(reproducible:concurrent) {
    omp.loop_nest (%iv) : i32 = (%arg0) to (%arg0) step (%arg0) {
      omp.yield
    }
    omp.terminator
  }
  // CHECK: omp.distribute order(unconstrained:concurrent)
  omp.distribute order(unconstrained:concurrent) {
    omp.loop_nest (%iv) : i32 = (%arg0) to (%arg0) step (%arg0) {
      omp.yield
    }
    omp.terminator
  }
  // CHECK: omp.distribute allocate(%{{.+}} : memref<i32> -> %{{.+}} : memref<i32>)
  omp.distribute allocate(%data_var : memref<i32> -> %data_var : memref<i32>) {
    omp.loop_nest (%iv) : i32 = (%arg0) to (%arg0) step (%arg0) {
      omp.yield
    }
    omp.terminator
  }
  // CHECK: omp.distribute
  omp.distribute {
    omp.simd {
      omp.loop_nest (%iv) : i32 = (%arg0) to (%arg0) step (%arg0) {
        omp.yield
      }
      omp.terminator
    } {omp.composite}
    omp.terminator
  } {omp.composite}
  return
}


// CHECK-LABEL: omp_target
func.func @omp_target(%if_cond : i1, %device : si32,  %num_threads : i32, %device_ptr: memref<i32>, %device_addr: memref<?xi32>, %map1: memref<?xi32>, %map2: memref<?xi32>) -> () {

    // Test with optional operands; if_expr, device, thread_limit, private, firstprivate and nowait.
    // CHECK: omp.target device({{.*}}) if({{.*}}) nowait thread_limit({{.*}})
    "omp.target"(%device, %if_cond, %num_threads) ({
       // CHECK: omp.terminator
       omp.terminator
    }) {nowait, operandSegmentSizes = array<i32: 0,0,0,1,0,1,0,0,0,0,1>} : ( si32, i1, i32 ) -> ()

    // Test with optional map clause.
    // CHECK: %[[MAP_A:.*]] = omp.map.info var_ptr(%[[VAL_1:.*]] : memref<?xi32>, tensor<?xi32>)   map_clauses(tofrom) capture(ByRef) -> memref<?xi32> {name = ""}
    // CHECK: %[[MAP_B:.*]] = omp.map.info var_ptr(%[[VAL_2:.*]] : memref<?xi32>, tensor<?xi32>)   map_clauses(exit_release_or_enter_alloc) capture(ByRef) -> memref<?xi32> {name = ""}
    // CHECK: omp.target has_device_addr(%[[VAL_5:.*]] : memref<?xi32>) is_device_ptr(%[[VAL_4:.*]] : memref<i32>) map_entries(%[[MAP_A]] -> {{.*}}, %[[MAP_B]] -> {{.*}} : memref<?xi32>, memref<?xi32>) {
    %mapv1 = omp.map.info var_ptr(%map1 : memref<?xi32>, tensor<?xi32>)   map_clauses(tofrom) capture(ByRef) -> memref<?xi32> {name = ""}
    %mapv2 = omp.map.info var_ptr(%map2 : memref<?xi32>, tensor<?xi32>)   map_clauses(exit_release_or_enter_alloc) capture(ByRef) -> memref<?xi32> {name = ""}
    omp.target map_entries(%mapv1 -> %arg0, %mapv2 -> %arg1 : memref<?xi32>, memref<?xi32>) is_device_ptr(%device_ptr : memref<i32>) has_device_addr(%device_addr : memref<?xi32>) {
    ^bb0(%arg0: memref<?xi32>, %arg1: memref<?xi32>):
      omp.terminator
    }
    // CHECK: %[[MAP_C:.*]] = omp.map.info var_ptr(%[[VAL_1:.*]] : memref<?xi32>, tensor<?xi32>)   map_clauses(to) capture(ByRef) -> memref<?xi32> {name = ""}
    // CHECK: %[[MAP_D:.*]] = omp.map.info var_ptr(%[[VAL_2:.*]] : memref<?xi32>, tensor<?xi32>)   map_clauses(always, from) capture(ByRef) -> memref<?xi32> {name = ""}
    // CHECK: omp.target map_entries(%[[MAP_C]] -> {{.*}}, %[[MAP_D]] -> {{.*}} : memref<?xi32>, memref<?xi32>) {
    %mapv3 = omp.map.info var_ptr(%map1 : memref<?xi32>, tensor<?xi32>)   map_clauses(to) capture(ByRef) -> memref<?xi32> {name = ""}
    %mapv4 = omp.map.info var_ptr(%map2 : memref<?xi32>, tensor<?xi32>)   map_clauses(always, from) capture(ByRef) -> memref<?xi32> {name = ""}
    omp.target map_entries(%mapv3 -> %arg0, %mapv4 -> %arg1 : memref<?xi32>, memref<?xi32>) {
    ^bb0(%arg0: memref<?xi32>, %arg1: memref<?xi32>):
      omp.terminator
    }
    // CHECK: omp.barrier
    omp.barrier

    return
}

func.func @omp_target_data (%if_cond : i1, %device : si32, %device_ptr: memref<i32>, %device_addr: memref<?xi32>, %map1: memref<?xi32>, %map2: memref<?xi32>) -> () {
    // CHECK: %[[MAP_A:.*]] = omp.map.info var_ptr(%[[VAL_2:.*]] : memref<?xi32>, tensor<?xi32>)   map_clauses(always, from) capture(ByRef) -> memref<?xi32> {name = ""}
    // CHECK: omp.target_data device(%[[VAL_1:.*]] : si32) if(%[[VAL_0:.*]]) map_entries(%[[MAP_A]] : memref<?xi32>)
    %mapv1 = omp.map.info var_ptr(%map1 : memref<?xi32>, tensor<?xi32>)   map_clauses(always, from) capture(ByRef) -> memref<?xi32> {name = ""}
    omp.target_data if(%if_cond) device(%device : si32) map_entries(%mapv1 : memref<?xi32>){}

    // CHECK: %[[MAP_A:.*]] = omp.map.info var_ptr(%[[VAL_2:.*]] : memref<?xi32>, tensor<?xi32>)   map_clauses(close, present, to) capture(ByRef) -> memref<?xi32> {name = ""}
    // CHECK: omp.target_data map_entries(%[[MAP_A]] : memref<?xi32>) use_device_addr(%[[VAL_4:.*]] : memref<?xi32>) use_device_ptr(%[[VAL_3:.*]] : memref<i32>)
    %mapv2 = omp.map.info var_ptr(%map1 : memref<?xi32>, tensor<?xi32>)   map_clauses(close, present, to) capture(ByRef) -> memref<?xi32> {name = ""}
    omp.target_data use_device_ptr(%device_ptr : memref<i32>) use_device_addr(%device_addr : memref<?xi32>) map_entries(%mapv2 : memref<?xi32>) {}

    // CHECK: %[[MAP_A:.*]] = omp.map.info var_ptr(%[[VAL_1:.*]] : memref<?xi32>, tensor<?xi32>)   map_clauses(tofrom) capture(ByRef) -> memref<?xi32> {name = ""}
    // CHECK: %[[MAP_B:.*]] = omp.map.info var_ptr(%[[VAL_2:.*]] : memref<?xi32>, tensor<?xi32>)   map_clauses(exit_release_or_enter_alloc) capture(ByRef) -> memref<?xi32> {name = ""}
    // CHECK: omp.target_data map_entries(%[[MAP_A]], %[[MAP_B]] : memref<?xi32>, memref<?xi32>)
    %mapv3 = omp.map.info var_ptr(%map1 : memref<?xi32>, tensor<?xi32>)   map_clauses(tofrom) capture(ByRef) -> memref<?xi32> {name = ""}
    %mapv4 = omp.map.info var_ptr(%map2 : memref<?xi32>, tensor<?xi32>)   map_clauses(exit_release_or_enter_alloc) capture(ByRef) -> memref<?xi32> {name = ""}
    omp.target_data map_entries(%mapv3, %mapv4 : memref<?xi32>, memref<?xi32>) {}

    // CHECK: %[[MAP_A:.*]] = omp.map.info var_ptr(%[[VAL_3:.*]] : memref<?xi32>, tensor<?xi32>)   map_clauses(exit_release_or_enter_alloc) capture(ByRef) -> memref<?xi32> {name = ""}
    // CHECK: omp.target_enter_data device(%[[VAL_1:.*]] : si32) if(%[[VAL_0:.*]]) map_entries(%[[MAP_A]] : memref<?xi32>) nowait
    %mapv5 = omp.map.info var_ptr(%map1 : memref<?xi32>, tensor<?xi32>)   map_clauses(exit_release_or_enter_alloc) capture(ByRef) -> memref<?xi32> {name = ""}
    omp.target_enter_data if(%if_cond) device(%device : si32) nowait map_entries(%mapv5 : memref<?xi32>)

    // CHECK: %[[MAP_A:.*]] = omp.map.info var_ptr(%[[VAL_3:.*]] : memref<?xi32>, tensor<?xi32>)   map_clauses(exit_release_or_enter_alloc) capture(ByRef) -> memref<?xi32> {name = ""}
    // CHECK: omp.target_exit_data device(%[[VAL_1:.*]] : si32) if(%[[VAL_0:.*]]) map_entries(%[[MAP_A]] : memref<?xi32>) nowait
    %mapv6 = omp.map.info var_ptr(%map2 : memref<?xi32>, tensor<?xi32>)   map_clauses(exit_release_or_enter_alloc) capture(ByRef) -> memref<?xi32> {name = ""}
    omp.target_exit_data if(%if_cond) device(%device : si32) nowait map_entries(%mapv6 : memref<?xi32>)

    return
}

// CHECK-LABEL: omp_target_pretty
func.func @omp_target_pretty(%if_cond : i1, %device : si32,  %num_threads : i32) -> () {
    // CHECK: omp.target device({{.*}}) if({{.*}})
    omp.target if(%if_cond) device(%device : si32) {
      omp.terminator
    }

    // CHECK: omp.target device({{.*}}) if({{.*}}) nowait
    omp.target if(%if_cond) device(%device : si32) thread_limit(%num_threads : i32) nowait {
      omp.terminator
    }

    return
}

// CHECK: omp.declare_reduction
// CHECK-LABEL: @add_f32
// CHECK: : f32
// CHECK: init
// CHECK: ^{{.+}}(%{{.+}}: f32):
// CHECK:   omp.yield
// CHECK: combiner
// CHECK: ^{{.+}}(%{{.+}}: f32, %{{.+}}: f32):
// CHECK:   omp.yield
// CHECK: atomic
// CHECK: ^{{.+}}(%{{.+}}: !llvm.ptr, %{{.+}}: !llvm.ptr):
// CHECK:  omp.yield
// CHECK: cleanup
// CHECK:  omp.yield
omp.declare_reduction @add_f32 : f32
init {
^bb0(%arg: f32):
  %0 = arith.constant 0.0 : f32
  omp.yield (%0 : f32)
}
combiner {
^bb1(%arg0: f32, %arg1: f32):
  %1 = arith.addf %arg0, %arg1 : f32
  omp.yield (%1 : f32)
}
atomic {
^bb2(%arg2: !llvm.ptr, %arg3: !llvm.ptr):
  %2 = llvm.load %arg3 : !llvm.ptr -> f32
  llvm.atomicrmw fadd %arg2, %2 monotonic : !llvm.ptr, f32
  omp.yield
}
cleanup {
^bb0(%arg: f32):
  omp.yield
}

// CHECK-LABEL: func @wsloop_reduction
func.func @wsloop_reduction(%lb : index, %ub : index, %step : index) {
  %c1 = arith.constant 1 : i32
  %0 = llvm.alloca %c1 x i32 : (i32) -> !llvm.ptr
  // CHECK: reduction(@add_f32 %{{.+}} -> %[[PRV:.+]] : !llvm.ptr)
  omp.wsloop reduction(@add_f32 %0 -> %prv : !llvm.ptr) {
    omp.loop_nest (%iv) : index = (%lb) to (%ub) step (%step) {
      // CHECK: %[[CST:.+]] = arith.constant 2.0{{.*}} : f32
      %cst = arith.constant 2.0 : f32
      // CHECK: %[[LPRV:.+]] = llvm.load %[[PRV]] : !llvm.ptr -> f32
      %lprv = llvm.load %prv : !llvm.ptr -> f32
      // CHECK: %[[RES:.+]] = llvm.fadd %[[LPRV]], %[[CST]] : f32
      %res = llvm.fadd %lprv, %cst: f32
      // CHECK: llvm.store %[[RES]], %[[PRV]] :  f32, !llvm.ptr
      llvm.store %res, %prv :  f32, !llvm.ptr
      omp.yield
    }
    omp.terminator
  }
  return
}

// CHECK-LABEL: func @wsloop_reduction_byref
func.func @wsloop_reduction_byref(%lb : index, %ub : index, %step : index) {
  %c1 = arith.constant 1 : i32
  %0 = llvm.alloca %c1 x i32 : (i32) -> !llvm.ptr
  // CHECK: reduction(byref @add_f32 %{{.+}} -> %[[PRV:.+]] : !llvm.ptr)
  omp.wsloop reduction(byref @add_f32 %0 -> %prv : !llvm.ptr) {
    omp.loop_nest (%iv) : index = (%lb) to (%ub) step (%step) {
      // CHECK: %[[CST:.+]] = arith.constant 2.0{{.*}} : f32
      %cst = arith.constant 2.0 : f32
      // CHECK: %[[LPRV:.+]] = llvm.load %[[PRV]] : !llvm.ptr -> f32
      %lprv = llvm.load %prv : !llvm.ptr -> f32
      // CHECK: %[[RES:.+]] = llvm.fadd %[[LPRV]], %[[CST]] : f32
      %res = llvm.fadd %lprv, %cst: f32
      // CHECK: llvm.store %[[RES]], %[[PRV]] :  f32, !llvm.ptr
      llvm.store %res, %prv :  f32, !llvm.ptr
      omp.yield
    }
    omp.terminator
  }
  return
}

// CHECK-LABEL: func @parallel_reduction
func.func @parallel_reduction() {
  %c1 = arith.constant 1 : i32
  %0 = llvm.alloca %c1 x i32 : (i32) -> !llvm.ptr
  // CHECK: omp.parallel reduction(@add_f32 {{.+}} -> {{.+}} : !llvm.ptr)
  omp.parallel reduction(@add_f32 %0 -> %prv : !llvm.ptr) {
    %1 = arith.constant 2.0 : f32
    %2 = llvm.load %prv : !llvm.ptr -> f32
    // CHECK: llvm.fadd %{{.*}}, %{{.*}} : f32
    %3 = llvm.fadd %1, %2 : f32
    llvm.store %3, %prv : f32, !llvm.ptr
    omp.terminator
  }
  return
}

// CHECK-LABEL: func @parallel_reduction_byref
func.func @parallel_reduction_byref() {
  %c1 = arith.constant 1 : i32
  %0 = llvm.alloca %c1 x i32 : (i32) -> !llvm.ptr
  // CHECK: omp.parallel reduction(byref @add_f32 {{.+}} -> {{.+}} : !llvm.ptr)
  omp.parallel reduction(byref @add_f32 %0 -> %prv : !llvm.ptr) {
    %1 = arith.constant 2.0 : f32
    %2 = llvm.load %prv : !llvm.ptr -> f32
    // CHECK: llvm.fadd %{{.*}}, %{{.*}} : f32
    %3 = llvm.fadd %1, %2 : f32
    llvm.store %3, %prv : f32, !llvm.ptr
    omp.terminator
  }
  return
}

// CHECK: func @parallel_wsloop_reduction
func.func @parallel_wsloop_reduction(%lb : index, %ub : index, %step : index) {
  %c1 = arith.constant 1 : i32
  %0 = llvm.alloca %c1 x i32 : (i32) -> !llvm.ptr
  // CHECK: omp.parallel {
  omp.parallel {
    // CHECK: omp.wsloop reduction(@add_f32 %{{.*}} -> %{{.+}} : !llvm.ptr) {
    omp.wsloop reduction(@add_f32 %0 -> %prv : !llvm.ptr) {
      // CHECK: omp.loop_nest (%{{.+}}) : index = (%{{.+}}) to (%{{.+}}) step (%{{.+}}) {
      omp.loop_nest (%iv) : index = (%lb) to (%ub) step (%step) {
        %1 = arith.constant 2.0 : f32
        %2 = llvm.load %prv : !llvm.ptr -> f32
        // CHECK: llvm.fadd %{{.+}}, %{{.+}} : f32
        llvm.fadd %1, %2 : f32
        // CHECK: omp.yield
        omp.yield
      }
      // CHECK: omp.terminator
      omp.terminator
    }
    // CHECK: omp.terminator
    omp.terminator
  }
  return
}

// CHECK-LABEL: omp_teams
func.func @omp_teams(%lb : i32, %ub : i32, %if_cond : i1, %num_threads : i32,
                     %data_var : memref<i32>) -> () {
  // Test nesting inside of omp.target
  omp.target {
    // CHECK: omp.teams
    omp.teams {
      // CHECK: omp.terminator
      omp.terminator
    }
    // CHECK: omp.terminator
    omp.terminator
  }

  // CHECK: omp.teams
  omp.teams {
    %0 = arith.constant 1 : i32
    // CHECK: omp.terminator
    omp.terminator
  }

  // Test num teams.
  // CHECK: omp.teams num_teams(%{{.+}} : i32 to %{{.+}} : i32)
  omp.teams num_teams(%lb : i32 to %ub : i32) {
    // CHECK: omp.terminator
    omp.terminator
  }

  // CHECK: omp.teams num_teams( to %{{.+}} : i32)
  omp.teams num_teams(to %ub : i32) {
    // CHECK: omp.terminator
    omp.terminator
  }

  // Test if.
  // CHECK: omp.teams if(%{{.+}})
  omp.teams if(%if_cond) {
    // CHECK: omp.terminator
    omp.terminator
  }

  // Test thread limit.
  // CHECK: omp.teams thread_limit(%{{.+}} : i32)
  omp.teams thread_limit(%num_threads : i32) {
    // CHECK: omp.terminator
    omp.terminator
  }

  // Test reduction.
  %c1 = arith.constant 1 : i32
  %0 = llvm.alloca %c1 x i32 : (i32) -> !llvm.ptr
  // CHECK: omp.teams reduction(@add_f32 -> %{{.+}} : !llvm.ptr) {
  omp.teams reduction(@add_f32 -> %0 : !llvm.ptr) {
    %1 = arith.constant 2.0 : f32
    // CHECK: omp.terminator
    omp.terminator
  }

  // Test reduction byref
  // CHECK: omp.teams reduction(byref @add_f32 -> %{{.+}} : !llvm.ptr) {
  omp.teams reduction(byref @add_f32 -> %0 : !llvm.ptr) {
    %1 = arith.constant 2.0 : f32
    // CHECK: omp.terminator
    omp.terminator
  }

  // Test allocate.
  // CHECK: omp.teams allocate(%{{.+}} : memref<i32> -> %{{.+}} : memref<i32>)
  omp.teams allocate(%data_var : memref<i32> -> %data_var : memref<i32>) {
    // CHECK: omp.terminator
    omp.terminator
  }

  return
}

// CHECK-LABEL: func @sections_reduction
func.func @sections_reduction() {
  %c1 = arith.constant 1 : i32
  %0 = llvm.alloca %c1 x i32 : (i32) -> !llvm.ptr
  // CHECK: omp.sections reduction(@add_f32 -> {{.+}} : !llvm.ptr)
  omp.sections reduction(@add_f32 -> %0 : !llvm.ptr) {
    // CHECK: omp.section
    omp.section {
      %1 = arith.constant 2.0 : f32
      omp.terminator
    }
    // CHECK: omp.section
    omp.section {
      %1 = arith.constant 3.0 : f32
      omp.terminator
    }
    omp.terminator
  }
  return
}

// CHECK-LABEL: func @sections_reduction_byref
func.func @sections_reduction_byref() {
  %c1 = arith.constant 1 : i32
  %0 = llvm.alloca %c1 x i32 : (i32) -> !llvm.ptr
  // CHECK: omp.sections reduction(byref @add_f32 -> {{.+}} : !llvm.ptr)
  omp.sections reduction(byref @add_f32 -> %0 : !llvm.ptr) {
    // CHECK: omp.section
    omp.section {
      %1 = arith.constant 2.0 : f32
      omp.terminator
    }
    // CHECK: omp.section
    omp.section {
      %1 = arith.constant 3.0 : f32
      omp.terminator
    }
    omp.terminator
  }
  return
}

// CHECK: omp.declare_reduction
// CHECK-LABEL: @add2_f32
omp.declare_reduction @add2_f32 : f32
// CHECK: init
init {
^bb0(%arg: f32):
  %0 = arith.constant 0.0 : f32
  omp.yield (%0 : f32)
}
// CHECK: combiner
combiner {
^bb1(%arg0: f32, %arg1: f32):
  %1 = arith.addf %arg0, %arg1 : f32
  omp.yield (%1 : f32)
}
// CHECK-NOT: atomic
// CHECK-NOT: cleanup

// CHECK-LABEL: func @wsloop_reduction2
func.func @wsloop_reduction2(%lb : index, %ub : index, %step : index) {
  %0 = memref.alloca() : memref<1xf32>
  // CHECK: omp.wsloop reduction(@add2_f32 %{{.+}} -> %{{.+}} : memref<1xf32>) {
  omp.wsloop reduction(@add2_f32 %0 -> %prv : memref<1xf32>) {
    omp.loop_nest (%iv) : index = (%lb) to (%ub) step (%step) {
      %1 = arith.constant 2.0 : f32
      %2 = arith.constant 0 : index
      %3 = memref.load %prv[%2] : memref<1xf32>
      // CHECK: llvm.fadd
      %4 = llvm.fadd %1, %3 : f32
      memref.store %4, %prv[%2] : memref<1xf32>
      omp.yield
    }
    omp.terminator
  }
  return
}

// CHECK-LABEL: func @parallel_reduction2
func.func @parallel_reduction2() {
  %0 = memref.alloca() : memref<1xf32>
  // CHECK: omp.parallel reduction(@add2_f32 %{{.+}} -> %{{.+}} : memref<1xf32>)
  omp.parallel reduction(@add2_f32 %0 -> %prv : memref<1xf32>) {
    %1 = arith.constant 2.0 : f32
    %2 = arith.constant 0 : index
    %3 = memref.load %prv[%2] : memref<1xf32>
    // CHECK: llvm.fadd
    %4 = llvm.fadd %1, %3 : f32
    memref.store %4, %prv[%2] : memref<1xf32>
    omp.terminator
  }
  return
}

// CHECK: func @parallel_wsloop_reduction2
func.func @parallel_wsloop_reduction2(%lb : index, %ub : index, %step : index) {
  %c1 = arith.constant 1 : i32
  %0 = llvm.alloca %c1 x i32 : (i32) -> !llvm.ptr
  // CHECK: omp.parallel {
  omp.parallel {
    // CHECK: omp.wsloop reduction(@add2_f32 %{{.*}} -> %{{.+}} : !llvm.ptr) {
    omp.wsloop reduction(@add2_f32 %0 -> %prv : !llvm.ptr) {
      // CHECK: omp.loop_nest (%{{.+}}) : index = (%{{.+}}) to (%{{.+}}) step (%{{.+}}) {
      omp.loop_nest (%iv) : index = (%lb) to (%ub) step (%step) {
        %1 = arith.constant 2.0 : f32
        %2 = llvm.load %prv : !llvm.ptr -> f32
        // CHECK: llvm.fadd %{{.+}}, %{{.+}} : f32
        %3 = llvm.fadd %1, %2 : f32
        // CHECK: omp.yield
        omp.yield
      }
      // CHECK: omp.terminator
      omp.terminator
    }
    // CHECK: omp.terminator
    omp.terminator
  }
  return
}

// CHECK-LABEL: func @sections_reduction2
func.func @sections_reduction2() {
  %0 = memref.alloca() : memref<1xf32>
  // CHECK: omp.sections reduction(@add2_f32 -> %{{.+}} : memref<1xf32>)
  omp.sections reduction(@add2_f32 -> %0 : memref<1xf32>) {
    omp.section {
      %1 = arith.constant 2.0 : f32
      omp.terminator
    }
    omp.section {
      %1 = arith.constant 2.0 : f32
      omp.terminator
    }
    omp.terminator
  }
  return
}

// CHECK: omp.critical.declare @mutex1 hint(uncontended)
omp.critical.declare @mutex1 hint(uncontended)
// CHECK: omp.critical.declare @mutex2 hint(contended)
omp.critical.declare @mutex2 hint(contended)
// CHECK: omp.critical.declare @mutex3 hint(nonspeculative)
omp.critical.declare @mutex3 hint(nonspeculative)
// CHECK: omp.critical.declare @mutex4 hint(speculative)
omp.critical.declare @mutex4 hint(speculative)
// CHECK: omp.critical.declare @mutex5 hint(uncontended, nonspeculative)
omp.critical.declare @mutex5 hint(uncontended, nonspeculative)
// CHECK: omp.critical.declare @mutex6 hint(contended, nonspeculative)
omp.critical.declare @mutex6 hint(contended, nonspeculative)
// CHECK: omp.critical.declare @mutex7 hint(uncontended, speculative)
omp.critical.declare @mutex7 hint(uncontended, speculative)
// CHECK: omp.critical.declare @mutex8 hint(contended, speculative)
omp.critical.declare @mutex8 hint(contended, speculative)
// CHECK: omp.critical.declare @mutex9
omp.critical.declare @mutex9 hint(none)
// CHECK: omp.critical.declare @mutex10
omp.critical.declare @mutex10


// CHECK-LABEL: omp_critical
func.func @omp_critical() -> () {
  // CHECK: omp.critical
  omp.critical {
    omp.terminator
  }

  // CHECK: omp.critical(@{{.*}})
  omp.critical(@mutex1) {
    omp.terminator
  }
  return
}

func.func @omp_ordered(%arg1 : i32, %arg2 : i32, %arg3 : i32,
    %vec0 : i64, %vec1 : i64, %vec2 : i64, %vec3 : i64) -> () {
  // CHECK: omp.ordered.region
  omp.ordered.region {
    // CHECK: omp.terminator
    omp.terminator
  }

  omp.wsloop ordered(0) {
    omp.loop_nest (%0) : i32 = (%arg1) to (%arg2) step (%arg3)  {
      // CHECK: omp.ordered.region
      omp.ordered.region {
        // CHECK: omp.terminator
        omp.terminator
      }
      omp.yield
    }
    omp.terminator
  }

  omp.wsloop ordered(1) {
    omp.loop_nest (%0) : i32 = (%arg1) to (%arg2) step (%arg3) {
      // Only one DEPEND(SINK: vec) clause
      // CHECK: omp.ordered depend_type(dependsink) depend_vec(%{{.*}} : i64) {doacross_num_loops = 1 : i64}
      omp.ordered depend_type(dependsink) depend_vec(%vec0 : i64) {doacross_num_loops = 1 : i64}

      // CHECK: omp.ordered depend_type(dependsource) depend_vec(%{{.*}} : i64) {doacross_num_loops = 1 : i64}
      omp.ordered depend_type(dependsource) depend_vec(%vec0 : i64) {doacross_num_loops = 1 : i64}

      omp.yield
    }
    omp.terminator
  }

  omp.wsloop ordered(2) {
    omp.loop_nest (%0) : i32 = (%arg1) to (%arg2) step (%arg3) {
      // Multiple DEPEND(SINK: vec) clauses
      // CHECK: omp.ordered depend_type(dependsink) depend_vec(%{{.*}}, %{{.*}}, %{{.*}}, %{{.*}} : i64, i64, i64, i64) {doacross_num_loops = 2 : i64}
      omp.ordered depend_type(dependsink) depend_vec(%vec0, %vec1, %vec2, %vec3 : i64, i64, i64, i64) {doacross_num_loops = 2 : i64}

      // CHECK: omp.ordered depend_type(dependsource) depend_vec(%{{.*}}, %{{.*}} : i64, i64) {doacross_num_loops = 2 : i64}
      omp.ordered depend_type(dependsource) depend_vec(%vec0, %vec1 : i64, i64) {doacross_num_loops = 2 : i64}

      omp.yield
    }
    omp.terminator
  }

  return
}

// CHECK-LABEL: omp_atomic_read
// CHECK-SAME: (%[[v:.*]]: memref<i32>, %[[x:.*]]: memref<i32>)
func.func @omp_atomic_read(%v: memref<i32>, %x: memref<i32>) {
  // CHECK: omp.atomic.read %[[v]] = %[[x]] : memref<i32>, i32
  omp.atomic.read %v = %x : memref<i32>, i32
  // CHECK: omp.atomic.read %[[v]] = %[[x]] memory_order(seq_cst) : memref<i32>, i32
  omp.atomic.read %v = %x memory_order(seq_cst) : memref<i32>, i32
  // CHECK: omp.atomic.read %[[v]] = %[[x]] memory_order(acquire) : memref<i32>, i32
  omp.atomic.read %v = %x memory_order(acquire) : memref<i32>, i32
  // CHECK: omp.atomic.read %[[v]] = %[[x]] memory_order(relaxed) : memref<i32>, i32
  omp.atomic.read %v = %x memory_order(relaxed) : memref<i32>, i32
  // CHECK: omp.atomic.read %[[v]] = %[[x]] hint(contended, nonspeculative) : memref<i32>, i32
  omp.atomic.read %v = %x hint(nonspeculative, contended) : memref<i32>, i32
  // CHECK: omp.atomic.read %[[v]] = %[[x]] memory_order(seq_cst) hint(contended, speculative) : memref<i32>, i32
  omp.atomic.read %v = %x hint(speculative, contended) memory_order(seq_cst) : memref<i32>, i32
  // CHECK: omp.atomic.read %[[v]] = %[[x]] memory_order(seq_cst) : memref<i32>, i32
  omp.atomic.read %v = %x hint(none) memory_order(seq_cst) : memref<i32>, i32
  return
}

// CHECK-LABEL: omp_atomic_write
// CHECK-SAME: (%[[ADDR:.*]]: memref<i32>, %[[VAL:.*]]: i32)
func.func @omp_atomic_write(%addr : memref<i32>, %val : i32) {
  // CHECK: omp.atomic.write %[[ADDR]] = %[[VAL]] : memref<i32>, i32
  omp.atomic.write %addr = %val : memref<i32>, i32
  // CHECK: omp.atomic.write %[[ADDR]] = %[[VAL]] memory_order(seq_cst) : memref<i32>, i32
  omp.atomic.write %addr = %val memory_order(seq_cst) : memref<i32>, i32
  // CHECK: omp.atomic.write %[[ADDR]] = %[[VAL]] memory_order(release) : memref<i32>, i32
  omp.atomic.write %addr = %val memory_order(release) : memref<i32>, i32
  // CHECK: omp.atomic.write %[[ADDR]] = %[[VAL]] memory_order(relaxed) : memref<i32>, i32
  omp.atomic.write %addr = %val memory_order(relaxed) : memref<i32>, i32
  // CHECK: omp.atomic.write %[[ADDR]] = %[[VAL]] hint(uncontended, speculative) : memref<i32>, i32
  omp.atomic.write %addr = %val hint(speculative, uncontended) : memref<i32>, i32
  // CHECK: omp.atomic.write %[[ADDR]] = %[[VAL]] : memref<i32>, i32
  omp.atomic.write %addr = %val hint(none) : memref<i32>, i32
  return
}

// CHECK-LABEL: omp_atomic_update
// CHECK-SAME: (%[[X:.*]]: memref<i32>, %[[EXPR:.*]]: i32, %[[XBOOL:.*]]: memref<i1>, %[[EXPRBOOL:.*]]: i1)
func.func @omp_atomic_update(%x : memref<i32>, %expr : i32, %xBool : memref<i1>, %exprBool : i1) {
  // CHECK: omp.atomic.update %[[X]] : memref<i32>
  // CHECK-NEXT: (%[[XVAL:.*]]: i32):
  // CHECK-NEXT:   %[[NEWVAL:.*]] = llvm.add %[[XVAL]], %[[EXPR]] : i32
  // CHECK-NEXT:   omp.yield(%[[NEWVAL]] : i32)
  omp.atomic.update %x : memref<i32> {
  ^bb0(%xval: i32):
    %newval = llvm.add %xval, %expr : i32
    omp.yield(%newval : i32)
  }
  // CHECK: omp.atomic.update %[[XBOOL]] : memref<i1>
  // CHECK-NEXT: (%[[XVAL:.*]]: i1):
  // CHECK-NEXT:   %[[NEWVAL:.*]] = llvm.and %[[XVAL]], %[[EXPRBOOL]] : i1
  // CHECK-NEXT:   omp.yield(%[[NEWVAL]] : i1)
  omp.atomic.update %xBool : memref<i1> {
  ^bb0(%xval: i1):
    %newval = llvm.and %xval, %exprBool : i1
    omp.yield(%newval : i1)
  }
  // CHECK: omp.atomic.update %[[X]] : memref<i32>
  // CHECK-NEXT: (%[[XVAL:.*]]: i32):
  // CHECK-NEXT:   %[[NEWVAL:.*]] = llvm.shl %[[XVAL]], %[[EXPR]] : i32
  // CHECK-NEXT:   omp.yield(%[[NEWVAL]] : i32)
  // CHECK-NEXT: }
  omp.atomic.update %x : memref<i32> {
  ^bb0(%xval: i32):
    %newval = llvm.shl %xval, %expr : i32
    omp.yield(%newval : i32)
  }
  // CHECK: omp.atomic.update %[[X]] : memref<i32>
  // CHECK-NEXT: (%[[XVAL:.*]]: i32):
  // CHECK-NEXT:   %[[NEWVAL:.*]] = llvm.intr.smax(%[[XVAL]], %[[EXPR]]) : (i32, i32) -> i32
  // CHECK-NEXT:   omp.yield(%[[NEWVAL]] : i32)
  // CHECK-NEXT: }
  omp.atomic.update %x : memref<i32> {
  ^bb0(%xval: i32):
    %newval = llvm.intr.smax(%xval, %expr) : (i32, i32) -> i32
    omp.yield(%newval : i32)
  }

  // CHECK: omp.atomic.update %[[XBOOL]] : memref<i1>
  // CHECK-NEXT: (%[[XVAL:.*]]: i1):
  // CHECK-NEXT:   %[[NEWVAL:.*]] = llvm.icmp "eq" %[[XVAL]], %[[EXPRBOOL]] : i1
  // CHECK-NEXT:   omp.yield(%[[NEWVAL]] : i1)
  // }
  omp.atomic.update %xBool : memref<i1> {
  ^bb0(%xval: i1):
    %newval = llvm.icmp "eq" %xval, %exprBool : i1
    omp.yield(%newval : i1)
  }

  // CHECK: omp.atomic.update %[[X]] : memref<i32> {
  // CHECK-NEXT: (%[[XVAL:.*]]: i32):
  // CHECK-NEXT:   omp.yield(%[[XVAL]] : i32)
  // CHECK-NEXT: }
  omp.atomic.update %x : memref<i32> {
  ^bb0(%xval:i32):
    omp.yield(%xval:i32)
  }

  // CHECK: omp.atomic.update %[[X]] : memref<i32> {
  // CHECK-NEXT: (%[[XVAL:.*]]: i32):
  // CHECK-NEXT:   omp.yield(%{{.+}} : i32)
  // CHECK-NEXT: }
  %const = arith.constant 42 : i32
  omp.atomic.update %x : memref<i32> {
  ^bb0(%xval:i32):
    omp.yield(%const:i32)
  }

  // CHECK: omp.atomic.update %[[X]] : memref<i32>
  // CHECK-NEXT: (%[[XVAL:.*]]: i32):
  // CHECK-NEXT:   %[[NEWVAL:.*]] = llvm.add %[[XVAL]], %[[EXPR]] : i32
  // CHECK-NEXT:   omp.yield(%[[NEWVAL]] : i32)
  omp.atomic.update hint(none) %x : memref<i32> {
  ^bb0(%xval: i32):
    %newval = llvm.add %xval, %expr : i32
    omp.yield(%newval : i32)
  }

  // CHECK: omp.atomic.update hint(uncontended) %[[X]] : memref<i32>
  // CHECK-NEXT: (%[[XVAL:.*]]: i32):
  // CHECK-NEXT:   %[[NEWVAL:.*]] = llvm.add %[[XVAL]], %[[EXPR]] : i32
  // CHECK-NEXT:   omp.yield(%[[NEWVAL]] : i32)
  omp.atomic.update hint(uncontended) %x : memref<i32> {
  ^bb0(%xval: i32):
    %newval = llvm.add %xval, %expr : i32
    omp.yield(%newval : i32)
  }

  // CHECK: omp.atomic.update hint(contended) %[[X]] : memref<i32>
  // CHECK-NEXT: (%[[XVAL:.*]]: i32):
  // CHECK-NEXT:   %[[NEWVAL:.*]] = llvm.add %[[XVAL]], %[[EXPR]] : i32
  // CHECK-NEXT:   omp.yield(%[[NEWVAL]] : i32)
  omp.atomic.update hint(contended) %x : memref<i32> {
  ^bb0(%xval: i32):
    %newval = llvm.add %xval, %expr : i32
    omp.yield(%newval : i32)
  }

  // CHECK: omp.atomic.update hint(nonspeculative) %[[X]] : memref<i32>
  // CHECK-NEXT: (%[[XVAL:.*]]: i32):
  // CHECK-NEXT:   %[[NEWVAL:.*]] = llvm.add %[[XVAL]], %[[EXPR]] : i32
  // CHECK-NEXT:   omp.yield(%[[NEWVAL]] : i32)
  omp.atomic.update hint(nonspeculative) %x : memref<i32> {
  ^bb0(%xval: i32):
    %newval = llvm.add %xval, %expr : i32
    omp.yield(%newval : i32)
  }

  // CHECK: omp.atomic.update hint(speculative) %[[X]] : memref<i32>
  // CHECK-NEXT: (%[[XVAL:.*]]: i32):
  // CHECK-NEXT:   %[[NEWVAL:.*]] = llvm.add %[[XVAL]], %[[EXPR]] : i32
  // CHECK-NEXT:   omp.yield(%[[NEWVAL]] : i32)
  omp.atomic.update hint(speculative) %x : memref<i32> {
  ^bb0(%xval: i32):
    %newval = llvm.add %xval, %expr : i32
    omp.yield(%newval : i32)
  }

  // CHECK: omp.atomic.update hint(uncontended, nonspeculative) %[[X]] : memref<i32>
  // CHECK-NEXT: (%[[XVAL:.*]]: i32):
  // CHECK-NEXT:   %[[NEWVAL:.*]] = llvm.add %[[XVAL]], %[[EXPR]] : i32
  // CHECK-NEXT:   omp.yield(%[[NEWVAL]] : i32)
  omp.atomic.update hint(uncontended, nonspeculative) %x : memref<i32> {
  ^bb0(%xval: i32):
    %newval = llvm.add %xval, %expr : i32
    omp.yield(%newval : i32)
  }

  // CHECK: omp.atomic.update hint(contended, nonspeculative) %[[X]] : memref<i32>
  // CHECK-NEXT: (%[[XVAL:.*]]: i32):
  // CHECK-NEXT:   %[[NEWVAL:.*]] = llvm.add %[[XVAL]], %[[EXPR]] : i32
  // CHECK-NEXT:   omp.yield(%[[NEWVAL]] : i32)
  omp.atomic.update hint(contended, nonspeculative) %x : memref<i32> {
  ^bb0(%xval: i32):
    %newval = llvm.add %xval, %expr : i32
    omp.yield(%newval : i32)
  }

  // CHECK: omp.atomic.update hint(uncontended, speculative) %[[X]] : memref<i32>
  // CHECK-NEXT: (%[[XVAL:.*]]: i32):
  // CHECK-NEXT:   %[[NEWVAL:.*]] = llvm.add %[[XVAL]], %[[EXPR]] : i32
  // CHECK-NEXT:   omp.yield(%[[NEWVAL]] : i32)
  omp.atomic.update hint(uncontended, speculative) %x : memref<i32> {
  ^bb0(%xval: i32):
    %newval = llvm.add %xval, %expr : i32
    omp.yield(%newval : i32)
  }

  // CHECK: omp.atomic.update hint(contended, speculative) %[[X]] : memref<i32>
  // CHECK-NEXT: (%[[XVAL:.*]]: i32):
  // CHECK-NEXT:   %[[NEWVAL:.*]] = llvm.add %[[XVAL]], %[[EXPR]] : i32
  // CHECK-NEXT:   omp.yield(%[[NEWVAL]] : i32)
  omp.atomic.update hint(contended, speculative) %x : memref<i32> {
  ^bb0(%xval: i32):
    %newval = llvm.add %xval, %expr : i32
    omp.yield(%newval : i32)
  }

  // CHECK: omp.atomic.update memory_order(seq_cst) %[[X]] : memref<i32>
  // CHECK-NEXT: (%[[XVAL:.*]]: i32):
  // CHECK-NEXT:   %[[NEWVAL:.*]] = llvm.add %[[XVAL]], %[[EXPR]] : i32
  // CHECK-NEXT:   omp.yield(%[[NEWVAL]] : i32)
  omp.atomic.update memory_order(seq_cst) %x : memref<i32> {
  ^bb0(%xval: i32):
    %newval = llvm.add %xval, %expr : i32
    omp.yield(%newval : i32)
  }

  // CHECK: omp.atomic.update memory_order(release) %[[X]] : memref<i32>
  // CHECK-NEXT: (%[[XVAL:.*]]: i32):
  // CHECK-NEXT:   %[[NEWVAL:.*]] = llvm.add %[[XVAL]], %[[EXPR]] : i32
  // CHECK-NEXT:   omp.yield(%[[NEWVAL]] : i32)
  omp.atomic.update memory_order(release) %x : memref<i32> {
  ^bb0(%xval: i32):
    %newval = llvm.add %xval, %expr : i32
    omp.yield(%newval : i32)
  }

  // CHECK: omp.atomic.update memory_order(relaxed) %[[X]] : memref<i32>
  // CHECK-NEXT: (%[[XVAL:.*]]: i32):
  // CHECK-NEXT:   %[[NEWVAL:.*]] = llvm.add %[[XVAL]], %[[EXPR]] : i32
  // CHECK-NEXT:   omp.yield(%[[NEWVAL]] : i32)
  omp.atomic.update memory_order(relaxed) %x : memref<i32> {
  ^bb0(%xval: i32):
    %newval = llvm.add %xval, %expr : i32
    omp.yield(%newval : i32)
  }

  // CHECK: omp.atomic.update memory_order(seq_cst) hint(uncontended, speculative) %[[X]] : memref<i32>
  // CHECK-NEXT: (%[[XVAL:.*]]: i32):
  // CHECK-NEXT:   %[[NEWVAL:.*]] = llvm.add %[[XVAL]], %[[EXPR]] : i32
  // CHECK-NEXT:   omp.yield(%[[NEWVAL]] : i32)
  omp.atomic.update memory_order(seq_cst) hint(uncontended, speculative) %x : memref<i32> {
  ^bb0(%xval: i32):
    %newval = llvm.add %xval, %expr : i32
    omp.yield(%newval : i32)
  }

  return
}

// CHECK-LABEL: omp_atomic_capture
// CHECK-SAME: (%[[v:.*]]: memref<i32>, %[[x:.*]]: memref<i32>, %[[expr:.*]]: i32)
func.func @omp_atomic_capture(%v: memref<i32>, %x: memref<i32>, %expr: i32) {
  // CHECK: omp.atomic.capture {
  // CHECK-NEXT: omp.atomic.update %[[x]] : memref<i32>
  // CHECK-NEXT: (%[[xval:.*]]: i32):
  // CHECK-NEXT:   %[[newval:.*]] = llvm.add %[[xval]], %[[expr]] : i32
  // CHECK-NEXT:   omp.yield(%[[newval]] : i32)
  // CHECK-NEXT: }
  // CHECK-NEXT: omp.atomic.read %[[v]] = %[[x]] : memref<i32>, i32
  // CHECK-NEXT: }
  omp.atomic.capture{
    omp.atomic.update %x : memref<i32> {
    ^bb0(%xval: i32):
      %newval = llvm.add %xval, %expr : i32
      omp.yield(%newval : i32)
    }
    omp.atomic.read %v = %x : memref<i32>, i32
  }
  // CHECK: omp.atomic.capture {
  // CHECK-NEXT: omp.atomic.read %[[v]] = %[[x]] : memref<i32>, i32
  // CHECK-NEXT: omp.atomic.update %[[x]] : memref<i32>
  // CHECK-NEXT: (%[[xval:.*]]: i32):
  // CHECK-NEXT:   %[[newval:.*]] = llvm.add %[[xval]], %[[expr]] : i32
  // CHECK-NEXT:   omp.yield(%[[newval]] : i32)
  // CHECK-NEXT: }
  // CHECK-NEXT: }
  omp.atomic.capture{
    omp.atomic.read %v = %x : memref<i32>, i32
    omp.atomic.update %x : memref<i32> {
    ^bb0(%xval: i32):
      %newval = llvm.add %xval, %expr : i32
      omp.yield(%newval : i32)
    }
  }
  // CHECK: omp.atomic.capture {
  // CHECK-NEXT: omp.atomic.read %[[v]] = %[[x]] : memref<i32>, i32
  // CHECK-NEXT: omp.atomic.write %[[x]] = %[[expr]] : memref<i32>, i32
  // CHECK-NEXT: }
  omp.atomic.capture{
    omp.atomic.read %v = %x : memref<i32>, i32
    omp.atomic.write %x = %expr : memref<i32>, i32
  }

  // CHECK: omp.atomic.capture {
  // CHECK-NEXT: omp.atomic.update %[[x]] : memref<i32>
  // CHECK-NEXT: (%[[xval:.*]]: i32):
  // CHECK-NEXT:   %[[newval:.*]] = llvm.add %[[xval]], %[[expr]] : i32
  // CHECK-NEXT:   omp.yield(%[[newval]] : i32)
  // CHECK-NEXT: }
  // CHECK-NEXT: omp.atomic.read %[[v]] = %[[x]] : memref<i32>, i32
  // CHECK-NEXT: }
  omp.atomic.capture hint(none) {
    omp.atomic.update %x : memref<i32> {
    ^bb0(%xval: i32):
      %newval = llvm.add %xval, %expr : i32
      omp.yield(%newval : i32)
    }
    omp.atomic.read %v = %x : memref<i32>, i32
  }

  // CHECK: omp.atomic.capture hint(uncontended) {
  // CHECK-NEXT: omp.atomic.update %[[x]] : memref<i32>
  // CHECK-NEXT: (%[[xval:.*]]: i32):
  // CHECK-NEXT:   %[[newval:.*]] = llvm.add %[[xval]], %[[expr]] : i32
  // CHECK-NEXT:   omp.yield(%[[newval]] : i32)
  // CHECK-NEXT: }
  // CHECK-NEXT: omp.atomic.read %[[v]] = %[[x]] : memref<i32>, i32
  // CHECK-NEXT: }
  omp.atomic.capture hint(uncontended) {
    omp.atomic.update %x : memref<i32> {
    ^bb0(%xval: i32):
      %newval = llvm.add %xval, %expr : i32
      omp.yield(%newval : i32)
    }
    omp.atomic.read %v = %x : memref<i32>, i32
  }

  // CHECK: omp.atomic.capture hint(contended) {
  // CHECK-NEXT: omp.atomic.update %[[x]] : memref<i32>
  // CHECK-NEXT: (%[[xval:.*]]: i32):
  // CHECK-NEXT:   %[[newval:.*]] = llvm.add %[[xval]], %[[expr]] : i32
  // CHECK-NEXT:   omp.yield(%[[newval]] : i32)
  // CHECK-NEXT: }
  // CHECK-NEXT: omp.atomic.read %[[v]] = %[[x]] : memref<i32>, i32
  // CHECK-NEXT: }
  omp.atomic.capture hint(contended) {
    omp.atomic.update %x : memref<i32> {
    ^bb0(%xval: i32):
      %newval = llvm.add %xval, %expr : i32
      omp.yield(%newval : i32)
    }
    omp.atomic.read %v = %x : memref<i32>, i32
  }

  // CHECK: omp.atomic.capture hint(nonspeculative) {
  // CHECK-NEXT: omp.atomic.update %[[x]] : memref<i32>
  // CHECK-NEXT: (%[[xval:.*]]: i32):
  // CHECK-NEXT:   %[[newval:.*]] = llvm.add %[[xval]], %[[expr]] : i32
  // CHECK-NEXT:   omp.yield(%[[newval]] : i32)
  // CHECK-NEXT: }
  // CHECK-NEXT: omp.atomic.read %[[v]] = %[[x]] : memref<i32>, i32
  // CHECK-NEXT: }
  omp.atomic.capture hint(nonspeculative) {
    omp.atomic.update %x : memref<i32> {
    ^bb0(%xval: i32):
      %newval = llvm.add %xval, %expr : i32
      omp.yield(%newval : i32)
    }
    omp.atomic.read %v = %x : memref<i32>, i32
  }

  // CHECK: omp.atomic.capture hint(speculative) {
  // CHECK-NEXT: omp.atomic.update %[[x]] : memref<i32>
  // CHECK-NEXT: (%[[xval:.*]]: i32):
  // CHECK-NEXT:   %[[newval:.*]] = llvm.add %[[xval]], %[[expr]] : i32
  // CHECK-NEXT:   omp.yield(%[[newval]] : i32)
  // CHECK-NEXT: }
  // CHECK-NEXT: omp.atomic.read %[[v]] = %[[x]] : memref<i32>, i32
  // CHECK-NEXT: }
  omp.atomic.capture hint(speculative) {
    omp.atomic.update %x : memref<i32> {
    ^bb0(%xval: i32):
      %newval = llvm.add %xval, %expr : i32
      omp.yield(%newval : i32)
    }
    omp.atomic.read %v = %x : memref<i32>, i32
  }

  // CHECK: omp.atomic.capture hint(uncontended, nonspeculative) {
  // CHECK-NEXT: omp.atomic.update %[[x]] : memref<i32>
  // CHECK-NEXT: (%[[xval:.*]]: i32):
  // CHECK-NEXT:   %[[newval:.*]] = llvm.add %[[xval]], %[[expr]] : i32
  // CHECK-NEXT:   omp.yield(%[[newval]] : i32)
  // CHECK-NEXT: }
  // CHECK-NEXT: omp.atomic.read %[[v]] = %[[x]] : memref<i32>, i32
  // CHECK-NEXT: }
  omp.atomic.capture hint(uncontended, nonspeculative) {
    omp.atomic.update %x : memref<i32> {
    ^bb0(%xval: i32):
      %newval = llvm.add %xval, %expr : i32
      omp.yield(%newval : i32)
    }
    omp.atomic.read %v = %x : memref<i32>, i32
  }

  // CHECK: omp.atomic.capture hint(contended, nonspeculative) {
  // CHECK-NEXT: omp.atomic.update %[[x]] : memref<i32>
  // CHECK-NEXT: (%[[xval:.*]]: i32):
  // CHECK-NEXT:   %[[newval:.*]] = llvm.add %[[xval]], %[[expr]] : i32
  // CHECK-NEXT:   omp.yield(%[[newval]] : i32)
  // CHECK-NEXT: }
  // CHECK-NEXT: omp.atomic.read %[[v]] = %[[x]] : memref<i32>, i32
  // CHECK-NEXT: }
  omp.atomic.capture hint(contended, nonspeculative) {
    omp.atomic.update %x : memref<i32> {
    ^bb0(%xval: i32):
      %newval = llvm.add %xval, %expr : i32
      omp.yield(%newval : i32)
    }
    omp.atomic.read %v = %x : memref<i32>, i32
  }

  // CHECK: omp.atomic.capture hint(uncontended, speculative) {
  // CHECK-NEXT: omp.atomic.update %[[x]] : memref<i32>
  // CHECK-NEXT: (%[[xval:.*]]: i32):
  // CHECK-NEXT:   %[[newval:.*]] = llvm.add %[[xval]], %[[expr]] : i32
  // CHECK-NEXT:   omp.yield(%[[newval]] : i32)
  // CHECK-NEXT: }
  // CHECK-NEXT: omp.atomic.read %[[v]] = %[[x]] : memref<i32>, i32
  // CHECK-NEXT: }
  omp.atomic.capture hint(uncontended, speculative) {
    omp.atomic.update %x : memref<i32> {
    ^bb0(%xval: i32):
      %newval = llvm.add %xval, %expr : i32
      omp.yield(%newval : i32)
    }
    omp.atomic.read %v = %x : memref<i32>, i32
  }

  // CHECK: omp.atomic.capture hint(contended, speculative) {
  // CHECK-NEXT: omp.atomic.update %[[x]] : memref<i32>
  // CHECK-NEXT: (%[[xval:.*]]: i32):
  // CHECK-NEXT:   %[[newval:.*]] = llvm.add %[[xval]], %[[expr]] : i32
  // CHECK-NEXT:   omp.yield(%[[newval]] : i32)
  // CHECK-NEXT: }
  // CHECK-NEXT: omp.atomic.read %[[v]] = %[[x]] : memref<i32>
  // CHECK-NEXT: }
  omp.atomic.capture hint(contended, speculative) {
    omp.atomic.update %x : memref<i32> {
    ^bb0(%xval: i32):
      %newval = llvm.add %xval, %expr : i32
      omp.yield(%newval : i32)
    }
    omp.atomic.read %v = %x : memref<i32>, i32
  }

  // CHECK: omp.atomic.capture memory_order(seq_cst) {
  // CHECK-NEXT: omp.atomic.update %[[x]] : memref<i32>
  // CHECK-NEXT: (%[[xval:.*]]: i32):
  // CHECK-NEXT:   %[[newval:.*]] = llvm.add %[[xval]], %[[expr]] : i32
  // CHECK-NEXT:   omp.yield(%[[newval]] : i32)
  // CHECK-NEXT: }
  // CHECK-NEXT: omp.atomic.read %[[v]] = %[[x]] : memref<i32>
  // CHECK-NEXT: }
  omp.atomic.capture memory_order(seq_cst) {
    omp.atomic.update %x : memref<i32> {
    ^bb0(%xval: i32):
      %newval = llvm.add %xval, %expr : i32
      omp.yield(%newval : i32)
    }
    omp.atomic.read %v = %x : memref<i32>, i32
  }

  // CHECK: omp.atomic.capture memory_order(acq_rel) {
  // CHECK-NEXT: omp.atomic.update %[[x]] : memref<i32>
  // CHECK-NEXT: (%[[xval:.*]]: i32):
  // CHECK-NEXT:   %[[newval:.*]] = llvm.add %[[xval]], %[[expr]] : i32
  // CHECK-NEXT:   omp.yield(%[[newval]] : i32)
  // CHECK-NEXT: }
  // CHECK-NEXT: omp.atomic.read %[[v]] = %[[x]] : memref<i32>
  // CHECK-NEXT: }
  omp.atomic.capture memory_order(acq_rel) {
    omp.atomic.update %x : memref<i32> {
    ^bb0(%xval: i32):
      %newval = llvm.add %xval, %expr : i32
      omp.yield(%newval : i32)
    }
    omp.atomic.read %v = %x : memref<i32>, i32
  }

  // CHECK: omp.atomic.capture memory_order(acquire) {
  // CHECK-NEXT: omp.atomic.update %[[x]] : memref<i32>
  // CHECK-NEXT: (%[[xval:.*]]: i32):
  // CHECK-NEXT:   %[[newval:.*]] = llvm.add %[[xval]], %[[expr]] : i32
  // CHECK-NEXT:   omp.yield(%[[newval]] : i32)
  // CHECK-NEXT: }
  // CHECK-NEXT: omp.atomic.read %[[v]] = %[[x]] : memref<i32>, i32
  // CHECK-NEXT: }
  omp.atomic.capture memory_order(acquire) {
    omp.atomic.update %x : memref<i32> {
    ^bb0(%xval: i32):
      %newval = llvm.add %xval, %expr : i32
      omp.yield(%newval : i32)
    }
    omp.atomic.read %v = %x : memref<i32>, i32
  }

  // CHECK: omp.atomic.capture memory_order(release) {
  // CHECK-NEXT: omp.atomic.update %[[x]] : memref<i32>
  // CHECK-NEXT: (%[[xval:.*]]: i32):
  // CHECK-NEXT:   %[[newval:.*]] = llvm.add %[[xval]], %[[expr]] : i32
  // CHECK-NEXT:   omp.yield(%[[newval]] : i32)
  // CHECK-NEXT: }
  // CHECK-NEXT: omp.atomic.read %[[v]] = %[[x]] : memref<i32>, i32
  // CHECK-NEXT: }
  omp.atomic.capture memory_order(release) {
    omp.atomic.update %x : memref<i32> {
    ^bb0(%xval: i32):
      %newval = llvm.add %xval, %expr : i32
      omp.yield(%newval : i32)
    }
    omp.atomic.read %v = %x : memref<i32>, i32
  }

  // CHECK: omp.atomic.capture memory_order(relaxed) {
  // CHECK-NEXT: omp.atomic.update %[[x]] : memref<i32>
  // CHECK-NEXT: (%[[xval:.*]]: i32):
  // CHECK-NEXT:   %[[newval:.*]] = llvm.add %[[xval]], %[[expr]] : i32
  // CHECK-NEXT:   omp.yield(%[[newval]] : i32)
  // CHECK-NEXT: }
  // CHECK-NEXT: omp.atomic.read %[[v]] = %[[x]] : memref<i32>, i32
  // CHECK-NEXT: }
  omp.atomic.capture memory_order(relaxed) {
    omp.atomic.update %x : memref<i32> {
    ^bb0(%xval: i32):
      %newval = llvm.add %xval, %expr : i32
      omp.yield(%newval : i32)
    }
    omp.atomic.read %v = %x : memref<i32>, i32
  }

  // CHECK: omp.atomic.capture hint(contended, speculative) memory_order(seq_cst) {
  // CHECK-NEXT: omp.atomic.update %[[x]] : memref<i32>
  // CHECK-NEXT: (%[[xval:.*]]: i32):
  // CHECK-NEXT:   %[[newval:.*]] = llvm.add %[[xval]], %[[expr]] : i32
  // CHECK-NEXT:   omp.yield(%[[newval]] : i32)
  // CHECK-NEXT: }
  // CHECK-NEXT: omp.atomic.read %[[v]] = %[[x]] : memref<i32>, i32
  // CHECK-NEXT: }
  omp.atomic.capture hint(contended, speculative) memory_order(seq_cst) {
    omp.atomic.update %x : memref<i32> {
    ^bb0(%xval: i32):
      %newval = llvm.add %xval, %expr : i32
      omp.yield(%newval : i32)
    }
    omp.atomic.read %v = %x : memref<i32>, i32
  }

  return
}

// CHECK-LABEL: omp_sectionsop
func.func @omp_sectionsop(%data_var1 : memref<i32>, %data_var2 : memref<i32>,
                     %data_var3 : memref<i32>, %redn_var : !llvm.ptr) {
  // CHECK: omp.sections allocate(%{{.*}} : memref<i32> -> %{{.*}} : memref<i32>)
  "omp.sections" (%data_var1, %data_var1) ({
    // CHECK: omp.terminator
    omp.terminator
  }) {operandSegmentSizes = array<i32: 1,1,0,0>} : (memref<i32>, memref<i32>) -> ()

    // CHECK: omp.sections reduction(@add_f32 -> %{{.*}} : !llvm.ptr)
  "omp.sections" (%redn_var) ({
    // CHECK: omp.terminator
    omp.terminator
  }) {operandSegmentSizes = array<i32: 0,0,0,1>, reduction_byref = array<i1: false>, reduction_syms=[@add_f32]} : (!llvm.ptr) -> ()

  // CHECK: omp.sections nowait {
  omp.sections nowait {
    // CHECK: omp.terminator
    omp.terminator
  }

  // CHECK: omp.sections reduction(@add_f32 -> %{{.*}} : !llvm.ptr) {
  omp.sections reduction(@add_f32 -> %redn_var : !llvm.ptr) {
    // CHECK: omp.terminator
    omp.terminator
  }

  // CHECK: omp.sections allocate(%{{.*}} : memref<i32> -> %{{.*}} : memref<i32>)
  omp.sections allocate(%data_var1 : memref<i32> -> %data_var1 : memref<i32>) {
    // CHECK: omp.terminator
    omp.terminator
  }

  // CHECK: omp.sections nowait
  omp.sections nowait {
    // CHECK: omp.section
    omp.section {
      // CHECK: %{{.*}} = "test.payload"() : () -> i32
      %1 = "test.payload"() : () -> i32
      // CHECK: %{{.*}} = "test.payload"() : () -> i32
      %2 = "test.payload"() : () -> i32
      // CHECK: %{{.*}} = "test.payload"(%{{.*}}, %{{.*}}) : (i32, i32) -> i32
      %3 = "test.payload"(%1, %2) : (i32, i32) -> i32
    }
    // CHECK: omp.section
    omp.section {
      // CHECK: %{{.*}} = "test.payload"(%{{.*}}) : (!llvm.ptr) -> i32
      %1 = "test.payload"(%redn_var) : (!llvm.ptr) -> i32
    }
    // CHECK: omp.section
    omp.section {
      // CHECK: "test.payload"(%{{.*}}) : (!llvm.ptr) -> ()
      "test.payload"(%redn_var) : (!llvm.ptr) -> ()
    }
    // CHECK: omp.terminator
    omp.terminator
  }
  return
}

// CHECK-LABEL: func @omp_single
func.func @omp_single() {
  omp.parallel {
    // CHECK: omp.single {
    omp.single {
      "test.payload"() : () -> ()
      // CHECK: omp.terminator
      omp.terminator
    }
    // CHECK: omp.terminator
    omp.terminator
  }
  return
}

// CHECK-LABEL: func @omp_single_nowait
func.func @omp_single_nowait() {
  omp.parallel {
    // CHECK: omp.single nowait {
    omp.single nowait {
      "test.payload"() : () -> ()
      // CHECK: omp.terminator
      omp.terminator
    }
    // CHECK: omp.terminator
    omp.terminator
  }
  return
}

// CHECK-LABEL: func @omp_single_allocate
func.func @omp_single_allocate(%data_var: memref<i32>) {
  omp.parallel {
    // CHECK: omp.single allocate(%{{.*}} : memref<i32> -> %{{.*}} : memref<i32>) {
    omp.single allocate(%data_var : memref<i32> -> %data_var : memref<i32>) {
      "test.payload"() : () -> ()
      // CHECK: omp.terminator
      omp.terminator
    }
    // CHECK: omp.terminator
    omp.terminator
  }
  return
}

// CHECK-LABEL: func @omp_single_allocate_nowait
func.func @omp_single_allocate_nowait(%data_var: memref<i32>) {
  omp.parallel {
    // CHECK: omp.single allocate(%{{.*}} : memref<i32> -> %{{.*}} : memref<i32>) nowait {
    omp.single allocate(%data_var : memref<i32> -> %data_var : memref<i32>) nowait {
      "test.payload"() : () -> ()
      // CHECK: omp.terminator
      omp.terminator
    }
    // CHECK: omp.terminator
    omp.terminator
  }
  return
}

// CHECK-LABEL: func @omp_single_multiple_blocks
func.func @omp_single_multiple_blocks() {
  // CHECK: omp.single {
  omp.single {
    cf.br ^bb2
    ^bb2:
    // CHECK: omp.terminator
    omp.terminator
  }
  return
}

func.func private @copy_i32(memref<i32>, memref<i32>)

// CHECK-LABEL: func @omp_single_copyprivate
func.func @omp_single_copyprivate(%data_var: memref<i32>) {
  omp.parallel {
    // CHECK: omp.single copyprivate(%{{.*}} -> @copy_i32 : memref<i32>) {
    omp.single copyprivate(%data_var -> @copy_i32 : memref<i32>) {
      "test.payload"() : () -> ()
      // CHECK: omp.terminator
      omp.terminator
    }
    // CHECK: omp.terminator
    omp.terminator
  }
  return
}

// CHECK-LABEL: @omp_task
// CHECK-SAME: (%[[bool_var:.*]]: i1, %[[i64_var:.*]]: i64, %[[i32_var:.*]]: i32, %[[data_var:.*]]: memref<i32>)
func.func @omp_task(%bool_var: i1, %i64_var: i64, %i32_var: i32, %data_var: memref<i32>) {

  // Checking simple task
  // CHECK: omp.task {
  omp.task {
    // CHECK: "test.foo"() : () -> ()
    "test.foo"() : () -> ()
    // CHECK: omp.terminator
    omp.terminator
  }

  // Checking `if` clause
  // CHECK: omp.task if(%[[bool_var]]) {
  omp.task if(%bool_var) {
    // CHECK: "test.foo"() : () -> ()
    "test.foo"() : () -> ()
    // CHECK: omp.terminator
    omp.terminator
  }

  // Checking `final` clause
  // CHECK: omp.task final(%[[bool_var]]) {
  omp.task final(%bool_var) {
    // CHECK: "test.foo"() : () -> ()
    "test.foo"() : () -> ()
    // CHECK: omp.terminator
    omp.terminator
  }

  // Checking `untied` clause
  // CHECK: omp.task untied {
  omp.task untied {
    // CHECK: "test.foo"() : () -> ()
    "test.foo"() : () -> ()
    // CHECK: omp.terminator
    omp.terminator
  }

  // Checking `in_reduction` clause
  %c1 = arith.constant 1 : i32
  // CHECK: %[[redn_var1:.*]] = llvm.alloca %{{.*}} x f32 : (i32) -> !llvm.ptr
  %0 = llvm.alloca %c1 x f32 : (i32) -> !llvm.ptr
  // CHECK: %[[redn_var2:.*]] = llvm.alloca %{{.*}} x f32 : (i32) -> !llvm.ptr
  %1 = llvm.alloca %c1 x f32 : (i32) -> !llvm.ptr
  // CHECK: omp.task in_reduction(@add_f32 -> %[[redn_var1]] : !llvm.ptr, @add_f32 -> %[[redn_var2]] : !llvm.ptr) {
  omp.task in_reduction(@add_f32 -> %0 : !llvm.ptr, @add_f32 -> %1 : !llvm.ptr) {
    // CHECK: "test.foo"() : () -> ()
    "test.foo"() : () -> ()
    // CHECK: omp.terminator
    omp.terminator
  }

  // Checking `in_reduction` clause (mixed) byref
  // CHECK: omp.task in_reduction(byref @add_f32 -> %[[redn_var1]] : !llvm.ptr, @add_f32 -> %[[redn_var2]] : !llvm.ptr) {
  omp.task in_reduction(byref @add_f32 -> %0 : !llvm.ptr, @add_f32 -> %1 : !llvm.ptr) {
    // CHECK: "test.foo"() : () -> ()
    "test.foo"() : () -> ()
    // CHECK: omp.terminator
    omp.terminator
  }

  // Checking priority clause
  // CHECK: omp.task priority(%[[i32_var]] : i32) {
  omp.task priority(%i32_var : i32) {
    // CHECK: "test.foo"() : () -> ()
    "test.foo"() : () -> ()
    // CHECK: omp.terminator
    omp.terminator
  }

  // Checking allocate clause
  // CHECK: omp.task allocate(%[[data_var]] : memref<i32> -> %[[data_var]] : memref<i32>) {
  omp.task allocate(%data_var : memref<i32> -> %data_var : memref<i32>) {
    // CHECK: "test.foo"() : () -> ()
    "test.foo"() : () -> ()
    // CHECK: omp.terminator
    omp.terminator
  }

  // Checking multiple clauses
  // CHECK: omp.task allocate(%[[data_var]] : memref<i32> -> %[[data_var]] : memref<i32>)
  omp.task allocate(%data_var : memref<i32> -> %data_var : memref<i32>)
      // CHECK-SAME: final(%[[bool_var]]) if(%[[bool_var]])
      final(%bool_var) if(%bool_var)
      // CHECK-SAME: in_reduction(@add_f32 -> %[[redn_var1]] : !llvm.ptr, byref @add_f32 -> %[[redn_var2]] : !llvm.ptr)
      in_reduction(@add_f32 -> %0 : !llvm.ptr, byref @add_f32 -> %1 : !llvm.ptr)
      // CHECK-SAME: priority(%[[i32_var]] : i32) untied
      priority(%i32_var : i32) untied {
    // CHECK: "test.foo"() : () -> ()
    "test.foo"() : () -> ()
    // CHECK: omp.terminator
    omp.terminator
  }

  return
}

// CHECK-LABEL: @omp_task_depend
// CHECK-SAME: (%arg0: memref<i32>, %arg1: memref<i32>) {
func.func @omp_task_depend(%arg0: memref<i32>, %arg1: memref<i32>) {
  // CHECK:  omp.task   depend(taskdependin -> %arg0 : memref<i32>, taskdependin -> %arg1 : memref<i32>, taskdependinout -> %arg0 : memref<i32>) {
  omp.task   depend(taskdependin -> %arg0 : memref<i32>, taskdependin -> %arg1 : memref<i32>, taskdependinout -> %arg0 : memref<i32>) {
    // CHECK: "test.foo"() : () -> ()
    "test.foo"() : () -> ()
    // CHECK: omp.terminator
    omp.terminator
  }
  return
}


// CHECK-LABEL: @omp_target_depend
// CHECK-SAME: (%arg0: memref<i32>, %arg1: memref<i32>) {
func.func @omp_target_depend(%arg0: memref<i32>, %arg1: memref<i32>) {
  // CHECK:  omp.target depend(taskdependin -> %arg0 : memref<i32>, taskdependin -> %arg1 : memref<i32>, taskdependinout -> %arg0 : memref<i32>) {
  omp.target depend(taskdependin -> %arg0 : memref<i32>, taskdependin -> %arg1 : memref<i32>, taskdependinout -> %arg0 : memref<i32>) {
    // CHECK: omp.terminator
    omp.terminator
  } {operandSegmentSizes = array<i32: 0,0,0,3,0,0,0,0>}
  return
}

func.func @omp_threadprivate() {
  %0 = arith.constant 1 : i32
  %1 = arith.constant 2 : i32
  %2 = arith.constant 3 : i32

  // CHECK: [[ARG0:%.*]] = llvm.mlir.addressof @_QFsubEx : !llvm.ptr
  // CHECK: {{.*}} = omp.threadprivate [[ARG0]] : !llvm.ptr -> !llvm.ptr
  %3 = llvm.mlir.addressof @_QFsubEx : !llvm.ptr
  %4 = omp.threadprivate %3 : !llvm.ptr -> !llvm.ptr
  llvm.store %0, %4 : i32, !llvm.ptr

  // CHECK:  omp.parallel
  // CHECK:    {{.*}} = omp.threadprivate [[ARG0]] : !llvm.ptr -> !llvm.ptr
  omp.parallel  {
    %5 = omp.threadprivate %3 : !llvm.ptr -> !llvm.ptr
    llvm.store %1, %5 : i32, !llvm.ptr
    omp.terminator
  }
  llvm.store %2, %4 : i32, !llvm.ptr
  return
}

llvm.mlir.global internal @_QFsubEx() : i32

func.func @omp_cancel_parallel(%if_cond : i1) -> () {
  // Test with optional operand; if_expr.
  omp.parallel {
    // CHECK: omp.cancel cancellation_construct_type(parallel) if(%{{.*}})
    omp.cancel cancellation_construct_type(parallel) if(%if_cond)
    // CHECK: omp.terminator
    omp.terminator
  }
  return
}

func.func @omp_cancel_wsloop(%lb : index, %ub : index, %step : index) {
  omp.wsloop {
    omp.loop_nest (%iv) : index = (%lb) to (%ub) step (%step) {
      // CHECK: omp.cancel cancellation_construct_type(loop)
      omp.cancel cancellation_construct_type(loop)
      // CHECK: omp.yield
      omp.yield
    }
    omp.terminator
  }
  return
}

func.func @omp_cancel_sections() -> () {
  omp.sections {
    omp.section {
      // CHECK: omp.cancel cancellation_construct_type(sections)
      omp.cancel cancellation_construct_type(sections)
      omp.terminator
    }
    // CHECK: omp.terminator
    omp.terminator
  }
  return
}

func.func @omp_cancellationpoint_parallel() -> () {
  omp.parallel {
    // CHECK: omp.cancellation_point cancellation_construct_type(parallel)
    omp.cancellation_point cancellation_construct_type(parallel)
    // CHECK: omp.cancel cancellation_construct_type(parallel)
    omp.cancel cancellation_construct_type(parallel)
    omp.terminator
  }
  return
}

func.func @omp_cancellationpoint_wsloop(%lb : index, %ub : index, %step : index) {
  omp.wsloop {
    omp.loop_nest (%iv) : index = (%lb) to (%ub) step (%step) {
      // CHECK: omp.cancellation_point cancellation_construct_type(loop)
      omp.cancellation_point cancellation_construct_type(loop)
      // CHECK: omp.cancel cancellation_construct_type(loop)
      omp.cancel cancellation_construct_type(loop)
      // CHECK: omp.yield
      omp.yield
    }
    omp.terminator
  }
  return
}

func.func @omp_cancellationpoint_sections() -> () {
  omp.sections {
    omp.section {
      // CHECK: omp.cancellation_point cancellation_construct_type(sections)
      omp.cancellation_point cancellation_construct_type(sections)
      // CHECK: omp.cancel cancellation_construct_type(sections)
      omp.cancel cancellation_construct_type(sections)
      omp.terminator
    }
    // CHECK: omp.terminator
    omp.terminator
  }
  return
}

// CHECK-LABEL: @omp_taskgroup_no_tasks
func.func @omp_taskgroup_no_tasks() -> () {

  // CHECK: omp.taskgroup
  omp.taskgroup {
    // CHECK: "test.foo"() : () -> ()
    "test.foo"() : () -> ()
    // CHECK: omp.terminator
    omp.terminator
  }
  return
}

// CHECK-LABEL: @omp_taskgroup_multiple_tasks
func.func @omp_taskgroup_multiple_tasks() -> () {
  // CHECK: omp.taskgroup
  omp.taskgroup {
    // CHECK: omp.task
    omp.task {
      "test.foo"() : () -> ()
      // CHECK: omp.terminator
      omp.terminator
    }
    // CHECK: omp.task
    omp.task {
      "test.foo"() : () -> ()
      // CHECK: omp.terminator
      omp.terminator
    }
    // CHECK: omp.terminator
    omp.terminator
  }
  return
}

// CHECK-LABEL: @omp_taskgroup_clauses
func.func @omp_taskgroup_clauses() -> () {
  %testmemref = "test.memref"() : () -> (memref<i32>)
  %testf32 = "test.f32"() : () -> (!llvm.ptr)
  // CHECK: omp.taskgroup allocate(%{{.+}}: memref<i32> -> %{{.+}}: memref<i32>) task_reduction(@add_f32 -> %{{.+}}: !llvm.ptr)
  omp.taskgroup allocate(%testmemref : memref<i32> -> %testmemref : memref<i32>) task_reduction(@add_f32 -> %testf32 : !llvm.ptr) {
    // CHECK: omp.task
    omp.task {
      "test.foo"() : () -> ()
      // CHECK: omp.terminator
      omp.terminator
    }
    // CHECK: omp.task
    omp.task {
      "test.foo"() : () -> ()
      // CHECK: omp.terminator
      omp.terminator
    }
    // CHECK: omp.terminator
    omp.terminator
  }
  return
}

// CHECK-LABEL: @omp_taskloop
func.func @omp_taskloop(%lb: i32, %ub: i32, %step: i32) -> () {

  // CHECK: omp.taskloop {
  omp.taskloop {
    omp.loop_nest (%i) : i32 = (%lb) to (%ub) step (%step)  {
      // CHECK: omp.yield
      omp.yield
    }
    omp.terminator
  }

  %testbool = "test.bool"() : () -> (i1)

  // CHECK: omp.taskloop if(%{{[^)]+}}) {
  omp.taskloop if(%testbool) {
    omp.loop_nest (%i, %j) : i32 = (%lb, %ub) to (%ub, %lb) step (%step, %step) {
      // CHECK: omp.yield
      omp.yield
    }
    omp.terminator
  }

  // CHECK: omp.taskloop final(%{{[^)]+}}) {
  omp.taskloop final(%testbool) {
    omp.loop_nest (%i, %j) : i32 = (%lb, %ub) to (%ub, %lb) step (%step, %step) {
      // CHECK: omp.yield
      omp.yield
    }
    omp.terminator
  }

  // CHECK: omp.taskloop untied {
  omp.taskloop untied {
    omp.loop_nest (%i, %j) : i32 = (%lb, %ub) to (%ub, %lb) step (%step, %step) {
      // CHECK: omp.yield
      omp.yield
    }
    omp.terminator
  }

  // CHECK: omp.taskloop mergeable {
  omp.taskloop mergeable {
    omp.loop_nest (%i, %j) : i32 = (%lb, %ub) to (%ub, %lb) step (%step, %step) {
      // CHECK: omp.yield
      omp.yield
    }
    omp.terminator
  }

  %testf32 = "test.f32"() : () -> (!llvm.ptr)
  %testf32_2 = "test.f32"() : () -> (!llvm.ptr)
  // CHECK: omp.taskloop in_reduction(@add_f32 -> %{{.+}} : !llvm.ptr, @add_f32 -> %{{.+}} : !llvm.ptr) {
  omp.taskloop in_reduction(@add_f32 -> %testf32 : !llvm.ptr, @add_f32 -> %testf32_2 : !llvm.ptr) {
    omp.loop_nest (%i, %j) : i32 = (%lb, %ub) to (%ub, %lb) step (%step, %step) {
      // CHECK: omp.yield
      omp.yield
    }
    omp.terminator
  }

  // Checking byref attribute for in_reduction
  // CHECK: omp.taskloop in_reduction(byref @add_f32 -> %{{.+}} : !llvm.ptr, @add_f32 -> %{{.+}} : !llvm.ptr) {
  omp.taskloop in_reduction(byref @add_f32 -> %testf32 : !llvm.ptr, @add_f32 -> %testf32_2 : !llvm.ptr) {
    omp.loop_nest (%i, %j) : i32 = (%lb, %ub) to (%ub, %lb) step (%step, %step) {
      // CHECK: omp.yield
      omp.yield
    }
    omp.terminator
  }

  // CHECK: omp.taskloop reduction(byref @add_f32 -> %{{.+}} : !llvm.ptr, @add_f32 -> %{{.+}} : !llvm.ptr) {
  omp.taskloop reduction(byref @add_f32 -> %testf32 : !llvm.ptr, @add_f32 -> %testf32_2 : !llvm.ptr) {
    omp.loop_nest (%i, %j) : i32 = (%lb, %ub) to (%ub, %lb) step (%step, %step) {
      // CHECK: omp.yield
      omp.yield
    }
    omp.terminator
  }

  // check byref attrbute for reduction
  // CHECK: omp.taskloop reduction(byref @add_f32 -> %{{.+}} : !llvm.ptr, byref @add_f32 -> %{{.+}} : !llvm.ptr) {
  omp.taskloop reduction(byref @add_f32 -> %testf32 : !llvm.ptr, byref @add_f32 -> %testf32_2 : !llvm.ptr) {
    omp.loop_nest (%i, %j) : i32 = (%lb, %ub) to (%ub, %lb) step (%step, %step) {
      // CHECK: omp.yield
      omp.yield
    }
    omp.terminator
  }

  // CHECK: omp.taskloop in_reduction(@add_f32 -> %{{.+}} : !llvm.ptr) reduction(@add_f32 -> %{{.+}} : !llvm.ptr) {
  omp.taskloop in_reduction(@add_f32 -> %testf32 : !llvm.ptr) reduction(@add_f32 -> %testf32_2 : !llvm.ptr) {
    omp.loop_nest (%i, %j) : i32 = (%lb, %ub) to (%ub, %lb) step (%step, %step) {
      // CHECK: omp.yield
      omp.yield
    }
    omp.terminator
  }

  %testi32 = "test.i32"() : () -> (i32)
  // CHECK: omp.taskloop priority(%{{[^:]+}}: i32) {
  omp.taskloop priority(%testi32 : i32) {
    omp.loop_nest (%i, %j) : i32 = (%lb, %ub) to (%ub, %lb) step (%step, %step) {
      // CHECK: omp.yield
      omp.yield
    }
    omp.terminator
  }

  %testmemref = "test.memref"() : () -> (memref<i32>)
  // CHECK: omp.taskloop allocate(%{{.+}} : memref<i32> -> %{{.+}} : memref<i32>) {
  omp.taskloop allocate(%testmemref : memref<i32> -> %testmemref : memref<i32>) {
    omp.loop_nest (%i, %j) : i32 = (%lb, %ub) to (%ub, %lb) step (%step, %step) {
      // CHECK: omp.yield
      omp.yield
    }
    omp.terminator
  }

  %testi64 = "test.i64"() : () -> (i64)
  // CHECK: omp.taskloop grainsize(%{{[^:]+}}: i64) {
  omp.taskloop grainsize(%testi64: i64) {
    omp.loop_nest (%i, %j) : i32 = (%lb, %ub) to (%ub, %lb) step (%step, %step) {
      // CHECK: omp.yield
      omp.yield
    }
    omp.terminator
  }

  // CHECK: omp.taskloop num_tasks(%{{[^:]+}}: i64) {
  omp.taskloop num_tasks(%testi64: i64) {
    omp.loop_nest (%i, %j) : i32 = (%lb, %ub) to (%ub, %lb) step (%step, %step) {
      // CHECK: omp.yield
      omp.yield
    }
    omp.terminator
  }

  // CHECK: omp.taskloop nogroup {
  omp.taskloop nogroup {
    omp.loop_nest (%i, %j) : i32 = (%lb, %ub) to (%ub, %lb) step (%step, %step) {
      // CHECK: omp.yield
      omp.yield
    }
    omp.terminator
  }

  // CHECK: omp.taskloop {
  omp.taskloop {
    omp.simd {
      omp.loop_nest (%i, %j) : i32 = (%lb, %ub) to (%ub, %lb) step (%step, %step) {
        // CHECK: omp.yield
        omp.yield
      }
      omp.terminator
    } {omp.composite}
    omp.terminator
  } {omp.composite}

  // CHECK: return
  return
}

// CHECK: func.func @omp_requires_one
// CHECK-SAME: omp.requires = #omp<clause_requires reverse_offload>
func.func @omp_requires_one() -> ()
    attributes {omp.requires = #omp<clause_requires reverse_offload>} {
  return
}

// CHECK: func.func @omp_requires_multiple
// CHECK-SAME: omp.requires = #omp<clause_requires unified_address|dynamic_allocators>
func.func @omp_requires_multiple() -> ()
    attributes {omp.requires = #omp<clause_requires unified_address|dynamic_allocators>} {
  return
}

// CHECK-LABEL: @opaque_pointers_atomic_rwu
// CHECK-SAME: (%[[v:.*]]: !llvm.ptr, %[[x:.*]]: !llvm.ptr)
func.func @opaque_pointers_atomic_rwu(%v: !llvm.ptr, %x: !llvm.ptr) {
  // CHECK: omp.atomic.read %[[v]] = %[[x]] : !llvm.ptr, i32
  // CHECK: %[[VAL:.*]] = llvm.load %[[x]] : !llvm.ptr -> i32
  // CHECK: omp.atomic.write %[[v]] = %[[VAL]] : !llvm.ptr, i32
  // CHECK: omp.atomic.update %[[x]] : !llvm.ptr {
  // CHECK-NEXT: ^{{[[:alnum:]]+}}(%[[XVAL:.*]]: i32):
  // CHECK-NEXT:   omp.yield(%[[XVAL]] : i32)
  // CHECK-NEXT: }
  omp.atomic.read %v = %x : !llvm.ptr, i32
  %val = llvm.load %x : !llvm.ptr -> i32
  omp.atomic.write %v = %val : !llvm.ptr, i32
  omp.atomic.update %x : !llvm.ptr {
    ^bb0(%xval: i32):
      omp.yield(%xval : i32)
  }
  return
}

// CHECK-LABEL: @opaque_pointers_reduction
// CHECK: atomic {
// CHECK-NEXT: ^{{[[:alnum:]]+}}(%{{.*}}: !llvm.ptr, %{{.*}}: !llvm.ptr):
// CHECK-NOT: cleanup
omp.declare_reduction @opaque_pointers_reduction : f32
init {
^bb0(%arg: f32):
  %0 = arith.constant 0.0 : f32
  omp.yield (%0 : f32)
}
combiner {
^bb1(%arg0: f32, %arg1: f32):
  %1 = arith.addf %arg0, %arg1 : f32
  omp.yield (%1 : f32)
}
atomic {
^bb2(%arg2: !llvm.ptr, %arg3: !llvm.ptr):
  %2 = llvm.load %arg3 : !llvm.ptr -> f32
  llvm.atomicrmw fadd %arg2, %2 monotonic : !llvm.ptr, f32
  omp.yield
}

// CHECK-LABEL: @alloc_reduction
// CHECK-SAME:  alloc {
// CHECK-NEXT:  ^bb0(%[[ARG0:.*]]: !llvm.ptr):
// ...
// CHECK:         omp.yield
// CHECK-NEXT:  } init {
// CHECK:       } combiner {
// CHECK:       }
omp.declare_reduction @alloc_reduction : !llvm.ptr
alloc {
^bb0(%arg: !llvm.ptr):
  %c1 = arith.constant 1 : i32
  %0 = llvm.alloca %c1 x f32 : (i32) -> !llvm.ptr
  omp.yield (%0 : !llvm.ptr)
}
init {
^bb0(%mold: !llvm.ptr, %alloc: !llvm.ptr):
  %cst = arith.constant 1.0 : f32
  llvm.store %cst, %alloc : f32, !llvm.ptr
  omp.yield (%alloc : !llvm.ptr)
}
combiner {
^bb1(%arg0: !llvm.ptr, %arg1: !llvm.ptr):
  %0 = llvm.load %arg0 : !llvm.ptr -> f32
  %1 = llvm.load %arg1 : !llvm.ptr -> f32
  %2 = arith.addf %0, %1 : f32
  llvm.store %2, %arg0 : f32, !llvm.ptr
  omp.yield (%arg0 : !llvm.ptr)
}

// CHECK-LABEL: omp_targets_with_map_bounds
// CHECK-SAME: (%[[ARG0:.*]]: !llvm.ptr, %[[ARG1:.*]]: !llvm.ptr)
func.func @omp_targets_with_map_bounds(%arg0: !llvm.ptr, %arg1: !llvm.ptr) -> () {
  // CHECK: %[[C_00:.*]] = llvm.mlir.constant(4 : index) : i64
  // CHECK: %[[C_01:.*]] = llvm.mlir.constant(1 : index) : i64
  // CHECK: %[[C_02:.*]] = llvm.mlir.constant(1 : index) : i64
  // CHECK: %[[C_03:.*]] = llvm.mlir.constant(1 : index) : i64
  // CHECK: %[[BOUNDS0:.*]] = omp.map.bounds   lower_bound(%[[C_01]] : i64) upper_bound(%[[C_00]] : i64) stride(%[[C_02]] : i64) start_idx(%[[C_03]] : i64)
  // CHECK: %[[MAP0:.*]] = omp.map.info var_ptr(%[[ARG0]] : !llvm.ptr, !llvm.array<10 x i32>)   map_clauses(tofrom) capture(ByRef) bounds(%[[BOUNDS0]]) -> !llvm.ptr {name = ""}
    %0 = llvm.mlir.constant(4 : index) : i64
    %1 = llvm.mlir.constant(1 : index) : i64
    %2 = llvm.mlir.constant(1 : index) : i64
    %3 = llvm.mlir.constant(1 : index) : i64
    %4 = omp.map.bounds   lower_bound(%1 : i64) upper_bound(%0 : i64) stride(%2 : i64) start_idx(%3 : i64)

    %mapv1 = omp.map.info var_ptr(%arg0 : !llvm.ptr, !llvm.array<10 x i32>)   map_clauses(tofrom) capture(ByRef) bounds(%4) -> !llvm.ptr {name = ""}
  // CHECK: %[[C_10:.*]] = llvm.mlir.constant(9 : index) : i64
  // CHECK: %[[C_11:.*]] = llvm.mlir.constant(1 : index) : i64
  // CHECK: %[[C_12:.*]] = llvm.mlir.constant(2 : index) : i64
  // CHECK: %[[C_13:.*]] = llvm.mlir.constant(2 : index) : i64
  // CHECK: %[[BOUNDS1:.*]] = omp.map.bounds   lower_bound(%[[C_11]] : i64) upper_bound(%[[C_10]] : i64) stride(%[[C_12]] : i64) start_idx(%[[C_13]] : i64)
  // CHECK: %[[MAP1:.*]] = omp.map.info var_ptr(%[[ARG1]] : !llvm.ptr, !llvm.array<10 x i32>)   map_clauses(exit_release_or_enter_alloc) capture(ByCopy) bounds(%[[BOUNDS1]]) -> !llvm.ptr {name = ""}
    %6 = llvm.mlir.constant(9 : index) : i64
    %7 = llvm.mlir.constant(1 : index) : i64
    %8 = llvm.mlir.constant(2 : index) : i64
    %9 = llvm.mlir.constant(2 : index) : i64
    %10 = omp.map.bounds   lower_bound(%7 : i64) upper_bound(%6 : i64) stride(%8 : i64) start_idx(%9 : i64)
    %mapv2 = omp.map.info var_ptr(%arg1 : !llvm.ptr, !llvm.array<10 x i32>)   map_clauses(exit_release_or_enter_alloc) capture(ByCopy) bounds(%10) -> !llvm.ptr {name = ""}

    // CHECK: omp.target map_entries(%[[MAP0]] -> {{.*}}, %[[MAP1]] -> {{.*}} : !llvm.ptr, !llvm.ptr)
    omp.target map_entries(%mapv1 -> %arg2, %mapv2 -> %arg3 : !llvm.ptr, !llvm.ptr) {
    ^bb0(%arg2: !llvm.ptr, %arg3: !llvm.ptr):
      omp.terminator
    }

    // CHECK: omp.target_data map_entries(%[[MAP0]], %[[MAP1]] : !llvm.ptr, !llvm.ptr)
    omp.target_data map_entries(%mapv1, %mapv2 : !llvm.ptr, !llvm.ptr){}

    // CHECK: %[[MAP2:.*]] = omp.map.info var_ptr(%[[ARG0]] : !llvm.ptr, !llvm.array<10 x i32>)   map_clauses(exit_release_or_enter_alloc) capture(VLAType) bounds(%[[BOUNDS0]]) -> !llvm.ptr {name = ""}
    // CHECK: omp.target_enter_data map_entries(%[[MAP2]] : !llvm.ptr)
    %mapv3 = omp.map.info var_ptr(%arg0 : !llvm.ptr, !llvm.array<10 x i32>)   map_clauses(exit_release_or_enter_alloc) capture(VLAType) bounds(%4) -> !llvm.ptr {name = ""}
    omp.target_enter_data map_entries(%mapv3 : !llvm.ptr){}

    // CHECK: %[[MAP3:.*]] = omp.map.info var_ptr(%[[ARG1]] : !llvm.ptr, !llvm.array<10 x i32>)   map_clauses(exit_release_or_enter_alloc) capture(This) bounds(%[[BOUNDS1]]) -> !llvm.ptr {name = ""}
    // CHECK: omp.target_exit_data map_entries(%[[MAP3]] : !llvm.ptr)
    %mapv4 = omp.map.info var_ptr(%arg1 : !llvm.ptr, !llvm.array<10 x i32>)   map_clauses(exit_release_or_enter_alloc) capture(This) bounds(%10) -> !llvm.ptr {name = ""}
    omp.target_exit_data map_entries(%mapv4 : !llvm.ptr){}

    return
}

// CHECK-LABEL: omp_target_update_data
func.func @omp_target_update_data (%if_cond : i1, %device : si32, %map1: memref<?xi32>, %map2: memref<?xi32>) -> () {
    %mapv_from = omp.map.info var_ptr(%map1 : memref<?xi32>, tensor<?xi32>) map_clauses(from) capture(ByRef) -> memref<?xi32> {name = ""}

    %mapv_to = omp.map.info var_ptr(%map2 : memref<?xi32>, tensor<?xi32>) map_clauses(present, to) capture(ByRef) -> memref<?xi32> {name = ""}

    // CHECK: omp.target_update device(%[[VAL_1:.*]] : si32) if(%[[VAL_0:.*]]) map_entries(%{{.*}}, %{{.*}} : memref<?xi32>, memref<?xi32>) nowait
    omp.target_update if(%if_cond) device(%device : si32) nowait map_entries(%mapv_from , %mapv_to : memref<?xi32>, memref<?xi32>)
    return
}

// CHECK-LABEL: omp_targets_is_allocatable
// CHECK-SAME: (%[[ARG0:.*]]: !llvm.ptr, %[[ARG1:.*]]: !llvm.ptr)
func.func @omp_targets_is_allocatable(%arg0: !llvm.ptr, %arg1: !llvm.ptr) -> () {
  // CHECK: %[[MAP0:.*]] = omp.map.info var_ptr(%[[ARG0]] : !llvm.ptr, i32) map_clauses(tofrom) capture(ByRef) -> !llvm.ptr {name = ""}
  %mapv1 = omp.map.info var_ptr(%arg0 : !llvm.ptr, i32) map_clauses(tofrom) capture(ByRef) -> !llvm.ptr {name = ""}
  // CHECK: %[[MAP1:.*]] = omp.map.info var_ptr(%[[ARG1]] : !llvm.ptr, !llvm.struct<(ptr, i64, i32, i8, i8, i8, i8)>) map_clauses(tofrom) capture(ByRef) members(%[[MAP0]] : [0] : !llvm.ptr) -> !llvm.ptr {name = ""}
  %mapv2 = omp.map.info var_ptr(%arg1 : !llvm.ptr, !llvm.struct<(ptr, i64, i32, i8, i8, i8, i8)>)   map_clauses(tofrom) capture(ByRef) members(%mapv1 : [0] : !llvm.ptr) -> !llvm.ptr {name = ""}
  // CHECK: omp.target map_entries(%[[MAP0]] -> {{.*}}, %[[MAP1]] -> {{.*}} : !llvm.ptr, !llvm.ptr)
  omp.target map_entries(%mapv1 -> %arg2, %mapv2 -> %arg3 : !llvm.ptr, !llvm.ptr) {
    ^bb0(%arg2: !llvm.ptr, %arg3 : !llvm.ptr):
      omp.terminator
  }
  return
}

// CHECK-LABEL: func @omp_target_enter_update_exit_data_depend
// CHECK-SAME:([[ARG0:%.*]]: memref<?xi32>, [[ARG1:%.*]]: memref<?xi32>, [[ARG2:%.*]]: memref<?xi32>) {
func.func @omp_target_enter_update_exit_data_depend(%a: memref<?xi32>, %b: memref<?xi32>, %c: memref<?xi32>) {
// CHECK-NEXT: [[MAP0:%.*]] = omp.map.info
// CHECK-NEXT: [[MAP1:%.*]] = omp.map.info
// CHECK-NEXT: [[MAP2:%.*]] = omp.map.info
  %map_a = omp.map.info var_ptr(%a: memref<?xi32>, tensor<?xi32>) map_clauses(to) capture(ByRef) -> memref<?xi32>
  %map_b = omp.map.info var_ptr(%b: memref<?xi32>, tensor<?xi32>) map_clauses(from) capture(ByRef) -> memref<?xi32>
  %map_c = omp.map.info var_ptr(%c: memref<?xi32>, tensor<?xi32>) map_clauses(exit_release_or_enter_alloc) capture(ByRef) -> memref<?xi32>

  // Do some work on the host that writes to 'a'
  omp.task depend(taskdependout -> %a : memref<?xi32>) {
    "test.foo"(%a) : (memref<?xi32>) -> ()
    omp.terminator
  }

  // Then map that over to the target
  // CHECK: omp.target_enter_data depend(taskdependin -> [[ARG0]] : memref<?xi32>) map_entries([[MAP0]], [[MAP2]] : memref<?xi32>, memref<?xi32>) nowait
  omp.target_enter_data depend(taskdependin ->  %a: memref<?xi32>) nowait map_entries(%map_a, %map_c: memref<?xi32>, memref<?xi32>)

  // Compute 'b' on the target and copy it back
  // CHECK: omp.target map_entries([[MAP1]] -> {{%.*}} : memref<?xi32>) {
  omp.target map_entries(%map_b -> %arg0 : memref<?xi32>) {
    ^bb0(%arg0: memref<?xi32>) :
      "test.foo"(%arg0) : (memref<?xi32>) -> ()
      omp.terminator
  }

  // Update 'a' on the host using 'b'
  omp.task depend(taskdependout -> %a: memref<?xi32>){
    "test.bar"(%a, %b) : (memref<?xi32>, memref<?xi32>) -> ()
  }

  // Copy the updated 'a' onto the target
  // CHECK: omp.target_update depend(taskdependin -> [[ARG0]] : memref<?xi32>) map_entries([[MAP0]] : memref<?xi32>) nowait
  omp.target_update depend(taskdependin -> %a : memref<?xi32>) nowait map_entries(%map_a :  memref<?xi32>)

  // Compute 'c' on the target and copy it back
  %map_c_from = omp.map.info var_ptr(%c: memref<?xi32>, tensor<?xi32>) map_clauses(from) capture(ByRef) -> memref<?xi32>
  omp.target map_entries(%map_a -> %arg0, %map_c_from -> %arg1 : memref<?xi32>, memref<?xi32>) depend(taskdependout -> %c : memref<?xi32>) {
  ^bb0(%arg0 : memref<?xi32>, %arg1 : memref<?xi32>) :
    "test.foobar"() : ()->()
    omp.terminator
  }
  // CHECK: omp.target_exit_data depend(taskdependin -> [[ARG2]] : memref<?xi32>) map_entries([[MAP2]] : memref<?xi32>)
  omp.target_exit_data depend(taskdependin -> %c : memref<?xi32>) map_entries(%map_c : memref<?xi32>)

  return
}

// CHECK-LABEL: omp_map_with_members
// CHECK-SAME: (%[[ARG0:.*]]: !llvm.ptr, %[[ARG1:.*]]: !llvm.ptr, %[[ARG2:.*]]: !llvm.ptr, %[[ARG3:.*]]: !llvm.ptr, %[[ARG4:.*]]: !llvm.ptr, %[[ARG5:.*]]: !llvm.ptr)
func.func @omp_map_with_members(%arg0: !llvm.ptr, %arg1: !llvm.ptr, %arg2: !llvm.ptr, %arg3: !llvm.ptr, %arg4: !llvm.ptr, %arg5: !llvm.ptr) -> () {
  // CHECK: %[[MAP0:.*]] = omp.map.info var_ptr(%[[ARG0]] : !llvm.ptr, i32) map_clauses(to) capture(ByRef) -> !llvm.ptr {name = ""}
  %mapv1 = omp.map.info var_ptr(%arg0 : !llvm.ptr, i32) map_clauses(to) capture(ByRef) -> !llvm.ptr {name = ""}

  // CHECK: %[[MAP1:.*]] = omp.map.info var_ptr(%[[ARG1]] : !llvm.ptr, f32) map_clauses(to) capture(ByRef) -> !llvm.ptr {name = ""}
  %mapv2 = omp.map.info var_ptr(%arg1 : !llvm.ptr, f32) map_clauses(to) capture(ByRef) -> !llvm.ptr {name = ""}

  // CHECK: %[[MAP2:.*]] = omp.map.info var_ptr(%[[ARG2]] : !llvm.ptr, !llvm.struct<(i32, f32)>) map_clauses(to) capture(ByRef) members(%[[MAP0]], %[[MAP1]] : [0], [1] : !llvm.ptr, !llvm.ptr) -> !llvm.ptr {name = "", partial_map = true}
  %mapv3 = omp.map.info var_ptr(%arg2 : !llvm.ptr, !llvm.struct<(i32, f32)>)   map_clauses(to) capture(ByRef) members(%mapv1, %mapv2 : [0], [1] : !llvm.ptr, !llvm.ptr) -> !llvm.ptr {name = "", partial_map = true}

  // CHECK: omp.target_enter_data map_entries(%[[MAP0]], %[[MAP1]], %[[MAP2]] : !llvm.ptr, !llvm.ptr, !llvm.ptr)
  omp.target_enter_data map_entries(%mapv1, %mapv2, %mapv3 : !llvm.ptr, !llvm.ptr, !llvm.ptr){}

  // CHECK: %[[MAP3:.*]] = omp.map.info var_ptr(%[[ARG3]] : !llvm.ptr, i32) map_clauses(from) capture(ByRef) -> !llvm.ptr {name = ""}
  %mapv4 = omp.map.info var_ptr(%arg3 : !llvm.ptr, i32) map_clauses(from) capture(ByRef) -> !llvm.ptr {name = ""}

  // CHECK: %[[MAP4:.*]] = omp.map.info var_ptr(%[[ARG4]] : !llvm.ptr, f32) map_clauses(from) capture(ByRef) -> !llvm.ptr {name = ""}
  %mapv5 = omp.map.info var_ptr(%arg4 : !llvm.ptr, f32) map_clauses(from) capture(ByRef) -> !llvm.ptr {name = ""}

  // CHECK: %[[MAP5:.*]] = omp.map.info var_ptr(%[[ARG5]] : !llvm.ptr, !llvm.struct<(i32, struct<(i32, f32)>)>) map_clauses(from) capture(ByRef) members(%[[MAP3]], %[[MAP4]] : [1,0], [1,1] : !llvm.ptr, !llvm.ptr) -> !llvm.ptr {name = "", partial_map = true}
  %mapv6 = omp.map.info var_ptr(%arg5 : !llvm.ptr, !llvm.struct<(i32, struct<(i32, f32)>)>) map_clauses(from) capture(ByRef) members(%mapv4, %mapv5 : [1,0], [1,1] : !llvm.ptr, !llvm.ptr) -> !llvm.ptr {name = "", partial_map = true}

  // CHECK: omp.target_exit_data map_entries(%[[MAP3]], %[[MAP4]], %[[MAP5]] : !llvm.ptr, !llvm.ptr, !llvm.ptr)
  omp.target_exit_data map_entries(%mapv4, %mapv5, %mapv6 : !llvm.ptr, !llvm.ptr, !llvm.ptr){}

  return
}

// CHECK-LABEL: parallel_op_privatizers
// CHECK-SAME: (%[[ARG0:[^[:space:]]+]]: !llvm.ptr, %[[ARG1:[^[:space:]]+]]: !llvm.ptr)
func.func @parallel_op_privatizers(%arg0: !llvm.ptr, %arg1: !llvm.ptr) {
  // CHECK: omp.parallel private(
  // CHECK-SAME: @x.privatizer %[[ARG0]] -> %[[ARG0_PRIV:[^[:space:]]+]] : !llvm.ptr,
  // CHECK-SAME: @y.privatizer %[[ARG1]] -> %[[ARG1_PRIV:[^[:space:]]+]] : !llvm.ptr)
  omp.parallel private(@x.privatizer %arg0 -> %arg2 : !llvm.ptr, @y.privatizer %arg1 -> %arg3 : !llvm.ptr) {
    // CHECK: llvm.load %[[ARG0_PRIV]]
    %0 = llvm.load %arg2 : !llvm.ptr -> i32
    // CHECK: llvm.load %[[ARG1_PRIV]]
    %1 = llvm.load %arg3 : !llvm.ptr -> i32
    omp.terminator
  }
  return
}

// CHECK-LABEL: omp.private {type = private} @a.privatizer : !llvm.ptr alloc {
omp.private {type = private} @a.privatizer : !llvm.ptr alloc {
// CHECK: ^bb0(%{{.*}}: {{.*}}):
^bb0(%arg0: !llvm.ptr):
  omp.yield(%arg0 : !llvm.ptr)
}

// CHECK-LABEL: omp.private {type = private} @x.privatizer : !llvm.ptr alloc {
omp.private {type = private} @x.privatizer : !llvm.ptr alloc {
// CHECK: ^bb0(%{{.*}}: {{.*}}):
^bb0(%arg0: !llvm.ptr):
  omp.yield(%arg0 : !llvm.ptr)
} dealloc {
// CHECK: ^bb0(%{{.*}}: {{.*}}):
^bb0(%arg0: !llvm.ptr):
  omp.yield
}

// CHECK-LABEL: omp.private {type = firstprivate} @y.privatizer : !llvm.ptr alloc {
omp.private {type = firstprivate} @y.privatizer : !llvm.ptr alloc {
// CHECK: ^bb0(%{{.*}}: {{.*}}):
^bb0(%arg0: !llvm.ptr):
  omp.yield(%arg0 : !llvm.ptr)
// CHECK: } copy {
} copy {
// CHECK: ^bb0(%{{.*}}: {{.*}}, %{{.*}}: {{.*}}):
^bb0(%arg0: !llvm.ptr, %arg1: !llvm.ptr):
  omp.yield(%arg0 : !llvm.ptr)
} dealloc {
// CHECK: ^bb0(%{{.*}}: {{.*}}):
^bb0(%arg0: !llvm.ptr):
  omp.yield
}

// CHECK-LABEL: parallel_op_reduction_and_private
func.func @parallel_op_reduction_and_private(%priv_var: !llvm.ptr, %priv_var2: !llvm.ptr, %reduc_var: !llvm.ptr, %reduc_var2: !llvm.ptr) {
  // CHECK: omp.parallel
  // CHECK-SAME: reduction(
  // CHECK-SAME: @add_f32 %[[REDUC_VAR:[^[:space:]]+]] -> %[[REDUC_ARG:[^[:space:]]+]] : !llvm.ptr,
  // CHECK-SAME: @add_f32 %[[REDUC_VAR2:[^[:space:]]+]] -> %[[REDUC_ARG2:[^[:space:]]+]] : !llvm.ptr)
  //
  // CHECK-SAME: private(
  // CHECK-SAME: @x.privatizer %[[PRIV_VAR:[^[:space:]]+]] -> %[[PRIV_ARG:[^[:space:]]+]] : !llvm.ptr,
  // CHECK-SAME: @y.privatizer %[[PRIV_VAR2:[^[:space:]]+]] -> %[[PRIV_ARG2:[^[:space:]]+]] : !llvm.ptr)
  omp.parallel reduction(@add_f32 %reduc_var -> %reduc_arg : !llvm.ptr, @add_f32 %reduc_var2 -> %reduc_arg2 : !llvm.ptr)
               private(@x.privatizer %priv_var -> %priv_arg : !llvm.ptr, @y.privatizer %priv_var2 -> %priv_arg2 : !llvm.ptr) {
    // CHECK: llvm.load %[[PRIV_ARG]]
    %0 = llvm.load %priv_arg : !llvm.ptr -> f32
    // CHECK: llvm.load %[[PRIV_ARG2]]
    %1 = llvm.load %priv_arg2 : !llvm.ptr -> f32
    // CHECK: llvm.load %[[REDUC_ARG]]
    %2 = llvm.load %reduc_arg : !llvm.ptr -> f32
    // CHECK: llvm.load %[[REDUC_ARG2]]
    %3 = llvm.load %reduc_arg2 : !llvm.ptr -> f32
    omp.terminator
  }
  return
}

// CHECK-LABEL: omp_target_private
func.func @omp_target_private(%map1: memref<?xi32>, %map2: memref<?xi32>, %priv_var: !llvm.ptr) -> () {
  %mapv1 = omp.map.info var_ptr(%map1 : memref<?xi32>, tensor<?xi32>) map_clauses(tofrom) capture(ByRef) -> memref<?xi32> {name = ""}
  %mapv2 = omp.map.info var_ptr(%map2 : memref<?xi32>, tensor<?xi32>) map_clauses(exit_release_or_enter_alloc) capture(ByRef) -> memref<?xi32> {name = ""}

  // CHECK: omp.target
  // CHECK-SAME: private(
  // CHECK-SAME:   @x.privatizer %{{[^[:space:]]+}} -> %[[PRIV_ARG:[^[:space:]]+]]
  // CHECK-SAME:   : !llvm.ptr
  // CHECK-SAME: )
  omp.target private(@x.privatizer %priv_var -> %priv_arg : !llvm.ptr) {
  // CHECK: ^bb0(%[[PRIV_ARG]]: !llvm.ptr):
  ^bb0(%priv_arg: !llvm.ptr):
    omp.terminator
  }

  // CHECK: omp.target

  // CHECK-SAME: map_entries(
  // CHECK-SAME:   %{{[^[:space:]]+}} -> %[[MAP1_ARG:[^[:space:]]+]],
  // CHECK-SAME:   %{{[^[:space:]]+}} -> %[[MAP2_ARG:[^[:space:]]+]]
  // CHECK-SAME:   : memref<?xi32>, memref<?xi32>
  // CHECK-SAME: )

  // CHECK-SAME: private(
  // CHECK-SAME:   @x.privatizer %{{[^[:space:]]+}} -> %[[PRIV_ARG:[^[:space:]]+]]
  // CHECK-SAME:   : !llvm.ptr
  // CHECK-SAME: )
  omp.target map_entries(%mapv1 -> %arg0, %mapv2 -> %arg1 : memref<?xi32>, memref<?xi32>) private(@x.privatizer %priv_var -> %priv_arg : !llvm.ptr) {
  // CHECK: ^bb0(%[[MAP1_ARG]]: memref<?xi32>, %[[MAP2_ARG]]: memref<?xi32>
  // CHECK-SAME: , %[[PRIV_ARG]]: !llvm.ptr):
  ^bb0(%arg0: memref<?xi32>, %arg1: memref<?xi32>, %priv_arg: !llvm.ptr):
    omp.terminator
  }

  return
}<|MERGE_RESOLUTION|>--- conflicted
+++ resolved
@@ -117,16 +117,6 @@
     omp.terminator
   } {omp.composite}
 
-<<<<<<< HEAD
-  // CHECK: omp.distribute
-  omp.distribute {
-    // CHECK-NEXT: omp.parallel
-    omp.parallel {
-      // CHECK-NEXT: omp.wsloop
-      omp.wsloop {
-        // CHECK-NEXT: omp.simd
-        omp.simd{
-=======
   // CHECK: omp.parallel
   omp.parallel {
     // CHECK-NOT: omp.terminator
@@ -136,7 +126,6 @@
       omp.wsloop {
         // CHECK-NEXT: omp.simd
         omp.simd {
->>>>>>> 1d22c955
           // CHECK-NEXT: omp.loop_nest
           omp.loop_nest (%iv) : index = (%idx) to (%idx) step (%idx) {
             omp.yield
