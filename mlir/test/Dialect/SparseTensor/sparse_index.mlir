// RUN: mlir-opt %s -sparsification | FileCheck %s

#DenseMatrix = #sparse_tensor.encoding<{
  dimLevelType = ["dense", "dense"]
}>

#SparseMatrix = #sparse_tensor.encoding<{
  dimLevelType = ["compressed", "compressed"]
}>

#trait = {
  indexing_maps = [
    affine_map<(i,j) -> (i,j)>,  // A
    affine_map<(i,j) -> (i,j)>   // X (out)
  ],
  iterator_types = ["parallel", "parallel"],
  doc = "X(i,j) = A(i,j) * i * j"
}

// CHECK-LABEL:   func.func @dense_index(
// CHECK-SAME:      %[[VAL_0:.*]]: tensor<?x?xi64, #sparse_tensor.encoding
// CHECK-DAG:       %[[VAL_1:.*]] = arith.constant 0 : index
// CHECK-DAG:       %[[VAL_2:.*]] = arith.constant 1 : index
// CHECK-DAG:       %[[VAL_3:.*]] = tensor.dim %[[VAL_0]], %[[VAL_1]] : tensor<?x?xi64, #sparse_tensor.encoding
// CHECK-DAG:       %[[VAL_4:.*]] = tensor.dim %[[VAL_0]], %[[VAL_1]] : tensor<?x?xi64, #sparse_tensor.encoding
// CHECK-DAG:       %[[VAL_5:.*]] = bufferization.alloc_tensor(%[[VAL_3]], %[[VAL_4]]) : tensor<?x?xi64, #sparse_tensor.encoding
// CHECK-DAG:       %[[VAL_6:.*]] = sparse_tensor.values %[[VAL_0]] : tensor<?x?xi64, #sparse_tensor.encoding
// CHECK-DAG:       %[[VAL_7:.*]] = tensor.dim %[[VAL_5]], %[[VAL_1]] : tensor<?x?xi64, #sparse_tensor.encoding
// CHECK-DAG:       %[[VAL_8:.*]] = tensor.dim %[[VAL_5]], %[[VAL_2]] : tensor<?x?xi64, #sparse_tensor.encoding
// CHECK-DAG:       %[[VAL_9:.*]] = sparse_tensor.values %[[VAL_5]] : tensor<?x?xi64, #sparse_tensor.encoding
// CHECK:           scf.for %[[VAL_10:.*]] = %[[VAL_1]] to %[[VAL_7]] step %[[VAL_2]] {
// CHECK:             scf.for %[[VAL_11:.*]] = %[[VAL_1]] to %[[VAL_8]] step %[[VAL_2]] {
// CHECK:               %[[VAL_12:.*]] = arith.muli %[[VAL_8]], %[[VAL_10]] : index
// CHECK:               %[[VAL_13:.*]] = arith.addi %[[VAL_12]], %[[VAL_11]] : index
// CHECK:               %[[VAL_14:.*]] = arith.muli %[[VAL_8]], %[[VAL_10]] : index
// CHECK:               %[[VAL_15:.*]] = arith.addi %[[VAL_14]], %[[VAL_11]] : index
// CHECK:               %[[VAL_16:.*]] = arith.index_cast %[[VAL_11]] : index to i64
// CHECK:               %[[VAL_17:.*]] = arith.index_cast %[[VAL_10]] : index to i64
// CHECK:               %[[VAL_18:.*]] = memref.load %[[VAL_6]]{{\[}}%[[VAL_13]]] : memref<?xi64>
// CHECK:               %[[VAL_19:.*]] = arith.muli %[[VAL_17]], %[[VAL_18]] : i64
// CHECK:               %[[VAL_20:.*]] = arith.muli %[[VAL_16]], %[[VAL_19]] : i64
// CHECK:               memref.store %[[VAL_20]], %[[VAL_9]]{{\[}}%[[VAL_15]]] : memref<?xi64>
// CHECK:             }
// CHECK:           }
// CHECK:           %[[VAL_21:.*]] = sparse_tensor.load %[[VAL_5]] : tensor<?x?xi64, #sparse_tensor.encoding
// CHECK:           return %[[VAL_21]] : tensor<?x?xi64, #sparse_tensor.encoding
// CHECK:         }
func.func @dense_index(%arga: tensor<?x?xi64, #DenseMatrix>)
                      -> tensor<?x?xi64, #DenseMatrix> {
  %c0 = arith.constant 0 : index
  %c1 = arith.constant 0 : index
  %0 = tensor.dim %arga, %c0 : tensor<?x?xi64, #DenseMatrix>
  %1 = tensor.dim %arga, %c1 : tensor<?x?xi64, #DenseMatrix>
  %init = bufferization.alloc_tensor(%0, %1) : tensor<?x?xi64, #DenseMatrix>
  %r = linalg.generic #trait
      ins(%arga: tensor<?x?xi64, #DenseMatrix>)
     outs(%init: tensor<?x?xi64, #DenseMatrix>) {
      ^bb(%a: i64, %x: i64):
        %i = linalg.index 0 : index
        %j = linalg.index 1 : index
        %ii = arith.index_cast %i : index to i64
        %jj = arith.index_cast %j : index to i64
        %m1 = arith.muli %ii, %a : i64
        %m2 = arith.muli %jj, %m1 : i64
        linalg.yield %m2 : i64
  } -> tensor<?x?xi64, #DenseMatrix>
  return %r : tensor<?x?xi64, #DenseMatrix>
}


// CHECK-LABEL:   func.func @sparse_index(
// CHECK-SAME:      %[[VAL_0:.*]]: tensor<?x?xi64, #sparse_tensor.encoding
// CHECK-DAG:       %[[VAL_1:.*]] = arith.constant 0 : index
// CHECK-DAG:       %[[VAL_2:.*]] = arith.constant 1 : index
// CHECK-DAG:       %[[VAL_3:.*]] = tensor.dim %[[VAL_0]], %[[VAL_1]] : tensor<?x?xi64, #sparse_tensor.encoding
// CHECK-DAG:       %[[VAL_4:.*]] = tensor.dim %[[VAL_0]], %[[VAL_1]] : tensor<?x?xi64, #sparse_tensor.encoding
<<<<<<< HEAD
// CHECK-DAG:       %[[VAL_5:.*]] = tensor.dim %[[VAL_0]], %[[VAL_1]] : tensor<?x?xi64, #sparse_tensor.encoding
// CHECK-DAG:       %[[VAL_6:.*]] = bufferization.alloc_tensor(%[[VAL_4]], %[[VAL_5]]) : tensor<?x?xi64, #sparse_tensor.encoding
// CHECK-DAG:       %[[VAL_7:.*]] = sparse_tensor.pointers %[[VAL_0]] {dimension = 0 : index} : tensor<?x?xi64, #sparse_tensor.encoding
// CHECK-DAG:       %[[VAL_8:.*]] = sparse_tensor.indices %[[VAL_0]] {dimension = 0 : index} : tensor<?x?xi64, #sparse_tensor.encoding
// CHECK-DAG:       %[[VAL_9:.*]] = sparse_tensor.pointers %[[VAL_0]] {dimension = 1 : index} : tensor<?x?xi64, #sparse_tensor.encoding
// CHECK-DAG:       %[[VAL_10:.*]] = sparse_tensor.indices %[[VAL_0]] {dimension = 1 : index} : tensor<?x?xi64, #sparse_tensor.encoding
// CHECK-DAG:       %[[VAL_11:.*]] = sparse_tensor.values %[[VAL_0]] : tensor<?x?xi64, #sparse_tensor.encoding
// CHECK:           %[[VAL_12:.*]] = memref.alloca(%[[VAL_3]]) : memref<?xindex>
// CHECK:           %[[BUF:.*]] = memref.alloca() : memref<i64>
// CHECK:           %[[VAL_13:.*]] = memref.load %[[VAL_7]]{{\[}}%[[VAL_1]]] : memref<?xindex>
// CHECK:           %[[VAL_14:.*]] = memref.load %[[VAL_7]]{{\[}}%[[VAL_2]]] : memref<?xindex>
// CHECK:           scf.for %[[VAL_15:.*]] = %[[VAL_13]] to %[[VAL_14]] step %[[VAL_2]] {
// CHECK:             %[[VAL_16:.*]] = memref.load %[[VAL_8]]{{\[}}%[[VAL_15]]] : memref<?xindex>
// CHECK:             memref.store %[[VAL_16]], %[[VAL_12]]{{\[}}%[[VAL_1]]] : memref<?xindex>
// CHECK:             %[[VAL_17:.*]] = memref.load %[[VAL_9]]{{\[}}%[[VAL_15]]] : memref<?xindex>
// CHECK:             %[[VAL_18:.*]] = arith.addi %[[VAL_15]], %[[VAL_2]] : index
// CHECK:             %[[VAL_19:.*]] = memref.load %[[VAL_9]]{{\[}}%[[VAL_18]]] : memref<?xindex>
// CHECK:             scf.for %[[VAL_20:.*]] = %[[VAL_17]] to %[[VAL_19]] step %[[VAL_2]] {
// CHECK:               %[[VAL_21:.*]] = memref.load %[[VAL_10]]{{\[}}%[[VAL_20]]] : memref<?xindex>
// CHECK:               memref.store %[[VAL_21]], %[[VAL_12]]{{\[}}%[[VAL_2]]] : memref<?xindex>
// CHECK:               %[[VAL_22:.*]] = arith.index_cast %[[VAL_21]] : index to i64
// CHECK:               %[[VAL_23:.*]] = arith.index_cast %[[VAL_16]] : index to i64
// CHECK:               %[[VAL_24:.*]] = memref.load %[[VAL_11]]{{\[}}%[[VAL_20]]] : memref<?xi64>
// CHECK:               %[[VAL_25:.*]] = arith.muli %[[VAL_23]], %[[VAL_24]] : i64
// CHECK:               %[[VAL_26:.*]] = arith.muli %[[VAL_22]], %[[VAL_25]] : i64
// CHECK:               memref.store %[[VAL_26]], %[[BUF]][] : memref<i64>
// CHECK:               sparse_tensor.insert %[[VAL_6]], %[[VAL_12]], %[[BUF]] : tensor<?x?xi64, #sparse_tensor.encoding
=======
// CHECK-DAG:       %[[VAL_5:.*]] = bufferization.alloc_tensor(%[[VAL_3]], %[[VAL_4]]) : tensor<?x?xi64, #sparse_tensor.encoding
// CHECK-DAG:       %[[VAL_6:.*]] = sparse_tensor.pointers %[[VAL_0]] {dimension = 0 : index} : tensor<?x?xi64, #sparse_tensor.encoding
// CHECK-DAG:       %[[VAL_7:.*]] = sparse_tensor.indices %[[VAL_0]] {dimension = 0 : index} : tensor<?x?xi64, #sparse_tensor.encoding
// CHECK-DAG:       %[[VAL_8:.*]] = sparse_tensor.pointers %[[VAL_0]] {dimension = 1 : index} : tensor<?x?xi64, #sparse_tensor.encoding
// CHECK-DAG:       %[[VAL_9:.*]] = sparse_tensor.indices %[[VAL_0]] {dimension = 1 : index} : tensor<?x?xi64, #sparse_tensor.encoding
// CHECK-DAG:       %[[VAL_10:.*]] = sparse_tensor.values %[[VAL_0]] : tensor<?x?xi64, #sparse_tensor.encoding
// CHECK:           %[[VAL_11:.*]] = memref.load %[[VAL_6]]{{\[}}%[[VAL_1]]] : memref<?xindex>
// CHECK:           %[[VAL_12:.*]] = memref.load %[[VAL_6]]{{\[}}%[[VAL_2]]] : memref<?xindex>
// CHECK:           scf.for %[[VAL_13:.*]] = %[[VAL_11]] to %[[VAL_12]] step %[[VAL_2]] {
// CHECK:             %[[VAL_14:.*]] = memref.load %[[VAL_7]]{{\[}}%[[VAL_13]]] : memref<?xindex>
// CHECK:             %[[VAL_15:.*]] = memref.load %[[VAL_8]]{{\[}}%[[VAL_13]]] : memref<?xindex>
// CHECK:             %[[VAL_16:.*]] = arith.addi %[[VAL_13]], %[[VAL_2]] : index
// CHECK:             %[[VAL_17:.*]] = memref.load %[[VAL_8]]{{\[}}%[[VAL_16]]] : memref<?xindex>
// CHECK:             scf.for %[[VAL_18:.*]] = %[[VAL_15]] to %[[VAL_17]] step %[[VAL_2]] {
// CHECK:               %[[VAL_19:.*]] = memref.load %[[VAL_9]]{{\[}}%[[VAL_18]]] : memref<?xindex>
// CHECK:               %[[VAL_20:.*]] = arith.index_cast %[[VAL_19]] : index to i64
// CHECK:               %[[VAL_21:.*]] = arith.index_cast %[[VAL_14]] : index to i64
// CHECK:               %[[VAL_22:.*]] = memref.load %[[VAL_10]]{{\[}}%[[VAL_18]]] : memref<?xi64>
// CHECK:               %[[VAL_23:.*]] = arith.muli %[[VAL_21]], %[[VAL_22]] : i64
// CHECK:               %[[VAL_24:.*]] = arith.muli %[[VAL_20]], %[[VAL_23]] : i64
// CHECK:               sparse_tensor.insert %[[VAL_24]] into %[[VAL_5]]{{\[}}%[[VAL_14]], %[[VAL_19]]] : tensor<?x?xi64, #sparse_tensor.encoding
>>>>>>> f788a4d7
// CHECK:             }
// CHECK:           }
// CHECK:           %[[VAL_25:.*]] = sparse_tensor.load %[[VAL_5]] hasInserts : tensor<?x?xi64, #sparse_tensor.encoding
// CHECK:           return %[[VAL_25]] : tensor<?x?xi64, #sparse_tensor.encoding
// CHECK:         }
func.func @sparse_index(%arga: tensor<?x?xi64, #SparseMatrix>)
                       -> tensor<?x?xi64, #SparseMatrix> {
  %c0 = arith.constant 0 : index
  %c1 = arith.constant 0 : index
  %0 = tensor.dim %arga, %c0 : tensor<?x?xi64, #SparseMatrix>
  %1 = tensor.dim %arga, %c1 : tensor<?x?xi64, #SparseMatrix>
  %init = bufferization.alloc_tensor(%0, %1) : tensor<?x?xi64, #SparseMatrix>
  %r = linalg.generic #trait
      ins(%arga: tensor<?x?xi64, #SparseMatrix>)
     outs(%init: tensor<?x?xi64, #SparseMatrix>) {
      ^bb(%a: i64, %x: i64):
        %i = linalg.index 0 : index
        %j = linalg.index 1 : index
        %ii = arith.index_cast %i : index to i64
        %jj = arith.index_cast %j : index to i64
        %m1 = arith.muli %ii, %a : i64
        %m2 = arith.muli %jj, %m1 : i64
        linalg.yield %m2 : i64
  } -> tensor<?x?xi64, #SparseMatrix>
  return %r : tensor<?x?xi64, #SparseMatrix>
}
<|MERGE_RESOLUTION|>--- conflicted
+++ resolved
@@ -74,35 +74,6 @@
 // CHECK-DAG:       %[[VAL_2:.*]] = arith.constant 1 : index
 // CHECK-DAG:       %[[VAL_3:.*]] = tensor.dim %[[VAL_0]], %[[VAL_1]] : tensor<?x?xi64, #sparse_tensor.encoding
 // CHECK-DAG:       %[[VAL_4:.*]] = tensor.dim %[[VAL_0]], %[[VAL_1]] : tensor<?x?xi64, #sparse_tensor.encoding
-<<<<<<< HEAD
-// CHECK-DAG:       %[[VAL_5:.*]] = tensor.dim %[[VAL_0]], %[[VAL_1]] : tensor<?x?xi64, #sparse_tensor.encoding
-// CHECK-DAG:       %[[VAL_6:.*]] = bufferization.alloc_tensor(%[[VAL_4]], %[[VAL_5]]) : tensor<?x?xi64, #sparse_tensor.encoding
-// CHECK-DAG:       %[[VAL_7:.*]] = sparse_tensor.pointers %[[VAL_0]] {dimension = 0 : index} : tensor<?x?xi64, #sparse_tensor.encoding
-// CHECK-DAG:       %[[VAL_8:.*]] = sparse_tensor.indices %[[VAL_0]] {dimension = 0 : index} : tensor<?x?xi64, #sparse_tensor.encoding
-// CHECK-DAG:       %[[VAL_9:.*]] = sparse_tensor.pointers %[[VAL_0]] {dimension = 1 : index} : tensor<?x?xi64, #sparse_tensor.encoding
-// CHECK-DAG:       %[[VAL_10:.*]] = sparse_tensor.indices %[[VAL_0]] {dimension = 1 : index} : tensor<?x?xi64, #sparse_tensor.encoding
-// CHECK-DAG:       %[[VAL_11:.*]] = sparse_tensor.values %[[VAL_0]] : tensor<?x?xi64, #sparse_tensor.encoding
-// CHECK:           %[[VAL_12:.*]] = memref.alloca(%[[VAL_3]]) : memref<?xindex>
-// CHECK:           %[[BUF:.*]] = memref.alloca() : memref<i64>
-// CHECK:           %[[VAL_13:.*]] = memref.load %[[VAL_7]]{{\[}}%[[VAL_1]]] : memref<?xindex>
-// CHECK:           %[[VAL_14:.*]] = memref.load %[[VAL_7]]{{\[}}%[[VAL_2]]] : memref<?xindex>
-// CHECK:           scf.for %[[VAL_15:.*]] = %[[VAL_13]] to %[[VAL_14]] step %[[VAL_2]] {
-// CHECK:             %[[VAL_16:.*]] = memref.load %[[VAL_8]]{{\[}}%[[VAL_15]]] : memref<?xindex>
-// CHECK:             memref.store %[[VAL_16]], %[[VAL_12]]{{\[}}%[[VAL_1]]] : memref<?xindex>
-// CHECK:             %[[VAL_17:.*]] = memref.load %[[VAL_9]]{{\[}}%[[VAL_15]]] : memref<?xindex>
-// CHECK:             %[[VAL_18:.*]] = arith.addi %[[VAL_15]], %[[VAL_2]] : index
-// CHECK:             %[[VAL_19:.*]] = memref.load %[[VAL_9]]{{\[}}%[[VAL_18]]] : memref<?xindex>
-// CHECK:             scf.for %[[VAL_20:.*]] = %[[VAL_17]] to %[[VAL_19]] step %[[VAL_2]] {
-// CHECK:               %[[VAL_21:.*]] = memref.load %[[VAL_10]]{{\[}}%[[VAL_20]]] : memref<?xindex>
-// CHECK:               memref.store %[[VAL_21]], %[[VAL_12]]{{\[}}%[[VAL_2]]] : memref<?xindex>
-// CHECK:               %[[VAL_22:.*]] = arith.index_cast %[[VAL_21]] : index to i64
-// CHECK:               %[[VAL_23:.*]] = arith.index_cast %[[VAL_16]] : index to i64
-// CHECK:               %[[VAL_24:.*]] = memref.load %[[VAL_11]]{{\[}}%[[VAL_20]]] : memref<?xi64>
-// CHECK:               %[[VAL_25:.*]] = arith.muli %[[VAL_23]], %[[VAL_24]] : i64
-// CHECK:               %[[VAL_26:.*]] = arith.muli %[[VAL_22]], %[[VAL_25]] : i64
-// CHECK:               memref.store %[[VAL_26]], %[[BUF]][] : memref<i64>
-// CHECK:               sparse_tensor.insert %[[VAL_6]], %[[VAL_12]], %[[BUF]] : tensor<?x?xi64, #sparse_tensor.encoding
-=======
 // CHECK-DAG:       %[[VAL_5:.*]] = bufferization.alloc_tensor(%[[VAL_3]], %[[VAL_4]]) : tensor<?x?xi64, #sparse_tensor.encoding
 // CHECK-DAG:       %[[VAL_6:.*]] = sparse_tensor.pointers %[[VAL_0]] {dimension = 0 : index} : tensor<?x?xi64, #sparse_tensor.encoding
 // CHECK-DAG:       %[[VAL_7:.*]] = sparse_tensor.indices %[[VAL_0]] {dimension = 0 : index} : tensor<?x?xi64, #sparse_tensor.encoding
@@ -124,7 +95,6 @@
 // CHECK:               %[[VAL_23:.*]] = arith.muli %[[VAL_21]], %[[VAL_22]] : i64
 // CHECK:               %[[VAL_24:.*]] = arith.muli %[[VAL_20]], %[[VAL_23]] : i64
 // CHECK:               sparse_tensor.insert %[[VAL_24]] into %[[VAL_5]]{{\[}}%[[VAL_14]], %[[VAL_19]]] : tensor<?x?xi64, #sparse_tensor.encoding
->>>>>>> f788a4d7
 // CHECK:             }
 // CHECK:           }
 // CHECK:           %[[VAL_25:.*]] = sparse_tensor.load %[[VAL_5]] hasInserts : tensor<?x?xi64, #sparse_tensor.encoding
