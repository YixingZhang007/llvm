//===- CodeGenHelpers.cpp - MLIR op definitions generator ---------------===//
//
// Part of the LLVM Project, under the Apache License v2.0 with LLVM Exceptions.
// See https://llvm.org/LICENSE.txt for license information.
// SPDX-License-Identifier: Apache-2.0 WITH LLVM-exception
//
//===----------------------------------------------------------------------===//
//
// OpDefinitionsGen uses the description of operations to generate C++
// definitions for ops.
//
//===----------------------------------------------------------------------===//

#include "mlir/TableGen/CodeGenHelpers.h"
#include "mlir/TableGen/Operator.h"
#include "mlir/TableGen/Pattern.h"
#include "llvm/ADT/SetVector.h"
#include "llvm/Support/FormatVariadic.h"
#include "llvm/Support/Path.h"
#include "llvm/TableGen/Record.h"

using namespace llvm;
using namespace mlir;
using namespace mlir::tblgen;

<<<<<<< HEAD
StaticVerifierFunctionEmitter::StaticVerifierFunctionEmitter(
    const llvm::RecordKeeper &records)
    : uniqueOutputLabel(getUniqueName(records)) {}

StaticVerifierFunctionEmitter &
StaticVerifierFunctionEmitter::setSelf(StringRef str) {
  fctx.withSelf(str);
  return *this;
}

StaticVerifierFunctionEmitter &
StaticVerifierFunctionEmitter::setBuilder(StringRef str) {
  fctx.withBuilder(str);
  return *this;
}

void StaticVerifierFunctionEmitter::emitConstraintMethodsInNamespace(
    StringRef signatureFormat, StringRef errorHandlerFormat,
    StringRef cppNamespace, ArrayRef<const void *> constraints, raw_ostream &os,
    bool emitDecl) {
  llvm::Optional<NamespaceEmitter> namespaceEmitter;
  if (!emitDecl)
    namespaceEmitter.emplace(os, cppNamespace);

  emitConstraintMethods(signatureFormat, errorHandlerFormat, constraints, os,
                        emitDecl);
}

StringRef StaticVerifierFunctionEmitter::getConstraintFn(
    const Constraint &constraint) const {
  auto it = localTypeConstraints.find(constraint.getAsOpaquePointer());
  assert(it != localTypeConstraints.end() && "expected valid constraint fn");
  return it->second;
}

std::string StaticVerifierFunctionEmitter::getUniqueName(
    const llvm::RecordKeeper &records) {
=======
/// Generate a unique label based on the current file name to prevent name
/// collisions if multiple generated files are included at once.
static std::string getUniqueOutputLabel(const llvm::RecordKeeper &records) {
>>>>>>> f7105d88
  // Use the input file name when generating a unique name.
  std::string inputFilename = records.getInputFilename();

  // Drop all but the base filename.
  StringRef nameRef = llvm::sys::path::filename(inputFilename);
  nameRef.consume_back(".td");

  // Sanitize any invalid characters.
  std::string uniqueName;
  for (char c : nameRef) {
    if (llvm::isAlnum(c) || c == '_')
      uniqueName.push_back(c);
    else
      uniqueName.append(llvm::utohexstr((unsigned char)c));
  }
  return uniqueName;
}

<<<<<<< HEAD
void StaticVerifierFunctionEmitter::emitConstraintMethods(
    StringRef signatureFormat, StringRef errorHandlerFormat,
    ArrayRef<const void *> constraints, raw_ostream &rawOs, bool emitDecl) {
  raw_indented_ostream os(rawOs);

  // Record the mapping from predicate to constraint. If two constraints has the
  // same predicate and constraint summary, they can share the same verification
  // function.
  llvm::DenseMap<Pred, const void *> predToConstraint;
  for (auto it : llvm::enumerate(constraints)) {
    std::string name;
    Constraint constraint = Constraint::getFromOpaquePointer(it.value());
    Pred pred = constraint.getPredicate();
    auto iter = predToConstraint.find(pred);
    if (iter != predToConstraint.end()) {
      do {
        Constraint built = Constraint::getFromOpaquePointer(iter->second);
        // We may have the different constraints but have the same predicate,
        // for example, ConstraintA and Variadic<ConstraintA>, note that
        // Variadic<> doesn't introduce new predicate. In this case, we can
        // share the same predicate function if they also have consistent
        // summary, otherwise we may report the wrong message while verification
        // fails.
        if (constraint.getSummary() == built.getSummary()) {
          name = getConstraintFn(built).str();
          break;
        }
        ++iter;
      } while (iter != predToConstraint.end() && iter->first == pred);
    }
=======
StaticVerifierFunctionEmitter::StaticVerifierFunctionEmitter(
    raw_ostream &os, const llvm::RecordKeeper &records)
    : os(os), uniqueOutputLabel(getUniqueOutputLabel(records)) {}

void StaticVerifierFunctionEmitter::emitOpConstraints(
    ArrayRef<llvm::Record *> opDefs, bool emitDecl) {
  collectOpConstraints(opDefs);
  if (emitDecl)
    return;

  NamespaceEmitter namespaceEmitter(os, Operator(*opDefs[0]).getCppNamespace());
  emitTypeConstraints();
  emitAttrConstraints();
  emitSuccessorConstraints();
  emitRegionConstraints();
}

void StaticVerifierFunctionEmitter::emitPatternConstraints(
    const llvm::DenseSet<DagLeaf> &constraints) {
  collectPatternConstraints(constraints);
  emitPatternConstraints();
}

//===----------------------------------------------------------------------===//
// Constraint Getters

StringRef StaticVerifierFunctionEmitter::getTypeConstraintFn(
    const Constraint &constraint) const {
  auto it = typeConstraints.find(constraint);
  assert(it != typeConstraints.end() && "expected to find a type constraint");
  return it->second;
}

// Find a uniqued attribute constraint. Since not all attribute constraints can
// be uniqued, return None if one was not found.
Optional<StringRef> StaticVerifierFunctionEmitter::getAttrConstraintFn(
    const Constraint &constraint) const {
  auto it = attrConstraints.find(constraint);
  return it == attrConstraints.end() ? Optional<StringRef>()
                                     : StringRef(it->second);
}

StringRef StaticVerifierFunctionEmitter::getSuccessorConstraintFn(
    const Constraint &constraint) const {
  auto it = successorConstraints.find(constraint);
  assert(it != successorConstraints.end() &&
         "expected to find a sucessor constraint");
  return it->second;
}

StringRef StaticVerifierFunctionEmitter::getRegionConstraintFn(
    const Constraint &constraint) const {
  auto it = regionConstraints.find(constraint);
  assert(it != regionConstraints.end() &&
         "expected to find a region constraint");
  return it->second;
}

//===----------------------------------------------------------------------===//
// Constraint Emission

/// Code templates for emitting type, attribute, successor, and region
/// constraints. Each of these templates require the following arguments:
///
/// {0}: The unique constraint name.
/// {1}: The constraint code.
/// {2}: The constraint description.

/// Code for a type constraint. These may be called on the type of either
/// operands or results.
static const char *const typeConstraintCode = R"(
static ::mlir::LogicalResult {0}(
    ::mlir::Operation *op, ::mlir::Type type, ::llvm::StringRef valueKind,
    unsigned valueIndex) {
  if (!({1})) {
    return op->emitOpError(valueKind) << " #" << valueIndex
        << " must be {2}, but got " << type;
  }
  return ::mlir::success();
}
)";

/// Code for an attribute constraint. These may be called from ops only.
/// Attribute constraints cannot reference anything other than `$_self` and
/// `$_op`.
///
/// TODO: Unique constraints for adaptors. However, most Adaptor::verify
/// functions are stripped anyways.
static const char *const attrConstraintCode = R"(
static ::mlir::LogicalResult {0}(
    ::mlir::Operation *op, ::mlir::Attribute attr, ::llvm::StringRef attrName) {
  if (attr && !({1})) {
    return op->emitOpError("attribute '") << attrName
        << "' failed to satisfy constraint: {2}";
  }
  return ::mlir::success();
}
)";

/// Code for a successor constraint.
static const char *const successorConstraintCode = R"(
static ::mlir::LogicalResult {0}(
    ::mlir::Operation *op, ::mlir::Block *successor,
    ::llvm::StringRef successorName, unsigned successorIndex) {
  if (!({1})) {
    return op->emitOpError("successor #") << successorIndex << " ('"
        << successorName << ")' failed to verify constraint: {2}";
  }
  return ::mlir::success();
}
)";
>>>>>>> f7105d88

/// Code for a region constraint. Callers will need to pass in the region's name
/// for emitting an error message.
static const char *const regionConstraintCode = R"(
static ::mlir::LogicalResult {0}(
    ::mlir::Operation *op, ::mlir::Region &region, ::llvm::StringRef regionName,
    unsigned regionIndex) {
  if (!({1})) {
    return op->emitOpError("region #") << regionIndex
        << (regionName.empty() ? " " : " ('" + regionName + "') ")
        << "failed to verify constraint: {2}";
  }
  return ::mlir::success();
}
)";

/// Code for a pattern type or attribute constraint.
///
/// {3}: "Type type" or "Attribute attr".
static const char *const patternAttrOrTypeConstraintCode = R"(
static ::mlir::LogicalResult {0}(
    ::mlir::PatternRewriter &rewriter, ::mlir::Operation *op, ::mlir::{3},
    ::llvm::StringRef failureStr) {
  if (!({1})) {
    return rewriter.notifyMatchFailure(op, [&](::mlir::Diagnostic &diag) {
      diag << failureStr << ": {2}";
    });
  }
  return ::mlir::success();
}
)";

void StaticVerifierFunctionEmitter::emitConstraints(
    const ConstraintMap &constraints, StringRef selfName,
    const char *const codeTemplate) {
  FmtContext ctx;
  ctx.withOp("*op").withSelf(selfName);
  for (auto &it : constraints) {
    os << formatv(codeTemplate, it.second,
                  tgfmt(it.first.getConditionTemplate(), &ctx),
                  escapeString(it.first.getSummary()));
  }
}

void StaticVerifierFunctionEmitter::emitTypeConstraints() {
  emitConstraints(typeConstraints, "type", typeConstraintCode);
}

void StaticVerifierFunctionEmitter::emitAttrConstraints() {
  emitConstraints(attrConstraints, "attr", attrConstraintCode);
}

void StaticVerifierFunctionEmitter::emitSuccessorConstraints() {
  emitConstraints(successorConstraints, "successor", successorConstraintCode);
}

void StaticVerifierFunctionEmitter::emitRegionConstraints() {
  emitConstraints(regionConstraints, "region", regionConstraintCode);
}

void StaticVerifierFunctionEmitter::emitPatternConstraints() {
  FmtContext ctx;
  ctx.withOp("*op").withBuilder("rewriter").withSelf("type");
  for (auto &it : typeConstraints) {
    os << formatv(patternAttrOrTypeConstraintCode, it.second,
                  tgfmt(it.first.getConditionTemplate(), &ctx),
                  escapeString(it.first.getSummary()), "Type type");
  }
  ctx.withSelf("attr");
  for (auto &it : attrConstraints) {
    os << formatv(patternAttrOrTypeConstraintCode, it.second,
                  tgfmt(it.first.getConditionTemplate(), &ctx),
                  escapeString(it.first.getSummary()), "Attribute attr");
  }
}

//===----------------------------------------------------------------------===//
// Constraint Uniquing

using RecordDenseMapInfo = llvm::DenseMapInfo<const llvm::Record *>;

Constraint StaticVerifierFunctionEmitter::ConstraintUniquer::getEmptyKey() {
  return Constraint(RecordDenseMapInfo::getEmptyKey(),
                    Constraint::CK_Uncategorized);
}

Constraint StaticVerifierFunctionEmitter::ConstraintUniquer::getTombstoneKey() {
  return Constraint(RecordDenseMapInfo::getTombstoneKey(),
                    Constraint::CK_Uncategorized);
}

unsigned StaticVerifierFunctionEmitter::ConstraintUniquer::getHashValue(
    Constraint constraint) {
  if (constraint == getEmptyKey())
    return RecordDenseMapInfo::getHashValue(RecordDenseMapInfo::getEmptyKey());
  if (constraint == getTombstoneKey()) {
    return RecordDenseMapInfo::getHashValue(
        RecordDenseMapInfo::getTombstoneKey());
  }
  return llvm::hash_combine(constraint.getPredicate(), constraint.getSummary());
}

bool StaticVerifierFunctionEmitter::ConstraintUniquer::isEqual(Constraint lhs,
                                                               Constraint rhs) {
  if (lhs == rhs)
    return true;
  if (lhs == getEmptyKey() || lhs == getTombstoneKey())
    return false;
  if (rhs == getEmptyKey() || rhs == getTombstoneKey())
    return false;
  return lhs.getPredicate() == rhs.getPredicate() &&
         lhs.getSummary() == rhs.getSummary();
}

/// An attribute constraint that references anything other than itself and the
/// current op cannot be generically extracted into a function. Most
/// prohibitive are operands and results, which require calls to
/// `getODSOperands` or `getODSResults`. Attribute references are tricky too
/// because ops use cached identifiers.
static bool canUniqueAttrConstraint(Attribute attr) {
  FmtContext ctx;
  auto test =
      tgfmt(attr.getConditionTemplate(), &ctx.withSelf("attr").withOp("*op"))
          .str();
  return !StringRef(test).contains("<no-subst-found>");
}

std::string StaticVerifierFunctionEmitter::getUniqueName(StringRef kind,
                                                         unsigned index) {
  return ("__mlir_ods_local_" + kind + "_constraint_" + uniqueOutputLabel +
          Twine(index))
      .str();
}

void StaticVerifierFunctionEmitter::collectConstraint(ConstraintMap &map,
                                                      StringRef kind,
                                                      Constraint constraint) {
  auto it = map.find(constraint);
  if (it == map.end())
    map.insert({constraint, getUniqueName(kind, map.size())});
}

void StaticVerifierFunctionEmitter::collectOpConstraints(
    ArrayRef<Record *> opDefs) {
  const auto collectTypeConstraints = [&](Operator::value_range values) {
    for (const NamedTypeConstraint &value : values)
      if (value.hasPredicate())
        collectConstraint(typeConstraints, "type", value.constraint);
  };

  for (Record *def : opDefs) {
    Operator op(*def);
    /// Collect type constraints.
    collectTypeConstraints(op.getOperands());
    collectTypeConstraints(op.getResults());
    /// Collect attribute constraints.
    for (const NamedAttribute &namedAttr : op.getAttributes()) {
      if (!namedAttr.attr.getPredicate().isNull() &&
          canUniqueAttrConstraint(namedAttr.attr))
        collectConstraint(attrConstraints, "attr", namedAttr.attr);
    }
    /// Collect successor constraints.
    for (const NamedSuccessor &successor : op.getSuccessors()) {
      if (!successor.constraint.getPredicate().isNull()) {
        collectConstraint(successorConstraints, "successor",
                          successor.constraint);
      }
    }
    /// Collect region constraints.
    for (const NamedRegion &region : op.getRegions())
      if (!region.constraint.getPredicate().isNull())
        collectConstraint(regionConstraints, "region", region.constraint);
  }
}

<<<<<<< HEAD
    // Generate an obscure and unique name for this type constraint.
    name = (Twine("__mlir_ods_local_type_constraint_") + uniqueOutputLabel +
            Twine(it.index()))
               .str();
    predToConstraint.insert(
        std::make_pair(constraint.getPredicate(), it.value()));
    localTypeConstraints.try_emplace(it.value(), name);

    // Only generate the methods if we are generating definitions.
    if (emitDecl)
      continue;

    os << formatv(signatureFormat.data(), name) << " {\n";
    os.indent() << "if (!(" << tgfmt(constraint.getConditionTemplate(), &fctx)
                << ")) {\n";
    os.indent() << "return "
                << formatv(errorHandlerFormat.data(),
                           escapeString(constraint.getSummary()))
                << ";\n";
    os.unindent() << "}\nreturn ::mlir::success();\n";
    os.unindent() << "}\n\n";
=======
void StaticVerifierFunctionEmitter::collectPatternConstraints(
    const llvm::DenseSet<DagLeaf> &constraints) {
  for (auto &leaf : constraints) {
    assert(leaf.isOperandMatcher() || leaf.isAttrMatcher());
    collectConstraint(
        leaf.isOperandMatcher() ? typeConstraints : attrConstraints,
        leaf.isOperandMatcher() ? "type" : "attr", leaf.getAsConstraint());
>>>>>>> f7105d88
  }
}

//===----------------------------------------------------------------------===//
// Public Utility Functions
//===----------------------------------------------------------------------===//

std::string mlir::tblgen::escapeString(StringRef value) {
  std::string ret;
  llvm::raw_string_ostream os(ret);
  os.write_escaped(value);
  return os.str();
}<|MERGE_RESOLUTION|>--- conflicted
+++ resolved
@@ -23,49 +23,9 @@
 using namespace mlir;
 using namespace mlir::tblgen;
 
-<<<<<<< HEAD
-StaticVerifierFunctionEmitter::StaticVerifierFunctionEmitter(
-    const llvm::RecordKeeper &records)
-    : uniqueOutputLabel(getUniqueName(records)) {}
-
-StaticVerifierFunctionEmitter &
-StaticVerifierFunctionEmitter::setSelf(StringRef str) {
-  fctx.withSelf(str);
-  return *this;
-}
-
-StaticVerifierFunctionEmitter &
-StaticVerifierFunctionEmitter::setBuilder(StringRef str) {
-  fctx.withBuilder(str);
-  return *this;
-}
-
-void StaticVerifierFunctionEmitter::emitConstraintMethodsInNamespace(
-    StringRef signatureFormat, StringRef errorHandlerFormat,
-    StringRef cppNamespace, ArrayRef<const void *> constraints, raw_ostream &os,
-    bool emitDecl) {
-  llvm::Optional<NamespaceEmitter> namespaceEmitter;
-  if (!emitDecl)
-    namespaceEmitter.emplace(os, cppNamespace);
-
-  emitConstraintMethods(signatureFormat, errorHandlerFormat, constraints, os,
-                        emitDecl);
-}
-
-StringRef StaticVerifierFunctionEmitter::getConstraintFn(
-    const Constraint &constraint) const {
-  auto it = localTypeConstraints.find(constraint.getAsOpaquePointer());
-  assert(it != localTypeConstraints.end() && "expected valid constraint fn");
-  return it->second;
-}
-
-std::string StaticVerifierFunctionEmitter::getUniqueName(
-    const llvm::RecordKeeper &records) {
-=======
 /// Generate a unique label based on the current file name to prevent name
 /// collisions if multiple generated files are included at once.
 static std::string getUniqueOutputLabel(const llvm::RecordKeeper &records) {
->>>>>>> f7105d88
   // Use the input file name when generating a unique name.
   std::string inputFilename = records.getInputFilename();
 
@@ -84,38 +44,6 @@
   return uniqueName;
 }
 
-<<<<<<< HEAD
-void StaticVerifierFunctionEmitter::emitConstraintMethods(
-    StringRef signatureFormat, StringRef errorHandlerFormat,
-    ArrayRef<const void *> constraints, raw_ostream &rawOs, bool emitDecl) {
-  raw_indented_ostream os(rawOs);
-
-  // Record the mapping from predicate to constraint. If two constraints has the
-  // same predicate and constraint summary, they can share the same verification
-  // function.
-  llvm::DenseMap<Pred, const void *> predToConstraint;
-  for (auto it : llvm::enumerate(constraints)) {
-    std::string name;
-    Constraint constraint = Constraint::getFromOpaquePointer(it.value());
-    Pred pred = constraint.getPredicate();
-    auto iter = predToConstraint.find(pred);
-    if (iter != predToConstraint.end()) {
-      do {
-        Constraint built = Constraint::getFromOpaquePointer(iter->second);
-        // We may have the different constraints but have the same predicate,
-        // for example, ConstraintA and Variadic<ConstraintA>, note that
-        // Variadic<> doesn't introduce new predicate. In this case, we can
-        // share the same predicate function if they also have consistent
-        // summary, otherwise we may report the wrong message while verification
-        // fails.
-        if (constraint.getSummary() == built.getSummary()) {
-          name = getConstraintFn(built).str();
-          break;
-        }
-        ++iter;
-      } while (iter != predToConstraint.end() && iter->first == pred);
-    }
-=======
 StaticVerifierFunctionEmitter::StaticVerifierFunctionEmitter(
     raw_ostream &os, const llvm::RecordKeeper &records)
     : os(os), uniqueOutputLabel(getUniqueOutputLabel(records)) {}
@@ -227,7 +155,6 @@
   return ::mlir::success();
 }
 )";
->>>>>>> f7105d88
 
 /// Code for a region constraint. Callers will need to pass in the region's name
 /// for emitting an error message.
@@ -403,29 +330,6 @@
   }
 }
 
-<<<<<<< HEAD
-    // Generate an obscure and unique name for this type constraint.
-    name = (Twine("__mlir_ods_local_type_constraint_") + uniqueOutputLabel +
-            Twine(it.index()))
-               .str();
-    predToConstraint.insert(
-        std::make_pair(constraint.getPredicate(), it.value()));
-    localTypeConstraints.try_emplace(it.value(), name);
-
-    // Only generate the methods if we are generating definitions.
-    if (emitDecl)
-      continue;
-
-    os << formatv(signatureFormat.data(), name) << " {\n";
-    os.indent() << "if (!(" << tgfmt(constraint.getConditionTemplate(), &fctx)
-                << ")) {\n";
-    os.indent() << "return "
-                << formatv(errorHandlerFormat.data(),
-                           escapeString(constraint.getSummary()))
-                << ";\n";
-    os.unindent() << "}\nreturn ::mlir::success();\n";
-    os.unindent() << "}\n\n";
-=======
 void StaticVerifierFunctionEmitter::collectPatternConstraints(
     const llvm::DenseSet<DagLeaf> &constraints) {
   for (auto &leaf : constraints) {
@@ -433,7 +337,6 @@
     collectConstraint(
         leaf.isOperandMatcher() ? typeConstraints : attrConstraints,
         leaf.isOperandMatcher() ? "type" : "attr", leaf.getAsConstraint());
->>>>>>> f7105d88
   }
 }
 
