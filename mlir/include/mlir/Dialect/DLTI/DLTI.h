--- conflicted
+++ resolved
@@ -24,22 +24,10 @@
 } // namespace mlir
 namespace mlir {
 namespace dlti {
-<<<<<<< HEAD
-/// Find the first DataLayoutSpec associated to `op`, via either the
-/// DataLayoutOpInterface, a method on ModuleOp, or an attribute implementing
-/// the interface, on `op` and else on `op`'s ancestors in turn.
-DataLayoutSpecInterface getDataLayoutSpec(Operation *op);
-
-/// Find the first TargetSystemSpec associated to `op`, via either the
-/// DataLayoutOpInterface, a method on ModuleOp, or an attribute implementing
-/// the interface, on `op` and else on `op`'s ancestors in turn.
-TargetSystemSpecInterface getTargetSystemSpec(Operation *op);
-=======
 /// Perform a DLTI-query at `op`, recursively querying each key of `keys` on
 /// query interface-implementing attrs, starting from attr obtained from `op`.
 FailureOr<Attribute> query(Operation *op, ArrayRef<DataLayoutEntryKey> keys,
                            bool emitError = false);
->>>>>>> 1d22c955
 } // namespace dlti
 } // namespace mlir
 
