--- conflicted
+++ resolved
@@ -400,11 +400,7 @@
 /// ```
 /// This class helps build the below IR to replace %2:
 /// ```
-<<<<<<< HEAD
-/// %dest = linalg.init_tensor() : tensor<10x10xf32>
-=======
 /// %dest = tensor.empty() : tensor<10x10xf32>
->>>>>>> f788a4d7
 /// %2 = scf.for %iv = %c0 to %c10 step %c1 iter_args(%arg0) -> tensor<10x10xf32> {
 ///    %linear_index = affine.apply affine_map<(d0)[]->(d0*2 + 11)>(%iv)
 ///    %3:3 = arith.delinearize_index %iv into (3, 7, 11)
