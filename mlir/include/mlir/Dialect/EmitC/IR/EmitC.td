--- conflicted
+++ resolved
@@ -1385,11 +1385,7 @@
       emitc.yield
     }
     default {
-<<<<<<< HEAD
-      %3 = "emitc.variable"(){value = 42.0 : f32} : () -> f32
-=======
       %3 = "emitc.constant"(){value = 42.0 : f32} : () -> f32
->>>>>>> 1d22c955
       emitc.call_opaque "func2" (%3) : (f32) -> ()
     }
     ```
