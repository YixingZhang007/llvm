--- conflicted
+++ resolved
@@ -596,16 +596,9 @@
       "DISubprogramFlags":$subprogramFlags, "DISubroutineTypeAttr":$type,
       "ArrayRef<DINodeAttr>":$retainedNodes
     ), [{
-<<<<<<< HEAD
-      MLIRContext *ctx = file.getContext();
-      return $_get(ctx, id, compileUnit, scope, StringAttr::get(ctx, name),
-                   StringAttr::get(ctx, linkageName), file, line,
-                   scopeLine, subprogramFlags, type, retainedNodes);
-=======
       return $_get($_ctxt, /*recId=*/nullptr, /*isRecSelf=*/false, id, compileUnit,
                    scope, name, linkageName, file, line, scopeLine,
                    subprogramFlags, type, retainedNodes);
->>>>>>> 4b409fa5
     }]>
   ];
   let assemblyFormat = "`<` struct(params) `>`";
@@ -664,19 +657,9 @@
 
 def LLVM_DIImportedEntityAttr : LLVM_Attr<"DIImportedEntity", "di_imported_entity",
                                            /*traits=*/[], "DINodeAttr"> {
-<<<<<<< HEAD
-  /// TODO: DIImportedEntity has a 'scope' field which represents the scope where
-  /// this entity is imported. Currently, we are not adding a 'scope' field in
-  /// DIImportedEntityAttr to avoid cyclic dependency. As DIImportedEntityAttr
-  /// entries will be contained inside a scope entity (e.g. DISubprogramAttr),
-  /// the scope can easily be inferred.
-  let parameters = (ins
-    LLVM_DITagParameter:$tag,
-=======
   let parameters = (ins
     LLVM_DITagParameter:$tag,
     "DIScopeAttr":$scope,
->>>>>>> 4b409fa5
     "DINodeAttr":$entity,
     OptionalParameter<"DIFileAttr">:$file,
     OptionalParameter<"unsigned">:$line,
