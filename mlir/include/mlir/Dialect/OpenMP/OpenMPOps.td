--- conflicted
+++ resolved
@@ -132,38 +132,21 @@
     DeclareOpInterfaceMethods<OutlineableOpenMPOpInterface>,
     RecursiveMemoryEffects
   ], clauses = [
-<<<<<<< HEAD
-    // TODO: Sort clauses alphabetically.
-    OpenMP_IfClauseSkip<assemblyFormat = true>,
-    OpenMP_NumThreadsClauseSkip<assemblyFormat = true>,
-    OpenMP_AllocateClauseSkip<assemblyFormat = true>,
-    OpenMP_ReductionClauseSkip<assemblyFormat = true>,
-    OpenMP_ProcBindClauseSkip<assemblyFormat = true>,
-    OpenMP_PrivateClauseSkip<assemblyFormat = true>
-=======
     OpenMP_AllocateClauseSkip<assemblyFormat = true>,
     OpenMP_IfClauseSkip<assemblyFormat = true>,
     OpenMP_NumThreadsClauseSkip<assemblyFormat = true>,
     OpenMP_PrivateClauseSkip<assemblyFormat = true>,
     OpenMP_ProcBindClauseSkip<assemblyFormat = true>,
     OpenMP_ReductionClauseSkip<assemblyFormat = true>
->>>>>>> 9c4aab8c
   ], singleRegion = true> {
   let summary = "parallel construct";
   let description = [{
     The parallel construct includes a region of code which is to be executed
     by a team of threads.
 
-<<<<<<< HEAD
-    The optional `if_expr` parameter specifies a boolean result of a
-    conditional check. If this value is 1 or is not provided then the parallel
-    region runs as normal, if it is 0 then the parallel region is executed with
-    one thread.
-=======
     The optional `if_expr` parameter specifies a boolean result of a conditional
     check. If this value is 1 or is not provided then the parallel region runs
     as normal, if it is 0 then the parallel region is executed with one thread.
->>>>>>> 9c4aab8c
   }] # clausesDescription;
 
   let builders = [
@@ -178,11 +161,7 @@
   let assemblyFormat = [{
     oilist(
           `if` `(` $if_expr `)`
-<<<<<<< HEAD
-          | `num_threads` `(` $num_threads_var `:` type($num_threads_var) `)`
-=======
           | `num_threads` `(` $num_threads `:` type($num_threads) `)`
->>>>>>> 9c4aab8c
           | `allocate` `(`
               custom<AllocateAndAllocator>(
                 $allocate_vars, type($allocate_vars),
@@ -215,15 +194,8 @@
 def TeamsOp : OpenMP_Op<"teams", traits = [
     AttrSizedOperandSegments, RecursiveMemoryEffects
   ], clauses = [
-<<<<<<< HEAD
-    // TODO: Complete clause list (private).
-    // TODO: Sort clauses alphabetically.
-    OpenMP_NumTeamsClause, OpenMP_IfClause, OpenMP_ThreadLimitClause,
-    OpenMP_AllocateClause, OpenMP_ReductionClause
-=======
     OpenMP_AllocateClause, OpenMP_IfClause, OpenMP_NumTeamsClause,
     OpenMP_PrivateClause, OpenMP_ReductionClause, OpenMP_ThreadLimitClause
->>>>>>> 9c4aab8c
   ], singleRegion = true> {
   let summary = "teams construct";
   let description = [{
@@ -263,14 +235,8 @@
 def SectionsOp : OpenMP_Op<"sections", traits = [
     AttrSizedOperandSegments
   ], clauses = [
-<<<<<<< HEAD
-    // TODO: Complete clause list (private).
-    // TODO: Sort clauses alphabetically.
-    OpenMP_ReductionClause, OpenMP_AllocateClause, OpenMP_NowaitClause
-=======
     OpenMP_AllocateClause, OpenMP_NowaitClause, OpenMP_PrivateClause,
     OpenMP_ReductionClause
->>>>>>> 9c4aab8c
   ], singleRegion = true> {
   let summary = "sections construct";
   let description = [{
@@ -301,13 +267,8 @@
 def SingleOp : OpenMP_Op<"single", traits = [
     AttrSizedOperandSegments
   ], clauses = [
-<<<<<<< HEAD
-    // TODO: Complete clause list (private).
-    OpenMP_AllocateClause, OpenMP_CopyprivateClause, OpenMP_NowaitClause
-=======
     OpenMP_AllocateClause, OpenMP_CopyprivateClause, OpenMP_NowaitClause,
     OpenMP_PrivateClause
->>>>>>> 9c4aab8c
   ], singleRegion = true> {
   let summary = "single directive";
   let description = [{
@@ -332,11 +293,7 @@
 def LoopNestOp : OpenMP_Op<"loop_nest", traits = [
     RecursiveMemoryEffects, SameVariadicOperandSize
   ], clauses = [
-<<<<<<< HEAD
-    OpenMP_CollapseClause
-=======
     OpenMP_LoopRelatedClause
->>>>>>> 9c4aab8c
   ], singleRegion = true> {
   let summary = "rectangular loop nest";
   let description = [{
@@ -374,11 +331,6 @@
     non-perfectly nested loops.
   }];
 
-<<<<<<< HEAD
-  let arguments = !con(clausesArgs, (ins UnitAttr:$inclusive));
-
-=======
->>>>>>> 9c4aab8c
   let builders = [
     OpBuilder<(ins CArg<"const LoopNestOperands &">:$clauses)>
   ];
@@ -407,16 +359,6 @@
     AttrSizedOperandSegments, DeclareOpInterfaceMethods<LoopWrapperInterface>,
     RecursiveMemoryEffects, SingleBlock
   ], clauses = [
-<<<<<<< HEAD
-    // TODO: Complete clause list (allocate, private).
-    // TODO: Sort clauses alphabetically.
-    OpenMP_LinearClauseSkip<assemblyFormat = true>,
-    OpenMP_ReductionClauseSkip<assemblyFormat = true>,
-    OpenMP_ScheduleClauseSkip<assemblyFormat = true>,
-    OpenMP_NowaitClauseSkip<assemblyFormat = true>,
-    OpenMP_OrderedClauseSkip<assemblyFormat = true>,
-    OpenMP_OrderClauseSkip<assemblyFormat = true>
-=======
     OpenMP_AllocateClauseSkip<assemblyFormat = true>,
     OpenMP_LinearClauseSkip<assemblyFormat = true>,
     OpenMP_NowaitClauseSkip<assemblyFormat = true>,
@@ -425,7 +367,6 @@
     OpenMP_PrivateClauseSkip<assemblyFormat = true>,
     OpenMP_ReductionClauseSkip<assemblyFormat = true>,
     OpenMP_ScheduleClauseSkip<assemblyFormat = true>
->>>>>>> 9c4aab8c
   ], singleRegion = true> {
   let summary = "worksharing-loop construct";
   let description = [{
@@ -494,15 +435,9 @@
     AttrSizedOperandSegments, DeclareOpInterfaceMethods<LoopWrapperInterface>,
     RecursiveMemoryEffects, SingleBlock
   ], clauses = [
-<<<<<<< HEAD
-    // TODO: Complete clause list (linear, private, reduction).
-    OpenMP_AlignedClause, OpenMP_IfClause, OpenMP_NontemporalClause,
-    OpenMP_OrderClause, OpenMP_SafelenClause, OpenMP_SimdlenClause
-=======
     OpenMP_AlignedClause, OpenMP_IfClause, OpenMP_LinearClause,
     OpenMP_NontemporalClause, OpenMP_OrderClause, OpenMP_PrivateClause,
     OpenMP_ReductionClause, OpenMP_SafelenClause, OpenMP_SimdlenClause
->>>>>>> 9c4aab8c
   ], singleRegion = true> {
   let summary = "simd construct";
   let description = [{
@@ -567,14 +502,8 @@
     AttrSizedOperandSegments, DeclareOpInterfaceMethods<LoopWrapperInterface>,
     RecursiveMemoryEffects, SingleBlock
   ], clauses = [
-<<<<<<< HEAD
-    // TODO: Complete clause list (private).
-    // TODO: Sort clauses alphabetically.
-    OpenMP_DistScheduleClause, OpenMP_AllocateClause, OpenMP_OrderClause
-=======
     OpenMP_AllocateClause, OpenMP_DistScheduleClause, OpenMP_OrderClause,
     OpenMP_PrivateClause
->>>>>>> 9c4aab8c
   ], singleRegion = true> {
   let summary = "distribute construct";
   let description = [{
@@ -625,18 +554,10 @@
     AttrSizedOperandSegments, AutomaticAllocationScope,
     OutlineableOpenMPOpInterface
   ], clauses = [
-<<<<<<< HEAD
-    // TODO: Complete clause list (affinity, detach, private).
-    // TODO: Sort clauses alphabetically.
-    OpenMP_IfClause, OpenMP_FinalClause, OpenMP_UntiedClause,
-    OpenMP_MergeableClause, OpenMP_InReductionClause,
-    OpenMP_PriorityClause, OpenMP_DependClause, OpenMP_AllocateClause
-=======
     // TODO: Complete clause list (affinity, detach).
     OpenMP_AllocateClause, OpenMP_DependClause, OpenMP_FinalClause,
     OpenMP_IfClause, OpenMP_InReductionClause, OpenMP_MergeableClause,
     OpenMP_PriorityClause, OpenMP_PrivateClause, OpenMP_UntiedClause
->>>>>>> 9c4aab8c
   ], singleRegion = true> {
   let summary = "task construct";
   let description = [{
@@ -653,11 +574,7 @@
 
     The `in_reduction` clause specifies that this particular task (among all the
     tasks in current taskgroup, if any) participates in a reduction.
-<<<<<<< HEAD
-    `in_reduction_vars_byref` indicates whether each reduction variable should
-=======
     `in_reduction_byref` indicates whether each reduction variable should
->>>>>>> 9c4aab8c
     be passed by value or by reference.
   }] # clausesDescription;
 
@@ -673,23 +590,12 @@
     DeclareOpInterfaceMethods<LoopWrapperInterface>, RecursiveMemoryEffects,
     SingleBlock
   ], clauses = [
-<<<<<<< HEAD
-    // TODO: Complete clause list (private).
-    // TODO: Sort clauses alphabetically.
-    OpenMP_IfClause, OpenMP_FinalClause, OpenMP_UntiedClause,
-    OpenMP_MergeableClause,
-    OpenMP_InReductionClauseSkip<extraClassDeclaration = true>,
-    OpenMP_ReductionClauseSkip<extraClassDeclaration = true>,
-    OpenMP_PriorityClause, OpenMP_AllocateClause, OpenMP_GrainsizeClause,
-    OpenMP_NumTasksClause, OpenMP_NogroupClause
-=======
     OpenMP_AllocateClause, OpenMP_FinalClause, OpenMP_GrainsizeClause,
     OpenMP_IfClause, OpenMP_InReductionClauseSkip<extraClassDeclaration = true>,
     OpenMP_MergeableClause, OpenMP_NogroupClause, OpenMP_NumTasksClause,
     OpenMP_PriorityClause, OpenMP_PrivateClause,
     OpenMP_ReductionClauseSkip<extraClassDeclaration = true>,
     OpenMP_UntiedClause
->>>>>>> 9c4aab8c
   ], singleRegion = true> {
   let summary = "taskloop construct";
   let description = [{
@@ -729,11 +635,7 @@
     items is present. Thus, the generated tasks are participants of a reduction
     previously defined by a reduction scoping clause. In this case, accumulator
     variables are specified in `in_reduction_vars`, symbols referring to
-<<<<<<< HEAD
-    reduction declarations in `in_reductions` and `in_reduction_vars_byref`
-=======
     reduction declarations in `in_reduction_syms` and `in_reduction_byref`
->>>>>>> 9c4aab8c
     indicate for each reduction variable whether it should be passed by value or
     by reference.
 
@@ -764,12 +666,7 @@
 def TaskgroupOp : OpenMP_Op<"taskgroup", traits = [
     AttrSizedOperandSegments, AutomaticAllocationScope
   ], clauses = [
-<<<<<<< HEAD
-    // TODO: Sort clauses alphabetically.
-    OpenMP_TaskReductionClause, OpenMP_AllocateClause
-=======
     OpenMP_AllocateClause, OpenMP_TaskReductionClause
->>>>>>> 9c4aab8c
   ], singleRegion = true> {
   let summary = "taskgroup construct";
   let description = [{
@@ -1049,14 +946,8 @@
 def TargetDataOp: OpenMP_Op<"target_data", traits = [
     AttrSizedOperandSegments
   ], clauses = [
-<<<<<<< HEAD
-    // TODO: Sort clauses alphabetically.
-    OpenMP_IfClause, OpenMP_DeviceClause, OpenMP_UseDevicePtrClause,
-    OpenMP_UseDeviceAddrClause, OpenMP_MapClause
-=======
     OpenMP_DeviceClause, OpenMP_IfClause, OpenMP_MapClause,
     OpenMP_UseDeviceAddrClause, OpenMP_UseDevicePtrClause
->>>>>>> 9c4aab8c
   ], singleRegion = true> {
   let summary = "target data construct";
   let description = [{
@@ -1068,16 +959,9 @@
     to and from the offloading device when multiple target regions are using
     the same data.
 
-<<<<<<< HEAD
-    The optional `if_expr` parameter specifies a boolean result of a
-    conditional check. If this value is 1 or is not provided then the target
-    region runs on a device, if it is 0 then the target region is executed
-    on the host device.
-=======
     The optional `if_expr` parameter specifies a boolean result of a conditional
     check. If this value is 1 or is not provided then the target region runs on
     a device, if it is 0 then the target region is executed on the host device.
->>>>>>> 9c4aab8c
   }] # clausesDescription;
 
   let builders = [
@@ -1094,14 +978,8 @@
 def TargetEnterDataOp: OpenMP_Op<"target_enter_data", traits = [
     AttrSizedOperandSegments
   ], clauses = [
-<<<<<<< HEAD
-    // TODO: Sort clauses alphabetically.
-    OpenMP_IfClause, OpenMP_DeviceClause, OpenMP_DependClause,
-    OpenMP_NowaitClause, OpenMP_MapClause
-=======
     OpenMP_DependClause, OpenMP_DeviceClause, OpenMP_IfClause, OpenMP_MapClause,
     OpenMP_NowaitClause
->>>>>>> 9c4aab8c
   ]> {
   let summary = "target enter data construct";
   let description = [{
@@ -1109,16 +987,9 @@
     a device data environment. The target enter data directive is a
     stand-alone directive.
 
-<<<<<<< HEAD
-    The optional `if_expr` parameter specifies a boolean result of a
-    conditional check. If this value is 1 or is not provided then the target
-    region runs on a device, if it is 0 then the target region is executed on
-    the host device.
-=======
     The optional `if_expr` parameter specifies a boolean result of a conditional
     check. If this value is 1 or is not provided then the target region runs on
     a device, if it is 0 then the target region is executed on the host device.
->>>>>>> 9c4aab8c
   }] # clausesDescription;
 
   let builders = [
@@ -1135,14 +1006,8 @@
 def TargetExitDataOp: OpenMP_Op<"target_exit_data", traits = [
     AttrSizedOperandSegments
   ], clauses = [
-<<<<<<< HEAD
-    // TODO: Sort clauses alphabetically.
-    OpenMP_IfClause, OpenMP_DeviceClause, OpenMP_DependClause,
-    OpenMP_NowaitClause, OpenMP_MapClause
-=======
     OpenMP_DependClause, OpenMP_DeviceClause, OpenMP_IfClause, OpenMP_MapClause,
     OpenMP_NowaitClause
->>>>>>> 9c4aab8c
   ]> {
   let summary = "target exit data construct";
   let description = [{
@@ -1150,16 +1015,9 @@
     device data environment. The target exit data directive is
     a stand-alone directive.
 
-<<<<<<< HEAD
-    The optional `if_expr` parameter specifies a boolean result of a
-    conditional check. If this value is 1 or is not provided then the target
-    region runs on a device, if it is 0 then the target region is executed
-    on the host device.
-=======
     The optional `if_expr` parameter specifies a boolean result of a conditional
     check. If this value is 1 or is not provided then the target region runs on
     a device, if it is 0 then the target region is executed on the host device.
->>>>>>> 9c4aab8c
   }] # clausesDescription;
 
   let builders = [
@@ -1176,14 +1034,8 @@
 def TargetUpdateOp: OpenMP_Op<"target_update", traits = [
     AttrSizedOperandSegments
   ], clauses = [
-<<<<<<< HEAD
-    // TODO: Sort clauses alphabetically.
-    OpenMP_IfClause, OpenMP_DeviceClause, OpenMP_DependClause,
-    OpenMP_NowaitClause, OpenMP_MapClause
-=======
     OpenMP_DependClause, OpenMP_DeviceClause, OpenMP_IfClause, OpenMP_MapClause,
     OpenMP_NowaitClause
->>>>>>> 9c4aab8c
   ]> {
   let summary = "target update construct";
   let description = [{
@@ -1192,16 +1044,9 @@
     specified motion clauses. The target update construct is a stand-alone
     directive.
 
-<<<<<<< HEAD
-    The optional `if_expr` parameter specifies a boolean result of a
-    conditional check. If this value is 1 or is not provided then the target
-    region runs on a device, if it is 0 then the target region is executed
-    on the host device.
-=======
     The optional `if_expr` parameter specifies a boolean result of a conditional
     check. If this value is 1 or is not provided then the target region runs on
     a device, if it is 0 then the target region is executed on the host device.
->>>>>>> 9c4aab8c
 
     We use `MapInfoOp` to model the motion clauses and their modifiers. Even
     though the spec differentiates between map-types & map-type-modifiers vs.
@@ -1225,36 +1070,20 @@
 def TargetOp : OpenMP_Op<"target", traits = [
     AttrSizedOperandSegments, IsolatedFromAbove, OutlineableOpenMPOpInterface
   ], clauses = [
-<<<<<<< HEAD
-    // TODO: Complete clause list (allocate, defaultmap, in_reduction,
-    // uses_allocators).
-    // TODO: Sort clauses alphabetically.
-    OpenMP_IfClause, OpenMP_DeviceClause, OpenMP_ThreadLimitClause,
-    OpenMP_DependClause, OpenMP_NowaitClause, OpenMP_IsDevicePtrClause,
-    OpenMP_HasDeviceAddrClause, OpenMP_MapClause, OpenMP_PrivateClause
-=======
     // TODO: Complete clause list (defaultmap, uses_allocators).
     OpenMP_AllocateClause, OpenMP_DependClause, OpenMP_DeviceClause,
     OpenMP_HasDeviceAddrClause, OpenMP_IfClause, OpenMP_InReductionClause,
     OpenMP_IsDevicePtrClause, OpenMP_MapClause, OpenMP_NowaitClause,
     OpenMP_PrivateClause, OpenMP_ThreadLimitClause
->>>>>>> 9c4aab8c
   ], singleRegion = true> {
   let summary = "target construct";
   let description = [{
     The target construct includes a region of code which is to be executed
     on a device.
 
-<<<<<<< HEAD
-    The optional `if_expr` parameter specifies a boolean result of a
-    conditional check. If this value is 1 or is not provided then the target
-    region runs on a device, if it is 0 then the target region is executed on the
-    host device.
-=======
     The optional `if_expr` parameter specifies a boolean result of a conditional
     check. If this value is 1 or is not provided then the target region runs on
     a device, if it is 0 then the target region is executed on the host device.
->>>>>>> 9c4aab8c
   }] # clausesDescription;
 
   let builders = [
@@ -1281,13 +1110,7 @@
 //===----------------------------------------------------------------------===//
 // 2.17.1 critical Construct
 //===----------------------------------------------------------------------===//
-<<<<<<< HEAD
-def CriticalDeclareOp : OpenMP_Op<"critical.declare", traits = [
-    Symbol
-  ], clauses = [
-=======
 def CriticalDeclareOp : OpenMP_Op<"critical.declare", clauses = [
->>>>>>> 9c4aab8c
     OpenMP_CriticalNameClause, OpenMP_HintClause
   ]> {
   let summary = "declares a named critical section.";
@@ -1377,11 +1200,7 @@
 //===----------------------------------------------------------------------===//
 
 def TaskwaitOp : OpenMP_Op<"taskwait", clauses = [
-<<<<<<< HEAD
-    // TODO: Complete clause list (depend, nowait).
-=======
     OpenMP_DependClause, OpenMP_NowaitClause
->>>>>>> 9c4aab8c
   ]> {
   let summary = "taskwait construct";
   let description = [{
@@ -1392,12 +1211,6 @@
   let builders = [
     OpBuilder<(ins CArg<"const TaskwaitOperands &">:$clauses)>
   ];
-<<<<<<< HEAD
-
-  // TODO: Remove overriden `assemblyFormat` once a clause is added.
-  let assemblyFormat = "attr-dict";
-=======
->>>>>>> 9c4aab8c
 }
 
 //===----------------------------------------------------------------------===//
@@ -1672,11 +1485,7 @@
   }] # clausesDescription;
 
   let builders = [
-<<<<<<< HEAD
-    OpBuilder<(ins CArg<"const CancelClauseOps &">:$clauses)>
-=======
     OpBuilder<(ins CArg<"const CancelOperands &">:$clauses)>
->>>>>>> 9c4aab8c
   ];
 
   let hasVerifier = 1;
@@ -1696,11 +1505,7 @@
   }] # clausesDescription;
 
   let builders = [
-<<<<<<< HEAD
-    OpBuilder<(ins CArg<"const CancellationPointClauseOps &">:$clauses)>
-=======
     OpBuilder<(ins CArg<"const CancellationPointOperands &">:$clauses)>
->>>>>>> 9c4aab8c
   ];
 
   let hasVerifier = 1;
@@ -1780,11 +1585,7 @@
   }] # clausesDescription;
 
   let builders = [
-<<<<<<< HEAD
-    OpBuilder<(ins CArg<"const MaskedClauseOps &">:$clauses)>
-=======
     OpBuilder<(ins CArg<"const MaskedOperands &">:$clauses)>
->>>>>>> 9c4aab8c
   ];
 }
 
