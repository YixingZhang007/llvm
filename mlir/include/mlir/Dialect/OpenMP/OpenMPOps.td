--- conflicted
+++ resolved
@@ -152,19 +152,9 @@
     variable should be passed into the reduction region by value or by reference
     in `reduction_vars_byref`. Each reduction is identified by the accumulator
     it uses and accumulators must not be repeated in the same reduction. The
-<<<<<<< HEAD
-    `omp.reduction` operation accepts the accumulator and a partial value which
-    is considered to be produced by the thread for the given reduction. If
-    multiple values are produced for the same accumulator, i.e. there are
-    multiple `omp.reduction`s, the last value is taken. The reduction
-    declaration specifies how to combine the values from each thread into the
-    final value, which is available in the accumulator after all the threads
-    complete.
-=======
     reduction declaration specifies how to combine the values from each thread
     into the final value, which is available in the accumulator after all the
     threads complete.
->>>>>>> 13f6d404
 
     The optional $proc_bind_val attribute controls the thread affinity for the execution
     of the parallel region.
@@ -2157,27 +2147,4 @@
   let hasRegionVerifier = 1;
 }
 
-<<<<<<< HEAD
-//===----------------------------------------------------------------------===//
-// 2.19.5.4 reduction clause
-//===----------------------------------------------------------------------===//
-
-def ReductionOp : OpenMP_Op<"reduction"> {
-  let summary = "reduction construct";
-  let description = [{
-    Indicates the value that is produced by the current reduction-participating
-    entity for a reduction requested in some ancestor. The reduction is
-    identified by the accumulator, but the value of the accumulator may not be
-    updated immediately.
-  }];
-
-  let arguments= (ins AnyType:$operand, OpenMP_PointerLikeType:$accumulator);
-  let assemblyFormat = [{
-    $operand `,` $accumulator attr-dict `:` type($operand) `,` type($accumulator)
-  }];
-  let hasVerifier = 1;
-}
-
-=======
->>>>>>> 13f6d404
 #endif // OPENMP_OPS