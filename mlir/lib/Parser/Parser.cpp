//===- Parser.cpp - MLIR Parser Implementation ----------------------------===//
//
// Part of the LLVM Project, under the Apache License v2.0 with LLVM Exceptions.
// See https://llvm.org/LICENSE.txt for license information.
// SPDX-License-Identifier: Apache-2.0 WITH LLVM-exception
//
//===----------------------------------------------------------------------===//
//
// This file implements the parser for the MLIR textual form.
//
//===----------------------------------------------------------------------===//

#include "Parser.h"
#include "mlir/IR/AffineMap.h"
#include "mlir/IR/Dialect.h"
#include "mlir/IR/Module.h"
#include "mlir/IR/Verifier.h"
#include "mlir/Parser.h"
#include "llvm/ADT/DenseMap.h"
#include "llvm/ADT/StringSet.h"
#include "llvm/ADT/bit.h"
#include "llvm/Support/PrettyStackTrace.h"
#include "llvm/Support/SourceMgr.h"
#include <algorithm>

using namespace mlir;
using namespace mlir::detail;
using llvm::MemoryBuffer;
using llvm::SMLoc;
using llvm::SourceMgr;

//===----------------------------------------------------------------------===//
// Parser
//===----------------------------------------------------------------------===//

/// Parse a comma separated list of elements that must have at least one entry
/// in it.
ParseResult Parser::parseCommaSeparatedList(
    const std::function<ParseResult()> &parseElement) {
  // Non-empty case starts with an element.
  if (parseElement())
    return failure();

  // Otherwise we have a list of comma separated elements.
  while (consumeIf(Token::comma)) {
    if (parseElement())
      return failure();
  }
  return success();
}

/// Parse a comma-separated list of elements, terminated with an arbitrary
/// token.  This allows empty lists if allowEmptyList is true.
///
///   abstract-list ::= rightToken                  // if allowEmptyList == true
///   abstract-list ::= element (',' element)* rightToken
///
ParseResult Parser::parseCommaSeparatedListUntil(
    Token::Kind rightToken, const std::function<ParseResult()> &parseElement,
    bool allowEmptyList) {
  // Handle the empty case.
  if (getToken().is(rightToken)) {
    if (!allowEmptyList)
      return emitError("expected list element");
    consumeToken(rightToken);
    return success();
  }

  if (parseCommaSeparatedList(parseElement) ||
      parseToken(rightToken, "expected ',' or '" +
                                 Token::getTokenSpelling(rightToken) + "'"))
    return failure();

  return success();
}

InFlightDiagnostic Parser::emitError(SMLoc loc, const Twine &message) {
  auto diag = mlir::emitError(getEncodedSourceLocation(loc), message);

  // If we hit a parse error in response to a lexer error, then the lexer
  // already reported the error.
  if (getToken().is(Token::error))
    diag.abandon();
  return diag;
}

/// Consume the specified token if present and return success.  On failure,
/// output a diagnostic and return failure.
ParseResult Parser::parseToken(Token::Kind expectedToken,
                               const Twine &message) {
  if (consumeIf(expectedToken))
    return success();
  return emitError(message);
}

//===----------------------------------------------------------------------===//
// OperationParser
//===----------------------------------------------------------------------===//

namespace {
/// This class provides support for parsing operations and regions of
/// operations.
class OperationParser : public Parser {
public:
  OperationParser(ParserState &state, ModuleOp moduleOp)
      : Parser(state), opBuilder(moduleOp.getBodyRegion()), moduleOp(moduleOp) {
  }

  ~OperationParser();

  /// After parsing is finished, this function must be called to see if there
  /// are any remaining issues.
  ParseResult finalize();

  //===--------------------------------------------------------------------===//
  // SSA Value Handling
  //===--------------------------------------------------------------------===//

  /// This represents a use of an SSA value in the program.  The first two
  /// entries in the tuple are the name and result number of a reference.  The
  /// third is the location of the reference, which is used in case this ends
  /// up being a use of an undefined value.
  struct SSAUseInfo {
    StringRef name;  // Value name, e.g. %42 or %abc
    unsigned number; // Number, specified with #12
    SMLoc loc;       // Location of first definition or use.
  };

  /// Push a new SSA name scope to the parser.
  void pushSSANameScope(bool isIsolated);

  /// Pop the last SSA name scope from the parser.
  ParseResult popSSANameScope();

  /// Register a definition of a value with the symbol table.
  ParseResult addDefinition(SSAUseInfo useInfo, Value value);

  /// Parse an optional list of SSA uses into 'results'.
  ParseResult parseOptionalSSAUseList(SmallVectorImpl<SSAUseInfo> &results);

  /// Parse a single SSA use into 'result'.
  ParseResult parseSSAUse(SSAUseInfo &result);

  /// Given a reference to an SSA value and its type, return a reference. This
  /// returns null on failure.
  Value resolveSSAUse(SSAUseInfo useInfo, Type type);

  ParseResult parseSSADefOrUseAndType(
      const std::function<ParseResult(SSAUseInfo, Type)> &action);

  ParseResult parseOptionalSSAUseAndTypeList(SmallVectorImpl<Value> &results);

  /// Return the location of the value identified by its name and number if it
  /// has been already reference.
  Optional<SMLoc> getReferenceLoc(StringRef name, unsigned number) {
    auto &values = isolatedNameScopes.back().values;
    if (!values.count(name) || number >= values[name].size())
      return {};
    if (values[name][number].first)
      return values[name][number].second;
    return {};
  }

  //===--------------------------------------------------------------------===//
  // Operation Parsing
  //===--------------------------------------------------------------------===//

  /// Parse an operation instance.
  ParseResult parseOperation();

  /// Parse a single operation successor.
  ParseResult parseSuccessor(Block *&dest);

  /// Parse a comma-separated list of operation successors in brackets.
  ParseResult parseSuccessors(SmallVectorImpl<Block *> &destinations);

  /// Parse an operation instance that is in the generic form.
  Operation *parseGenericOperation();

  /// Parse an operation instance that is in the generic form and insert it at
  /// the provided insertion point.
  Operation *parseGenericOperation(Block *insertBlock,
                                   Block::iterator insertPt);

  /// This is the structure of a result specifier in the assembly syntax,
  /// including the name, number of results, and location.
  typedef std::tuple<StringRef, unsigned, SMLoc> ResultRecord;

  /// Parse an operation instance that is in the op-defined custom form.
  /// resultInfo specifies information about the "%name =" specifiers.
  Operation *parseCustomOperation(ArrayRef<ResultRecord> resultIDs);

  //===--------------------------------------------------------------------===//
  // Region Parsing
  //===--------------------------------------------------------------------===//

  /// Parse a region into 'region' with the provided entry block arguments.
  /// 'isIsolatedNameScope' indicates if the naming scope of this region is
  /// isolated from those above.
  ParseResult parseRegion(Region &region,
                          ArrayRef<std::pair<SSAUseInfo, Type>> entryArguments,
                          bool isIsolatedNameScope = false);

  /// Parse a region body into 'region'.
  ParseResult parseRegionBody(Region &region);

  //===--------------------------------------------------------------------===//
  // Block Parsing
  //===--------------------------------------------------------------------===//

  /// Parse a new block into 'block'.
  ParseResult parseBlock(Block *&block);

  /// Parse a list of operations into 'block'.
  ParseResult parseBlockBody(Block *block);

  /// Parse a (possibly empty) list of block arguments.
  ParseResult parseOptionalBlockArgList(SmallVectorImpl<BlockArgument> &results,
                                        Block *owner);

  /// Get the block with the specified name, creating it if it doesn't
  /// already exist.  The location specified is the point of use, which allows
  /// us to diagnose references to blocks that are not defined precisely.
  Block *getBlockNamed(StringRef name, SMLoc loc);

  /// Define the block with the specified name. Returns the Block* or nullptr in
  /// the case of redefinition.
  Block *defineBlockNamed(StringRef name, SMLoc loc, Block *existing);

private:
  /// Returns the info for a block at the current scope for the given name.
  std::pair<Block *, SMLoc> &getBlockInfoByName(StringRef name) {
    return blocksByName.back()[name];
  }

  /// Insert a new forward reference to the given block.
  void insertForwardRef(Block *block, SMLoc loc) {
    forwardRef.back().try_emplace(block, loc);
  }

  /// Erase any forward reference to the given block.
  bool eraseForwardRef(Block *block) { return forwardRef.back().erase(block); }

  /// Record that a definition was added at the current scope.
  void recordDefinition(StringRef def);

  /// Get the value entry for the given SSA name.
  SmallVectorImpl<std::pair<Value, SMLoc>> &getSSAValueEntry(StringRef name);

  /// Create a forward reference placeholder value with the given location and
  /// result type.
  Value createForwardRefPlaceholder(SMLoc loc, Type type);

  /// Return true if this is a forward reference.
  bool isForwardRefPlaceholder(Value value) {
    return forwardRefPlaceholders.count(value);
  }

  /// This struct represents an isolated SSA name scope. This scope may contain
  /// other nested non-isolated scopes. These scopes are used for operations
  /// that are known to be isolated to allow for reusing names within their
  /// regions, even if those names are used above.
  struct IsolatedSSANameScope {
    /// Record that a definition was added at the current scope.
    void recordDefinition(StringRef def) {
      definitionsPerScope.back().insert(def);
    }

    /// Push a nested name scope.
    void pushSSANameScope() { definitionsPerScope.push_back({}); }

    /// Pop a nested name scope.
    void popSSANameScope() {
      for (auto &def : definitionsPerScope.pop_back_val())
        values.erase(def.getKey());
    }

    /// This keeps track of all of the SSA values we are tracking for each name
    /// scope, indexed by their name. This has one entry per result number.
    llvm::StringMap<SmallVector<std::pair<Value, SMLoc>, 1>> values;

    /// This keeps track of all of the values defined by a specific name scope.
    SmallVector<llvm::StringSet<>, 2> definitionsPerScope;
  };

  /// A list of isolated name scopes.
  SmallVector<IsolatedSSANameScope, 2> isolatedNameScopes;

  /// This keeps track of the block names as well as the location of the first
  /// reference for each nested name scope. This is used to diagnose invalid
  /// block references and memorize them.
  SmallVector<DenseMap<StringRef, std::pair<Block *, SMLoc>>, 2> blocksByName;
  SmallVector<DenseMap<Block *, SMLoc>, 2> forwardRef;

  /// These are all of the placeholders we've made along with the location of
  /// their first reference, to allow checking for use of undefined values.
  DenseMap<Value, SMLoc> forwardRefPlaceholders;

  /// The builder used when creating parsed operation instances.
  OpBuilder opBuilder;

  /// The top level module operation.
  ModuleOp moduleOp;
};
} // end anonymous namespace

OperationParser::~OperationParser() {
  for (auto &fwd : forwardRefPlaceholders) {
    // Drop all uses of undefined forward declared reference and destroy
    // defining operation.
    fwd.first.dropAllUses();
    fwd.first.getDefiningOp()->destroy();
  }
}

/// After parsing is finished, this function must be called to see if there are
/// any remaining issues.
ParseResult OperationParser::finalize() {
  // Check for any forward references that are left.  If we find any, error
  // out.
  if (!forwardRefPlaceholders.empty()) {
    SmallVector<const char *, 4> errors;
    // Iteration over the map isn't deterministic, so sort by source location.
    for (auto entry : forwardRefPlaceholders)
      errors.push_back(entry.second.getPointer());
    llvm::array_pod_sort(errors.begin(), errors.end());

    for (auto entry : errors) {
      auto loc = SMLoc::getFromPointer(entry);
      emitError(loc, "use of undeclared SSA value name");
    }
    return failure();
  }

  return success();
}

//===----------------------------------------------------------------------===//
// SSA Value Handling
//===----------------------------------------------------------------------===//

void OperationParser::pushSSANameScope(bool isIsolated) {
  blocksByName.push_back(DenseMap<StringRef, std::pair<Block *, SMLoc>>());
  forwardRef.push_back(DenseMap<Block *, SMLoc>());

  // Push back a new name definition scope.
  if (isIsolated)
    isolatedNameScopes.push_back({});
  isolatedNameScopes.back().pushSSANameScope();
}

ParseResult OperationParser::popSSANameScope() {
  auto forwardRefInCurrentScope = forwardRef.pop_back_val();

  // Verify that all referenced blocks were defined.
  if (!forwardRefInCurrentScope.empty()) {
    SmallVector<std::pair<const char *, Block *>, 4> errors;
    // Iteration over the map isn't deterministic, so sort by source location.
    for (auto entry : forwardRefInCurrentScope) {
      errors.push_back({entry.second.getPointer(), entry.first});
      // Add this block to the top-level region to allow for automatic cleanup.
      moduleOp.getOperation()->getRegion(0).push_back(entry.first);
    }
    llvm::array_pod_sort(errors.begin(), errors.end());

    for (auto entry : errors) {
      auto loc = SMLoc::getFromPointer(entry.first);
      emitError(loc, "reference to an undefined block");
    }
    return failure();
  }

  // Pop the next nested namescope. If there is only one internal namescope,
  // just pop the isolated scope.
  auto &currentNameScope = isolatedNameScopes.back();
  if (currentNameScope.definitionsPerScope.size() == 1)
    isolatedNameScopes.pop_back();
  else
    currentNameScope.popSSANameScope();

  blocksByName.pop_back();
  return success();
}

/// Register a definition of a value with the symbol table.
ParseResult OperationParser::addDefinition(SSAUseInfo useInfo, Value value) {
  auto &entries = getSSAValueEntry(useInfo.name);

  // Make sure there is a slot for this value.
  if (entries.size() <= useInfo.number)
    entries.resize(useInfo.number + 1);

  // If we already have an entry for this, check to see if it was a definition
  // or a forward reference.
  if (auto existing = entries[useInfo.number].first) {
    if (!isForwardRefPlaceholder(existing)) {
      return emitError(useInfo.loc)
          .append("redefinition of SSA value '", useInfo.name, "'")
          .attachNote(getEncodedSourceLocation(entries[useInfo.number].second))
          .append("previously defined here");
    }

    if (existing.getType() != value.getType()) {
      return emitError(useInfo.loc)
          .append("definition of SSA value '", useInfo.name, "#",
                  useInfo.number, "' has type ", value.getType())
          .attachNote(getEncodedSourceLocation(entries[useInfo.number].second))
          .append("previously used here with type ", existing.getType());
    }

    // If it was a forward reference, update everything that used it to use
    // the actual definition instead, delete the forward ref, and remove it
    // from our set of forward references we track.
    existing.replaceAllUsesWith(value);
    existing.getDefiningOp()->destroy();
    forwardRefPlaceholders.erase(existing);
  }

  /// Record this definition for the current scope.
  entries[useInfo.number] = {value, useInfo.loc};
  recordDefinition(useInfo.name);
  return success();
}

/// Parse a (possibly empty) list of SSA operands.
///
///   ssa-use-list ::= ssa-use (`,` ssa-use)*
///   ssa-use-list-opt ::= ssa-use-list?
///
ParseResult
OperationParser::parseOptionalSSAUseList(SmallVectorImpl<SSAUseInfo> &results) {
  if (getToken().isNot(Token::percent_identifier))
    return success();
  return parseCommaSeparatedList([&]() -> ParseResult {
    SSAUseInfo result;
    if (parseSSAUse(result))
      return failure();
    results.push_back(result);
    return success();
  });
}

/// Parse a SSA operand for an operation.
///
///   ssa-use ::= ssa-id
///
ParseResult OperationParser::parseSSAUse(SSAUseInfo &result) {
  result.name = getTokenSpelling();
  result.number = 0;
  result.loc = getToken().getLoc();
  if (parseToken(Token::percent_identifier, "expected SSA operand"))
    return failure();

  // If we have an attribute ID, it is a result number.
  if (getToken().is(Token::hash_identifier)) {
    if (auto value = getToken().getHashIdentifierNumber())
      result.number = value.getValue();
    else
      return emitError("invalid SSA value result number");
    consumeToken(Token::hash_identifier);
  }

  return success();
}

/// Given an unbound reference to an SSA value and its type, return the value
/// it specifies.  This returns null on failure.
Value OperationParser::resolveSSAUse(SSAUseInfo useInfo, Type type) {
  auto &entries = getSSAValueEntry(useInfo.name);

  // If we have already seen a value of this name, return it.
  if (useInfo.number < entries.size() && entries[useInfo.number].first) {
    auto result = entries[useInfo.number].first;
    // Check that the type matches the other uses.
    if (result.getType() == type)
      return result;

    emitError(useInfo.loc, "use of value '")
        .append(useInfo.name,
                "' expects different type than prior uses: ", type, " vs ",
                result.getType())
        .attachNote(getEncodedSourceLocation(entries[useInfo.number].second))
        .append("prior use here");
    return nullptr;
  }

  // Make sure we have enough slots for this.
  if (entries.size() <= useInfo.number)
    entries.resize(useInfo.number + 1);

  // If the value has already been defined and this is an overly large result
  // number, diagnose that.
  if (entries[0].first && !isForwardRefPlaceholder(entries[0].first))
    return (emitError(useInfo.loc, "reference to invalid result number"),
            nullptr);

  // Otherwise, this is a forward reference.  Create a placeholder and remember
  // that we did so.
  auto result = createForwardRefPlaceholder(useInfo.loc, type);
  entries[useInfo.number].first = result;
  entries[useInfo.number].second = useInfo.loc;
  return result;
}

/// Parse an SSA use with an associated type.
///
///   ssa-use-and-type ::= ssa-use `:` type
ParseResult OperationParser::parseSSADefOrUseAndType(
    const std::function<ParseResult(SSAUseInfo, Type)> &action) {
  SSAUseInfo useInfo;
  if (parseSSAUse(useInfo) ||
      parseToken(Token::colon, "expected ':' and type for SSA operand"))
    return failure();

  auto type = parseType();
  if (!type)
    return failure();

  return action(useInfo, type);
}

/// Parse a (possibly empty) list of SSA operands, followed by a colon, then
/// followed by a type list.
///
///   ssa-use-and-type-list
///     ::= ssa-use-list ':' type-list-no-parens
///
ParseResult OperationParser::parseOptionalSSAUseAndTypeList(
    SmallVectorImpl<Value> &results) {
  SmallVector<SSAUseInfo, 4> valueIDs;
  if (parseOptionalSSAUseList(valueIDs))
    return failure();

  // If there were no operands, then there is no colon or type lists.
  if (valueIDs.empty())
    return success();

  SmallVector<Type, 4> types;
  if (parseToken(Token::colon, "expected ':' in operand list") ||
      parseTypeListNoParens(types))
    return failure();

  if (valueIDs.size() != types.size())
    return emitError("expected ")
           << valueIDs.size() << " types to match operand list";

  results.reserve(valueIDs.size());
  for (unsigned i = 0, e = valueIDs.size(); i != e; ++i) {
    if (auto value = resolveSSAUse(valueIDs[i], types[i]))
      results.push_back(value);
    else
      return failure();
  }

  return success();
}

/// Record that a definition was added at the current scope.
void OperationParser::recordDefinition(StringRef def) {
  isolatedNameScopes.back().recordDefinition(def);
}

/// Get the value entry for the given SSA name.
SmallVectorImpl<std::pair<Value, SMLoc>> &
OperationParser::getSSAValueEntry(StringRef name) {
  return isolatedNameScopes.back().values[name];
}

/// Create and remember a new placeholder for a forward reference.
Value OperationParser::createForwardRefPlaceholder(SMLoc loc, Type type) {
  // Forward references are always created as operations, because we just need
  // something with a def/use chain.
  //
  // We create these placeholders as having an empty name, which we know
  // cannot be created through normal user input, allowing us to distinguish
  // them.
  auto name = OperationName("placeholder", getContext());
  auto *op = Operation::create(
      getEncodedSourceLocation(loc), name, type, /*operands=*/{},
      /*attributes=*/llvm::None, /*successors=*/{}, /*numRegions=*/0);
  forwardRefPlaceholders[op->getResult(0)] = loc;
  return op->getResult(0);
}

//===----------------------------------------------------------------------===//
// Operation Parsing
//===----------------------------------------------------------------------===//

/// Parse an operation.
///
///  operation         ::= op-result-list?
///                        (generic-operation | custom-operation)
///                        trailing-location?
///  generic-operation ::= string-literal `(` ssa-use-list? `)`
///                        successor-list? (`(` region-list `)`)?
///                        attribute-dict? `:` function-type
///  custom-operation  ::= bare-id custom-operation-format
///  op-result-list    ::= op-result (`,` op-result)* `=`
///  op-result         ::= ssa-id (`:` integer-literal)
///
ParseResult OperationParser::parseOperation() {
  auto loc = getToken().getLoc();
  SmallVector<ResultRecord, 1> resultIDs;
  size_t numExpectedResults = 0;
  if (getToken().is(Token::percent_identifier)) {
    // Parse the group of result ids.
    auto parseNextResult = [&]() -> ParseResult {
      // Parse the next result id.
      if (!getToken().is(Token::percent_identifier))
        return emitError("expected valid ssa identifier");

      Token nameTok = getToken();
      consumeToken(Token::percent_identifier);

      // If the next token is a ':', we parse the expected result count.
      size_t expectedSubResults = 1;
      if (consumeIf(Token::colon)) {
        // Check that the next token is an integer.
        if (!getToken().is(Token::integer))
          return emitError("expected integer number of results");

        // Check that number of results is > 0.
        auto val = getToken().getUInt64IntegerValue();
        if (!val.hasValue() || val.getValue() < 1)
          return emitError("expected named operation to have atleast 1 result");
        consumeToken(Token::integer);
        expectedSubResults = *val;
      }

      resultIDs.emplace_back(nameTok.getSpelling(), expectedSubResults,
                             nameTok.getLoc());
      numExpectedResults += expectedSubResults;
      return success();
    };
    if (parseCommaSeparatedList(parseNextResult))
      return failure();

    if (parseToken(Token::equal, "expected '=' after SSA name"))
      return failure();
  }

  Operation *op;
  if (getToken().is(Token::bare_identifier) || getToken().isKeyword())
    op = parseCustomOperation(resultIDs);
  else if (getToken().is(Token::string))
    op = parseGenericOperation();
  else
    return emitError("expected operation name in quotes");

  // If parsing of the basic operation failed, then this whole thing fails.
  if (!op)
    return failure();

  // If the operation had a name, register it.
  if (!resultIDs.empty()) {
    if (op->getNumResults() == 0)
      return emitError(loc, "cannot name an operation with no results");
    if (numExpectedResults != op->getNumResults())
      return emitError(loc, "operation defines ")
             << op->getNumResults() << " results but was provided "
             << numExpectedResults << " to bind";

    // Add definitions for each of the result groups.
    unsigned opResI = 0;
    for (ResultRecord &resIt : resultIDs) {
      for (unsigned subRes : llvm::seq<unsigned>(0, std::get<1>(resIt))) {
        if (addDefinition({std::get<0>(resIt), subRes, std::get<2>(resIt)},
                          op->getResult(opResI++)))
          return failure();
      }
    }
  }

  return success();
}

/// Parse a single operation successor.
///
///   successor ::= block-id
///
ParseResult OperationParser::parseSuccessor(Block *&dest) {
  // Verify branch is identifier and get the matching block.
  if (!getToken().is(Token::caret_identifier))
    return emitError("expected block name");
  dest = getBlockNamed(getTokenSpelling(), getToken().getLoc());
  consumeToken();
  return success();
}

/// Parse a comma-separated list of operation successors in brackets.
///
///   successor-list ::= `[` successor (`,` successor )* `]`
///
ParseResult
OperationParser::parseSuccessors(SmallVectorImpl<Block *> &destinations) {
  if (parseToken(Token::l_square, "expected '['"))
    return failure();

  auto parseElt = [this, &destinations] {
    Block *dest;
    ParseResult res = parseSuccessor(dest);
    destinations.push_back(dest);
    return res;
  };
  return parseCommaSeparatedListUntil(Token::r_square, parseElt,
                                      /*allowEmptyList=*/false);
}

namespace {
// RAII-style guard for cleaning up the regions in the operation state before
// deleting them.  Within the parser, regions may get deleted if parsing failed,
// and other errors may be present, in particular undominated uses.  This makes
// sure such uses are deleted.
struct CleanupOpStateRegions {
  ~CleanupOpStateRegions() {
    SmallVector<Region *, 4> regionsToClean;
    regionsToClean.reserve(state.regions.size());
    for (auto &region : state.regions)
      if (region)
        for (auto &block : *region)
          block.dropAllDefinedValueUses();
  }
  OperationState &state;
};
} // namespace

Operation *OperationParser::parseGenericOperation() {
  // Get location information for the operation.
  auto srcLocation = getEncodedSourceLocation(getToken().getLoc());

  std::string name = getToken().getStringValue();
  if (name.empty())
    return (emitError("empty operation name is invalid"), nullptr);
  if (name.find('\0') != StringRef::npos)
    return (emitError("null character not allowed in operation name"), nullptr);

  consumeToken(Token::string);

  OperationState result(srcLocation, name);

  // Lazy load dialects in the context as needed.
  if (!result.name.getAbstractOperation()) {
    StringRef dialectName = StringRef(name).split('.').first;
    if (!getContext()->getLoadedDialect(dialectName) &&
        getContext()->getOrLoadDialect(dialectName)) {
      result.name = OperationName(name, getContext());
    }
  }

  // Parse the operand list.
  SmallVector<SSAUseInfo, 8> operandInfos;
  if (parseToken(Token::l_paren, "expected '(' to start operand list") ||
      parseOptionalSSAUseList(operandInfos) ||
      parseToken(Token::r_paren, "expected ')' to end operand list")) {
    return nullptr;
  }

  // Parse the successor list.
  if (getToken().is(Token::l_square)) {
    // Check if the operation is a known terminator.
    const AbstractOperation *abstractOp = result.name.getAbstractOperation();
    if (abstractOp && !abstractOp->hasProperty(OperationProperty::Terminator))
      return emitError("successors in non-terminator"), nullptr;

    SmallVector<Block *, 2> successors;
    if (parseSuccessors(successors))
      return nullptr;
    result.addSuccessors(successors);
  }

  // Parse the region list.
  CleanupOpStateRegions guard{result};
  if (consumeIf(Token::l_paren)) {
    do {
      // Create temporary regions with the top level region as parent.
      result.regions.emplace_back(new Region(moduleOp));
      if (parseRegion(*result.regions.back(), /*entryArguments=*/{}))
        return nullptr;
    } while (consumeIf(Token::comma));
    if (parseToken(Token::r_paren, "expected ')' to end region list"))
      return nullptr;
  }

  if (getToken().is(Token::l_brace)) {
    if (parseAttributeDict(result.attributes))
      return nullptr;
  }

  if (parseToken(Token::colon, "expected ':' followed by operation type"))
    return nullptr;

  auto typeLoc = getToken().getLoc();
  auto type = parseType();
  if (!type)
    return nullptr;
  auto fnType = type.dyn_cast<FunctionType>();
  if (!fnType)
    return (emitError(typeLoc, "expected function type"), nullptr);

  result.addTypes(fnType.getResults());

  // Check that we have the right number of types for the operands.
  auto operandTypes = fnType.getInputs();
  if (operandTypes.size() != operandInfos.size()) {
    auto plural = "s"[operandInfos.size() == 1];
    return (emitError(typeLoc, "expected ")
                << operandInfos.size() << " operand type" << plural
                << " but had " << operandTypes.size(),
            nullptr);
  }

  // Resolve all of the operands.
  for (unsigned i = 0, e = operandInfos.size(); i != e; ++i) {
    result.operands.push_back(resolveSSAUse(operandInfos[i], operandTypes[i]));
    if (!result.operands.back())
      return nullptr;
  }

  // Parse a location if one is present.
  if (parseOptionalTrailingLocation(result.location))
    return nullptr;

  return opBuilder.createOperation(result);
}

Operation *OperationParser::parseGenericOperation(Block *insertBlock,
                                                  Block::iterator insertPt) {
  OpBuilder::InsertionGuard restoreInsertionPoint(opBuilder);
  opBuilder.setInsertionPoint(insertBlock, insertPt);
  return parseGenericOperation();
}

namespace {
class CustomOpAsmParser : public OpAsmParser {
public:
  CustomOpAsmParser(SMLoc nameLoc,
                    ArrayRef<OperationParser::ResultRecord> resultIDs,
                    const AbstractOperation *opDefinition,
                    OperationParser &parser)
      : nameLoc(nameLoc), resultIDs(resultIDs), opDefinition(opDefinition),
        parser(parser) {}

  /// Parse an instance of the operation described by 'opDefinition' into the
  /// provided operation state.
  ParseResult parseOperation(OperationState &opState) {
    if (opDefinition->parseAssembly(*this, opState))
      return failure();
    return success();
  }

  Operation *parseGenericOperation(Block *insertBlock,
                                   Block::iterator insertPt) final {
    return parser.parseGenericOperation(insertBlock, insertPt);
  }

  //===--------------------------------------------------------------------===//
  // Utilities
  //===--------------------------------------------------------------------===//

  /// Return if any errors were emitted during parsing.
  bool didEmitError() const { return emittedError; }

  /// Emit a diagnostic at the specified location and return failure.
  InFlightDiagnostic emitError(llvm::SMLoc loc, const Twine &message) override {
    emittedError = true;
    return parser.emitError(loc, "custom op '" + opDefinition->name + "' " +
                                     message);
  }

  llvm::SMLoc getCurrentLocation() override {
    return parser.getToken().getLoc();
  }

  Builder &getBuilder() const override { return parser.builder; }

  /// Return the name of the specified result in the specified syntax, as well
  /// as the subelement in the name.  For example, in this operation:
  ///
  ///  %x, %y:2, %z = foo.op
  ///
  ///    getResultName(0) == {"x", 0 }
  ///    getResultName(1) == {"y", 0 }
  ///    getResultName(2) == {"y", 1 }
  ///    getResultName(3) == {"z", 0 }
  std::pair<StringRef, unsigned>
  getResultName(unsigned resultNo) const override {
    // Scan for the resultID that contains this result number.
    for (unsigned nameID = 0, e = resultIDs.size(); nameID != e; ++nameID) {
      const auto &entry = resultIDs[nameID];
      if (resultNo < std::get<1>(entry)) {
        // Don't pass on the leading %.
        StringRef name = std::get<0>(entry).drop_front();
        return {name, resultNo};
      }
      resultNo -= std::get<1>(entry);
    }

    // Invalid result number.
    return {"", ~0U};
  }

  /// Return the number of declared SSA results.  This returns 4 for the foo.op
  /// example in the comment for getResultName.
  size_t getNumResults() const override {
    size_t count = 0;
    for (auto &entry : resultIDs)
      count += std::get<1>(entry);
    return count;
  }

  llvm::SMLoc getNameLoc() const override { return nameLoc; }

  //===--------------------------------------------------------------------===//
  // Token Parsing
  //===--------------------------------------------------------------------===//

  /// Parse a `->` token.
  ParseResult parseArrow() override {
    return parser.parseToken(Token::arrow, "expected '->'");
  }

  /// Parses a `->` if present.
  ParseResult parseOptionalArrow() override {
    return success(parser.consumeIf(Token::arrow));
  }

  /// Parse a '{' token.
  ParseResult parseLBrace() override {
    return parser.parseToken(Token::l_brace, "expected '{'");
  }

  /// Parse a '{' token if present
  ParseResult parseOptionalLBrace() override {
    return success(parser.consumeIf(Token::l_brace));
  }

  /// Parse a `}` token.
  ParseResult parseRBrace() override {
    return parser.parseToken(Token::r_brace, "expected '}'");
  }

  /// Parse a `}` token if present
  ParseResult parseOptionalRBrace() override {
    return success(parser.consumeIf(Token::r_brace));
  }

  /// Parse a `:` token.
  ParseResult parseColon() override {
    return parser.parseToken(Token::colon, "expected ':'");
  }

  /// Parse a `:` token if present.
  ParseResult parseOptionalColon() override {
    return success(parser.consumeIf(Token::colon));
  }

  /// Parse a `,` token.
  ParseResult parseComma() override {
    return parser.parseToken(Token::comma, "expected ','");
  }

  /// Parse a `,` token if present.
  ParseResult parseOptionalComma() override {
    return success(parser.consumeIf(Token::comma));
  }

  /// Parses a `...` if present.
  ParseResult parseOptionalEllipsis() override {
    return success(parser.consumeIf(Token::ellipsis));
  }

  /// Parse a `=` token.
  ParseResult parseEqual() override {
    return parser.parseToken(Token::equal, "expected '='");
  }

  /// Parse a `=` token if present.
  ParseResult parseOptionalEqual() override {
    return success(parser.consumeIf(Token::equal));
  }

  /// Parse a '<' token.
  ParseResult parseLess() override {
    return parser.parseToken(Token::less, "expected '<'");
  }

  /// Parse a '>' token.
  ParseResult parseGreater() override {
    return parser.parseToken(Token::greater, "expected '>'");
  }

  /// Parse a `(` token.
  ParseResult parseLParen() override {
    return parser.parseToken(Token::l_paren, "expected '('");
  }

  /// Parses a '(' if present.
  ParseResult parseOptionalLParen() override {
    return success(parser.consumeIf(Token::l_paren));
  }

  /// Parse a `)` token.
  ParseResult parseRParen() override {
    return parser.parseToken(Token::r_paren, "expected ')'");
  }

  /// Parses a ')' if present.
  ParseResult parseOptionalRParen() override {
    return success(parser.consumeIf(Token::r_paren));
  }

  /// Parses a '?' if present.
  ParseResult parseOptionalQuestion() override {
    return success(parser.consumeIf(Token::question));
  }

  /// Parse a `[` token.
  ParseResult parseLSquare() override {
    return parser.parseToken(Token::l_square, "expected '['");
  }

  /// Parses a '[' if present.
  ParseResult parseOptionalLSquare() override {
    return success(parser.consumeIf(Token::l_square));
  }

  /// Parse a `]` token.
  ParseResult parseRSquare() override {
    return parser.parseToken(Token::r_square, "expected ']'");
  }

  /// Parses a ']' if present.
  ParseResult parseOptionalRSquare() override {
    return success(parser.consumeIf(Token::r_square));
  }

  //===--------------------------------------------------------------------===//
  // Attribute Parsing
  //===--------------------------------------------------------------------===//

  /// Parse an arbitrary attribute of a given type and return it in result.
  ParseResult parseAttribute(Attribute &result, Type type) override {
    result = parser.parseAttribute(type);
    return success(static_cast<bool>(result));
  }

  /// Parse an optional attribute.
<<<<<<< HEAD
  /// Template utilities to simplify specifying multiple derived overloads.
=======
>>>>>>> b1169bdb
  template <typename AttrT>
  OptionalParseResult
  parseOptionalAttributeAndAddToList(AttrT &result, Type type,
                                     StringRef attrName, NamedAttrList &attrs) {
    OptionalParseResult parseResult =
        parser.parseOptionalAttribute(result, type);
    if (parseResult.hasValue() && succeeded(*parseResult))
      attrs.push_back(parser.builder.getNamedAttr(attrName, result));
    return parseResult;
  }
<<<<<<< HEAD
  template <typename AttrT>
  OptionalParseResult parseOptionalAttributeAndAddToList(AttrT &result,
                                                         StringRef attrName,
                                                         NamedAttrList &attrs) {
    OptionalParseResult parseResult = parser.parseOptionalAttribute(result);
    if (parseResult.hasValue() && succeeded(*parseResult))
      attrs.push_back(parser.builder.getNamedAttr(attrName, result));
    return parseResult;
  }

=======
>>>>>>> b1169bdb
  OptionalParseResult parseOptionalAttribute(Attribute &result, Type type,
                                             StringRef attrName,
                                             NamedAttrList &attrs) override {
    return parseOptionalAttributeAndAddToList(result, type, attrName, attrs);
  }
<<<<<<< HEAD
  OptionalParseResult parseOptionalAttribute(ArrayAttr &result,
                                             StringRef attrName,
                                             NamedAttrList &attrs) override {
    return parseOptionalAttributeAndAddToList(result, attrName, attrs);
=======
  OptionalParseResult parseOptionalAttribute(ArrayAttr &result, Type type,
                                             StringRef attrName,
                                             NamedAttrList &attrs) override {
    return parseOptionalAttributeAndAddToList(result, type, attrName, attrs);
>>>>>>> b1169bdb
  }

  /// Parse a named dictionary into 'result' if it is present.
  ParseResult parseOptionalAttrDict(NamedAttrList &result) override {
    if (parser.getToken().isNot(Token::l_brace))
      return success();
    return parser.parseAttributeDict(result);
  }

  /// Parse a named dictionary into 'result' if the `attributes` keyword is
  /// present.
  ParseResult parseOptionalAttrDictWithKeyword(NamedAttrList &result) override {
    if (failed(parseOptionalKeyword("attributes")))
      return success();
    return parser.parseAttributeDict(result);
  }

  /// Parse an affine map instance into 'map'.
  ParseResult parseAffineMap(AffineMap &map) override {
    return parser.parseAffineMapReference(map);
  }

  /// Parse an integer set instance into 'set'.
  ParseResult printIntegerSet(IntegerSet &set) override {
    return parser.parseIntegerSetReference(set);
  }

  //===--------------------------------------------------------------------===//
  // Identifier Parsing
  //===--------------------------------------------------------------------===//

  /// Returns true if the current token corresponds to a keyword.
  bool isCurrentTokenAKeyword() const {
    return parser.getToken().is(Token::bare_identifier) ||
           parser.getToken().isKeyword();
  }

  /// Parse the given keyword if present.
  ParseResult parseOptionalKeyword(StringRef keyword) override {
    // Check that the current token has the same spelling.
    if (!isCurrentTokenAKeyword() || parser.getTokenSpelling() != keyword)
      return failure();
    parser.consumeToken();
    return success();
  }

  /// Parse a keyword, if present, into 'keyword'.
  ParseResult parseOptionalKeyword(StringRef *keyword) override {
    // Check that the current token is a keyword.
    if (!isCurrentTokenAKeyword())
      return failure();

    *keyword = parser.getTokenSpelling();
    parser.consumeToken();
    return success();
  }

  /// Parse an optional @-identifier and store it (without the '@' symbol) in a
  /// string attribute named 'attrName'.
  ParseResult parseOptionalSymbolName(StringAttr &result, StringRef attrName,
                                      NamedAttrList &attrs) override {
    Token atToken = parser.getToken();
    if (atToken.isNot(Token::at_identifier))
      return failure();

    result = getBuilder().getStringAttr(atToken.getSymbolReference());
    attrs.push_back(getBuilder().getNamedAttr(attrName, result));
    parser.consumeToken();
    return success();
  }

  //===--------------------------------------------------------------------===//
  // Operand Parsing
  //===--------------------------------------------------------------------===//

  /// Parse a single operand.
  ParseResult parseOperand(OperandType &result) override {
    OperationParser::SSAUseInfo useInfo;
    if (parser.parseSSAUse(useInfo))
      return failure();

    result = {useInfo.loc, useInfo.name, useInfo.number};
    return success();
  }

  /// Parse a single operand if present.
  OptionalParseResult parseOptionalOperand(OperandType &result) override {
    if (parser.getToken().is(Token::percent_identifier))
      return parseOperand(result);
    return llvm::None;
  }

  /// Parse zero or more SSA comma-separated operand references with a specified
  /// surrounding delimiter, and an optional required operand count.
  ParseResult parseOperandList(SmallVectorImpl<OperandType> &result,
                               int requiredOperandCount = -1,
                               Delimiter delimiter = Delimiter::None) override {
    return parseOperandOrRegionArgList(result, /*isOperandList=*/true,
                                       requiredOperandCount, delimiter);
  }

  /// Parse zero or more SSA comma-separated operand or region arguments with
  ///  optional surrounding delimiter and required operand count.
  ParseResult
  parseOperandOrRegionArgList(SmallVectorImpl<OperandType> &result,
                              bool isOperandList, int requiredOperandCount = -1,
                              Delimiter delimiter = Delimiter::None) {
    auto startLoc = parser.getToken().getLoc();

    // Handle delimiters.
    switch (delimiter) {
    case Delimiter::None:
      // Don't check for the absence of a delimiter if the number of operands
      // is unknown (and hence the operand list could be empty).
      if (requiredOperandCount == -1)
        break;
      // Token already matches an identifier and so can't be a delimiter.
      if (parser.getToken().is(Token::percent_identifier))
        break;
      // Test against known delimiters.
      if (parser.getToken().is(Token::l_paren) ||
          parser.getToken().is(Token::l_square))
        return emitError(startLoc, "unexpected delimiter");
      return emitError(startLoc, "invalid operand");
    case Delimiter::OptionalParen:
      if (parser.getToken().isNot(Token::l_paren))
        return success();
      LLVM_FALLTHROUGH;
    case Delimiter::Paren:
      if (parser.parseToken(Token::l_paren, "expected '(' in operand list"))
        return failure();
      break;
    case Delimiter::OptionalSquare:
      if (parser.getToken().isNot(Token::l_square))
        return success();
      LLVM_FALLTHROUGH;
    case Delimiter::Square:
      if (parser.parseToken(Token::l_square, "expected '[' in operand list"))
        return failure();
      break;
    }

    // Check for zero operands.
    if (parser.getToken().is(Token::percent_identifier)) {
      do {
        OperandType operandOrArg;
        if (isOperandList ? parseOperand(operandOrArg)
                          : parseRegionArgument(operandOrArg))
          return failure();
        result.push_back(operandOrArg);
      } while (parser.consumeIf(Token::comma));
    }

    // Handle delimiters.   If we reach here, the optional delimiters were
    // present, so we need to parse their closing one.
    switch (delimiter) {
    case Delimiter::None:
      break;
    case Delimiter::OptionalParen:
    case Delimiter::Paren:
      if (parser.parseToken(Token::r_paren, "expected ')' in operand list"))
        return failure();
      break;
    case Delimiter::OptionalSquare:
    case Delimiter::Square:
      if (parser.parseToken(Token::r_square, "expected ']' in operand list"))
        return failure();
      break;
    }

    if (requiredOperandCount != -1 &&
        result.size() != static_cast<size_t>(requiredOperandCount))
      return emitError(startLoc, "expected ")
             << requiredOperandCount << " operands";
    return success();
  }

  /// Parse zero or more trailing SSA comma-separated trailing operand
  /// references with a specified surrounding delimiter, and an optional
  /// required operand count. A leading comma is expected before the operands.
  ParseResult parseTrailingOperandList(SmallVectorImpl<OperandType> &result,
                                       int requiredOperandCount,
                                       Delimiter delimiter) override {
    if (parser.getToken().is(Token::comma)) {
      parseComma();
      return parseOperandList(result, requiredOperandCount, delimiter);
    }
    if (requiredOperandCount != -1)
      return emitError(parser.getToken().getLoc(), "expected ")
             << requiredOperandCount << " operands";
    return success();
  }

  /// Resolve an operand to an SSA value, emitting an error on failure.
  ParseResult resolveOperand(const OperandType &operand, Type type,
                             SmallVectorImpl<Value> &result) override {
    OperationParser::SSAUseInfo operandInfo = {operand.name, operand.number,
                                               operand.location};
    if (auto value = parser.resolveSSAUse(operandInfo, type)) {
      result.push_back(value);
      return success();
    }
    return failure();
  }

  /// Parse an AffineMap of SSA ids.
  ParseResult parseAffineMapOfSSAIds(SmallVectorImpl<OperandType> &operands,
                                     Attribute &mapAttr, StringRef attrName,
                                     NamedAttrList &attrs,
                                     Delimiter delimiter) override {
    SmallVector<OperandType, 2> dimOperands;
    SmallVector<OperandType, 1> symOperands;

    auto parseElement = [&](bool isSymbol) -> ParseResult {
      OperandType operand;
      if (parseOperand(operand))
        return failure();
      if (isSymbol)
        symOperands.push_back(operand);
      else
        dimOperands.push_back(operand);
      return success();
    };

    AffineMap map;
    if (parser.parseAffineMapOfSSAIds(map, parseElement, delimiter))
      return failure();
    // Add AffineMap attribute.
    if (map) {
      mapAttr = AffineMapAttr::get(map);
      attrs.push_back(parser.builder.getNamedAttr(attrName, mapAttr));
    }

    // Add dim operands before symbol operands in 'operands'.
    operands.assign(dimOperands.begin(), dimOperands.end());
    operands.append(symOperands.begin(), symOperands.end());
    return success();
  }

  //===--------------------------------------------------------------------===//
  // Region Parsing
  //===--------------------------------------------------------------------===//

  /// Parse a region that takes `arguments` of `argTypes` types.  This
  /// effectively defines the SSA values of `arguments` and assigns their type.
  ParseResult parseRegion(Region &region, ArrayRef<OperandType> arguments,
                          ArrayRef<Type> argTypes,
                          bool enableNameShadowing) override {
    assert(arguments.size() == argTypes.size() &&
           "mismatching number of arguments and types");

    SmallVector<std::pair<OperationParser::SSAUseInfo, Type>, 2>
        regionArguments;
    for (auto pair : llvm::zip(arguments, argTypes)) {
      const OperandType &operand = std::get<0>(pair);
      Type type = std::get<1>(pair);
      OperationParser::SSAUseInfo operandInfo = {operand.name, operand.number,
                                                 operand.location};
      regionArguments.emplace_back(operandInfo, type);
    }

    // Try to parse the region.
    assert((!enableNameShadowing ||
            opDefinition->hasProperty(OperationProperty::IsolatedFromAbove)) &&
           "name shadowing is only allowed on isolated regions");
    if (parser.parseRegion(region, regionArguments, enableNameShadowing))
      return failure();
    return success();
  }

  /// Parses a region if present.
  ParseResult parseOptionalRegion(Region &region,
                                  ArrayRef<OperandType> arguments,
                                  ArrayRef<Type> argTypes,
                                  bool enableNameShadowing) override {
    if (parser.getToken().isNot(Token::l_brace))
      return success();
    return parseRegion(region, arguments, argTypes, enableNameShadowing);
  }

  /// Parses a region if present. If the region is present, a new region is
  /// allocated and placed in `region`. If no region is present, `region`
  /// remains untouched.
  OptionalParseResult
  parseOptionalRegion(std::unique_ptr<Region> &region,
                      ArrayRef<OperandType> arguments, ArrayRef<Type> argTypes,
                      bool enableNameShadowing = false) override {
    if (parser.getToken().isNot(Token::l_brace))
      return llvm::None;
    std::unique_ptr<Region> newRegion = std::make_unique<Region>();
    if (parseRegion(*newRegion, arguments, argTypes, enableNameShadowing))
      return failure();

    region = std::move(newRegion);
    return success();
  }

  /// Parse a region argument. The type of the argument will be resolved later
  /// by a call to `parseRegion`.
  ParseResult parseRegionArgument(OperandType &argument) override {
    return parseOperand(argument);
  }

  /// Parse a region argument if present.
  ParseResult parseOptionalRegionArgument(OperandType &argument) override {
    if (parser.getToken().isNot(Token::percent_identifier))
      return success();
    return parseRegionArgument(argument);
  }

  ParseResult
  parseRegionArgumentList(SmallVectorImpl<OperandType> &result,
                          int requiredOperandCount = -1,
                          Delimiter delimiter = Delimiter::None) override {
    return parseOperandOrRegionArgList(result, /*isOperandList=*/false,
                                       requiredOperandCount, delimiter);
  }

  //===--------------------------------------------------------------------===//
  // Successor Parsing
  //===--------------------------------------------------------------------===//

  /// Parse a single operation successor.
  ParseResult parseSuccessor(Block *&dest) override {
    return parser.parseSuccessor(dest);
  }

  /// Parse an optional operation successor and its operand list.
  OptionalParseResult parseOptionalSuccessor(Block *&dest) override {
    if (parser.getToken().isNot(Token::caret_identifier))
      return llvm::None;
    return parseSuccessor(dest);
  }

  /// Parse a single operation successor and its operand list.
  ParseResult
  parseSuccessorAndUseList(Block *&dest,
                           SmallVectorImpl<Value> &operands) override {
    if (parseSuccessor(dest))
      return failure();

    // Handle optional arguments.
    if (succeeded(parseOptionalLParen()) &&
        (parser.parseOptionalSSAUseAndTypeList(operands) || parseRParen())) {
      return failure();
    }
    return success();
  }

  //===--------------------------------------------------------------------===//
  // Type Parsing
  //===--------------------------------------------------------------------===//

  /// Parse a type.
  ParseResult parseType(Type &result) override {
    return failure(!(result = parser.parseType()));
  }

  /// Parse an optional type.
  OptionalParseResult parseOptionalType(Type &result) override {
    return parser.parseOptionalType(result);
  }

  /// Parse an arrow followed by a type list.
  ParseResult parseArrowTypeList(SmallVectorImpl<Type> &result) override {
    if (parseArrow() || parser.parseFunctionResultTypes(result))
      return failure();
    return success();
  }

  /// Parse an optional arrow followed by a type list.
  ParseResult
  parseOptionalArrowTypeList(SmallVectorImpl<Type> &result) override {
    if (!parser.consumeIf(Token::arrow))
      return success();
    return parser.parseFunctionResultTypes(result);
  }

  /// Parse a colon followed by a type.
  ParseResult parseColonType(Type &result) override {
    return failure(parser.parseToken(Token::colon, "expected ':'") ||
                   !(result = parser.parseType()));
  }

  /// Parse a colon followed by a type list, which must have at least one type.
  ParseResult parseColonTypeList(SmallVectorImpl<Type> &result) override {
    if (parser.parseToken(Token::colon, "expected ':'"))
      return failure();
    return parser.parseTypeListNoParens(result);
  }

  /// Parse an optional colon followed by a type list, which if present must
  /// have at least one type.
  ParseResult
  parseOptionalColonTypeList(SmallVectorImpl<Type> &result) override {
    if (!parser.consumeIf(Token::colon))
      return success();
    return parser.parseTypeListNoParens(result);
  }

  /// Parse a list of assignments of the form
  /// (%x1 = %y1 : type1, %x2 = %y2 : type2, ...).
  /// The list must contain at least one entry
  ParseResult parseAssignmentList(SmallVectorImpl<OperandType> &lhs,
                                  SmallVectorImpl<OperandType> &rhs) override {
    auto parseElt = [&]() -> ParseResult {
      OperandType regionArg, operand;
      if (parseRegionArgument(regionArg) || parseEqual() ||
          parseOperand(operand))
        return failure();
      lhs.push_back(regionArg);
      rhs.push_back(operand);
      return success();
    };
    if (parseLParen())
      return failure();
    return parser.parseCommaSeparatedListUntil(Token::r_paren, parseElt);
  }

private:
  /// The source location of the operation name.
  SMLoc nameLoc;

  /// Information about the result name specifiers.
  ArrayRef<OperationParser::ResultRecord> resultIDs;

  /// The abstract information of the operation.
  const AbstractOperation *opDefinition;

  /// The main operation parser.
  OperationParser &parser;

  /// A flag that indicates if any errors were emitted during parsing.
  bool emittedError = false;
};
} // end anonymous namespace.

Operation *
OperationParser::parseCustomOperation(ArrayRef<ResultRecord> resultIDs) {
  llvm::SMLoc opLoc = getToken().getLoc();
  StringRef opName = getTokenSpelling();

  auto *opDefinition = AbstractOperation::lookup(opName, getContext());
  if (!opDefinition) {
    if (opName.contains('.')) {
      // This op has a dialect, we try to check if we can register it in the
      // context on the fly.
      StringRef dialectName = opName.split('.').first;
      if (!getContext()->getLoadedDialect(dialectName) &&
          getContext()->getOrLoadDialect(dialectName)) {
        opDefinition = AbstractOperation::lookup(opName, getContext());
      }
    } else {
      // If the operation name has no namespace prefix we treat it as a standard
      // operation and prefix it with "std".
      // TODO: Would it be better to just build a mapping of the registered
      // operations in the standard dialect?
      if (getContext()->getOrLoadDialect("std"))
        opDefinition = AbstractOperation::lookup(Twine("std." + opName).str(),
                                                 getContext());
    }
  }

  if (!opDefinition) {
    emitError(opLoc) << "custom op '" << opName << "' is unknown";
    return nullptr;
  }

  consumeToken();

  // If the custom op parser crashes, produce some indication to help
  // debugging.
  std::string opNameStr = opName.str();
  llvm::PrettyStackTraceFormat fmt("MLIR Parser: custom op parser '%s'",
                                   opNameStr.c_str());

  // Get location information for the operation.
  auto srcLocation = getEncodedSourceLocation(opLoc);

  // Have the op implementation take a crack and parsing this.
  OperationState opState(srcLocation, opDefinition->name);
  CleanupOpStateRegions guard{opState};
  CustomOpAsmParser opAsmParser(opLoc, resultIDs, opDefinition, *this);
  if (opAsmParser.parseOperation(opState))
    return nullptr;

  // If it emitted an error, we failed.
  if (opAsmParser.didEmitError())
    return nullptr;

  // Parse a location if one is present.
  if (parseOptionalTrailingLocation(opState.location))
    return nullptr;

  // Otherwise, we succeeded.  Use the state it parsed as our op information.
  return opBuilder.createOperation(opState);
}

//===----------------------------------------------------------------------===//
// Region Parsing
//===----------------------------------------------------------------------===//

/// Region.
///
///   region ::= '{' region-body
///
ParseResult OperationParser::parseRegion(
    Region &region,
    ArrayRef<std::pair<OperationParser::SSAUseInfo, Type>> entryArguments,
    bool isIsolatedNameScope) {
  // Parse the '{'.
  if (parseToken(Token::l_brace, "expected '{' to begin a region"))
    return failure();

  // Check for an empty region.
  if (entryArguments.empty() && consumeIf(Token::r_brace))
    return success();
  auto currentPt = opBuilder.saveInsertionPoint();

  // Push a new named value scope.
  pushSSANameScope(isIsolatedNameScope);

  // Parse the first block directly to allow for it to be unnamed.
  auto owning_block = std::make_unique<Block>();
  Block *block = owning_block.get();

  // Add arguments to the entry block.
  if (!entryArguments.empty()) {
    for (auto &placeholderArgPair : entryArguments) {
      auto &argInfo = placeholderArgPair.first;
      // Ensure that the argument was not already defined.
      if (auto defLoc = getReferenceLoc(argInfo.name, argInfo.number)) {
        return emitError(argInfo.loc, "region entry argument '" + argInfo.name +
                                          "' is already in use")
                   .attachNote(getEncodedSourceLocation(*defLoc))
               << "previously referenced here";
      }
      if (addDefinition(placeholderArgPair.first,
                        block->addArgument(placeholderArgPair.second))) {
        return failure();
      }
    }

    // If we had named arguments, then don't allow a block name.
    if (getToken().is(Token::caret_identifier))
      return emitError("invalid block name in region with named arguments");
  }

  if (parseBlock(block)) {
    return failure();
  }

  // Verify that no other arguments were parsed.
  if (!entryArguments.empty() &&
      block->getNumArguments() > entryArguments.size()) {
    return emitError("entry block arguments were already defined");
  }

  // Parse the rest of the region.
  region.push_back(owning_block.release());
  if (parseRegionBody(region))
    return failure();

  // Pop the SSA value scope for this region.
  if (popSSANameScope())
    return failure();

  // Reset the original insertion point.
  opBuilder.restoreInsertionPoint(currentPt);
  return success();
}

/// Region.
///
///   region-body ::= block* '}'
///
ParseResult OperationParser::parseRegionBody(Region &region) {
  // Parse the list of blocks.
  while (!consumeIf(Token::r_brace)) {
    Block *newBlock = nullptr;
    if (parseBlock(newBlock))
      return failure();
    region.push_back(newBlock);
  }
  return success();
}

//===----------------------------------------------------------------------===//
// Block Parsing
//===----------------------------------------------------------------------===//

/// Block declaration.
///
///   block ::= block-label? operation*
///   block-label    ::= block-id block-arg-list? `:`
///   block-id       ::= caret-id
///   block-arg-list ::= `(` ssa-id-and-type-list? `)`
///
ParseResult OperationParser::parseBlock(Block *&block) {
  // The first block of a region may already exist, if it does the caret
  // identifier is optional.
  if (block && getToken().isNot(Token::caret_identifier))
    return parseBlockBody(block);

  SMLoc nameLoc = getToken().getLoc();
  auto name = getTokenSpelling();
  if (parseToken(Token::caret_identifier, "expected block name"))
    return failure();

  block = defineBlockNamed(name, nameLoc, block);

  // Fail if the block was already defined.
  if (!block)
    return emitError(nameLoc, "redefinition of block '") << name << "'";

  // If an argument list is present, parse it.
  if (consumeIf(Token::l_paren)) {
    SmallVector<BlockArgument, 8> bbArgs;
    if (parseOptionalBlockArgList(bbArgs, block) ||
        parseToken(Token::r_paren, "expected ')' to end argument list"))
      return failure();
  }

  if (parseToken(Token::colon, "expected ':' after block name"))
    return failure();

  return parseBlockBody(block);
}

ParseResult OperationParser::parseBlockBody(Block *block) {
  // Set the insertion point to the end of the block to parse.
  opBuilder.setInsertionPointToEnd(block);

  // Parse the list of operations that make up the body of the block.
  while (getToken().isNot(Token::caret_identifier, Token::r_brace))
    if (parseOperation())
      return failure();

  return success();
}

/// Get the block with the specified name, creating it if it doesn't already
/// exist.  The location specified is the point of use, which allows
/// us to diagnose references to blocks that are not defined precisely.
Block *OperationParser::getBlockNamed(StringRef name, SMLoc loc) {
  auto &blockAndLoc = getBlockInfoByName(name);
  if (!blockAndLoc.first) {
    blockAndLoc = {new Block(), loc};
    insertForwardRef(blockAndLoc.first, loc);
  }

  return blockAndLoc.first;
}

/// Define the block with the specified name. Returns the Block* or nullptr in
/// the case of redefinition.
Block *OperationParser::defineBlockNamed(StringRef name, SMLoc loc,
                                         Block *existing) {
  auto &blockAndLoc = getBlockInfoByName(name);
  if (!blockAndLoc.first) {
    // If the caller provided a block, use it.  Otherwise create a new one.
    if (!existing)
      existing = new Block();
    blockAndLoc.first = existing;
    blockAndLoc.second = loc;
    return blockAndLoc.first;
  }

  // Forward declarations are removed once defined, so if we are defining a
  // existing block and it is not a forward declaration, then it is a
  // redeclaration.
  if (!eraseForwardRef(blockAndLoc.first))
    return nullptr;
  return blockAndLoc.first;
}

/// Parse a (possibly empty) list of SSA operands with types as block arguments.
///
///   ssa-id-and-type-list ::= ssa-id-and-type (`,` ssa-id-and-type)*
///
ParseResult OperationParser::parseOptionalBlockArgList(
    SmallVectorImpl<BlockArgument> &results, Block *owner) {
  if (getToken().is(Token::r_brace))
    return success();

  // If the block already has arguments, then we're handling the entry block.
  // Parse and register the names for the arguments, but do not add them.
  bool definingExistingArgs = owner->getNumArguments() != 0;
  unsigned nextArgument = 0;

  return parseCommaSeparatedList([&]() -> ParseResult {
    return parseSSADefOrUseAndType(
        [&](SSAUseInfo useInfo, Type type) -> ParseResult {
          // If this block did not have existing arguments, define a new one.
          if (!definingExistingArgs)
            return addDefinition(useInfo, owner->addArgument(type));

          // Otherwise, ensure that this argument has already been created.
          if (nextArgument >= owner->getNumArguments())
            return emitError("too many arguments specified in argument list");

          // Finally, make sure the existing argument has the correct type.
          auto arg = owner->getArgument(nextArgument++);
          if (arg.getType() != type)
            return emitError("argument and block argument type mismatch");
          return addDefinition(useInfo, arg);
        });
  });
}

//===----------------------------------------------------------------------===//
// Top-level entity parsing.
//===----------------------------------------------------------------------===//

namespace {
/// This parser handles entities that are only valid at the top level of the
/// file.
class ModuleParser : public Parser {
public:
  explicit ModuleParser(ParserState &state) : Parser(state) {}

  ParseResult parseModule(ModuleOp module);

private:
  /// Parse an attribute alias declaration.
  ParseResult parseAttributeAliasDef();

  /// Parse an attribute alias declaration.
  ParseResult parseTypeAliasDef();
};
} // end anonymous namespace

/// Parses an attribute alias declaration.
///
///   attribute-alias-def ::= '#' alias-name `=` attribute-value
///
ParseResult ModuleParser::parseAttributeAliasDef() {
  assert(getToken().is(Token::hash_identifier));
  StringRef aliasName = getTokenSpelling().drop_front();

  // Check for redefinitions.
  if (getState().symbols.attributeAliasDefinitions.count(aliasName) > 0)
    return emitError("redefinition of attribute alias id '" + aliasName + "'");

  // Make sure this isn't invading the dialect attribute namespace.
  if (aliasName.contains('.'))
    return emitError("attribute names with a '.' are reserved for "
                     "dialect-defined names");

  consumeToken(Token::hash_identifier);

  // Parse the '='.
  if (parseToken(Token::equal, "expected '=' in attribute alias definition"))
    return failure();

  // Parse the attribute value.
  Attribute attr = parseAttribute();
  if (!attr)
    return failure();

  getState().symbols.attributeAliasDefinitions[aliasName] = attr;
  return success();
}

/// Parse a type alias declaration.
///
///   type-alias-def ::= '!' alias-name `=` 'type' type
///
ParseResult ModuleParser::parseTypeAliasDef() {
  assert(getToken().is(Token::exclamation_identifier));
  StringRef aliasName = getTokenSpelling().drop_front();

  // Check for redefinitions.
  if (getState().symbols.typeAliasDefinitions.count(aliasName) > 0)
    return emitError("redefinition of type alias id '" + aliasName + "'");

  // Make sure this isn't invading the dialect type namespace.
  if (aliasName.contains('.'))
    return emitError("type names with a '.' are reserved for "
                     "dialect-defined names");

  consumeToken(Token::exclamation_identifier);

  // Parse the '=' and 'type'.
  if (parseToken(Token::equal, "expected '=' in type alias definition") ||
      parseToken(Token::kw_type, "expected 'type' in type alias definition"))
    return failure();

  // Parse the type.
  Type aliasedType = parseType();
  if (!aliasedType)
    return failure();

  // Register this alias with the parser state.
  getState().symbols.typeAliasDefinitions.try_emplace(aliasName, aliasedType);
  return success();
}

/// This is the top-level module parser.
ParseResult ModuleParser::parseModule(ModuleOp module) {
  OperationParser opParser(getState(), module);

  // Module itself is a name scope.
  opParser.pushSSANameScope(/*isIsolated=*/true);

  while (true) {
    switch (getToken().getKind()) {
    default:
      // Parse a top-level operation.
      if (opParser.parseOperation())
        return failure();
      break;

    // If we got to the end of the file, then we're done.
    case Token::eof: {
      if (opParser.finalize())
        return failure();

      // Handle the case where the top level module was explicitly defined.
      auto &bodyBlocks = module.getBodyRegion().getBlocks();
      auto &operations = bodyBlocks.front().getOperations();
      assert(!operations.empty() && "expected a valid module terminator");

      // Check that the first operation is a module, and it is the only
      // non-terminator operation.
      ModuleOp nested = dyn_cast<ModuleOp>(operations.front());
      if (nested && std::next(operations.begin(), 2) == operations.end()) {
        // Merge the data of the nested module operation into 'module'.
        module.setLoc(nested.getLoc());
        module.setAttrs(nested.getOperation()->getMutableAttrDict());
        bodyBlocks.splice(bodyBlocks.end(), nested.getBodyRegion().getBlocks());

        // Erase the original module body.
        bodyBlocks.pop_front();
      }

      return opParser.popSSANameScope();
    }

    // If we got an error token, then the lexer already emitted an error, just
    // stop.  Someday we could introduce error recovery if there was demand
    // for it.
    case Token::error:
      return failure();

    // Parse an attribute alias.
    case Token::hash_identifier:
      if (parseAttributeAliasDef())
        return failure();
      break;

    // Parse a type alias.
    case Token::exclamation_identifier:
      if (parseTypeAliasDef())
        return failure();
      break;
    }
  }
}

//===----------------------------------------------------------------------===//

/// This parses the file specified by the indicated SourceMgr and returns an
/// MLIR module if it was valid.  If not, it emits diagnostics and returns
/// null.
OwningModuleRef mlir::parseSourceFile(const llvm::SourceMgr &sourceMgr,
                                      MLIRContext *context) {
  auto sourceBuf = sourceMgr.getMemoryBuffer(sourceMgr.getMainFileID());

  // This is the result module we are parsing into.
  OwningModuleRef module(ModuleOp::create(FileLineColLoc::get(
      sourceBuf->getBufferIdentifier(), /*line=*/0, /*column=*/0, context)));

  SymbolState aliasState;
  ParserState state(sourceMgr, context, aliasState);
  if (ModuleParser(state).parseModule(*module))
    return nullptr;

  // Make sure the parse module has no other structural problems detected by
  // the verifier.
  if (failed(verify(*module)))
    return nullptr;

  return module;
}

/// This parses the file specified by the indicated filename and returns an
/// MLIR module if it was valid.  If not, the error message is emitted through
/// the error handler registered in the context, and a null pointer is returned.
OwningModuleRef mlir::parseSourceFile(StringRef filename,
                                      MLIRContext *context) {
  llvm::SourceMgr sourceMgr;
  return parseSourceFile(filename, sourceMgr, context);
}

/// This parses the file specified by the indicated filename using the provided
/// SourceMgr and returns an MLIR module if it was valid.  If not, the error
/// message is emitted through the error handler registered in the context, and
/// a null pointer is returned.
OwningModuleRef mlir::parseSourceFile(StringRef filename,
                                      llvm::SourceMgr &sourceMgr,
                                      MLIRContext *context) {
  if (sourceMgr.getNumBuffers() != 0) {
    // TODO: Extend to support multiple buffers.
    emitError(mlir::UnknownLoc::get(context),
              "only main buffer parsed at the moment");
    return nullptr;
  }
  auto file_or_err = llvm::MemoryBuffer::getFileOrSTDIN(filename);
  if (std::error_code error = file_or_err.getError()) {
    emitError(mlir::UnknownLoc::get(context),
              "could not open input file " + filename);
    return nullptr;
  }

  // Load the MLIR module.
  sourceMgr.AddNewSourceBuffer(std::move(*file_or_err), llvm::SMLoc());
  return parseSourceFile(sourceMgr, context);
}

/// This parses the program string to a MLIR module if it was valid. If not,
/// it emits diagnostics and returns null.
OwningModuleRef mlir::parseSourceString(StringRef moduleStr,
                                        MLIRContext *context) {
  auto memBuffer = MemoryBuffer::getMemBuffer(moduleStr);
  if (!memBuffer)
    return nullptr;

  SourceMgr sourceMgr;
  sourceMgr.AddNewSourceBuffer(std::move(memBuffer), SMLoc());
  return parseSourceFile(sourceMgr, context);
}<|MERGE_RESOLUTION|>--- conflicted
+++ resolved
@@ -1045,10 +1045,6 @@
   }
 
   /// Parse an optional attribute.
-<<<<<<< HEAD
-  /// Template utilities to simplify specifying multiple derived overloads.
-=======
->>>>>>> b1169bdb
   template <typename AttrT>
   OptionalParseResult
   parseOptionalAttributeAndAddToList(AttrT &result, Type type,
@@ -1059,35 +1055,15 @@
       attrs.push_back(parser.builder.getNamedAttr(attrName, result));
     return parseResult;
   }
-<<<<<<< HEAD
-  template <typename AttrT>
-  OptionalParseResult parseOptionalAttributeAndAddToList(AttrT &result,
-                                                         StringRef attrName,
-                                                         NamedAttrList &attrs) {
-    OptionalParseResult parseResult = parser.parseOptionalAttribute(result);
-    if (parseResult.hasValue() && succeeded(*parseResult))
-      attrs.push_back(parser.builder.getNamedAttr(attrName, result));
-    return parseResult;
-  }
-
-=======
->>>>>>> b1169bdb
   OptionalParseResult parseOptionalAttribute(Attribute &result, Type type,
                                              StringRef attrName,
                                              NamedAttrList &attrs) override {
     return parseOptionalAttributeAndAddToList(result, type, attrName, attrs);
   }
-<<<<<<< HEAD
-  OptionalParseResult parseOptionalAttribute(ArrayAttr &result,
-                                             StringRef attrName,
-                                             NamedAttrList &attrs) override {
-    return parseOptionalAttributeAndAddToList(result, attrName, attrs);
-=======
   OptionalParseResult parseOptionalAttribute(ArrayAttr &result, Type type,
                                              StringRef attrName,
                                              NamedAttrList &attrs) override {
     return parseOptionalAttributeAndAddToList(result, type, attrName, attrs);
->>>>>>> b1169bdb
   }
 
   /// Parse a named dictionary into 'result' if it is present.
