--- conflicted
+++ resolved
@@ -31,11 +31,7 @@
 DialectRegistry &mlir::getGlobalDialectRegistry() { return *dialectRegistry; }
 
 // Note: deprecated, will be removed soon.
-<<<<<<< HEAD
-static bool isGlobalDialectRegistryEnabledFlag = true;
-=======
 static bool isGlobalDialectRegistryEnabledFlag = false;
->>>>>>> b1169bdb
 void mlir::enableGlobalDialectRegistry(bool enable) {
   isGlobalDialectRegistryEnabledFlag = enable;
 }
