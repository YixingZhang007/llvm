//===- ConvertGPULaunchFuncToVulkanLaunchFunc.cpp - MLIR conversion pass --===//
//
// Part of the LLVM Project, under the Apache License v2.0 with LLVM Exceptions.
// See https://llvm.org/LICENSE.txt for license information.
// SPDX-License-Identifier: Apache-2.0 WITH LLVM-exception
//
//===----------------------------------------------------------------------===//
//
// This file implements a pass to convert gpu launch function into a vulkan
// launch function. Creates a SPIR-V binary shader from the `spirv::ModuleOp`
// using `spirv::serialize` function, attaches binary data and entry point name
// as an attributes to vulkan launch call op.
//
//===----------------------------------------------------------------------===//

#include "../PassDetail.h"
#include "mlir/Conversion/GPUToVulkan/ConvertGPUToVulkanPass.h"
#include "mlir/Dialect/GPU/GPUDialect.h"
#include "mlir/Dialect/SPIRV/SPIRVOps.h"
#include "mlir/Dialect/SPIRV/Serialization.h"
#include "mlir/Dialect/StandardOps/IR/Ops.h"
#include "mlir/IR/Attributes.h"
#include "mlir/IR/Builders.h"
#include "mlir/IR/Function.h"
#include "mlir/IR/Module.h"
#include "mlir/IR/StandardTypes.h"

using namespace mlir;

static constexpr const char *kSPIRVBlobAttrName = "spirv_blob";
static constexpr const char *kSPIRVEntryPointAttrName = "spirv_entry_point";
static constexpr const char *kVulkanLaunch = "vulkanLaunch";

namespace {

/// A pass to convert gpu launch op to vulkan launch call op, by creating a
/// SPIR-V binary shader from `spirv::ModuleOp` using `spirv::serialize`
/// function and attaching binary data and entry point name as an attributes to
/// created vulkan launch call op.
class ConvertGpuLaunchFuncToVulkanLaunchFunc
    : public ConvertGpuLaunchFuncToVulkanLaunchFuncBase<
          ConvertGpuLaunchFuncToVulkanLaunchFunc> {
public:
  void runOnOperation() override;

private:
  /// Creates a SPIR-V binary shader from the given `module` using
  /// `spirv::serialize` function.
  LogicalResult createBinaryShader(ModuleOp module,
                                   std::vector<char> &binaryShader);

  /// Converts the given `launchOp` to vulkan launch call.
  void convertGpuLaunchFunc(gpu::LaunchFuncOp launchOp);

  /// Checks where the given type is supported by Vulkan runtime.
  bool isSupportedType(Type type) {
<<<<<<< HEAD
    // TODO(denis0x0D): Handle other types.
    if (auto memRefType = type.dyn_cast_or_null<MemRefType>())
      return memRefType.hasRank() &&
             (memRefType.getRank() >= 1 && memRefType.getRank() <= 3);
=======
    if (auto memRefType = type.dyn_cast_or_null<MemRefType>()) {
      auto elementType = memRefType.getElementType();
      return memRefType.hasRank() &&
             (memRefType.getRank() >= 1 && memRefType.getRank() <= 3) &&
             (elementType.isIntOrFloat());
    }
>>>>>>> a34309b7
    return false;
  }

  /// Declares the vulkan launch function. Returns an error if the any type of
  /// operand is unsupported by Vulkan runtime.
  LogicalResult declareVulkanLaunchFunc(Location loc,
                                        gpu::LaunchFuncOp launchOp);
<<<<<<< HEAD
=======

private:
  /// The number of vulkan launch configuration operands, placed at the leading
  /// positions of the operand list.
  static constexpr unsigned kVulkanLaunchNumConfigOperands = 3;
>>>>>>> a34309b7
};

} // anonymous namespace

void ConvertGpuLaunchFuncToVulkanLaunchFunc::runOnOperation() {
  bool done = false;
  getOperation().walk([this, &done](gpu::LaunchFuncOp op) {
    if (done) {
      op.emitError("should only contain one 'gpu::LaunchFuncOp' op");
      return signalPassFailure();
    }
    done = true;
    convertGpuLaunchFunc(op);
  });

  // Erase `gpu::GPUModuleOp` and `spirv::Module` operations.
  for (auto gpuModule :
       llvm::make_early_inc_range(getOperation().getOps<gpu::GPUModuleOp>()))
    gpuModule.erase();

  for (auto spirvModule :
       llvm::make_early_inc_range(getOperation().getOps<spirv::ModuleOp>()))
    spirvModule.erase();
}

LogicalResult ConvertGpuLaunchFuncToVulkanLaunchFunc::declareVulkanLaunchFunc(
    Location loc, gpu::LaunchFuncOp launchOp) {
  OpBuilder builder(getOperation().getBody()->getTerminator());
<<<<<<< HEAD
  // TODO: Workgroup size is written into the kernel. So to properly modelling
  // vulkan launch, we cannot have the local workgroup size configuration here.
  SmallVector<Type, 8> vulkanLaunchTypes{launchOp.getOperandTypes()};

  // Check that all operands have supported types except those for the launch
  // configuration.
  for (auto type :
       llvm::drop_begin(vulkanLaunchTypes, gpu::LaunchOp::kNumConfigOperands)) {
=======

  // Workgroup size is written into the kernel. So to properly modelling
  // vulkan launch, we have to skip local workgroup size configuration here.
  SmallVector<Type, 8> gpuLaunchTypes(launchOp.getOperandTypes());
  // The first kVulkanLaunchNumConfigOperands of the gpu.launch_func op are the
  // same as the config operands for the vulkan launch call op.
  SmallVector<Type, 8> vulkanLaunchTypes(gpuLaunchTypes.begin(),
                                         gpuLaunchTypes.begin() +
                                             kVulkanLaunchNumConfigOperands);
  vulkanLaunchTypes.append(gpuLaunchTypes.begin() +
                               gpu::LaunchOp::kNumConfigOperands,
                           gpuLaunchTypes.end());

  // Check that all operands have supported types except those for the
  // launch configuration.
  for (auto type :
       llvm::drop_begin(vulkanLaunchTypes, kVulkanLaunchNumConfigOperands)) {
>>>>>>> a34309b7
    if (!isSupportedType(type))
      return launchOp.emitError() << type << " is unsupported to run on Vulkan";
  }

  // Declare vulkan launch function.
  builder.create<FuncOp>(
      loc, kVulkanLaunch,
      FunctionType::get(vulkanLaunchTypes, ArrayRef<Type>{}, loc->getContext()),
      ArrayRef<NamedAttribute>{});

  return success();
}

LogicalResult ConvertGpuLaunchFuncToVulkanLaunchFunc::createBinaryShader(
    ModuleOp module, std::vector<char> &binaryShader) {
  bool done = false;
  SmallVector<uint32_t, 0> binary;
  for (auto spirvModule : module.getOps<spirv::ModuleOp>()) {
    if (done)
      return spirvModule.emitError("should only contain one 'spv.module' op");
    done = true;

    if (failed(spirv::serialize(spirvModule, binary)))
      return failure();
  }
  binaryShader.resize(binary.size() * sizeof(uint32_t));
  std::memcpy(binaryShader.data(), reinterpret_cast<char *>(binary.data()),
              binaryShader.size());
  return success();
}

void ConvertGpuLaunchFuncToVulkanLaunchFunc::convertGpuLaunchFunc(
    gpu::LaunchFuncOp launchOp) {
  ModuleOp module = getOperation();
  OpBuilder builder(launchOp);
  Location loc = launchOp.getLoc();

  // Serialize `spirv::Module` into binary form.
  std::vector<char> binary;
  if (failed(createBinaryShader(module, binary)))
    return signalPassFailure();

  // Declare vulkan launch function.
  if (failed(declareVulkanLaunchFunc(loc, launchOp)))
    return signalPassFailure();

  SmallVector<Value, 8> gpuLaunchOperands(launchOp.getOperands());
  SmallVector<Value, 8> vulkanLaunchOperands(
      gpuLaunchOperands.begin(),
      gpuLaunchOperands.begin() + kVulkanLaunchNumConfigOperands);
  vulkanLaunchOperands.append(gpuLaunchOperands.begin() +
                                  gpu::LaunchOp::kNumConfigOperands,
                              gpuLaunchOperands.end());

  // Create vulkan launch call op.
  auto vulkanLaunchCallOp = builder.create<CallOp>(
      loc, ArrayRef<Type>{}, builder.getSymbolRefAttr(kVulkanLaunch),
      vulkanLaunchOperands);

  // Set SPIR-V binary shader data as an attribute.
  vulkanLaunchCallOp.setAttr(
      kSPIRVBlobAttrName,
      StringAttr::get({binary.data(), binary.size()}, loc->getContext()));

  // Set entry point name as an attribute.
  vulkanLaunchCallOp.setAttr(
      kSPIRVEntryPointAttrName,
      StringAttr::get(launchOp.getKernelName(), loc->getContext()));

  launchOp.erase();
}

std::unique_ptr<mlir::OperationPass<mlir::ModuleOp>>
mlir::createConvertGpuLaunchFuncToVulkanLaunchFuncPass() {
  return std::make_unique<ConvertGpuLaunchFuncToVulkanLaunchFunc>();
}<|MERGE_RESOLUTION|>--- conflicted
+++ resolved
@@ -54,19 +54,12 @@
 
   /// Checks where the given type is supported by Vulkan runtime.
   bool isSupportedType(Type type) {
-<<<<<<< HEAD
-    // TODO(denis0x0D): Handle other types.
-    if (auto memRefType = type.dyn_cast_or_null<MemRefType>())
-      return memRefType.hasRank() &&
-             (memRefType.getRank() >= 1 && memRefType.getRank() <= 3);
-=======
     if (auto memRefType = type.dyn_cast_or_null<MemRefType>()) {
       auto elementType = memRefType.getElementType();
       return memRefType.hasRank() &&
              (memRefType.getRank() >= 1 && memRefType.getRank() <= 3) &&
              (elementType.isIntOrFloat());
     }
->>>>>>> a34309b7
     return false;
   }
 
@@ -74,14 +67,11 @@
   /// operand is unsupported by Vulkan runtime.
   LogicalResult declareVulkanLaunchFunc(Location loc,
                                         gpu::LaunchFuncOp launchOp);
-<<<<<<< HEAD
-=======
 
 private:
   /// The number of vulkan launch configuration operands, placed at the leading
   /// positions of the operand list.
   static constexpr unsigned kVulkanLaunchNumConfigOperands = 3;
->>>>>>> a34309b7
 };
 
 } // anonymous namespace
@@ -110,16 +100,6 @@
 LogicalResult ConvertGpuLaunchFuncToVulkanLaunchFunc::declareVulkanLaunchFunc(
     Location loc, gpu::LaunchFuncOp launchOp) {
   OpBuilder builder(getOperation().getBody()->getTerminator());
-<<<<<<< HEAD
-  // TODO: Workgroup size is written into the kernel. So to properly modelling
-  // vulkan launch, we cannot have the local workgroup size configuration here.
-  SmallVector<Type, 8> vulkanLaunchTypes{launchOp.getOperandTypes()};
-
-  // Check that all operands have supported types except those for the launch
-  // configuration.
-  for (auto type :
-       llvm::drop_begin(vulkanLaunchTypes, gpu::LaunchOp::kNumConfigOperands)) {
-=======
 
   // Workgroup size is written into the kernel. So to properly modelling
   // vulkan launch, we have to skip local workgroup size configuration here.
@@ -137,7 +117,6 @@
   // launch configuration.
   for (auto type :
        llvm::drop_begin(vulkanLaunchTypes, kVulkanLaunchNumConfigOperands)) {
->>>>>>> a34309b7
     if (!isSupportedType(type))
       return launchOp.emitError() << type << " is unsupported to run on Vulkan";
   }
