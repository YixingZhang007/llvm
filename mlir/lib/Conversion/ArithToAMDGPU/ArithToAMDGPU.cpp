//===- ArithToAMDGPU.cpp - Arith to AMDGPU dialect conversion ---------===//
//
// Part of the LLVM Project, under the Apache License v2.0 with LLVM Exceptions.
// See https://llvm.org/LICENSE.txt for license information.
// SPDX-License-Identifier: Apache-2.0 WITH LLVM-exception
//
//===----------------------------------------------------------------------===//

#include "mlir/Conversion/ArithToAMDGPU/ArithToAMDGPU.h"

#include "mlir/Dialect/AMDGPU/IR/AMDGPUDialect.h"
#include "mlir/Dialect/AMDGPU/Utils/Chipset.h"
#include "mlir/Dialect/Arith/IR/Arith.h"
#include "mlir/Dialect/Arith/Utils/Utils.h"
#include "mlir/Dialect/LLVMIR/LLVMDialect.h"
#include "mlir/Dialect/LLVMIR/ROCDLDialect.h"
#include "mlir/Dialect/Vector/IR/VectorOps.h"
#include "mlir/IR/BuiltinTypes.h"
#include "mlir/IR/PatternMatch.h"
#include "mlir/IR/TypeUtilities.h"
#include "mlir/Pass/Pass.h"
#include "mlir/Transforms/GreedyPatternRewriteDriver.h"

namespace mlir {
#define GEN_PASS_DEF_ARITHTOAMDGPUCONVERSIONPASS
#include "mlir/Conversion/Passes.h.inc"
} // namespace mlir

using namespace mlir;
using namespace mlir::amdgpu;

namespace {
struct ArithToAMDGPUConversionPass final
    : impl::ArithToAMDGPUConversionPassBase<ArithToAMDGPUConversionPass> {
  using impl::ArithToAMDGPUConversionPassBase<
      ArithToAMDGPUConversionPass>::ArithToAMDGPUConversionPassBase;

  void runOnOperation() override;
};

struct ExtFOnFloat8RewritePattern final : OpRewritePattern<arith::ExtFOp> {
  using OpRewritePattern::OpRewritePattern;

  LogicalResult match(arith::ExtFOp op) const override;
  void rewrite(arith::ExtFOp op, PatternRewriter &rewriter) const override;
};

struct TruncFToFloat8RewritePattern final : OpRewritePattern<arith::TruncFOp> {
  bool saturateFP8 = false;
  TruncFToFloat8RewritePattern(MLIRContext *ctx, bool saturateFP8,
                               Chipset chipset)
      : OpRewritePattern::OpRewritePattern(ctx), saturateFP8(saturateFP8),
        chipset(chipset) {}
  Chipset chipset;

  LogicalResult match(arith::TruncFOp op) const override;
  void rewrite(arith::TruncFOp op, PatternRewriter &rewriter) const override;
};

struct TruncfToFloat16RewritePattern final
    : public OpRewritePattern<arith::TruncFOp> {

  using OpRewritePattern<arith::TruncFOp>::OpRewritePattern;

  LogicalResult match(arith::TruncFOp op) const override;
  void rewrite(arith::TruncFOp op, PatternRewriter &rewriter) const override;
};

} // end namespace

static Value castF32To(Type elementType, Value f32, Location loc,
                       PatternRewriter &rewriter) {
  if (elementType.isF32())
    return f32;
  if (elementType.getIntOrFloatBitWidth() < 32)
    return rewriter.create<arith::TruncFOp>(loc, elementType, f32);
  if (elementType.getIntOrFloatBitWidth() > 32)
    return rewriter.create<arith::ExtFOp>(loc, elementType, f32);
  llvm_unreachable("The only 32-bit float type is f32");
}

LogicalResult ExtFOnFloat8RewritePattern::match(arith::ExtFOp op) const {
  Type inType = op.getIn().getType();
  if (auto inVecType = dyn_cast<VectorType>(inType)) {
    if (inVecType.isScalable())
      return failure();
    inType = inVecType.getElementType();
  }
  return success(inType.isFloat8E5M2FNUZ() || inType.isFloat8E4M3FNUZ());
}

void ExtFOnFloat8RewritePattern::rewrite(arith::ExtFOp op,
                                         PatternRewriter &rewriter) const {
  Location loc = op.getLoc();
  Value in = op.getIn();
  Type outElemType = getElementTypeOrSelf(op.getOut().getType());
  auto inType = dyn_cast<VectorType>(in.getType());
  if (!inType) {
    Value asFloat = rewriter.create<amdgpu::ExtPackedFp8Op>(
        loc, rewriter.getF32Type(), in, 0);
    Value result = castF32To(outElemType, asFloat, loc, rewriter);
    return rewriter.replaceOp(op, result);
  }
  int64_t numElements = inType.getNumElements();
  Value zero = rewriter.create<arith::ConstantOp>(
      loc, outElemType, rewriter.getFloatAttr(outElemType, 0.0));
  if (inType.getShape().empty()) {
    Value scalarIn =
        rewriter.create<vector::ExtractOp>(loc, in, ArrayRef<int64_t>{});
    // Recurse to send the 0-D vector case to the 1-D vector case
    Value scalarExt =
        rewriter.create<arith::ExtFOp>(loc, outElemType, scalarIn);
    Value result = rewriter.create<vector::InsertOp>(loc, scalarExt, zero,
                                                     ArrayRef<int64_t>{});
    return rewriter.replaceOp(op, result);
  }

  VectorType outType = cast<VectorType>(op.getOut().getType());
  VectorType flatTy = VectorType::get(SmallVector<int64_t>{numElements},
                                      outType.getElementType());
  Value result = rewriter.createOrFold<vector::SplatOp>(loc, flatTy, zero);

  if (inType.getRank() > 1) {
    inType = VectorType::get(SmallVector<int64_t>{numElements},
                             inType.getElementType());
    in = rewriter.create<vector::ShapeCastOp>(loc, inType, in);
  }

  for (int64_t i = 0; i < numElements; i += 4) {
    int64_t elemsThisOp = std::min(numElements, i + 4) - i;
    Value inSlice = rewriter.create<vector::ExtractStridedSliceOp>(
        loc, in, i, elemsThisOp, 1);
    for (int64_t j = 0; j < elemsThisOp; ++j) {
      Value asFloat = rewriter.create<amdgpu::ExtPackedFp8Op>(
          loc, rewriter.getF32Type(), inSlice, j);
      Value asType = castF32To(outElemType, asFloat, loc, rewriter);
      result = rewriter.create<vector::InsertOp>(loc, asType, result, i + j);
    }
  }

  if (inType.getRank() != outType.getRank()) {
    result = rewriter.create<vector::ShapeCastOp>(loc, outType, result);
  }

  rewriter.replaceOp(op, result);
}

static Value castToF32(Value value, Location loc, PatternRewriter &rewriter) {
  Type type = value.getType();
  if (type.isF32())
    return value;
  if (type.getIntOrFloatBitWidth() < 32)
    return rewriter.create<arith::ExtFOp>(loc, rewriter.getF32Type(), value);
  if (type.getIntOrFloatBitWidth() > 32)
    return rewriter.create<arith::TruncFOp>(loc, rewriter.getF32Type(), value);
  llvm_unreachable("The only 32-bit float type is f32");
}

// If `in` is a finite value, clamp it between the maximum and minimum values
// of `outElemType` so that subsequent conversion instructions don't
// overflow those out-of-range values to NaN. These semantics are commonly
// used in machine-learning contexts where failure to clamp would lead to
// excessive NaN production.
static Value clampInput(PatternRewriter &rewriter, Location loc,
                        Type outElemType, Value source) {
  Type sourceType = source.getType();
  const llvm::fltSemantics &sourceSem =
      cast<FloatType>(getElementTypeOrSelf(sourceType)).getFloatSemantics();
  const llvm::fltSemantics &targetSem =
      cast<FloatType>(outElemType).getFloatSemantics();

  APFloat min = APFloat::getLargest(targetSem, /*Negative=*/true);
  APFloat max = APFloat::getLargest(targetSem, /*Negative=*/false);
  bool ignoredLosesInfo = false;
  // We can ignore conversion failures here because this conversion promotes
  // from a smaller type to a larger one - ex. there can be no loss of precision
  // when casting fp8 to f16.
  (void)min.convert(sourceSem, APFloat::rmNearestTiesToEven, &ignoredLosesInfo);
  (void)max.convert(sourceSem, APFloat::rmNearestTiesToEven, &ignoredLosesInfo);

  Value minCst = createScalarOrSplatConstant(rewriter, loc, sourceType, min);
  Value maxCst = createScalarOrSplatConstant(rewriter, loc, sourceType, max);

  Value inf = createScalarOrSplatConstant(
      rewriter, loc, sourceType,
      APFloat::getInf(sourceSem, /*Negative=*/false));
  Value negInf = createScalarOrSplatConstant(
      rewriter, loc, sourceType, APFloat::getInf(sourceSem, /*Negative=*/true));
  Value isInf = rewriter.createOrFold<arith::CmpFOp>(
      loc, arith::CmpFPredicate::OEQ, source, inf);
  Value isNegInf = rewriter.createOrFold<arith::CmpFOp>(
      loc, arith::CmpFPredicate::OEQ, source, negInf);
  Value isNan = rewriter.createOrFold<arith::CmpFOp>(
      loc, arith::CmpFPredicate::UNO, source, source);
  Value isNonFinite = rewriter.create<arith::OrIOp>(
      loc, rewriter.create<arith::OrIOp>(loc, isInf, isNegInf), isNan);

  Value clampedBelow = rewriter.create<arith::MaximumFOp>(loc, source, minCst);
  Value clamped = rewriter.create<arith::MinimumFOp>(loc, clampedBelow, maxCst);
  Value res =
      rewriter.create<arith::SelectOp>(loc, isNonFinite, source, clamped);
  return res;
}

LogicalResult TruncFToFloat8RewritePattern::match(arith::TruncFOp op) const {
  // Only supporting default rounding mode as of now.
  if (op.getRoundingmodeAttr())
    return failure();
  Type outType = op.getOut().getType();
  if (auto outVecType = dyn_cast<VectorType>(outType)) {
    if (outVecType.isScalable())
      return failure();
    outType = outVecType.getElementType();
  }
  auto inType = dyn_cast<FloatType>(getElementTypeOrSelf(op.getIn().getType()));
  if (inType && inType.getWidth() <= 8 && saturateFP8)
    // Conversion between 8-bit floats is not supported with truncation enabled.
    return failure();
  return success(outType.isFloat8E5M2FNUZ() || outType.isFloat8E4M3FNUZ());
}

void TruncFToFloat8RewritePattern::rewrite(arith::TruncFOp op,
                                           PatternRewriter &rewriter) const {
  Location loc = op.getLoc();
  Value in = op.getIn();
  Type outElemType = getElementTypeOrSelf(op.getOut().getType());
  if (saturateFP8)
    in = clampInput(rewriter, loc, outElemType, in);
  auto inVectorTy = dyn_cast<VectorType>(in.getType());
  VectorType truncResType = VectorType::get(4, outElemType);
  if (!inVectorTy) {
    Value asFloat = castToF32(in, loc, rewriter);
    Value asF8s = rewriter.create<amdgpu::PackedTrunc2xFp8Op>(
        loc, truncResType, asFloat, /*sourceB=*/nullptr, 0,
        /*existing=*/nullptr);
    Value result = rewriter.create<vector::ExtractOp>(loc, asF8s, 0);
    return rewriter.replaceOp(op, result);
  }
  VectorType outType = cast<VectorType>(op.getOut().getType());
  int64_t numElements = outType.getNumElements();
  Value zero = rewriter.create<arith::ConstantOp>(
      loc, outElemType, rewriter.getFloatAttr(outElemType, 0.0));
  if (outType.getShape().empty()) {
    Value scalarIn =
        rewriter.create<vector::ExtractOp>(loc, in, ArrayRef<int64_t>{});
    // Recurse to send the 0-D vector case to the 1-D vector case
    Value scalarTrunc =
        rewriter.create<arith::TruncFOp>(loc, outElemType, scalarIn);
    Value result = rewriter.create<vector::InsertOp>(loc, scalarTrunc, zero,
                                                     ArrayRef<int64_t>{});
    return rewriter.replaceOp(op, result);
  }

  VectorType flatTy = VectorType::get(SmallVector<int64_t>{numElements},
                                      outType.getElementType());
  Value result = rewriter.createOrFold<vector::SplatOp>(loc, flatTy, zero);

  if (inVectorTy.getRank() > 1) {
    inVectorTy = VectorType::get(SmallVector<int64_t>{numElements},
                                 inVectorTy.getElementType());
    in = rewriter.create<vector::ShapeCastOp>(loc, inVectorTy, in);
  }

  for (int64_t i = 0; i < numElements; i += 4) {
    int64_t elemsThisOp = std::min(numElements, i + 4) - i;
    Value thisResult = nullptr;
    for (int64_t j = 0; j < elemsThisOp; j += 2) {
      Value elemA = rewriter.create<vector::ExtractOp>(loc, in, i + j);
      Value asFloatA = castToF32(elemA, loc, rewriter);
      Value asFloatB = nullptr;
      if (j + 1 < elemsThisOp) {
        Value elemB = rewriter.create<vector::ExtractOp>(loc, in, i + j + 1);
        asFloatB = castToF32(elemB, loc, rewriter);
      }
      thisResult = rewriter.create<amdgpu::PackedTrunc2xFp8Op>(
          loc, truncResType, asFloatA, asFloatB, j / 2, thisResult);
    }
    if (elemsThisOp < 4)
      thisResult = rewriter.create<vector::ExtractStridedSliceOp>(
          loc, thisResult, 0, elemsThisOp, 1);
    result = rewriter.create<vector::InsertStridedSliceOp>(loc, thisResult,
                                                           result, i, 1);
  }

  if (inVectorTy.getRank() != outType.getRank()) {
    result = rewriter.create<vector::ShapeCastOp>(loc, outType, result);
  }

  rewriter.replaceOp(op, result);
}

LogicalResult TruncfToFloat16RewritePattern::match(arith::TruncFOp op) const {
  Type outType = op.getOut().getType();
  Type inputType = getElementTypeOrSelf(op.getIn());
  if (auto outVecType = dyn_cast<VectorType>(outType)) {
    if (outVecType.isScalable())
      return failure();
    outType = outVecType.getElementType();
  }
  return success(outType.isF16() && inputType.isF32());
}

void TruncfToFloat16RewritePattern::rewrite(arith::TruncFOp op,
                                            PatternRewriter &rewriter) const {
  Location loc = op.getLoc();
  Value in = op.getIn();
  Type outElemType = getElementTypeOrSelf(op.getOut().getType());
  VectorType truncResType = VectorType::get(2, outElemType);
  auto inVectorTy = dyn_cast<VectorType>(in.getType());

  // Handle the case where input type is not a vector type
  if (!inVectorTy) {
    auto sourceB = rewriter.create<LLVM::PoisonOp>(loc, rewriter.getF32Type());
    Value asF16s =
        rewriter.create<ROCDL::CvtPkRtz>(loc, truncResType, in, sourceB);
    Value result = rewriter.create<vector::ExtractElementOp>(
        loc, asF16s, rewriter.createOrFold<arith::ConstantIndexOp>(loc, 0));
    return rewriter.replaceOp(op, result);
  }
  VectorType outType = cast<VectorType>(op.getOut().getType());
  int64_t numElements = outType.getNumElements();
  Value zero = rewriter.createOrFold<arith::ConstantOp>(
      loc, outElemType, rewriter.getFloatAttr(outElemType, 0.0));
  Value result = rewriter.createOrFold<vector::SplatOp>(loc, outType, zero);

  if (inVectorTy.getRank() > 1) {
    inVectorTy = VectorType::get(SmallVector<int64_t>{numElements},
                                 inVectorTy.getElementType());
    in = rewriter.create<vector::ShapeCastOp>(loc, inVectorTy, in);
  }

  // Handle the vector case. We also handle the (uncommon) case where the vector
  // length is odd
  for (int64_t i = 0; i < numElements; i += 2) {
    int64_t elemsThisOp = std::min(numElements, i + 2) - i;
    Value thisResult = nullptr;
    Value elemA = rewriter.create<vector::ExtractElementOp>(
        loc, in, rewriter.create<arith::ConstantIndexOp>(loc, i));
    Value elemB = rewriter.create<LLVM::PoisonOp>(loc, rewriter.getF32Type());

    if (elemsThisOp == 2) {
      elemB = rewriter.create<vector::ExtractElementOp>(
          loc, in, rewriter.createOrFold<arith::ConstantIndexOp>(loc, i + 1));
    }

    thisResult =
        rewriter.create<ROCDL::CvtPkRtz>(loc, truncResType, elemA, elemB);
    // Place back the truncated result into the possibly larger vector. If we
    // are operating on a size 2 vector, these operations should be folded away
    thisResult = rewriter.create<vector::ExtractStridedSliceOp>(
        loc, thisResult, 0, elemsThisOp, 1);
    result = rewriter.create<vector::InsertStridedSliceOp>(loc, thisResult,
                                                           result, i, 1);
  }

  if (inVectorTy.getRank() != outType.getRank()) {
    result = rewriter.create<vector::ShapeCastOp>(loc, outType, result);
  }

  rewriter.replaceOp(op, result);
}

void mlir::arith::populateArithToAMDGPUConversionPatterns(
    RewritePatternSet &patterns, bool convertFP8Arithmetic,
    bool saturateFP8Truncf, bool allowPackedF16Rtz, Chipset chipset) {

  if (convertFP8Arithmetic) {
    patterns.add<ExtFOnFloat8RewritePattern>(patterns.getContext());
    patterns.add<TruncFToFloat8RewritePattern>(patterns.getContext(),
                                               saturateFP8Truncf, chipset);
  }
  if (allowPackedF16Rtz)
    patterns.add<TruncfToFloat16RewritePattern>(patterns.getContext());
}

void ArithToAMDGPUConversionPass::runOnOperation() {
  Operation *op = getOperation();
  MLIRContext *ctx = &getContext();
  RewritePatternSet patterns(op->getContext());
  FailureOr<amdgpu::Chipset> maybeChipset = amdgpu::Chipset::parse(chipset);
  if (failed(maybeChipset)) {
    emitError(UnknownLoc::get(ctx), "Invalid chipset name: " + chipset);
    return signalPassFailure();
  }

  bool convertFP8Arithmetic =
<<<<<<< HEAD
      (*maybeChipset).majorVersion == 9 && (*maybeChipset).minorVersion >= 0x40;
=======
      maybeChipset->majorVersion == 9 && *maybeChipset >= Chipset(9, 4, 0);
>>>>>>> 4b409fa5
  arith::populateArithToAMDGPUConversionPatterns(
      patterns, convertFP8Arithmetic, saturateFP8Truncf, allowPackedF16Rtz,
      *maybeChipset);
  if (failed(applyPatternsAndFoldGreedily(op, std::move(patterns))))
    return signalPassFailure();
}<|MERGE_RESOLUTION|>--- conflicted
+++ resolved
@@ -384,11 +384,7 @@
   }
 
   bool convertFP8Arithmetic =
-<<<<<<< HEAD
-      (*maybeChipset).majorVersion == 9 && (*maybeChipset).minorVersion >= 0x40;
-=======
       maybeChipset->majorVersion == 9 && *maybeChipset >= Chipset(9, 4, 0);
->>>>>>> 4b409fa5
   arith::populateArithToAMDGPUConversionPatterns(
       patterns, convertFP8Arithmetic, saturateFP8Truncf, allowPackedF16Rtz,
       *maybeChipset);
