--- conflicted
+++ resolved
@@ -263,11 +263,7 @@
   return clone;
 }
 
-<<<<<<< HEAD
-void LoopPipelinerInternal::emitPrologue(RewriterBase &rewriter) {
-=======
 LogicalResult LoopPipelinerInternal::emitPrologue(RewriterBase &rewriter) {
->>>>>>> 4b409fa5
   // Initialize the iteration argument to the loop initial values.
   for (auto [arg, operand] :
        llvm::zip(forOp.getRegionIterArgs(), forOp.getInitsMutable())) {
