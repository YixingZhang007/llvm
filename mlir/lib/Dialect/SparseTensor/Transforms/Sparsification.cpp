--- conflicted
+++ resolved
@@ -121,35 +121,22 @@
 /// Helper method to inspect affine expressions. Rejects cases where the
 /// same index is used more than once. Also rejects compound affine
 /// expressions in sparse dimensions.
-<<<<<<< HEAD
-static bool findAffine(Merger &merger, unsigned tensor, AffineExpr a,
-                       DimLevelType dim) {
-=======
 static bool findAffine(Merger &merger, unsigned tensor, unsigned dim,
                        AffineExpr a, DimLevelType dlt,
                        bool setLvlFormat = true) {
->>>>>>> e7aa6127
   switch (a.getKind()) {
   case AffineExprKind::DimId: {
     unsigned idx = a.cast<AffineDimExpr>().getPosition();
     if (!isUndefDLT(merger.getDimLevelType(tensor, idx)))
       return false; // used more than once
-<<<<<<< HEAD
-    merger.setDimLevelType(tensor, idx, dim);
-=======
 
     if (setLvlFormat)
       merger.setDimAndDimLevelType(tensor, idx, dim, dlt);
->>>>>>> e7aa6127
     return true;
   }
   case AffineExprKind::Add:
   case AffineExprKind::Mul: {
-<<<<<<< HEAD
-    if (!isDenseDLT(dim))
-=======
     if (!isDenseDLT(dlt))
->>>>>>> e7aa6127
       return false; // compound only in dense dim
     auto binOp = a.cast<AffineBinaryOpExpr>();
     // We do not set dim level format for affine expresssion like d0 + d1 on
@@ -158,11 +145,7 @@
            findAffine(merger, tensor, dim, binOp.getRHS(), dlt, false);
   }
   case AffineExprKind::Constant:
-<<<<<<< HEAD
-    return isDenseDLT(dim); // const only in dense dim
-=======
     return isDenseDLT(dlt); // const only in dense dim
->>>>>>> e7aa6127
   default:
     return false;
   }
@@ -184,11 +167,7 @@
     for (unsigned d = 0, rank = map.getNumResults(); d < rank; d++) {
       unsigned tensor = t.getOperandNumber();
       AffineExpr a = map.getResult(toOrigDim(enc, d));
-<<<<<<< HEAD
-      if (!findAffine(merger, tensor, a, getDimLevelType(enc, d)))
-=======
       if (!findAffine(merger, tensor, d, a, getDimLevelType(enc, d)))
->>>>>>> e7aa6127
         return false; // inadmissible affine expression
     }
   }
@@ -435,76 +414,6 @@
 static void genBuffers(Merger &merger, CodeGen &codegen, OpBuilder &builder,
                        linalg::GenericOp op) {
   Location loc = op.getLoc();
-<<<<<<< HEAD
-  assert(op->getNumOperands() == op.getNumInputs() + 1);
-  // For every tensor, find lower and upper bound on dimensions, set the
-  // same bounds on loop indices, and obtain dense or sparse buffer(s).
-  auto dynShape = {ShapedType::kDynamicSize};
-  SmallVector<Value, 4> args;
-  for (OpOperand &t : op->getOpOperands()) {
-    unsigned tensor = t.getOperandNumber();
-    auto shape = op.getShape(&t);
-    auto map = op.getMatchingIndexingMap(&t);
-    auto enc = getSparseTensorEncoding(t.get().getType());
-    // Scan all dimensions of current tensor.
-    args.clear();
-    for (unsigned d = 0, rank = map.getNumResults(); d < rank; d++) {
-      AffineExpr a = map.getResult(toOrigDim(enc, d));
-      if (a.getKind() != AffineExprKind::DimId)
-        continue; // compound
-      unsigned idx = a.cast<AffineDimExpr>().getPosition();
-      // Handle the different storage schemes.
-      if (isCompressedDLT(merger.getDimLevelType(tensor, idx))) {
-        // Compressed dimension, fetch pointer and indices.
-        auto ptrTp =
-            MemRefType::get(dynShape, getPointerOverheadType(builder, enc));
-        auto indTp =
-            MemRefType::get(dynShape, getIndexOverheadType(builder, enc));
-        auto dim = builder.getIndexAttr(d);
-        codegen.pointers[tensor][idx] =
-            builder.create<ToPointersOp>(loc, ptrTp, t.get(), dim);
-        codegen.indices[tensor][idx] =
-            builder.create<ToIndicesOp>(loc, indTp, t.get(), dim);
-      } else if (isSingletonDLT(merger.getDimLevelType(tensor, idx))) {
-        // Singleton dimension, fetch indices.
-        auto indTp =
-            MemRefType::get(dynShape, getIndexOverheadType(builder, enc));
-        auto dim = builder.getIndexAttr(d);
-        codegen.indices[tensor][idx] =
-            builder.create<ToIndicesOp>(loc, indTp, t.get(), dim);
-      } else {
-        // Dense dimension, nothing to fetch.
-        assert(isDenseDLT(merger.getDimLevelType(tensor, idx)));
-      }
-      // Find upper bound in current dimension.
-      unsigned p = toOrigDim(enc, d);
-      Value up = linalg::createOrFoldDimOp(builder, loc, t.get(), p);
-      if (ShapedType::isDynamic(shape[p]))
-        args.push_back(up);
-      assert(codegen.highs[tensor][idx] == nullptr);
-      codegen.sizes[idx] = codegen.highs[tensor][idx] = up;
-    }
-    // Perform the required bufferization. Dense inputs materialize
-    // from the input tensors. Dense outputs need special handling.
-    // Sparse inputs use sparse primitives to obtain the values.
-    Type elementType = getElementTypeOrSelf(t.get().getType());
-    if (!enc) {
-      // Non-annotated dense tensors.
-      auto denseTp = MemRefType::get(shape, elementType);
-      if (tensor < op.getNumInputs())
-        codegen.buffers[tensor] =
-            builder.create<bufferization::ToMemrefOp>(loc, denseTp, t.get());
-      else
-        codegen.buffers[tensor] =
-            genOutputBuffer(codegen, builder, op, denseTp, args);
-    } else if (&t != codegen.sparseOut) {
-      // Annotated sparse tensors (not involved in output).
-      auto sparseTp = MemRefType::get(dynShape, elementType);
-      codegen.buffers[tensor] =
-          builder.create<ToValuesOp>(loc, sparseTp, t.get());
-    }
-  }
-=======
   assert(op.getNumOperands() == op.getNumDpsInputs() + 1);
 
   codegen.loopEmitter.initializeLoopEmit(
@@ -541,7 +450,6 @@
         }
         return init;
       });
->>>>>>> e7aa6127
 }
 
 /// Generates an affine expression.
@@ -760,46 +668,6 @@
   SmallVector<Value, 4> args;
   Value ptr = genSubscript(codegen, builder, op, t, args);
   builder.create<memref::StoreOp>(loc, rhs, ptr, args);
-<<<<<<< HEAD
-}
-
-/// Generates a pointer/index load from the sparse storage scheme. Narrower
-/// data types need to be zero extended before casting the value into the
-/// index type used for looping and indexing.
-static Value genLoad(CodeGen &codegen, OpBuilder &builder, Location loc,
-                     Value ptr, Value s) {
-  // Simply zero extends narrower indices into 64-bit values before casting to
-  // index without a performance penalty.
-  Value load = builder.create<memref::LoadOp>(loc, ptr, s);
-  if (!load.getType().isa<IndexType>()) {
-    if (load.getType().getIntOrFloatBitWidth() < 64)
-      load = builder.create<arith::ExtUIOp>(loc, builder.getI64Type(), load);
-    load =
-        builder.create<arith::IndexCastOp>(loc, builder.getIndexType(), load);
-  }
-  return load;
-}
-
-/// Generates an invariant value.
-static Value genInvariantValue(Merger &merger, CodeGen &codegen,
-                               OpBuilder &builder, unsigned exp) {
-  Value val = merger.exp(exp).val;
-  return val;
-}
-
-/// Generates an address computation "sz * p + i".
-static Value genAddress(CodeGen &codegen, OpBuilder &builder, Location loc,
-                        Value size, Value p, Value i) {
-  Value mul = builder.create<arith::MulIOp>(loc, size, p);
-  return builder.create<arith::AddIOp>(loc, mul, i);
-}
-
-/// Generates an index value.
-static Value genIndexValue(CodeGen &codegen, OpBuilder &builder, unsigned idx,
-                           unsigned ldx) {
-  Value ival = codegen.loops[idx];
-  return ival;
-=======
 }
 
 /// Generates an invariant value.
@@ -812,7 +680,6 @@
 inline static Value genIndexValue(CodeGen &codegen, OpBuilder &builder,
                                   unsigned idx) {
   return codegen.getLoopIdxValue(idx);
->>>>>>> e7aa6127
 }
 
 /// Semi-ring branches are simply inlined by the sparse compiler. Prior
@@ -919,11 +786,7 @@
     // All exhausted at this level (atLevel denotes exactly at this level).
     if (!atLevel)
       return;
-<<<<<<< HEAD
-    OpOperand *lhs = op.getOutputOperand(0);
-=======
     OpOperand *lhs = op.getDpsInitOperand(0);
->>>>>>> e7aa6127
     if (lhs == &t) {
       // Start or end a scalarized reduction
       if (atStart) {
@@ -1003,74 +866,9 @@
   }
 }
 
-<<<<<<< HEAD
-/// Generates initialization code for the subsequent loop sequence at
-/// current index level. Returns true if the loop sequence needs to
-/// maintain the universal index.
-static bool genInit(Merger &merger, CodeGen &codegen, OpBuilder &builder,
-                    linalg::GenericOp op, unsigned at, BitVector &inits) {
-  std::vector<unsigned> &topSort(codegen.topSort);
-  bool needsUniv = false;
-  Location loc = op.getLoc();
-  unsigned idx = topSort[at];
-
-  // Initialize sparse positions.
-  for (unsigned b = 0, be = inits.size(); b < be; b++) {
-    if (!inits[b])
-      continue;
-    unsigned tensor = merger.tensor(b);
-    assert(idx == merger.index(b));
-    if (isCompressedDLT(merger.getDimLevelType(b))) {
-      // Initialize sparse index that will implement the iteration:
-      //   for pidx_idx = pointers(pidx_idx-1), pointers(1+pidx_idx-1)
-      unsigned pat = at;
-      for (; pat != 0; pat--) {
-        if (codegen.pidxs[tensor][topSort[pat - 1]])
-          break;
-      }
-      Value ptr = codegen.pointers[tensor][idx];
-      Value one = constantIndex(builder, loc, 1);
-      Value p0 = (pat == 0) ? constantIndex(builder, loc, 0)
-                            : codegen.pidxs[tensor][topSort[pat - 1]];
-      codegen.pidxs[tensor][idx] = genLoad(codegen, builder, loc, ptr, p0);
-      Value p1 = builder.create<arith::AddIOp>(loc, p0, one);
-      codegen.highs[tensor][idx] = genLoad(codegen, builder, loc, ptr, p1);
-    } else if (isSingletonDLT(merger.getDimLevelType(b))) {
-      // Initialize sparse index that will implement the "iteration":
-      //   for pidx_idx = pidx_idx-1, 1+pidx_idx-1
-      // We rely on subsequent loop unrolling to get rid of the loop
-      // if it is not involved in co-iteration with anything else.
-      unsigned pat = at;
-      for (; pat != 0; pat--) {
-        if (codegen.pidxs[tensor][topSort[pat - 1]])
-          break;
-      }
-      Value one = constantIndex(builder, loc, 1);
-      Value p0 = (pat == 0) ? constantIndex(builder, loc, 0)
-                            : codegen.pidxs[tensor][topSort[pat - 1]];
-      codegen.pidxs[tensor][idx] = p0;
-      codegen.highs[tensor][idx] = builder.create<arith::AddIOp>(loc, p0, one);
-    } else {
-      assert(isDenseDLT(merger.getDimLevelType(b)) ||
-             isUndefDLT(merger.getDimLevelType(b)));
-      // Dense index still in play.
-      needsUniv = true;
-    }
-  }
-
-  // Initialize the universal dense index.
-  codegen.loops[idx] = constantIndex(builder, loc, 0);
-  return needsUniv;
-}
-
-/// Returns parallelization strategy. Any implicit loop in the Linalg operation
-/// that is marked "parallel" is a candidate. Whether it is actually converted
-/// to a parallel operation depends on the requested strategy.
-=======
 /// Returns parallelization strategy. Any implicit loop in the Linalg
 /// operation that is marked "parallel" is a candidate. Whether it is actually
 /// converted to a parallel operation depends on the requested strategy.
->>>>>>> e7aa6127
 static bool isParallelFor(CodeGen &codegen, bool isOuter, bool isReduction,
                           bool isSparse) {
   // Reject parallelization of sparse output.
@@ -1101,47 +899,17 @@
   Location loc = op.getLoc();
   auto iteratorTypes = op.getIteratorTypesArray();
   bool isReduction = linalg::isReductionIterator(iteratorTypes[idx]);
-<<<<<<< HEAD
-  bool isSparse = isCompressedDLT(merger.getDimLevelType(fb)) ||
-                  isSingletonDLT(merger.getDimLevelType(fb));
-  bool isParallel = isParallelFor(codegen, isOuter, isReduction, isSparse);
-
-  // Loop bounds and increment.
-  Location loc = op.getLoc();
-  Value lo = isSparse ? codegen.pidxs[tensor][idx] : codegen.loops[idx];
-  Value hi = isSparse ? codegen.highs[tensor][idx] : codegen.sizes[idx];
-  Value step = constantIndex(builder, loc, 1);
-
-  // Emit a parallel loop.
-  if (isParallel) {
-    scf::ParallelOp parOp = builder.create<scf::ParallelOp>(loc, lo, hi, step);
-    if (isSparse)
-      codegen.pidxs[tensor][idx] = parOp.getInductionVars()[0];
-    else
-      codegen.loops[idx] = parOp.getInductionVars()[0];
-    builder.setInsertionPointToStart(parOp.getBody());
-    return parOp;
-  }
-
-  // Emit a sequential or vector loop.
-=======
   bool isSparse = isCompressedDLT(merger.getDimLevelType(tid, idx)) ||
                   isSingletonDLT(merger.getDimLevelType(tid, idx));
   bool isParallel = isParallelFor(codegen, isOuter, isReduction, isSparse);
   assert(!isParallel);
 
   // Emit a sequential for loop.
->>>>>>> e7aa6127
   SmallVector<Value, 4> operands;
   if (codegen.redVal)
     operands.push_back(codegen.redVal);
   if (codegen.expValues)
     operands.push_back(codegen.expCount);
-<<<<<<< HEAD
-
-  scf::ForOp forOp = builder.create<scf::ForOp>(loc, lo, hi, step, operands);
-
-=======
   if (codegen.insChain)
     operands.push_back(codegen.insChain);
 
@@ -1149,29 +917,15 @@
       builder, loc, tid, dim, operands, isParallel, extraTids, extraDims);
 
   unsigned o = 0;
->>>>>>> e7aa6127
   if (codegen.redVal)
     updateReduc(merger, codegen, operands[o++]);
   if (codegen.expValues)
-<<<<<<< HEAD
-    codegen.expCount = forOp.getRegionIterArgs().back();
-  // Assign induction variable to sparse or dense index.
-  Value iv = forOp.getInductionVar();
-  if (isSparse)
-    codegen.pidxs[tensor][idx] = iv;
-  else
-    codegen.loops[idx] = iv;
-
-  builder.setInsertionPointToStart(forOp.getBody());
-  return forOp;
-=======
     codegen.expCount = operands[o++];
   if (codegen.insChain)
     codegen.insChain = operands[o++];
   assert(o == operands.size());
 
   return loop;
->>>>>>> e7aa6127
 }
 
 /// Emit a while-loop for co-iteration over multiple indices.
@@ -1183,27 +937,7 @@
   SmallVector<Value, 4> operands;
 
   // Construct the while-loop with a parameter for each index.
-<<<<<<< HEAD
-  Type indexType = builder.getIndexType();
-  for (unsigned b = 0, be = indices.size(); b < be; b++) {
-    if (!indices[b])
-      continue;
-    if (isCompressedDLT(merger.getDimLevelType(b)) ||
-        isSingletonDLT(merger.getDimLevelType(b))) {
-      unsigned tensor = merger.tensor(b);
-      assert(idx == merger.index(b));
-      types.push_back(indexType);
-      operands.push_back(codegen.pidxs[tensor][idx]);
-    } else {
-      assert(isDenseDLT(merger.getDimLevelType(b)) ||
-             isUndefDLT(merger.getDimLevelType(b)));
-    }
-  }
-  if (codegen.redVal) {
-    types.push_back(codegen.redVal.getType());
-=======
   if (codegen.redVal)
->>>>>>> e7aa6127
     operands.push_back(codegen.redVal);
   if (codegen.expValues)
     operands.push_back(codegen.expCount);
@@ -1215,27 +949,6 @@
       extraDims);
 
   unsigned o = 0;
-<<<<<<< HEAD
-  for (unsigned b = 0, be = indices.size(); b < be; b++) {
-    if (!indices[b])
-      continue;
-    if (isCompressedDLT(merger.getDimLevelType(b)) ||
-        isSingletonDLT(merger.getDimLevelType(b))) {
-      unsigned tensor = merger.tensor(b);
-      assert(idx == merger.index(b));
-      Value op1 = before->getArgument(o);
-      Value op2 = codegen.highs[tensor][idx];
-      Value opc = builder.create<arith::CmpIOp>(loc, arith::CmpIPredicate::ult,
-                                                op1, op2);
-      cond = cond ? builder.create<arith::AndIOp>(loc, cond, opc) : opc;
-      codegen.pidxs[tensor][idx] = after->getArgument(o++);
-    } else {
-      assert(isDenseDLT(merger.getDimLevelType(b)) ||
-             isUndefDLT(merger.getDimLevelType(b)));
-    }
-  }
-=======
->>>>>>> e7aa6127
   if (codegen.redVal)
     updateReduc(merger, codegen, operands[o++]);
   if (codegen.expValues)
@@ -1260,76 +973,8 @@
   if (condTids.size() == 1) {
     bool isOuter = at == 0;
     bool isInner = at == codegen.topSort.size() - 1;
-<<<<<<< HEAD
-    return genFor(merger, codegen, builder, op, isOuter, isInner, idx, indices);
-  }
-  return genWhile(merger, codegen, builder, op, idx, needsUniv, indices);
-}
-
-/// Generates the local variables for this loop, consisting of the sparse
-/// indices, restored universal dense index, and dense positions.
-static void genLocals(Merger &merger, CodeGen &codegen, OpBuilder &builder,
-                      linalg::GenericOp op, unsigned at, bool needsUniv,
-                      BitVector &locals) {
-  std::vector<unsigned> &topSort(codegen.topSort);
-  Location loc = op.getLoc();
-  unsigned idx = topSort[at];
-
-  // Initialize sparse indices.
-  Value min;
-  for (unsigned b = 0, be = locals.size(); b < be; b++) {
-    if (!locals[b])
-      continue;
-    if (isCompressedDLT(merger.getDimLevelType(b)) ||
-        isSingletonDLT(merger.getDimLevelType(b))) {
-      unsigned tensor = merger.tensor(b);
-      assert(idx == merger.index(b));
-      Value ptr = codegen.indices[tensor][idx];
-      Value s = codegen.pidxs[tensor][idx];
-      Value load = genLoad(codegen, builder, loc, ptr, s);
-      codegen.idxs[tensor][idx] = load;
-      if (!needsUniv) {
-        if (min) {
-          Value cmp = builder.create<arith::CmpIOp>(
-              loc, arith::CmpIPredicate::ult, load, min);
-          min = builder.create<arith::SelectOp>(loc, cmp, load, min);
-        } else {
-          min = load;
-        }
-      }
-    } else {
-      assert(isDenseDLT(merger.getDimLevelType(b)) ||
-             isUndefDLT(merger.getDimLevelType(b)));
-    }
-  }
-
-  // Merge dense universal index over minimum.
-  if (min) {
-    assert(!needsUniv);
-    codegen.loops[idx] = min;
-  }
-
-  // Initialize dense positions. Note that we generate dense indices of the
-  // output tensor unconditionally, since they may not appear in the lattice,
-  // but may be needed for linearized codegen.
-  for (unsigned b = 0, be = locals.size(); b < be; b++) {
-    if ((locals[b] || merger.isOutTensor(b, idx)) &&
-        isDenseDLT(merger.getDimLevelType(b))) {
-      unsigned tensor = merger.tensor(b);
-      assert(idx == merger.index(b));
-      unsigned pat = at;
-      for (; pat != 0; pat--)
-        if (codegen.pidxs[tensor][topSort[pat - 1]])
-          break;
-      Value p = (pat == 0) ? constantIndex(builder, loc, 0)
-                           : codegen.pidxs[tensor][topSort[pat - 1]];
-      codegen.pidxs[tensor][idx] = genAddress(
-          codegen, builder, loc, codegen.sizes[idx], p, codegen.loops[idx]);
-    }
-=======
     return genFor(merger, codegen, builder, op, isOuter, isInner, idx,
                   condTids.front(), condDims.front(), extraTids, extraDims);
->>>>>>> e7aa6127
   }
   return genWhile(merger, codegen, builder, op, idx, needsUniv, condTids,
                   condDims, extraTids, extraDims);
@@ -1365,74 +1010,6 @@
     }
   }
   builder.setInsertionPointToEnd(&whileOp.getAfter().front());
-<<<<<<< HEAD
-  // Finalize the induction. Note that the induction could be performed
-  // in the individual if-branches to avoid re-evaluating the conditions.
-  // However, that would result in a rather elaborate forest of yield
-  // instructions during code generation. Moreover, performing the induction
-  // after the if-statements more closely resembles code generated by TACO.
-  unsigned o = 0;
-  SmallVector<Value, 4> operands;
-  Value one = constantIndex(builder, loc, 1);
-  for (unsigned b = 0, be = induction.size(); b < be; b++) {
-    if (!induction[b])
-      continue;
-    if (isCompressedDLT(merger.getDimLevelType(b)) ||
-        isSingletonDLT(merger.getDimLevelType(b))) {
-      unsigned tensor = merger.tensor(b);
-      assert(idx == merger.index(b));
-      Value op1 = codegen.idxs[tensor][idx];
-      Value op2 = codegen.loops[idx];
-      Value op3 = codegen.pidxs[tensor][idx];
-      Value cmp = builder.create<arith::CmpIOp>(loc, arith::CmpIPredicate::eq,
-                                                op1, op2);
-      Value add = builder.create<arith::AddIOp>(loc, op3, one);
-      operands.push_back(builder.create<arith::SelectOp>(loc, cmp, add, op3));
-      codegen.pidxs[tensor][idx] = whileOp->getResult(o++);
-    } else {
-      assert(isDenseDLT(merger.getDimLevelType(b)) ||
-             isUndefDLT(merger.getDimLevelType(b)));
-    }
-  }
-  if (codegen.redVal) {
-    operands.push_back(codegen.redVal);
-    updateReduc(merger, codegen, whileOp->getResult(o++));
-  }
-  if (codegen.expValues) {
-    operands.push_back(codegen.expCount);
-    codegen.expCount = whileOp->getResult(o++);
-  }
-  if (needsUniv) {
-    operands.push_back(
-        builder.create<arith::AddIOp>(loc, codegen.loops[idx], one));
-    codegen.loops[idx] = whileOp->getResult(o++);
-  }
-  assert(o == operands.size());
-  builder.create<scf::YieldOp>(loc, operands);
-  builder.setInsertionPointAfter(whileOp);
-}
-
-/// Generates the induction structure for a for-loop.
-static void genForInduction(Merger &merger, CodeGen &codegen,
-                            OpBuilder &builder, linalg::GenericOp op,
-                            Operation *loop) {
-  Location loc = op.getLoc();
-  unsigned o = 0;
-  SmallVector<Value, 4> operands;
-  if (codegen.redVal) {
-    operands.push_back(codegen.redVal);
-    updateReduc(merger, codegen, loop->getResult(o++));
-  }
-  if (codegen.expValues) {
-    operands.push_back(codegen.expCount);
-    codegen.expCount = loop->getResult(o++);
-  }
-  assert(o == operands.size());
-  if (o > 0)
-    builder.create<scf::YieldOp>(loc, operands);
-  builder.setInsertionPointAfter(loop);
-=======
->>>>>>> e7aa6127
 }
 
 /// Generates a single if-statement within a while-loop.
@@ -1450,14 +1027,9 @@
     Value clause;
     if (isCompressedDLT(merger.getDimLevelType(b)) ||
         isSingletonDLT(merger.getDimLevelType(b))) {
-<<<<<<< HEAD
-      Value op1 = codegen.idxs[tensor][idx];
-      Value op2 = codegen.loops[idx];
-=======
       auto dim = merger.getDimNum(tensor, idx).value();
       Value op1 = codegen.loopEmitter.getCoord()[tensor][dim];
       Value op2 = codegen.getLoopIdxValue(idx);
->>>>>>> e7aa6127
       clause = builder.create<arith::CmpIOp>(loc, arith::CmpIPredicate::eq, op1,
                                              op2);
     } else {
@@ -1509,11 +1081,7 @@
 static bool startLoopSeq(Merger &merger, CodeGen &codegen, OpBuilder &builder,
                          linalg::GenericOp op, unsigned exp, unsigned at,
                          unsigned idx, unsigned ldx, unsigned lts) {
-<<<<<<< HEAD
-  assert(!codegen.loops[idx]);
-=======
   assert(!codegen.getLoopIdxValue(idx));
->>>>>>> e7aa6127
   // Emit invariants at this loop sequence level.
   genInvariants(merger, codegen, builder, op, exp, ldx, /*atStart=*/true);
   // Emit access pattern expansion for sparse tensor output.
@@ -1603,8 +1171,6 @@
 static Operation *startLoop(Merger &merger, CodeGen &codegen,
                             OpBuilder &builder, linalg::GenericOp op,
                             unsigned at, unsigned li, bool needsUniv) {
-<<<<<<< HEAD
-=======
   // The set of tensors + dims to generate loops on
   SmallVector<size_t, 4> condTids, condDims;
   // The set of (dense) tensors that is optimized from condition, yet still
@@ -1613,7 +1179,6 @@
 
   translateBitsToTidDimPairs(merger, codegen, li, codegen.topSort[at], condTids,
                              condDims, extraTids, extraDims);
->>>>>>> e7aa6127
   // Emit the for/while-loop control.
   Operation *loop = genLoop(merger, codegen, builder, op, at, needsUniv,
                             condTids, condDims, extraTids, extraDims);
@@ -1660,13 +1225,8 @@
 static void endLoopSeq(Merger &merger, CodeGen &codegen, OpBuilder &builder,
                        linalg::GenericOp op, unsigned exp, unsigned at,
                        unsigned idx, unsigned ldx) {
-<<<<<<< HEAD
-  assert(codegen.loops[idx]);
-  codegen.loops[idx] = Value();
-=======
   assert(codegen.getLoopIdxValue(idx) == nullptr);
   codegen.loopEmitter.exitCurrentLoopSeq();
->>>>>>> e7aa6127
   // Unmark bookkeeping of invariants and loop index.
   genInvariants(merger, codegen, builder, op, exp, ldx, /*atStart=*/false);
   // Finalize access pattern expansion for sparse tensor output.
@@ -1776,11 +1336,7 @@
                                 PatternRewriter &rewriter) const override {
     // Detects sparse annotations and translate the per-dimension sparsity
     // information for all tensors to loop indices in the kernel.
-<<<<<<< HEAD
-    if (op.getNumOutputs() != 1)
-=======
     if (op.getNumDpsInits() != 1)
->>>>>>> e7aa6127
       return failure();
     unsigned numTensors = op->getNumOperands();
     unsigned numLoops = op.getNumLoops();
