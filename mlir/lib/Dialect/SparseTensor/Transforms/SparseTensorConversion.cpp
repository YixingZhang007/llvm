//===- SparseTensorLowering.cpp - Sparse tensor primitives conversion -----===//
//
// Part of the LLVM Project, under the Apache License v2.0 with LLVM Exceptions.
// See https://llvm.org/LICENSE.txt for license information.
// SPDX-License-Identifier: Apache-2.0 WITH LLVM-exception
//
//===----------------------------------------------------------------------===//
//
// Convert sparse tensor primitives to calls into a runtime support library.
// Note that this is a current implementation choice to keep the conversion
// simple. In principle, these primitives could also be converted to actual
// elaborate IR code that implements the primitives on the selected sparse
// tensor storage schemes.
//
//===----------------------------------------------------------------------===//

#include "mlir/Dialect/LLVMIR/LLVMDialect.h"
#include "mlir/Dialect/Linalg/Utils/Utils.h"
#include "mlir/Dialect/MemRef/IR/MemRef.h"
#include "mlir/Dialect/SCF/SCF.h"
#include "mlir/Dialect/SparseTensor/IR/SparseTensor.h"
#include "mlir/Dialect/SparseTensor/Transforms/Passes.h"
#include "mlir/Dialect/StandardOps/IR/Ops.h"
#include "mlir/Dialect/Tensor/IR/Tensor.h"
#include "mlir/Transforms/DialectConversion.h"

using namespace mlir;
using namespace mlir::sparse_tensor;

namespace {

//===----------------------------------------------------------------------===//
// Helper methods.
//===----------------------------------------------------------------------===//

/// Returns internal type encoding for primary storage. Keep these
/// values consistent with the sparse runtime support library.
static unsigned getPrimaryTypeEncoding(Type tp) {
  if (tp.isF64())
    return 1;
  if (tp.isF32())
    return 2;
  if (tp.isInteger(64))
    return 3;
  if (tp.isInteger(32))
    return 4;
  if (tp.isInteger(16))
    return 5;
  if (tp.isInteger(8))
    return 6;
  return 0;
}

/// Returns internal type encoding for overhead storage. Keep these
/// values consistent with the sparse runtime support library.
static unsigned getOverheadTypeEncoding(unsigned width) {
  switch (width) {
  default:
    return 1;
  case 32:
    return 2;
  case 16:
    return 3;
  case 8:
    return 4;
  }
}

/// Returns internal dimension level type encoding. Keep these
/// values consistent with the sparse runtime support library.
static unsigned
getDimLevelTypeEncoding(SparseTensorEncodingAttr::DimLevelType dlt) {
  switch (dlt) {
  case SparseTensorEncodingAttr::DimLevelType::Dense:
    return 0;
  case SparseTensorEncodingAttr::DimLevelType::Compressed:
    return 1;
  case SparseTensorEncodingAttr::DimLevelType::Singleton:
    return 2;
  }
  llvm_unreachable("Unknown SparseTensorEncodingAttr::DimLevelType");
}

/// Returns integers of given width and values as a constant tensor.
/// We cast the static shape into a dynamic shape to ensure that the
/// method signature remains uniform accross different tensor dimensions.
static Value getTensor(ConversionPatternRewriter &rewriter, unsigned width,
                       Location loc, ArrayRef<APInt> values) {
  Type etp = rewriter.getIntegerType(width);
  unsigned sz = values.size();
  RankedTensorType tt1 = RankedTensorType::get({sz}, etp);
  RankedTensorType tt2 = RankedTensorType::get({ShapedType::kDynamicSize}, etp);
  auto elts =
      rewriter.create<ConstantOp>(loc, DenseElementsAttr::get(tt1, values));
  return rewriter.create<tensor::CastOp>(loc, tt2, elts);
}

/// Returns function reference (first hit also inserts into module).
static FlatSymbolRefAttr getFunc(Operation *op, StringRef name, Type resultType,
                                 ValueRange operands) {
  MLIRContext *context = op->getContext();
  auto module = op->getParentOfType<ModuleOp>();
  auto result = SymbolRefAttr::get(context, name);
  auto func = module.lookupSymbol<FuncOp>(result.getAttr());
  if (!func) {
    OpBuilder moduleBuilder(module.getBodyRegion());
    moduleBuilder
        .create<FuncOp>(
            op->getLoc(), name,
            FunctionType::get(context, operands.getTypes(), resultType))
        .setPrivate();
  }
  return result;
}

/// Generates a call into the "swiss army knife" method of the sparse runtime
/// support library for materializing sparse tensors into the computation. The
/// method returns the call value and assigns the permutation to 'perm'.
static Value genNewCall(ConversionPatternRewriter &rewriter, Operation *op,
                        SparseTensorEncodingAttr &enc, uint32_t action,
                        Value &perm, Value ptr = Value()) {
  Location loc = op->getLoc();
  ShapedType resType = op->getResult(0).getType().cast<ShapedType>();
  SmallVector<Value, 8> params;
  // Sparsity annotations in tensor constant form.
  SmallVector<APInt, 4> attrs;
  unsigned sz = enc.getDimLevelType().size();
  for (unsigned i = 0; i < sz; i++)
    attrs.push_back(
        APInt(8, getDimLevelTypeEncoding(enc.getDimLevelType()[i])));
  params.push_back(getTensor(rewriter, 8, loc, attrs));
  // Dimension sizes array of the enveloping *dense* tensor. Useful for either
  // verification of external data, or for construction of internal data.
  auto shape = resType.getShape();
  SmallVector<APInt, 4> sizes;
  for (unsigned i = 0; i < sz; i++) {
    uint64_t s = shape[i] == ShapedType::kDynamicSize ? 0 : shape[i];
    sizes.push_back(APInt(64, s));
  }
  params.push_back(getTensor(rewriter, 64, loc, sizes));
  // Dimension order permutation array. This is the "identity" permutation by
  // default, or otherwise the "reverse" permutation of a given ordering, so
  // that indices can be mapped quickly to the right position.
  SmallVector<APInt, 4> rev(sz);
  if (AffineMap p = enc.getDimOrdering()) {
    for (unsigned i = 0; i < sz; i++)
      rev[p.getDimPosition(i)] = APInt(64, i);
  } else {
    for (unsigned i = 0; i < sz; i++)
      rev[i] = APInt(64, i);
  }
  perm = getTensor(rewriter, 64, loc, rev);
  params.push_back(perm);
  // Secondary and primary types encoding.
  unsigned secPtr = getOverheadTypeEncoding(enc.getPointerBitWidth());
  unsigned secInd = getOverheadTypeEncoding(enc.getIndexBitWidth());
  unsigned primary = getPrimaryTypeEncoding(resType.getElementType());
  assert(primary);
  params.push_back(
      rewriter.create<ConstantOp>(loc, rewriter.getI64IntegerAttr(secPtr)));
  params.push_back(
      rewriter.create<ConstantOp>(loc, rewriter.getI64IntegerAttr(secInd)));
  params.push_back(
      rewriter.create<ConstantOp>(loc, rewriter.getI64IntegerAttr(primary)));
  // User action and pointer.
  Type pTp = LLVM::LLVMPointerType::get(IntegerType::get(op->getContext(), 8));
  if (!ptr)
    ptr = rewriter.create<LLVM::NullOp>(loc, pTp);
  params.push_back(
      rewriter.create<ConstantOp>(loc, rewriter.getI32IntegerAttr(action)));
  params.push_back(ptr);
  // Generate the call to create new tensor.
  StringRef name = "newSparseTensor";
  auto call =
      rewriter.create<CallOp>(loc, pTp, getFunc(op, name, pTp, params), params);
  return call.getResult(0);
}

/// Generates a call that adds one element to a coordinate scheme.
static void genAddEltCall(ConversionPatternRewriter &rewriter, Operation *op,
                          Value ptr, Value tensor, Value ind, Value perm,
                          ValueRange ivs) {
  Location loc = op->getLoc();
  StringRef name;
  Type eltType = tensor.getType().cast<ShapedType>().getElementType();
  if (eltType.isF64())
    name = "addEltF64";
  else if (eltType.isF32())
    name = "addEltF32";
  else if (eltType.isInteger(64))
    name = "addEltI64";
  else if (eltType.isInteger(32))
    name = "addEltI32";
  else if (eltType.isInteger(16))
    name = "addEltI16";
  else if (eltType.isInteger(8))
    name = "addEltI8";
  else
    llvm_unreachable("Unknown element type");
  Value val = rewriter.create<tensor::ExtractOp>(loc, tensor, ivs);
  // TODO: add if here?
  unsigned i = 0;
  for (auto iv : ivs) {
    Value idx = rewriter.create<ConstantOp>(loc, rewriter.getIndexAttr(i++));
    rewriter.create<memref::StoreOp>(loc, iv, ind, idx);
  }
  SmallVector<Value, 8> params;
  params.push_back(ptr);
  params.push_back(val);
  params.push_back(ind);
  params.push_back(perm);
  Type pTp = LLVM::LLVMPointerType::get(IntegerType::get(op->getContext(), 8));
  rewriter.create<CallOp>(loc, pTp, getFunc(op, name, pTp, params), params);
}

//===----------------------------------------------------------------------===//
// Conversion rules.
//===----------------------------------------------------------------------===//

/// Sparse conversion rule for returns.
class SparseReturnConverter : public OpConversionPattern<ReturnOp> {
public:
  using OpConversionPattern::OpConversionPattern;
  LogicalResult
  matchAndRewrite(ReturnOp op, ArrayRef<Value> operands,
                  ConversionPatternRewriter &rewriter) const override {
    rewriter.replaceOpWithNewOp<ReturnOp>(op, operands);
    return success();
  }
};

/// Sparse conversion rule for dimension accesses.
class SparseTensorToDimSizeConverter
    : public OpConversionPattern<tensor::DimOp> {
public:
  using OpConversionPattern::OpConversionPattern;
  LogicalResult
  matchAndRewrite(tensor::DimOp op, ArrayRef<Value> operands,
                  ConversionPatternRewriter &rewriter) const override {
    Type resType = op.getType();
    auto enc = getSparseTensorEncoding(op.source().getType());
    if (!enc)
      return failure();
    // Permute the dim index.
    Optional<int64_t> index = op.getConstantIndex();
    if (!index.hasValue())
      return failure();
    int64_t idx = index.getValue();
<<<<<<< HEAD
    AffineMap p = enc.getDimOrdering();
    if (p) {
      assert(p.isPermutation());
      for (unsigned i = 0, sz = p.getNumResults(); i < sz; i++) {
        if (p.getDimPosition(i) == idx) {
          idx = i;
          break;
        }
      }
    }
=======
    if (AffineMap p = enc.getDimOrdering())
      idx = p.getPermutedPosition(idx);
>>>>>>> ac168fe6
    // Generate the call.
    StringRef name = "sparseDimSize";
    SmallVector<Value, 2> params;
    params.push_back(operands[0]);
    params.push_back(
        rewriter.create<ConstantOp>(op.getLoc(), rewriter.getIndexAttr(idx)));
    rewriter.replaceOpWithNewOp<CallOp>(
        op, resType, getFunc(op, name, resType, params), params);
    return success();
  }
};

/// Sparse conversion rule for the new operator.
class SparseTensorNewConverter : public OpConversionPattern<NewOp> {
  using OpConversionPattern::OpConversionPattern;
  LogicalResult
  matchAndRewrite(NewOp op, ArrayRef<Value> operands,
                  ConversionPatternRewriter &rewriter) const override {
    Type resType = op.getType();
    auto enc = getSparseTensorEncoding(resType);
    if (!enc)
      return failure();
    Value perm;
    rewriter.replaceOp(op, genNewCall(rewriter, op, enc, 0, perm, operands[0]));
    return success();
  }
};

/// Sparse conversion rule for the convert operator.
class SparseTensorConvertConverter : public OpConversionPattern<ConvertOp> {
  using OpConversionPattern::OpConversionPattern;
  LogicalResult
  matchAndRewrite(ConvertOp op, ArrayRef<Value> operands,
                  ConversionPatternRewriter &rewriter) const override {
    Type resType = op.getType();
    auto encDst = getSparseTensorEncoding(resType);
    auto encSrc = getSparseTensorEncoding(op.source().getType());
    if (encDst && encSrc) {
      // This is a sparse => sparse conversion, which is handled as follows:
      //   t = src->asCOO();         ; src to COO in dst order
      //   dst = newSparseTensor(t)
      // Using the coordinate scheme as an intermediate does not always
      // yield the fastest conversion but avoids the need for a full
      // O(N^2) conversion matrix.
      Value perm;
      Value coo = genNewCall(rewriter, op, encDst, 3, perm, operands[0]);
      rewriter.replaceOp(op, genNewCall(rewriter, op, encDst, 1, perm, coo));
      return success();
    }
    if (!encDst || encSrc) {
      // TODO: sparse => dense
      return failure();
    }
    // This is a dense => sparse conversion, which is handled as follows:
    //   t = newSparseCOO()
    //   for i1 in dim1
    //    ..
    //     for ik in dimk
    //       val = a[i1,..,ik]
    //       if val != 0
    //         t->add(val, [i1,..,ik], [p1,..,pk])
    //   s = newSparseTensor(t)
    // Note that the dense tensor traversal code is actually implemented
    // using MLIR IR to avoid having to expose too much low-level
    // memref traversal details to the runtime support library.
    Location loc = op->getLoc();
    ShapedType shape = resType.cast<ShapedType>();
    auto memTp =
        MemRefType::get({ShapedType::kDynamicSize}, rewriter.getIndexType());
    Value perm;
    Value ptr = genNewCall(rewriter, op, encDst, 2, perm);
    Value tensor = operands[0];
    Value arg = rewriter.create<ConstantOp>(
        loc, rewriter.getIndexAttr(shape.getRank()));
    Value ind = rewriter.create<memref::AllocaOp>(loc, memTp, ValueRange{arg});
    SmallVector<Value> lo;
    SmallVector<Value> hi;
    SmallVector<Value> st;
    Value zero = rewriter.create<ConstantOp>(loc, rewriter.getIndexAttr(0));
    Value one = rewriter.create<ConstantOp>(loc, rewriter.getIndexAttr(1));
    for (unsigned i = 0, rank = shape.getRank(); i < rank; i++) {
      lo.push_back(zero);
      hi.push_back(linalg::createOrFoldDimOp(rewriter, loc, tensor, i));
      st.push_back(one);
    }
    scf::buildLoopNest(rewriter, op.getLoc(), lo, hi, st, {},
                       [&](OpBuilder &builder, Location loc, ValueRange ivs,
                           ValueRange args) -> scf::ValueVector {
                         genAddEltCall(rewriter, op, ptr, tensor, ind, perm,
                                       ivs);
                         return {};
                       });
    rewriter.replaceOp(op, genNewCall(rewriter, op, encDst, 1, perm, ptr));
    return success();
  }
};

/// Sparse conversion rule for pointer accesses.
class SparseTensorToPointersConverter
    : public OpConversionPattern<ToPointersOp> {
public:
  using OpConversionPattern::OpConversionPattern;
  LogicalResult
  matchAndRewrite(ToPointersOp op, ArrayRef<Value> operands,
                  ConversionPatternRewriter &rewriter) const override {
    Type resType = op.getType();
    Type eltType = resType.cast<ShapedType>().getElementType();
    StringRef name;
    if (eltType.isIndex())
      name = "sparsePointers";
    else if (eltType.isInteger(64))
      name = "sparsePointers64";
    else if (eltType.isInteger(32))
      name = "sparsePointers32";
    else if (eltType.isInteger(16))
      name = "sparsePointers16";
    else if (eltType.isInteger(8))
      name = "sparsePointers8";
    else
      return failure();
    rewriter.replaceOpWithNewOp<CallOp>(
        op, resType, getFunc(op, name, resType, operands), operands);
    return success();
  }
};

/// Sparse conversion rule for index accesses.
class SparseTensorToIndicesConverter : public OpConversionPattern<ToIndicesOp> {
public:
  using OpConversionPattern::OpConversionPattern;
  LogicalResult
  matchAndRewrite(ToIndicesOp op, ArrayRef<Value> operands,
                  ConversionPatternRewriter &rewriter) const override {
    Type resType = op.getType();
    Type eltType = resType.cast<ShapedType>().getElementType();
    StringRef name;
    if (eltType.isIndex())
      name = "sparseIndices";
    else if (eltType.isInteger(64))
      name = "sparseIndices64";
    else if (eltType.isInteger(32))
      name = "sparseIndices32";
    else if (eltType.isInteger(16))
      name = "sparseIndices16";
    else if (eltType.isInteger(8))
      name = "sparseIndices8";
    else
      return failure();
    rewriter.replaceOpWithNewOp<CallOp>(
        op, resType, getFunc(op, name, resType, operands), operands);
    return success();
  }
};

/// Sparse conversion rule for value accesses.
class SparseTensorToValuesConverter : public OpConversionPattern<ToValuesOp> {
public:
  using OpConversionPattern::OpConversionPattern;
  LogicalResult
  matchAndRewrite(ToValuesOp op, ArrayRef<Value> operands,
                  ConversionPatternRewriter &rewriter) const override {
    Type resType = op.getType();
    Type eltType = resType.cast<ShapedType>().getElementType();
    StringRef name;
    if (eltType.isF64())
      name = "sparseValuesF64";
    else if (eltType.isF32())
      name = "sparseValuesF32";
    else if (eltType.isInteger(64))
      name = "sparseValuesI64";
    else if (eltType.isInteger(32))
      name = "sparseValuesI32";
    else if (eltType.isInteger(16))
      name = "sparseValuesI16";
    else if (eltType.isInteger(8))
      name = "sparseValuesI8";
    else
      return failure();
    rewriter.replaceOpWithNewOp<CallOp>(
        op, resType, getFunc(op, name, resType, operands), operands);
    return success();
  }
};

/// Sparse conversion rule for tensor reconstruction.
class SparseTensorToTensorConverter : public OpConversionPattern<ToTensorOp> {
public:
  using OpConversionPattern::OpConversionPattern;
  LogicalResult
  // Simply fold the operator into the pointer to the sparse storage scheme.
  matchAndRewrite(ToTensorOp op, ArrayRef<Value> operands,
                  ConversionPatternRewriter &rewriter) const override {
    // Check that all arguments of the tensor reconstruction operators are calls
    // into the support library that query exactly the same opaque pointer.
    Value ptr;
    for (Value op : operands) {
      if (auto call = op.getDefiningOp<CallOp>()) {
        Value arg = call.getOperand(0);
        if (!arg.getType().isa<LLVM::LLVMPointerType>())
          return failure();
        if (!ptr)
          ptr = arg;
        else if (arg != ptr)
          return failure();
      }
    }
    // If a single opaque pointer is found, perform the folding.
    if (!ptr)
      return failure();
    rewriter.replaceOp(op, ptr);
    return success();
  }
};

} // namespace

//===----------------------------------------------------------------------===//
// Public method for populating conversion rules.
//===----------------------------------------------------------------------===//

/// Populates the given patterns list with conversion rules required for
/// the sparsification of linear algebra operations.
void mlir::populateSparseTensorConversionPatterns(TypeConverter &typeConverter,
                                                  RewritePatternSet &patterns) {
  patterns.add<SparseReturnConverter, SparseTensorToDimSizeConverter,
               SparseTensorNewConverter, SparseTensorConvertConverter,
               SparseTensorToPointersConverter, SparseTensorToIndicesConverter,
               SparseTensorToValuesConverter, SparseTensorToTensorConverter>(
      typeConverter, patterns.getContext());
}<|MERGE_RESOLUTION|>--- conflicted
+++ resolved
@@ -246,21 +246,8 @@
     if (!index.hasValue())
       return failure();
     int64_t idx = index.getValue();
-<<<<<<< HEAD
-    AffineMap p = enc.getDimOrdering();
-    if (p) {
-      assert(p.isPermutation());
-      for (unsigned i = 0, sz = p.getNumResults(); i < sz; i++) {
-        if (p.getDimPosition(i) == idx) {
-          idx = i;
-          break;
-        }
-      }
-    }
-=======
     if (AffineMap p = enc.getDimOrdering())
       idx = p.getPermutedPosition(idx);
->>>>>>> ac168fe6
     // Generate the call.
     StringRef name = "sparseDimSize";
     SmallVector<Value, 2> params;
