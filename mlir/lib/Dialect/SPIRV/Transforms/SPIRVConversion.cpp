--- conflicted
+++ resolved
@@ -20,23 +20,15 @@
 #include "mlir/Dialect/SPIRV/IR/TargetAndABI.h"
 #include "mlir/Dialect/Utils/IndexingUtils.h"
 #include "mlir/Dialect/Vector/IR/VectorOps.h"
-<<<<<<< HEAD
-=======
 #include "mlir/Dialect/Vector/Transforms/LoweringPatterns.h"
->>>>>>> 9c4aab8c
 #include "mlir/Dialect/Vector/Transforms/VectorRewritePatterns.h"
 #include "mlir/IR/BuiltinTypes.h"
 #include "mlir/IR/Operation.h"
 #include "mlir/IR/PatternMatch.h"
-<<<<<<< HEAD
-#include "mlir/Support/LLVM.h"
-#include "mlir/Transforms/DialectConversion.h"
-=======
 #include "mlir/Pass/Pass.h"
 #include "mlir/Support/LLVM.h"
 #include "mlir/Transforms/DialectConversion.h"
 #include "mlir/Transforms/GreedyPatternRewriteDriver.h"
->>>>>>> 9c4aab8c
 #include "mlir/Transforms/OneToNTypeConversion.h"
 #include "llvm/ADT/STLExtras.h"
 #include "llvm/ADT/SmallVector.h"
@@ -58,17 +50,6 @@
 // Utility functions
 //===----------------------------------------------------------------------===//
 
-<<<<<<< HEAD
-static int getComputeVectorSize(int64_t size) {
-  for (int i : {4, 3, 2}) {
-    if (size % i == 0)
-      return i;
-  }
-  return 1;
-}
-
-=======
->>>>>>> 9c4aab8c
 static std::optional<SmallVector<int64_t>> getTargetShape(VectorType vecType) {
   LLVM_DEBUG(llvm::dbgs() << "Get target shape\n");
   if (vecType.isScalable()) {
@@ -77,13 +58,8 @@
     return std::nullopt;
   }
   SmallVector<int64_t> unrollShape = llvm::to_vector<4>(vecType.getShape());
-<<<<<<< HEAD
-  std::optional<SmallVector<int64_t>> targetShape =
-      SmallVector<int64_t>(1, getComputeVectorSize(vecType.getShape().back()));
-=======
   std::optional<SmallVector<int64_t>> targetShape = SmallVector<int64_t>(
       1, mlir::spirv::getComputeVectorSize(vecType.getShape().back()));
->>>>>>> 9c4aab8c
   if (!targetShape) {
     LLVM_DEBUG(llvm::dbgs() << "--no unrolling target shape defined\n");
     return std::nullopt;
@@ -741,141 +717,185 @@
 }
 
 //===----------------------------------------------------------------------===//
-<<<<<<< HEAD
-// SPIRVTypeConverter
-//===----------------------------------------------------------------------===//
-
-SPIRVTypeConverter::SPIRVTypeConverter(spirv::TargetEnvAttr targetAttr,
-                                       const SPIRVConversionOptions &options)
-    : targetEnv(targetAttr), options(options) {
-  // Add conversions. The order matters here: later ones will be tried earlier.
-
-  // Allow all SPIR-V dialect specific types. This assumes all builtin types
-  // adopted in the SPIR-V dialect (i.e., IntegerType, FloatType, VectorType)
-  // were tried before.
-  //
-  // TODO: This assumes that the SPIR-V types are valid to use in the given
-  // target environment, which should be the case if the whole pipeline is
-  // driven by the same target environment. Still, we probably still want to
-  // validate and convert to be safe.
-  addConversion([](spirv::SPIRVType type) { return type; });
-
-  addConversion([this](IndexType /*indexType*/) { return getIndexType(); });
-
-  addConversion([this](IntegerType intType) -> std::optional<Type> {
-    if (auto scalarType = dyn_cast<spirv::ScalarType>(intType))
-      return convertScalarType(this->targetEnv, this->options, scalarType);
-    if (intType.getWidth() < 8)
-      return convertSubByteIntegerType(this->options, intType);
-    return Type();
-  });
-
-  addConversion([this](FloatType floatType) -> std::optional<Type> {
-    if (auto scalarType = dyn_cast<spirv::ScalarType>(floatType))
-      return convertScalarType(this->targetEnv, this->options, scalarType);
-    return Type();
-  });
-
-  addConversion([this](ComplexType complexType) {
-    return convertComplexType(this->targetEnv, this->options, complexType);
-  });
-
-  addConversion([this](VectorType vectorType) {
-    return convertVectorType(this->targetEnv, this->options, vectorType);
-  });
-
-  addConversion([this](TensorType tensorType) {
-    return convertTensorType(this->targetEnv, this->options, tensorType);
-  });
-
-  addConversion([this](MemRefType memRefType) {
-    return convertMemrefType(this->targetEnv, this->options, memRefType);
-  });
-
-  // Register some last line of defense casting logic.
-  addSourceMaterialization(
-      [this](OpBuilder &builder, Type type, ValueRange inputs, Location loc) {
-        return castToSourceType(this->targetEnv, builder, type, inputs, loc);
-      });
-  addTargetMaterialization([](OpBuilder &builder, Type type, ValueRange inputs,
-                              Location loc) {
-    auto cast = builder.create<UnrealizedConversionCastOp>(loc, type, inputs);
-    return std::optional<Value>(cast.getResult(0));
-  });
+// Builtin Variables
+//===----------------------------------------------------------------------===//
+
+static spirv::GlobalVariableOp getBuiltinVariable(Block &body,
+                                                  spirv::BuiltIn builtin) {
+  // Look through all global variables in the given `body` block and check if
+  // there is a spirv.GlobalVariable that has the same `builtin` attribute.
+  for (auto varOp : body.getOps<spirv::GlobalVariableOp>()) {
+    if (auto builtinAttr = varOp->getAttrOfType<StringAttr>(
+            spirv::SPIRVDialect::getAttributeName(
+                spirv::Decoration::BuiltIn))) {
+      auto varBuiltIn = spirv::symbolizeBuiltIn(builtinAttr.getValue());
+      if (varBuiltIn && *varBuiltIn == builtin) {
+        return varOp;
+      }
+    }
+  }
+  return nullptr;
+}
+
+/// Gets name of global variable for a builtin.
+std::string getBuiltinVarName(spirv::BuiltIn builtin, StringRef prefix,
+                              StringRef suffix) {
+  return Twine(prefix).concat(stringifyBuiltIn(builtin)).concat(suffix).str();
+}
+
+/// Gets or inserts a global variable for a builtin within `body` block.
+static spirv::GlobalVariableOp
+getOrInsertBuiltinVariable(Block &body, Location loc, spirv::BuiltIn builtin,
+                           Type integerType, OpBuilder &builder,
+                           StringRef prefix, StringRef suffix) {
+  if (auto varOp = getBuiltinVariable(body, builtin))
+    return varOp;
+
+  OpBuilder::InsertionGuard guard(builder);
+  builder.setInsertionPointToStart(&body);
+
+  spirv::GlobalVariableOp newVarOp;
+  switch (builtin) {
+  case spirv::BuiltIn::NumWorkgroups:
+  case spirv::BuiltIn::WorkgroupSize:
+  case spirv::BuiltIn::WorkgroupId:
+  case spirv::BuiltIn::LocalInvocationId:
+  case spirv::BuiltIn::GlobalInvocationId: {
+    auto ptrType = spirv::PointerType::get(VectorType::get({3}, integerType),
+                                           spirv::StorageClass::Input);
+    std::string name = getBuiltinVarName(builtin, prefix, suffix);
+    newVarOp =
+        builder.create<spirv::GlobalVariableOp>(loc, ptrType, name, builtin);
+    break;
+  }
+  case spirv::BuiltIn::SubgroupId:
+  case spirv::BuiltIn::NumSubgroups:
+  case spirv::BuiltIn::SubgroupSize: {
+    auto ptrType =
+        spirv::PointerType::get(integerType, spirv::StorageClass::Input);
+    std::string name = getBuiltinVarName(builtin, prefix, suffix);
+    newVarOp =
+        builder.create<spirv::GlobalVariableOp>(loc, ptrType, name, builtin);
+    break;
+  }
+  default:
+    emitError(loc, "unimplemented builtin variable generation for ")
+        << stringifyBuiltIn(builtin);
+  }
+  return newVarOp;
+}
+
+//===----------------------------------------------------------------------===//
+// Push constant storage
+//===----------------------------------------------------------------------===//
+
+/// Returns the pointer type for the push constant storage containing
+/// `elementCount` 32-bit integer values.
+static spirv::PointerType getPushConstantStorageType(unsigned elementCount,
+                                                     Builder &builder,
+                                                     Type indexType) {
+  auto arrayType = spirv::ArrayType::get(indexType, elementCount,
+                                         /*stride=*/4);
+  auto structType = spirv::StructType::get({arrayType}, /*offsetInfo=*/0);
+  return spirv::PointerType::get(structType, spirv::StorageClass::PushConstant);
+}
+
+/// Returns the push constant varible containing `elementCount` 32-bit integer
+/// values in `body`. Returns null op if such an op does not exit.
+static spirv::GlobalVariableOp getPushConstantVariable(Block &body,
+                                                       unsigned elementCount) {
+  for (auto varOp : body.getOps<spirv::GlobalVariableOp>()) {
+    auto ptrType = dyn_cast<spirv::PointerType>(varOp.getType());
+    if (!ptrType)
+      continue;
+
+    // Note that Vulkan requires "There must be no more than one push constant
+    // block statically used per shader entry point." So we should always reuse
+    // the existing one.
+    if (ptrType.getStorageClass() == spirv::StorageClass::PushConstant) {
+      auto numElements = cast<spirv::ArrayType>(
+                             cast<spirv::StructType>(ptrType.getPointeeType())
+                                 .getElementType(0))
+                             .getNumElements();
+      if (numElements == elementCount)
+        return varOp;
+    }
+  }
+  return nullptr;
+}
+
+/// Gets or inserts a global variable for push constant storage containing
+/// `elementCount` 32-bit integer values in `block`.
+static spirv::GlobalVariableOp
+getOrInsertPushConstantVariable(Location loc, Block &block,
+                                unsigned elementCount, OpBuilder &b,
+                                Type indexType) {
+  if (auto varOp = getPushConstantVariable(block, elementCount))
+    return varOp;
+
+  auto builder = OpBuilder::atBlockBegin(&block, b.getListener());
+  auto type = getPushConstantStorageType(elementCount, builder, indexType);
+  const char *name = "__push_constant_var__";
+  return builder.create<spirv::GlobalVariableOp>(loc, type, name,
+                                                 /*initializer=*/nullptr);
 }
 
 //===----------------------------------------------------------------------===//
 // func::FuncOp Conversion Patterns
 //===----------------------------------------------------------------------===//
 
-namespace {
 /// A pattern for rewriting function signature to convert arguments of functions
 /// to be of valid SPIR-V types.
-class FuncOpConversion final : public OpConversionPattern<func::FuncOp> {
-public:
+struct FuncOpConversion final : OpConversionPattern<func::FuncOp> {
   using OpConversionPattern<func::FuncOp>::OpConversionPattern;
 
   LogicalResult
   matchAndRewrite(func::FuncOp funcOp, OpAdaptor adaptor,
-                  ConversionPatternRewriter &rewriter) const override;
+                  ConversionPatternRewriter &rewriter) const override {
+    FunctionType fnType = funcOp.getFunctionType();
+    if (fnType.getNumResults() > 1)
+      return failure();
+
+    TypeConverter::SignatureConversion signatureConverter(
+        fnType.getNumInputs());
+    for (const auto &argType : enumerate(fnType.getInputs())) {
+      auto convertedType = getTypeConverter()->convertType(argType.value());
+      if (!convertedType)
+        return failure();
+      signatureConverter.addInputs(argType.index(), convertedType);
+    }
+
+    Type resultType;
+    if (fnType.getNumResults() == 1) {
+      resultType = getTypeConverter()->convertType(fnType.getResult(0));
+      if (!resultType)
+        return failure();
+    }
+
+    // Create the converted spirv.func op.
+    auto newFuncOp = rewriter.create<spirv::FuncOp>(
+        funcOp.getLoc(), funcOp.getName(),
+        rewriter.getFunctionType(signatureConverter.getConvertedTypes(),
+                                 resultType ? TypeRange(resultType)
+                                            : TypeRange()));
+
+    // Copy over all attributes other than the function name and type.
+    for (const auto &namedAttr : funcOp->getAttrs()) {
+      if (namedAttr.getName() != funcOp.getFunctionTypeAttrName() &&
+          namedAttr.getName() != SymbolTable::getSymbolAttrName())
+        newFuncOp->setAttr(namedAttr.getName(), namedAttr.getValue());
+    }
+
+    rewriter.inlineRegionBefore(funcOp.getBody(), newFuncOp.getBody(),
+                                newFuncOp.end());
+    if (failed(rewriter.convertRegionTypes(
+            &newFuncOp.getBody(), *getTypeConverter(), &signatureConverter)))
+      return failure();
+    rewriter.eraseOp(funcOp);
+    return success();
+  }
 };
-} // namespace
-
-LogicalResult
-FuncOpConversion::matchAndRewrite(func::FuncOp funcOp, OpAdaptor adaptor,
-                                  ConversionPatternRewriter &rewriter) const {
-  auto fnType = funcOp.getFunctionType();
-  if (fnType.getNumResults() > 1)
-    return failure();
-
-  TypeConverter::SignatureConversion signatureConverter(fnType.getNumInputs());
-  for (const auto &argType : enumerate(fnType.getInputs())) {
-    auto convertedType = getTypeConverter()->convertType(argType.value());
-    if (!convertedType)
-      return failure();
-    signatureConverter.addInputs(argType.index(), convertedType);
-  }
-
-  Type resultType;
-  if (fnType.getNumResults() == 1) {
-    resultType = getTypeConverter()->convertType(fnType.getResult(0));
-    if (!resultType)
-      return failure();
-  }
-
-  // Create the converted spirv.func op.
-  auto newFuncOp = rewriter.create<spirv::FuncOp>(
-      funcOp.getLoc(), funcOp.getName(),
-      rewriter.getFunctionType(signatureConverter.getConvertedTypes(),
-                               resultType ? TypeRange(resultType)
-                                          : TypeRange()));
-
-  // Copy over all attributes other than the function name and type.
-  for (const auto &namedAttr : funcOp->getAttrs()) {
-    if (namedAttr.getName() != funcOp.getFunctionTypeAttrName() &&
-        namedAttr.getName() != SymbolTable::getSymbolAttrName())
-      newFuncOp->setAttr(namedAttr.getName(), namedAttr.getValue());
-  }
-
-  rewriter.inlineRegionBefore(funcOp.getBody(), newFuncOp.getBody(),
-                              newFuncOp.end());
-  if (failed(rewriter.convertRegionTypes(
-          &newFuncOp.getBody(), *getTypeConverter(), &signatureConverter)))
-    return failure();
-  rewriter.eraseOp(funcOp);
-  return success();
-}
-
-void mlir::populateBuiltinFuncToSPIRVPatterns(SPIRVTypeConverter &typeConverter,
-                                              RewritePatternSet &patterns) {
-  patterns.add<FuncOpConversion>(typeConverter, patterns.getContext());
-}
-
-//===----------------------------------------------------------------------===//
-// func::FuncOp Conversion Patterns
-//===----------------------------------------------------------------------===//
-
-namespace {
+
 /// A pattern for rewriting function signature to convert vector arguments of
 /// functions to be of valid types
 struct FuncOpVectorUnroll final : OpRewritePattern<func::FuncOp> {
@@ -1026,426 +1046,6 @@
     return success();
   }
 };
-} // namespace
-
-void mlir::populateFuncOpVectorRewritePatterns(RewritePatternSet &patterns) {
-  patterns.add<FuncOpVectorUnroll>(patterns.getContext());
-}
-
-//===----------------------------------------------------------------------===//
-// func::ReturnOp Conversion Patterns
-//===----------------------------------------------------------------------===//
-
-namespace {
-/// A pattern for rewriting function signature and the return op to convert
-/// vectors to be of valid types.
-struct ReturnOpVectorUnroll final : OpRewritePattern<func::ReturnOp> {
-  using OpRewritePattern::OpRewritePattern;
-
-  LogicalResult matchAndRewrite(func::ReturnOp returnOp,
-                                PatternRewriter &rewriter) const override {
-    // Check whether the parent funcOp is valid.
-    auto funcOp = dyn_cast<func::FuncOp>(returnOp->getParentOp());
-    if (!funcOp)
-      return failure();
-
-    FunctionType fnType = funcOp.getFunctionType();
-    OneToNTypeMapping oneToNTypeMapping(fnType.getResults());
-    Location loc = returnOp.getLoc();
-
-    // For the new return op.
-    SmallVector<Value> newOperands;
-
-    // Enumerate through the results.
-    for (auto [origResultNo, origType] : enumerate(fnType.getResults())) {
-      // Check whether the argument is of vector type.
-      auto origVecType = dyn_cast<VectorType>(origType);
-      if (!origVecType) {
-        oneToNTypeMapping.addInputs(origResultNo, origType);
-        newOperands.push_back(returnOp.getOperand(origResultNo));
-        continue;
-      }
-      // Check whether the vector needs unrolling.
-      auto targetShape = getTargetShape(origVecType);
-      if (!targetShape) {
-        // The original argument can be used.
-        oneToNTypeMapping.addInputs(origResultNo, origType);
-        newOperands.push_back(returnOp.getOperand(origResultNo));
-        continue;
-      }
-      VectorType unrolledType =
-          VectorType::get(*targetShape, origVecType.getElementType());
-
-      // Create `vector.extract_strided_slice` ops to form legal vectors from
-      // the original operand of illegal type.
-      auto originalShape =
-          llvm::to_vector_of<int64_t, 4>(origVecType.getShape());
-      SmallVector<int64_t> strides(targetShape->size(), 1);
-      SmallVector<Type> newTypes;
-      Value returnValue = returnOp.getOperand(origResultNo);
-      for (SmallVector<int64_t> offsets :
-           StaticTileOffsetRange(originalShape, *targetShape)) {
-        Value result = rewriter.create<vector::ExtractStridedSliceOp>(
-            loc, returnValue, offsets, *targetShape, strides);
-        newOperands.push_back(result);
-        newTypes.push_back(unrolledType);
-      }
-      oneToNTypeMapping.addInputs(origResultNo, newTypes);
-    }
-
-    // Change the function signature.
-    auto newFnType =
-        FunctionType::get(rewriter.getContext(), TypeRange(fnType.getInputs()),
-                          TypeRange(oneToNTypeMapping.getConvertedTypes()));
-    rewriter.modifyOpInPlace(funcOp,
-                             [&] { funcOp.setFunctionType(newFnType); });
-
-    // Replace the return op using the new operands. This will automatically
-    // update the entry block as well.
-    rewriter.replaceOp(returnOp,
-                       rewriter.create<func::ReturnOp>(loc, newOperands));
-
-    return success();
-  }
-};
-} // namespace
-
-void mlir::populateReturnOpVectorRewritePatterns(RewritePatternSet &patterns) {
-  patterns.add<ReturnOpVectorUnroll>(patterns.getContext());
-}
-
-//===----------------------------------------------------------------------===//
-=======
->>>>>>> 9c4aab8c
-// Builtin Variables
-//===----------------------------------------------------------------------===//
-
-static spirv::GlobalVariableOp getBuiltinVariable(Block &body,
-                                                  spirv::BuiltIn builtin) {
-  // Look through all global variables in the given `body` block and check if
-  // there is a spirv.GlobalVariable that has the same `builtin` attribute.
-  for (auto varOp : body.getOps<spirv::GlobalVariableOp>()) {
-    if (auto builtinAttr = varOp->getAttrOfType<StringAttr>(
-            spirv::SPIRVDialect::getAttributeName(
-                spirv::Decoration::BuiltIn))) {
-      auto varBuiltIn = spirv::symbolizeBuiltIn(builtinAttr.getValue());
-      if (varBuiltIn && *varBuiltIn == builtin) {
-        return varOp;
-      }
-    }
-  }
-  return nullptr;
-}
-
-/// Gets name of global variable for a builtin.
-std::string getBuiltinVarName(spirv::BuiltIn builtin, StringRef prefix,
-                              StringRef suffix) {
-  return Twine(prefix).concat(stringifyBuiltIn(builtin)).concat(suffix).str();
-}
-
-/// Gets or inserts a global variable for a builtin within `body` block.
-static spirv::GlobalVariableOp
-getOrInsertBuiltinVariable(Block &body, Location loc, spirv::BuiltIn builtin,
-                           Type integerType, OpBuilder &builder,
-                           StringRef prefix, StringRef suffix) {
-  if (auto varOp = getBuiltinVariable(body, builtin))
-    return varOp;
-
-  OpBuilder::InsertionGuard guard(builder);
-  builder.setInsertionPointToStart(&body);
-
-  spirv::GlobalVariableOp newVarOp;
-  switch (builtin) {
-  case spirv::BuiltIn::NumWorkgroups:
-  case spirv::BuiltIn::WorkgroupSize:
-  case spirv::BuiltIn::WorkgroupId:
-  case spirv::BuiltIn::LocalInvocationId:
-  case spirv::BuiltIn::GlobalInvocationId: {
-    auto ptrType = spirv::PointerType::get(VectorType::get({3}, integerType),
-                                           spirv::StorageClass::Input);
-    std::string name = getBuiltinVarName(builtin, prefix, suffix);
-    newVarOp =
-        builder.create<spirv::GlobalVariableOp>(loc, ptrType, name, builtin);
-    break;
-  }
-  case spirv::BuiltIn::SubgroupId:
-  case spirv::BuiltIn::NumSubgroups:
-  case spirv::BuiltIn::SubgroupSize: {
-    auto ptrType =
-        spirv::PointerType::get(integerType, spirv::StorageClass::Input);
-    std::string name = getBuiltinVarName(builtin, prefix, suffix);
-    newVarOp =
-        builder.create<spirv::GlobalVariableOp>(loc, ptrType, name, builtin);
-    break;
-  }
-  default:
-    emitError(loc, "unimplemented builtin variable generation for ")
-        << stringifyBuiltIn(builtin);
-  }
-  return newVarOp;
-}
-
-//===----------------------------------------------------------------------===//
-// Push constant storage
-//===----------------------------------------------------------------------===//
-
-/// Returns the pointer type for the push constant storage containing
-/// `elementCount` 32-bit integer values.
-static spirv::PointerType getPushConstantStorageType(unsigned elementCount,
-                                                     Builder &builder,
-                                                     Type indexType) {
-  auto arrayType = spirv::ArrayType::get(indexType, elementCount,
-                                         /*stride=*/4);
-  auto structType = spirv::StructType::get({arrayType}, /*offsetInfo=*/0);
-  return spirv::PointerType::get(structType, spirv::StorageClass::PushConstant);
-}
-
-/// Returns the push constant varible containing `elementCount` 32-bit integer
-/// values in `body`. Returns null op if such an op does not exit.
-static spirv::GlobalVariableOp getPushConstantVariable(Block &body,
-                                                       unsigned elementCount) {
-  for (auto varOp : body.getOps<spirv::GlobalVariableOp>()) {
-    auto ptrType = dyn_cast<spirv::PointerType>(varOp.getType());
-    if (!ptrType)
-      continue;
-
-    // Note that Vulkan requires "There must be no more than one push constant
-    // block statically used per shader entry point." So we should always reuse
-    // the existing one.
-    if (ptrType.getStorageClass() == spirv::StorageClass::PushConstant) {
-      auto numElements = cast<spirv::ArrayType>(
-                             cast<spirv::StructType>(ptrType.getPointeeType())
-                                 .getElementType(0))
-                             .getNumElements();
-      if (numElements == elementCount)
-        return varOp;
-    }
-  }
-  return nullptr;
-}
-
-/// Gets or inserts a global variable for push constant storage containing
-/// `elementCount` 32-bit integer values in `block`.
-static spirv::GlobalVariableOp
-getOrInsertPushConstantVariable(Location loc, Block &block,
-                                unsigned elementCount, OpBuilder &b,
-                                Type indexType) {
-  if (auto varOp = getPushConstantVariable(block, elementCount))
-    return varOp;
-
-  auto builder = OpBuilder::atBlockBegin(&block, b.getListener());
-  auto type = getPushConstantStorageType(elementCount, builder, indexType);
-  const char *name = "__push_constant_var__";
-  return builder.create<spirv::GlobalVariableOp>(loc, type, name,
-                                                 /*initializer=*/nullptr);
-}
-
-//===----------------------------------------------------------------------===//
-// func::FuncOp Conversion Patterns
-//===----------------------------------------------------------------------===//
-
-/// A pattern for rewriting function signature to convert arguments of functions
-/// to be of valid SPIR-V types.
-struct FuncOpConversion final : OpConversionPattern<func::FuncOp> {
-  using OpConversionPattern<func::FuncOp>::OpConversionPattern;
-
-  LogicalResult
-  matchAndRewrite(func::FuncOp funcOp, OpAdaptor adaptor,
-                  ConversionPatternRewriter &rewriter) const override {
-    FunctionType fnType = funcOp.getFunctionType();
-    if (fnType.getNumResults() > 1)
-      return failure();
-
-    TypeConverter::SignatureConversion signatureConverter(
-        fnType.getNumInputs());
-    for (const auto &argType : enumerate(fnType.getInputs())) {
-      auto convertedType = getTypeConverter()->convertType(argType.value());
-      if (!convertedType)
-        return failure();
-      signatureConverter.addInputs(argType.index(), convertedType);
-    }
-
-    Type resultType;
-    if (fnType.getNumResults() == 1) {
-      resultType = getTypeConverter()->convertType(fnType.getResult(0));
-      if (!resultType)
-        return failure();
-    }
-
-    // Create the converted spirv.func op.
-    auto newFuncOp = rewriter.create<spirv::FuncOp>(
-        funcOp.getLoc(), funcOp.getName(),
-        rewriter.getFunctionType(signatureConverter.getConvertedTypes(),
-                                 resultType ? TypeRange(resultType)
-                                            : TypeRange()));
-
-    // Copy over all attributes other than the function name and type.
-    for (const auto &namedAttr : funcOp->getAttrs()) {
-      if (namedAttr.getName() != funcOp.getFunctionTypeAttrName() &&
-          namedAttr.getName() != SymbolTable::getSymbolAttrName())
-        newFuncOp->setAttr(namedAttr.getName(), namedAttr.getValue());
-    }
-
-    rewriter.inlineRegionBefore(funcOp.getBody(), newFuncOp.getBody(),
-                                newFuncOp.end());
-    if (failed(rewriter.convertRegionTypes(
-            &newFuncOp.getBody(), *getTypeConverter(), &signatureConverter)))
-      return failure();
-    rewriter.eraseOp(funcOp);
-    return success();
-  }
-};
-
-/// A pattern for rewriting function signature to convert vector arguments of
-/// functions to be of valid types
-struct FuncOpVectorUnroll final : OpRewritePattern<func::FuncOp> {
-  using OpRewritePattern::OpRewritePattern;
-
-  LogicalResult matchAndRewrite(func::FuncOp funcOp,
-                                PatternRewriter &rewriter) const override {
-    FunctionType fnType = funcOp.getFunctionType();
-
-    // TODO: Handle declarations.
-    if (funcOp.isDeclaration()) {
-      LLVM_DEBUG(llvm::dbgs()
-                 << fnType << " illegal: declarations are unsupported\n");
-      return failure();
-    }
-
-    // Create a new func op with the original type and copy the function body.
-    auto newFuncOp = rewriter.create<func::FuncOp>(funcOp.getLoc(),
-                                                   funcOp.getName(), fnType);
-    rewriter.inlineRegionBefore(funcOp.getBody(), newFuncOp.getBody(),
-                                newFuncOp.end());
-
-    Location loc = newFuncOp.getBody().getLoc();
-
-    Block &entryBlock = newFuncOp.getBlocks().front();
-    OpBuilder::InsertionGuard guard(rewriter);
-    rewriter.setInsertionPointToStart(&entryBlock);
-
-    OneToNTypeMapping oneToNTypeMapping(fnType.getInputs());
-
-    // For arguments that are of illegal types and require unrolling.
-    // `unrolledInputNums` stores the indices of arguments that result from
-    // unrolling in the new function signature. `newInputNo` is a counter.
-    SmallVector<size_t> unrolledInputNums;
-    size_t newInputNo = 0;
-
-    // For arguments that are of legal types and do not require unrolling.
-    // `tmpOps` stores a mapping from temporary operations that serve as
-    // placeholders for new arguments that will be added later. These operations
-    // will be erased once the entry block's argument list is updated.
-    llvm::SmallDenseMap<Operation *, size_t> tmpOps;
-
-    // This counts the number of new operations created.
-    size_t newOpCount = 0;
-
-    // Enumerate through the arguments.
-    for (auto [origInputNo, origType] : enumerate(fnType.getInputs())) {
-      // Check whether the argument is of vector type.
-      auto origVecType = dyn_cast<VectorType>(origType);
-      if (!origVecType) {
-        // We need a placeholder for the old argument that will be erased later.
-        Value result = rewriter.create<arith::ConstantOp>(
-            loc, origType, rewriter.getZeroAttr(origType));
-        rewriter.replaceAllUsesWith(newFuncOp.getArgument(origInputNo), result);
-        tmpOps.insert({result.getDefiningOp(), newInputNo});
-        oneToNTypeMapping.addInputs(origInputNo, origType);
-        ++newInputNo;
-        ++newOpCount;
-        continue;
-      }
-      // Check whether the vector needs unrolling.
-      auto targetShape = getTargetShape(origVecType);
-      if (!targetShape) {
-        // We need a placeholder for the old argument that will be erased later.
-        Value result = rewriter.create<arith::ConstantOp>(
-            loc, origType, rewriter.getZeroAttr(origType));
-        rewriter.replaceAllUsesWith(newFuncOp.getArgument(origInputNo), result);
-        tmpOps.insert({result.getDefiningOp(), newInputNo});
-        oneToNTypeMapping.addInputs(origInputNo, origType);
-        ++newInputNo;
-        ++newOpCount;
-        continue;
-      }
-      VectorType unrolledType =
-          VectorType::get(*targetShape, origVecType.getElementType());
-      auto originalShape =
-          llvm::to_vector_of<int64_t, 4>(origVecType.getShape());
-
-      // Prepare the result vector.
-      Value result = rewriter.create<arith::ConstantOp>(
-          loc, origVecType, rewriter.getZeroAttr(origVecType));
-      ++newOpCount;
-      // Prepare the placeholder for the new arguments that will be added later.
-      Value dummy = rewriter.create<arith::ConstantOp>(
-          loc, unrolledType, rewriter.getZeroAttr(unrolledType));
-      ++newOpCount;
-
-      // Create the `vector.insert_strided_slice` ops.
-      SmallVector<int64_t> strides(targetShape->size(), 1);
-      SmallVector<Type> newTypes;
-      for (SmallVector<int64_t> offsets :
-           StaticTileOffsetRange(originalShape, *targetShape)) {
-        result = rewriter.create<vector::InsertStridedSliceOp>(
-            loc, dummy, result, offsets, strides);
-        newTypes.push_back(unrolledType);
-        unrolledInputNums.push_back(newInputNo);
-        ++newInputNo;
-        ++newOpCount;
-      }
-      rewriter.replaceAllUsesWith(newFuncOp.getArgument(origInputNo), result);
-      oneToNTypeMapping.addInputs(origInputNo, newTypes);
-    }
-
-    // Change the function signature.
-    auto convertedTypes = oneToNTypeMapping.getConvertedTypes();
-    auto newFnType = fnType.clone(convertedTypes, fnType.getResults());
-    rewriter.modifyOpInPlace(newFuncOp,
-                             [&] { newFuncOp.setFunctionType(newFnType); });
-
-    // Update the arguments in the entry block.
-    entryBlock.eraseArguments(0, fnType.getNumInputs());
-    SmallVector<Location> locs(convertedTypes.size(), newFuncOp.getLoc());
-    entryBlock.addArguments(convertedTypes, locs);
-
-    // Replace the placeholder values with the new arguments. We assume there is
-    // only one block for now.
-    size_t unrolledInputIdx = 0;
-    for (auto [count, op] : enumerate(entryBlock.getOperations())) {
-      // We first look for operands that are placeholders for initially legal
-      // arguments.
-      Operation &curOp = op;
-      for (auto [operandIdx, operandVal] : llvm::enumerate(op.getOperands())) {
-        Operation *operandOp = operandVal.getDefiningOp();
-        if (auto it = tmpOps.find(operandOp); it != tmpOps.end()) {
-          size_t idx = operandIdx;
-          rewriter.modifyOpInPlace(&curOp, [&curOp, &newFuncOp, it, idx] {
-            curOp.setOperand(idx, newFuncOp.getArgument(it->second));
-          });
-        }
-      }
-      // Since all newly created operations are in the beginning, reaching the
-      // end of them means that any later `vector.insert_strided_slice` should
-      // not be touched.
-      if (count >= newOpCount)
-        continue;
-      if (auto vecOp = dyn_cast<vector::InsertStridedSliceOp>(op)) {
-        size_t unrolledInputNo = unrolledInputNums[unrolledInputIdx];
-        rewriter.modifyOpInPlace(&curOp, [&] {
-          curOp.setOperand(0, newFuncOp.getArgument(unrolledInputNo));
-        });
-        ++unrolledInputIdx;
-      }
-    }
-
-    // Erase the original funcOp. The `tmpOps` do not need to be erased since
-    // they have no uses and will be handled by dead-code elimination.
-    rewriter.eraseOp(funcOp);
-    return success();
-  }
-};
 
 //===----------------------------------------------------------------------===//
 // func::ReturnOp Conversion Patterns
