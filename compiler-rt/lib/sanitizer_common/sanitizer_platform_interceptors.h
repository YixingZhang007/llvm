--- conflicted
+++ resolved
@@ -499,14 +499,6 @@
    SI_NOT_RTEMS && !SI_SOLARIS)  // NOLINT
 #define SANITIZER_INTERCEPT_MEMALIGN \
   (!SI_FREEBSD && !SI_MAC && !SI_NETBSD && SI_NOT_RTEMS)
-<<<<<<< HEAD
-#define SANITIZER_INTERCEPT_PVALLOC                                         \
-  (!SI_FREEBSD && !SI_MAC && !SI_NETBSD && SI_NOT_FUCHSIA && \
-   SI_NOT_RTEMS && !SI_SOLARIS)  // NOLINT
-#define SANITIZER_INTERCEPT_CFREE                                           \
-  (!SI_FREEBSD && !SI_MAC && !SI_NETBSD && SI_NOT_FUCHSIA && \
-   SI_NOT_RTEMS && !SI_SOLARIS)  // NOLINT
-=======
 #define SANITIZER_INTERCEPT___LIBC_MEMALIGN                               \
   (!SI_FREEBSD && !SI_MAC && !SI_NETBSD && !SI_OPENBSD && SI_NOT_RTEMS && \
    !SI_ANDROID)
@@ -516,7 +508,6 @@
 #define SANITIZER_INTERCEPT_CFREE                                            \
   (!SI_FREEBSD && !SI_MAC && !SI_NETBSD && SI_NOT_FUCHSIA && SI_NOT_RTEMS && \
    !SI_SOLARIS && !SANITIZER_ANDROID)  // NOLINT
->>>>>>> a4eefe45
 #define SANITIZER_INTERCEPT_REALLOCARRAY SI_POSIX
 #define SANITIZER_INTERCEPT_ALIGNED_ALLOC (!SI_MAC && SI_NOT_RTEMS)
 #define SANITIZER_INTERCEPT_MALLOC_USABLE_SIZE \
