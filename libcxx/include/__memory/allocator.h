--- conflicted
+++ resolved
@@ -47,11 +47,7 @@
     typedef allocator<_Up> other;
   };
 };
-<<<<<<< HEAD
-#endif   // _LIBCPP_STD_VER <= 17
-=======
 #endif // _LIBCPP_STD_VER <= 17
->>>>>>> 1d22c955
 
 // This class provides a non-trivial default constructor to the class that derives from it
 // if the condition is satisfied.
