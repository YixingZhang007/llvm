--- conflicted
+++ resolved
@@ -2554,12 +2554,7 @@
 template <class _Tp, class _Allocator>
 _LIBCPP_HIDE_FROM_ABI __synth_three_way_result<_Tp>
 operator<=>(const deque<_Tp, _Allocator>& __x, const deque<_Tp, _Allocator>& __y) {
-<<<<<<< HEAD
-  return std::lexicographical_compare_three_way(
-      __x.begin(), __x.end(), __y.begin(), __y.end(), std::__synth_three_way);
-=======
   return std::lexicographical_compare_three_way(__x.begin(), __x.end(), __y.begin(), __y.end(), std::__synth_three_way);
->>>>>>> 9c4aab8c
 }
 
 #endif // _LIBCPP_STD_VER <= 17
