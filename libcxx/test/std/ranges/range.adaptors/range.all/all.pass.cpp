--- conflicted
+++ resolved
@@ -151,8 +151,6 @@
     assert(std::ranges::end(subrange) == std::ranges::begin(subrange) + 8);
   }
 
-<<<<<<< HEAD
-=======
   // Check SFINAE friendliness of the call operator
   {
     static_assert(!std::is_invocable_v<decltype(std::views::all)>);
@@ -196,7 +194,6 @@
     }
   }
 
->>>>>>> ac168fe6
   {
     static_assert(std::same_as<decltype(std::views::all), decltype(std::ranges::views::all)>);
   }
