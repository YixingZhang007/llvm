//===-- Implementation header for a block of memory -------------*- C++ -*-===//
//
// Part of the LLVM Project, under the Apache License v2.0 with LLVM Exceptions.
// See https://llvm.org/LICENSE.txt for license information.
// SPDX-License-Identifier: Apache-2.0 WITH LLVM-exception
//
//===----------------------------------------------------------------------===//

#ifndef LLVM_LIBC_SRC___SUPPORT_BLOCK_H
#define LLVM_LIBC_SRC___SUPPORT_BLOCK_H

#include "src/__support/CPP/algorithm.h"
#include "src/__support/CPP/cstddef.h"
#include "src/__support/CPP/limits.h"
#include "src/__support/CPP/new.h"
#include "src/__support/CPP/optional.h"
#include "src/__support/CPP/span.h"
#include "src/__support/CPP/type_traits.h"
#include "src/__support/libc_assert.h"
#include "src/__support/macros/config.h"

#include <stdint.h>

namespace LIBC_NAMESPACE_DECL {

namespace internal {
// Types of corrupted blocks, and functions to crash with an error message
// corresponding to each type.
enum class BlockStatus {
  VALID,
  MISALIGNED,
  PREV_MISMATCHED,
  NEXT_MISMATCHED,
};
} // namespace internal

/// Returns the value rounded down to the nearest multiple of alignment.
LIBC_INLINE constexpr size_t align_down(size_t value, size_t alignment) {
  // Note this shouldn't overflow since the result will always be <= value.
  return (value / alignment) * alignment;
}

/// Returns the value rounded down to the nearest multiple of alignment.
template <typename T>
LIBC_INLINE constexpr T *align_down(T *value, size_t alignment) {
  return reinterpret_cast<T *>(
      align_down(reinterpret_cast<size_t>(value), alignment));
}

/// Returns the value rounded up to the nearest multiple of alignment.
LIBC_INLINE constexpr size_t align_up(size_t value, size_t alignment) {
  __builtin_add_overflow(value, alignment - 1, &value);
  return align_down(value, alignment);
}

/// Returns the value rounded up to the nearest multiple of alignment.
template <typename T>
LIBC_INLINE constexpr T *align_up(T *value, size_t alignment) {
  return reinterpret_cast<T *>(
      align_up(reinterpret_cast<size_t>(value), alignment));
}

using ByteSpan = cpp::span<LIBC_NAMESPACE::cpp::byte>;
using cpp::optional;

/// Memory region with links to adjacent blocks.
///
/// The blocks store their offsets to the previous and next blocks. The latter
/// is also the block's size.
///
/// The `ALIGNMENT` constant provided by the derived block is typically the
/// minimum value of `alignof(OffsetType)`. Blocks will always be aligned to a
/// `ALIGNMENT` boundary. Block sizes will always be rounded up to a multiple of
/// `ALIGNMENT`.
///
/// As an example, the diagram below represents two contiguous
/// `Block<uint32_t, 8>`s. The indices indicate byte offsets:
///
/// @code{.unparsed}
/// Block 1:
/// +---------------------+--------------+
/// | Header              | Usable space |
/// +----------+----------+--------------+
/// | prev     | next     |              |
/// | 0......3 | 4......7 | 8........227 |
/// | 00000000 | 00000230 |  <app data>  |
/// +----------+----------+--------------+
/// Block 2:
/// +---------------------+--------------+
/// | Header              | Usable space |
/// +----------+----------+--------------+
/// | prev     | next     |              |
/// | 0......3 | 4......7 | 8........827 |
/// | 00000230 | 00000830 | f7f7....f7f7 |
/// +----------+----------+--------------+
/// @endcode
///
<<<<<<< HEAD
=======
/// As a space optimization, when a block is allocated, it consumes the prev
/// field of the following block:
///
/// Block 1 (used):
/// +---------------------+--------------+
/// | Header              | Usable space |
/// +----------+----------+--------------+
/// | prev     | next     |              |
/// | 0......3 | 4......7 | 8........230 |
/// | 00000000 | 00000230 |  <app data>  |
/// +----------+----------+--------------+
/// Block 2:
/// +---------------------+--------------+
/// | B1       | Header   | Usable space |
/// +----------+----------+--------------+
/// |          | next     |              |
/// | 0......3 | 4......7 | 8........827 |
/// | xxxxxxxx | 00000830 | f7f7....f7f7 |
/// +----------+----------+--------------+
///
>>>>>>> 98391913
/// The next offset of a block matches the previous offset of its next block.
/// The first block in a list is denoted by having a previous offset of `0`.
///
/// @tparam   OffsetType  Unsigned integral type used to encode offsets. Larger
///                       types can address more memory, but consume greater
///                       overhead.
/// @tparam   kAlign      Sets the overall alignment for blocks. Minimum is
///                       `alignof(OffsetType)`, but the default is max_align_t,
///                       since the usable space will then already be
///                       aligned to max_align_t if the size of OffsetType is no
///                       less than half of max_align_t. Larger values cause
///                       greater overhead.
template <typename OffsetType = uintptr_t, size_t kAlign = alignof(max_align_t)>
class Block {
  // Masks for the contents of the next_ field.
<<<<<<< HEAD
  static constexpr size_t USED_MASK = 1 << 0;
  static constexpr size_t LAST_MASK = 1 << 1;
  static constexpr size_t SIZE_MASK = ~(USED_MASK | LAST_MASK);
=======
  static constexpr size_t PREV_FREE_MASK = 1 << 0;
  static constexpr size_t LAST_MASK = 1 << 1;
  static constexpr size_t SIZE_MASK = ~(PREV_FREE_MASK | LAST_MASK);
>>>>>>> 98391913

public:
  using offset_type = OffsetType;
  static_assert(cpp::is_unsigned_v<offset_type>,
                "offset type must be unsigned");
  static constexpr size_t ALIGNMENT =
      cpp::max(cpp::max(kAlign, alignof(offset_type)), size_t{4});
  static constexpr size_t BLOCK_OVERHEAD = align_up(sizeof(Block), ALIGNMENT);

  // No copy or move.
  Block(const Block &other) = delete;
  Block &operator=(const Block &other) = delete;

  /// Creates the first block for a given memory region, followed by a sentinel
  /// last block. Returns the first block.
  static optional<Block *> init(ByteSpan region);

  /// @returns  A pointer to a `Block`, given a pointer to the start of the
  ///           usable space inside the block.
  ///
  /// This is the inverse of `usable_space()`.
  ///
  /// @warning  This method does not do any checking; passing a random
  ///           pointer will return a non-null pointer.
  static Block *from_usable_space(void *usable_space) {
    auto *bytes = reinterpret_cast<cpp::byte *>(usable_space);
    return reinterpret_cast<Block *>(bytes - BLOCK_OVERHEAD);
  }
  static const Block *from_usable_space(const void *usable_space) {
    const auto *bytes = reinterpret_cast<const cpp::byte *>(usable_space);
    return reinterpret_cast<const Block *>(bytes - BLOCK_OVERHEAD);
  }

  /// @returns The total size of the block in bytes, including the header.
  size_t outer_size() const { return next_ & SIZE_MASK; }
<<<<<<< HEAD
=======

  static size_t outer_size(size_t inner_size) {
    // The usable region includes the prev_ field of the next block.
    return inner_size - sizeof(prev_) + BLOCK_OVERHEAD;
  }
>>>>>>> 98391913

  /// @returns The number of usable bytes inside the block.
  size_t inner_size() const {
    if (!next())
      return 0;
    return inner_size(outer_size());
  }

<<<<<<< HEAD
=======
  static size_t inner_size(size_t outer_size) {
    // The usable region includes the prev_ field of the next block.
    return outer_size - BLOCK_OVERHEAD + sizeof(prev_);
  }

>>>>>>> 98391913
  /// @returns A pointer to the usable space inside this block.
  cpp::byte *usable_space() {
    return reinterpret_cast<cpp::byte *>(this) + BLOCK_OVERHEAD;
  }
  const cpp::byte *usable_space() const {
    return reinterpret_cast<const cpp::byte *>(this) + BLOCK_OVERHEAD;
  }

  // @returns The region of memory the block manages, including the header.
  ByteSpan region() {
    return {reinterpret_cast<cpp::byte *>(this), outer_size()};
  }

  /// Attempts to split this block.
  ///
  /// If successful, the block will have an inner size of `new_inner_size`,
  /// rounded to ensure that the split point is on an ALIGNMENT boundary. The
  /// remaining space will be returned as a new block. Note that the prev_ field
  /// of the next block counts as part of the inner size of the returnd block.
  ///
  /// This method may fail if the remaining space is too small to hold a new
  /// block. If this method fails for any reason, the original block is
  /// unmodified.
  optional<Block *> split(size_t new_inner_size);

  /// Merges this block with the one that comes after it.
  bool merge_next();

  /// @returns The block immediately after this one, or a null pointer if this
  /// is the last block.
  Block *next() const;

<<<<<<< HEAD
  /// @returns The block immediately before this one, or a null pointer if this
  /// is the first block.
  Block *prev() const;

  /// Indicates whether the block is in use.
  ///
  /// @returns `true` if the block is in use or `false` if not.
  bool used() const { return next_ & USED_MASK; }

  /// Marks this block as in use.
  void mark_used() { next_ |= USED_MASK; }

  /// Marks this block as free.
  void mark_free() { next_ &= ~USED_MASK; }

  /// Marks this block as the last one in the chain. Makes next() return
  /// nullptr.
  constexpr void mark_last() { next_ |= LAST_MASK; }

  /// @brief Checks if a block is valid.
  ///
  /// @returns `true` if and only if the following conditions are met:
  /// * The block is aligned.
  /// * The prev/next fields match with the previous and next blocks.
  bool is_valid() const {
    return check_status() == internal::BlockStatus::VALID;
=======
  /// @returns The free block immediately before this one, otherwise nullptr.
  Block *prev_free() const;

  /// @returns Whether the block is unavailable for allocation.
  bool used() const { return !next() || !next()->prev_free(); }

  /// Marks this block as in use.
  void mark_used() {
    LIBC_ASSERT(next() && "last block is always considered used");
    next()->next_ &= ~PREV_FREE_MASK;
  }

  /// Marks this block as free.
  void mark_free() {
    LIBC_ASSERT(next() && "last block is always considered used");
    next()->next_ |= PREV_FREE_MASK;
    // The next block's prev_ field becomes alive, as it is no longer part of
    // this block's used space.
    *new (&next()->prev_) offset_type = outer_size();
>>>>>>> 98391913
  }

  /// Marks this block as the last one in the chain. Makes next() return
  /// nullptr.
  void mark_last() { next_ |= LAST_MASK; }

  constexpr Block(size_t outer_size);

  bool is_usable_space_aligned(size_t alignment) const {
    return reinterpret_cast<uintptr_t>(usable_space()) % alignment == 0;
  }

  /// @returns The new inner size of this block that would give the usable
  /// space of the next block the given alignment.
  size_t padding_for_alignment(size_t alignment) const {
    if (is_usable_space_aligned(alignment))
      return 0;

    // We need to ensure we can always split this block into a "padding" block
    // and the aligned block. To do this, we need enough extra space for at
    // least one block.
    //
    // |block   |usable_space                          |
    // |........|......................................|
    //                            ^
    //                            Alignment requirement
    //
    //
    // |block   |space   |block   |usable_space        |
    // |........|........|........|....................|
    //                            ^
    //                            Alignment requirement
    //
    alignment = cpp::max(alignment, ALIGNMENT);
    uintptr_t start = reinterpret_cast<uintptr_t>(usable_space());
    uintptr_t next_usable_space = align_up(start + BLOCK_OVERHEAD, alignment);
    uintptr_t next_block = next_usable_space - BLOCK_OVERHEAD;
    return next_block - start + sizeof(prev_);
  }

  // Check that we can `allocate` a block with a given alignment and size from
  // this existing block.
  bool can_allocate(size_t alignment, size_t size) const;

  // This is the return type for `allocate` which can split one block into up to
  // three blocks.
  struct BlockInfo {
    // This is the newly aligned block. It will have the alignment requested by
    // a call to `allocate` and at most `size`.
    Block *block;

    // If the usable_space in the new block was not aligned according to the
    // `alignment` parameter, we will need to split into this block and the
    // `block` to ensure `block` is properly aligned. In this case, `prev` will
    // be a pointer to this new "padding" block. `prev` will be nullptr if no
    // new block was created or we were able to merge the block before the
    // original block with the "padding" block.
    Block *prev;

    // This is the remainder of the next block after splitting the `block`
    // according to `size`. This can happen if there's enough space after the
    // `block`.
    Block *next;
  };

  // Divide a block into up to 3 blocks according to `BlockInfo`. This should
  // only be called if `can_allocate` returns true.
  static BlockInfo allocate(Block *block, size_t alignment, size_t size);

private:
  /// Construct a block to represent a span of bytes. Overwrites only enough
  /// memory for the block header; the rest of the span is left alone.
<<<<<<< HEAD
  static Block *as_block(size_t prev_outer_size, ByteSpan bytes);

  /// Returns a `BlockStatus` that is either VALID or indicates the reason why
  /// the block is invalid.
  ///
  /// If the block is invalid at multiple points, this function will only return
  /// one of the reasons.
  internal::BlockStatus check_status() const;
=======
  static Block *as_block(ByteSpan bytes);
>>>>>>> 98391913

  /// Like `split`, but assumes the caller has already checked to parameters to
  /// ensure the split will succeed.
  Block *split_impl(size_t new_inner_size);

  /// Offset from this block to the previous block. 0 if this is the first
<<<<<<< HEAD
  /// block.
=======
  /// block. This field is only alive when the previous block is free;
  /// otherwise, its memory is reused as part of the previous block's usable
  /// space.
>>>>>>> 98391913
  offset_type prev_ = 0;

  /// Offset from this block to the next block. Valid even if this is the last
  /// block, since it equals the size of the block.
  offset_type next_ = 0;

  /// Information about the current state of the block is stored in the two low
  /// order bits of the next_ value. These are guaranteed free by a minimum
  /// alignment (and thus, alignment of the size) of 4. The lowest bit is the
<<<<<<< HEAD
  /// `used` flag, and the other bit is the `last` flag.
  ///
  /// * If the `used` flag is set, the block's usable memory has been allocated
  ///   and is being used.
  /// * If the `last` flag is set, the block does not have a next block.
  /// * If the `used` flag is set, the alignment represents the requested value
  ///   when the memory was allocated, which may be less strict than the actual
  ///   alignment.
=======
  /// `prev_free` flag, and the other bit is the `last` flag.
  ///
  /// * If the `prev_free` flag is set, the block isn't the first and the
  ///   previous block is free.
  /// * If the `last` flag is set, the block is the sentinel last block. It is
  ///   summarily considered used and has no next block.
>>>>>>> 98391913
} __attribute__((packed, aligned(cpp::max(kAlign, size_t{4}))));

// Public template method implementations.

LIBC_INLINE ByteSpan get_aligned_subspan(ByteSpan bytes, size_t alignment) {
  if (bytes.data() == nullptr)
    return ByteSpan();

  auto unaligned_start = reinterpret_cast<uintptr_t>(bytes.data());
  auto aligned_start = align_up(unaligned_start, alignment);
  auto unaligned_end = unaligned_start + bytes.size();
  auto aligned_end = align_down(unaligned_end, alignment);

  if (aligned_end <= aligned_start)
    return ByteSpan();

  return bytes.subspan(aligned_start - unaligned_start,
                       aligned_end - aligned_start);
}

template <typename OffsetType, size_t kAlign>
optional<Block<OffsetType, kAlign> *>
Block<OffsetType, kAlign>::init(ByteSpan region) {
  optional<ByteSpan> result = get_aligned_subspan(region, ALIGNMENT);
  if (!result)
    return {};

  region = result.value();
  // Two blocks are allocated: a free block and a sentinel last block.
  if (region.size() < 2 * BLOCK_OVERHEAD)
    return {};

  if (cpp::numeric_limits<OffsetType>::max() < region.size())
    return {};

<<<<<<< HEAD
  Block *block = as_block(0, region);
  block->mark_last();
=======
  Block *block = as_block(region.first(region.size() - BLOCK_OVERHEAD));
  Block *last = as_block(region.last(BLOCK_OVERHEAD));
  block->mark_free();
  last->mark_last();
>>>>>>> 98391913
  return block;
}

template <typename OffsetType, size_t kAlign>
bool Block<OffsetType, kAlign>::can_allocate(size_t alignment,
                                             size_t size) const {
  if (inner_size() < size)
    return false;
  if (is_usable_space_aligned(alignment))
    return true;

  // Alignment isn't met, so a padding block is needed. Determine amount of
  // inner_size() consumed by the padding block.
  size_t padding_size = padding_for_alignment(alignment) - sizeof(prev_);

  // Check that there is room for the allocation in the following aligned block.
  size_t aligned_inner_size = inner_size() - padding_size - BLOCK_OVERHEAD;
  return size <= aligned_inner_size;
}

template <typename OffsetType, size_t kAlign>
typename Block<OffsetType, kAlign>::BlockInfo
Block<OffsetType, kAlign>::allocate(Block *block, size_t alignment,
                                    size_t size) {
  LIBC_ASSERT(
      block->can_allocate(alignment, size) &&
      "Calls to this function for a given alignment and size should only be "
      "done if `can_allocate` for these parameters returns true.");

  BlockInfo info{block, /*prev=*/nullptr, /*next=*/nullptr};

  if (!info.block->is_usable_space_aligned(alignment)) {
    Block *original = info.block;
    optional<Block *> maybe_aligned_block =
<<<<<<< HEAD
        original->split(adjustment - BLOCK_OVERHEAD);
=======
        original->split(info.block->padding_for_alignment(alignment));
>>>>>>> 98391913
    LIBC_ASSERT(maybe_aligned_block.has_value() &&
                "This split should always result in a new block. The check in "
                "`can_allocate` ensures that we have enough space here to make "
                "two blocks.");

<<<<<<< HEAD
    if (Block *prev = original->prev()) {
      // If there is a block before this, we can merge the current one with the
      // newly created one.
=======
    if (Block *prev = original->prev_free()) {
      // If there is a free block before this, we can merge the current one with
      // the newly created one.
>>>>>>> 98391913
      prev->merge_next();
    } else {
      info.prev = original;
    }

    Block *aligned_block = *maybe_aligned_block;
    LIBC_ASSERT(aligned_block->is_usable_space_aligned(alignment) &&
                "The aligned block isn't aligned somehow.");
    info.block = aligned_block;
  }

  // Now get a block for the requested size.
  if (optional<Block *> next = info.block->split(size))
    info.next = *next;

  return info;
}

template <typename OffsetType, size_t kAlign>
optional<Block<OffsetType, kAlign> *>
Block<OffsetType, kAlign>::split(size_t new_inner_size) {
  if (used())
    return {};
<<<<<<< HEAD

  size_t old_inner_size = inner_size();
  new_inner_size = align_up(new_inner_size, ALIGNMENT);
=======
  // The prev_ field of the next block is always available, so there is a
  // minimum size to a block created through splitting.
  if (new_inner_size < sizeof(prev_))
    return {};

  size_t old_inner_size = inner_size();
  new_inner_size =
      align_up(new_inner_size - sizeof(prev_), ALIGNMENT) + sizeof(prev_);
>>>>>>> 98391913
  if (old_inner_size < new_inner_size)
    return {};

  if (old_inner_size - new_inner_size < BLOCK_OVERHEAD)
    return {};

  return split_impl(new_inner_size);
}

template <typename OffsetType, size_t kAlign>
Block<OffsetType, kAlign> *
Block<OffsetType, kAlign>::split_impl(size_t new_inner_size) {
<<<<<<< HEAD
  size_t outer_size1 = new_inner_size + BLOCK_OVERHEAD;
  bool has_next = next();
  ByteSpan new_region = region().subspan(outer_size1);
  LIBC_ASSERT(!used() && "used blocks cannot be split");
  // The low order bits of outer_size1 should both be zero, and is the correct
  // value for the flags is false.
  next_ = outer_size1;
  LIBC_ASSERT(!used() && next() && "incorrect first split flags");
  Block *new_block = as_block(outer_size1, new_region);

  if (has_next) {
    // The two flags are both false, so next_ is a plain size.
    LIBC_ASSERT(!new_block->used() && next() && "flags disrupt use of size");
    new_block->next()->prev_ = new_block->next_;
  } else {
    new_block->mark_last();
  }
=======
  size_t outer_size1 = outer_size(new_inner_size);
  LIBC_ASSERT(outer_size1 % ALIGNMENT == 0 && "new size must be aligned");
  ByteSpan new_region = region().subspan(outer_size1);
  next_ &= ~SIZE_MASK;
  next_ |= outer_size1;

  Block *new_block = as_block(new_region);
  mark_free(); // Free status for this block is now stored in new_block.
  new_block->next()->prev_ = new_region.size();
>>>>>>> 98391913
  return new_block;
}

template <typename OffsetType, size_t kAlign>
bool Block<OffsetType, kAlign>::merge_next() {
<<<<<<< HEAD
  if (used() || !next() || next()->used())
    return false;

  // Extend the size and copy the last() flag from the next block to this one.
  next_ &= SIZE_MASK;
  next_ += next()->next_;

  if (next()) {
    // The two flags are both false, so next_ is a plain size.
    LIBC_ASSERT(!used() && next() && "flags disrupt use of size");
    next()->prev_ = next_;
  }

=======
  if (used() || next()->used())
    return false;
  size_t new_size = outer_size() + next()->outer_size();
  next_ &= ~SIZE_MASK;
  next_ |= new_size;
  next()->prev_ = new_size;
>>>>>>> 98391913
  return true;
}

template <typename OffsetType, size_t kAlign>
Block<OffsetType, kAlign> *Block<OffsetType, kAlign>::next() const {
  if (next_ & LAST_MASK)
    return nullptr;
  return reinterpret_cast<Block *>(reinterpret_cast<uintptr_t>(this) +
                                   outer_size());
}

template <typename OffsetType, size_t kAlign>
<<<<<<< HEAD
Block<OffsetType, kAlign> *Block<OffsetType, kAlign>::prev() const {
  uintptr_t addr = (prev_ == 0) ? 0 : reinterpret_cast<uintptr_t>(this) - prev_;
  return reinterpret_cast<Block *>(addr);
=======
Block<OffsetType, kAlign> *Block<OffsetType, kAlign>::prev_free() const {
  if (!(next_ & PREV_FREE_MASK))
    return nullptr;
  return reinterpret_cast<Block *>(reinterpret_cast<uintptr_t>(this) - prev_);
>>>>>>> 98391913
}

// Private template method implementations.

template <typename OffsetType, size_t kAlign>
<<<<<<< HEAD
constexpr Block<OffsetType, kAlign>::Block(size_t prev_outer_size,
                                           size_t outer_size) {
  prev_ = prev_outer_size;
  LIBC_ASSERT(outer_size % ALIGNMENT == 0 && "block sizes must be aligned");
  next_ = outer_size;
}

template <typename OffsetType, size_t kAlign>
Block<OffsetType, kAlign> *
Block<OffsetType, kAlign>::as_block(size_t prev_outer_size, ByteSpan bytes) {
  return ::new (bytes.data()) Block(prev_outer_size, bytes.size());
}

template <typename OffsetType, size_t kAlign>
internal::BlockStatus Block<OffsetType, kAlign>::check_status() const {
  if (reinterpret_cast<uintptr_t>(this) % ALIGNMENT != 0)
    return internal::BlockStatus::MISALIGNED;

  if (next() && (this >= next() || this != next()->prev()))
    return internal::BlockStatus::NEXT_MISMATCHED;

  if (prev() && (this <= prev() || this != prev()->next()))
    return internal::BlockStatus::PREV_MISMATCHED;

  return internal::BlockStatus::VALID;
=======
constexpr Block<OffsetType, kAlign>::Block(size_t outer_size)
    : next_(outer_size) {
  LIBC_ASSERT(outer_size % ALIGNMENT == 0 && "block sizes must be aligned");
}

template <typename OffsetType, size_t kAlign>
Block<OffsetType, kAlign> *Block<OffsetType, kAlign>::as_block(ByteSpan bytes) {
  return ::new (bytes.data()) Block(bytes.size());
>>>>>>> 98391913
}

} // namespace LIBC_NAMESPACE_DECL

#endif // LLVM_LIBC_SRC___SUPPORT_BLOCK_H<|MERGE_RESOLUTION|>--- conflicted
+++ resolved
@@ -95,8 +95,6 @@
 /// +----------+----------+--------------+
 /// @endcode
 ///
-<<<<<<< HEAD
-=======
 /// As a space optimization, when a block is allocated, it consumes the prev
 /// field of the following block:
 ///
@@ -117,7 +115,6 @@
 /// | xxxxxxxx | 00000830 | f7f7....f7f7 |
 /// +----------+----------+--------------+
 ///
->>>>>>> 98391913
 /// The next offset of a block matches the previous offset of its next block.
 /// The first block in a list is denoted by having a previous offset of `0`.
 ///
@@ -133,15 +130,9 @@
 template <typename OffsetType = uintptr_t, size_t kAlign = alignof(max_align_t)>
 class Block {
   // Masks for the contents of the next_ field.
-<<<<<<< HEAD
-  static constexpr size_t USED_MASK = 1 << 0;
-  static constexpr size_t LAST_MASK = 1 << 1;
-  static constexpr size_t SIZE_MASK = ~(USED_MASK | LAST_MASK);
-=======
   static constexpr size_t PREV_FREE_MASK = 1 << 0;
   static constexpr size_t LAST_MASK = 1 << 1;
   static constexpr size_t SIZE_MASK = ~(PREV_FREE_MASK | LAST_MASK);
->>>>>>> 98391913
 
 public:
   using offset_type = OffsetType;
@@ -177,14 +168,11 @@
 
   /// @returns The total size of the block in bytes, including the header.
   size_t outer_size() const { return next_ & SIZE_MASK; }
-<<<<<<< HEAD
-=======
 
   static size_t outer_size(size_t inner_size) {
     // The usable region includes the prev_ field of the next block.
     return inner_size - sizeof(prev_) + BLOCK_OVERHEAD;
   }
->>>>>>> 98391913
 
   /// @returns The number of usable bytes inside the block.
   size_t inner_size() const {
@@ -193,14 +181,11 @@
     return inner_size(outer_size());
   }
 
-<<<<<<< HEAD
-=======
   static size_t inner_size(size_t outer_size) {
     // The usable region includes the prev_ field of the next block.
     return outer_size - BLOCK_OVERHEAD + sizeof(prev_);
   }
 
->>>>>>> 98391913
   /// @returns A pointer to the usable space inside this block.
   cpp::byte *usable_space() {
     return reinterpret_cast<cpp::byte *>(this) + BLOCK_OVERHEAD;
@@ -233,34 +218,6 @@
   /// is the last block.
   Block *next() const;
 
-<<<<<<< HEAD
-  /// @returns The block immediately before this one, or a null pointer if this
-  /// is the first block.
-  Block *prev() const;
-
-  /// Indicates whether the block is in use.
-  ///
-  /// @returns `true` if the block is in use or `false` if not.
-  bool used() const { return next_ & USED_MASK; }
-
-  /// Marks this block as in use.
-  void mark_used() { next_ |= USED_MASK; }
-
-  /// Marks this block as free.
-  void mark_free() { next_ &= ~USED_MASK; }
-
-  /// Marks this block as the last one in the chain. Makes next() return
-  /// nullptr.
-  constexpr void mark_last() { next_ |= LAST_MASK; }
-
-  /// @brief Checks if a block is valid.
-  ///
-  /// @returns `true` if and only if the following conditions are met:
-  /// * The block is aligned.
-  /// * The prev/next fields match with the previous and next blocks.
-  bool is_valid() const {
-    return check_status() == internal::BlockStatus::VALID;
-=======
   /// @returns The free block immediately before this one, otherwise nullptr.
   Block *prev_free() const;
 
@@ -280,7 +237,6 @@
     // The next block's prev_ field becomes alive, as it is no longer part of
     // this block's used space.
     *new (&next()->prev_) offset_type = outer_size();
->>>>>>> 98391913
   }
 
   /// Marks this block as the last one in the chain. Makes next() return
@@ -353,31 +309,16 @@
 private:
   /// Construct a block to represent a span of bytes. Overwrites only enough
   /// memory for the block header; the rest of the span is left alone.
-<<<<<<< HEAD
-  static Block *as_block(size_t prev_outer_size, ByteSpan bytes);
-
-  /// Returns a `BlockStatus` that is either VALID or indicates the reason why
-  /// the block is invalid.
-  ///
-  /// If the block is invalid at multiple points, this function will only return
-  /// one of the reasons.
-  internal::BlockStatus check_status() const;
-=======
   static Block *as_block(ByteSpan bytes);
->>>>>>> 98391913
 
   /// Like `split`, but assumes the caller has already checked to parameters to
   /// ensure the split will succeed.
   Block *split_impl(size_t new_inner_size);
 
   /// Offset from this block to the previous block. 0 if this is the first
-<<<<<<< HEAD
-  /// block.
-=======
   /// block. This field is only alive when the previous block is free;
   /// otherwise, its memory is reused as part of the previous block's usable
   /// space.
->>>>>>> 98391913
   offset_type prev_ = 0;
 
   /// Offset from this block to the next block. Valid even if this is the last
@@ -387,23 +328,12 @@
   /// Information about the current state of the block is stored in the two low
   /// order bits of the next_ value. These are guaranteed free by a minimum
   /// alignment (and thus, alignment of the size) of 4. The lowest bit is the
-<<<<<<< HEAD
-  /// `used` flag, and the other bit is the `last` flag.
-  ///
-  /// * If the `used` flag is set, the block's usable memory has been allocated
-  ///   and is being used.
-  /// * If the `last` flag is set, the block does not have a next block.
-  /// * If the `used` flag is set, the alignment represents the requested value
-  ///   when the memory was allocated, which may be less strict than the actual
-  ///   alignment.
-=======
   /// `prev_free` flag, and the other bit is the `last` flag.
   ///
   /// * If the `prev_free` flag is set, the block isn't the first and the
   ///   previous block is free.
   /// * If the `last` flag is set, the block is the sentinel last block. It is
   ///   summarily considered used and has no next block.
->>>>>>> 98391913
 } __attribute__((packed, aligned(cpp::max(kAlign, size_t{4}))));
 
 // Public template method implementations.
@@ -439,15 +369,10 @@
   if (cpp::numeric_limits<OffsetType>::max() < region.size())
     return {};
 
-<<<<<<< HEAD
-  Block *block = as_block(0, region);
-  block->mark_last();
-=======
   Block *block = as_block(region.first(region.size() - BLOCK_OVERHEAD));
   Block *last = as_block(region.last(BLOCK_OVERHEAD));
   block->mark_free();
   last->mark_last();
->>>>>>> 98391913
   return block;
 }
 
@@ -482,25 +407,15 @@
   if (!info.block->is_usable_space_aligned(alignment)) {
     Block *original = info.block;
     optional<Block *> maybe_aligned_block =
-<<<<<<< HEAD
-        original->split(adjustment - BLOCK_OVERHEAD);
-=======
         original->split(info.block->padding_for_alignment(alignment));
->>>>>>> 98391913
     LIBC_ASSERT(maybe_aligned_block.has_value() &&
                 "This split should always result in a new block. The check in "
                 "`can_allocate` ensures that we have enough space here to make "
                 "two blocks.");
 
-<<<<<<< HEAD
-    if (Block *prev = original->prev()) {
-      // If there is a block before this, we can merge the current one with the
-      // newly created one.
-=======
     if (Block *prev = original->prev_free()) {
       // If there is a free block before this, we can merge the current one with
       // the newly created one.
->>>>>>> 98391913
       prev->merge_next();
     } else {
       info.prev = original;
@@ -524,11 +439,6 @@
 Block<OffsetType, kAlign>::split(size_t new_inner_size) {
   if (used())
     return {};
-<<<<<<< HEAD
-
-  size_t old_inner_size = inner_size();
-  new_inner_size = align_up(new_inner_size, ALIGNMENT);
-=======
   // The prev_ field of the next block is always available, so there is a
   // minimum size to a block created through splitting.
   if (new_inner_size < sizeof(prev_))
@@ -537,7 +447,6 @@
   size_t old_inner_size = inner_size();
   new_inner_size =
       align_up(new_inner_size - sizeof(prev_), ALIGNMENT) + sizeof(prev_);
->>>>>>> 98391913
   if (old_inner_size < new_inner_size)
     return {};
 
@@ -550,25 +459,6 @@
 template <typename OffsetType, size_t kAlign>
 Block<OffsetType, kAlign> *
 Block<OffsetType, kAlign>::split_impl(size_t new_inner_size) {
-<<<<<<< HEAD
-  size_t outer_size1 = new_inner_size + BLOCK_OVERHEAD;
-  bool has_next = next();
-  ByteSpan new_region = region().subspan(outer_size1);
-  LIBC_ASSERT(!used() && "used blocks cannot be split");
-  // The low order bits of outer_size1 should both be zero, and is the correct
-  // value for the flags is false.
-  next_ = outer_size1;
-  LIBC_ASSERT(!used() && next() && "incorrect first split flags");
-  Block *new_block = as_block(outer_size1, new_region);
-
-  if (has_next) {
-    // The two flags are both false, so next_ is a plain size.
-    LIBC_ASSERT(!new_block->used() && next() && "flags disrupt use of size");
-    new_block->next()->prev_ = new_block->next_;
-  } else {
-    new_block->mark_last();
-  }
-=======
   size_t outer_size1 = outer_size(new_inner_size);
   LIBC_ASSERT(outer_size1 % ALIGNMENT == 0 && "new size must be aligned");
   ByteSpan new_region = region().subspan(outer_size1);
@@ -578,34 +468,17 @@
   Block *new_block = as_block(new_region);
   mark_free(); // Free status for this block is now stored in new_block.
   new_block->next()->prev_ = new_region.size();
->>>>>>> 98391913
   return new_block;
 }
 
 template <typename OffsetType, size_t kAlign>
 bool Block<OffsetType, kAlign>::merge_next() {
-<<<<<<< HEAD
-  if (used() || !next() || next()->used())
-    return false;
-
-  // Extend the size and copy the last() flag from the next block to this one.
-  next_ &= SIZE_MASK;
-  next_ += next()->next_;
-
-  if (next()) {
-    // The two flags are both false, so next_ is a plain size.
-    LIBC_ASSERT(!used() && next() && "flags disrupt use of size");
-    next()->prev_ = next_;
-  }
-
-=======
   if (used() || next()->used())
     return false;
   size_t new_size = outer_size() + next()->outer_size();
   next_ &= ~SIZE_MASK;
   next_ |= new_size;
   next()->prev_ = new_size;
->>>>>>> 98391913
   return true;
 }
 
@@ -618,48 +491,15 @@
 }
 
 template <typename OffsetType, size_t kAlign>
-<<<<<<< HEAD
-Block<OffsetType, kAlign> *Block<OffsetType, kAlign>::prev() const {
-  uintptr_t addr = (prev_ == 0) ? 0 : reinterpret_cast<uintptr_t>(this) - prev_;
-  return reinterpret_cast<Block *>(addr);
-=======
 Block<OffsetType, kAlign> *Block<OffsetType, kAlign>::prev_free() const {
   if (!(next_ & PREV_FREE_MASK))
     return nullptr;
   return reinterpret_cast<Block *>(reinterpret_cast<uintptr_t>(this) - prev_);
->>>>>>> 98391913
 }
 
 // Private template method implementations.
 
 template <typename OffsetType, size_t kAlign>
-<<<<<<< HEAD
-constexpr Block<OffsetType, kAlign>::Block(size_t prev_outer_size,
-                                           size_t outer_size) {
-  prev_ = prev_outer_size;
-  LIBC_ASSERT(outer_size % ALIGNMENT == 0 && "block sizes must be aligned");
-  next_ = outer_size;
-}
-
-template <typename OffsetType, size_t kAlign>
-Block<OffsetType, kAlign> *
-Block<OffsetType, kAlign>::as_block(size_t prev_outer_size, ByteSpan bytes) {
-  return ::new (bytes.data()) Block(prev_outer_size, bytes.size());
-}
-
-template <typename OffsetType, size_t kAlign>
-internal::BlockStatus Block<OffsetType, kAlign>::check_status() const {
-  if (reinterpret_cast<uintptr_t>(this) % ALIGNMENT != 0)
-    return internal::BlockStatus::MISALIGNED;
-
-  if (next() && (this >= next() || this != next()->prev()))
-    return internal::BlockStatus::NEXT_MISMATCHED;
-
-  if (prev() && (this <= prev() || this != prev()->next()))
-    return internal::BlockStatus::PREV_MISMATCHED;
-
-  return internal::BlockStatus::VALID;
-=======
 constexpr Block<OffsetType, kAlign>::Block(size_t outer_size)
     : next_(outer_size) {
   LIBC_ASSERT(outer_size % ALIGNMENT == 0 && "block sizes must be aligned");
@@ -668,7 +508,6 @@
 template <typename OffsetType, size_t kAlign>
 Block<OffsetType, kAlign> *Block<OffsetType, kAlign>::as_block(ByteSpan bytes) {
   return ::new (bytes.data()) Block(bytes.size());
->>>>>>> 98391913
 }
 
 } // namespace LIBC_NAMESPACE_DECL
