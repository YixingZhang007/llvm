//===-- C standard library header assert.h --------------------------------===//
//
// Part of the LLVM Project, under the Apache License v2.0 with LLVM Exceptions.
// See https://llvm.org/LICENSE.txt for license information.
// SPDX-License-Identifier: Apache-2.0 WITH LLVM-exception
//
//===----------------------------------------------------------------------===//

#include "__llvm-libc-common.h"
#include "llvm-libc-macros/assert-macros.h"

// This file may be usefully included multiple times to change assert()'s
// definition based on NDEBUG.

<<<<<<< HEAD

#undef assert
#ifdef NDEBUG
#define assert(e) (void)0
#else

=======
>>>>>>> 9c4aab8c
#ifndef __cplusplus
#undef static_assert
#define static_assert _Static_assert
#endif

<<<<<<< HEAD
=======
#undef assert
#ifdef NDEBUG
#define assert(e) (void)0
#else
>>>>>>> 9c4aab8c
#ifdef __cplusplus
extern "C"
#endif
_Noreturn void __assert_fail(const char *, const char *, unsigned, const char *) __NOEXCEPT;
<<<<<<< HEAD

=======
>>>>>>> 9c4aab8c
#define assert(e)  \
  ((e) ? (void)0 : __assert_fail(#e, __FILE__, __LINE__, __PRETTY_FUNCTION__))
#endif

%%public_api()<|MERGE_RESOLUTION|>--- conflicted
+++ resolved
@@ -12,35 +12,19 @@
 // This file may be usefully included multiple times to change assert()'s
 // definition based on NDEBUG.
 
-<<<<<<< HEAD
+#ifndef __cplusplus
+#undef static_assert
+#define static_assert _Static_assert
+#endif
 
 #undef assert
 #ifdef NDEBUG
 #define assert(e) (void)0
 #else
-
-=======
->>>>>>> 9c4aab8c
-#ifndef __cplusplus
-#undef static_assert
-#define static_assert _Static_assert
-#endif
-
-<<<<<<< HEAD
-=======
-#undef assert
-#ifdef NDEBUG
-#define assert(e) (void)0
-#else
->>>>>>> 9c4aab8c
 #ifdef __cplusplus
 extern "C"
 #endif
 _Noreturn void __assert_fail(const char *, const char *, unsigned, const char *) __NOEXCEPT;
-<<<<<<< HEAD
-
-=======
->>>>>>> 9c4aab8c
 #define assert(e)  \
   ((e) ? (void)0 : __assert_fail(#e, __FILE__, __LINE__, __PRETTY_FUNCTION__))
 #endif
