--- conflicted
+++ resolved
@@ -279,16 +279,10 @@
   set(SKIP_FLAG_EXPANSION_EXPLICIT_SIMD_OPT TRUE)
 endif()
 
-<<<<<<< HEAD
-# Skip ROUND_OPT flag for targets that don't support SSE 4.2.
-if(NOT((LIBC_TARGET_ARCHITECTURE_IS_X86 AND (LIBC_CPU_FEATURES MATCHES "SSE4_2")) OR
-       LIBC_TARGET_ARCHITECTURE_IS_AARCH64))
-=======
 # Skip ROUND_OPT flag for targets that don't support rounding instructions. On
 # x86, these are SSE4.1 instructions, but we already had code to check for
 # SSE4.2 support.
 if(NOT((LIBC_TARGET_ARCHITECTURE_IS_X86 AND (LIBC_CPU_FEATURES MATCHES "SSE4_2")) OR
        LIBC_TARGET_ARCHITECTURE_IS_AARCH64 OR LIBC_TARGET_OS_IS_GPU))
->>>>>>> 9c4aab8c
   set(SKIP_FLAG_EXPANSION_ROUND_OPT TRUE)
 endif()