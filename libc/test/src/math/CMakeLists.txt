add_custom_target(libc-math-unittests)

add_fp_unittest(
  cosf_test
  NEED_MPFR
  SUITE
    libc-math-unittests
  SRCS
    cosf_test.cpp
  HDRS
    sdcomp26094.h
  DEPENDS
    libc.src.errno.errno
    libc.src.math.cosf
    libc.src.__support.CPP.array
    libc.src.__support.FPUtil.fp_bits
)

add_fp_unittest(
  cos_test
  NEED_MPFR
  SUITE
    libc-math-unittests
  SRCS
    cos_test.cpp
  DEPENDS
    libc.src.math.cos
    libc.src.__support.FPUtil.fp_bits
)

add_fp_unittest(
  cospif_test
  NEED_MPFR
  SUITE
    libc-math-unittests
  SRCS
    cospif_test.cpp
  HDRS
    sdcomp26094.h
  DEPENDS
    libc.src.errno.errno
    libc.src.math.cospif
    libc.src.__support.CPP.array
    libc.src.__support.FPUtil.fp_bits
)

<<<<<<< HEAD
=======

add_fp_unittest(
  daddl_test
  NEED_MPFR
  SUITE
    libc-math-unittests
  SRCS
    daddl_test.cpp
  HDRS
    AddTest.h
  DEPENDS
    libc.src.math.daddl
)

>>>>>>> 9c4aab8c
add_fp_unittest(
  sinf_test
  NEED_MPFR
  SUITE
    libc-math-unittests
  SRCS
    sinf_test.cpp
  HDRS
    sdcomp26094.h
  DEPENDS
    libc.src.errno.errno
    libc.src.math.sinf
    libc.src.__support.CPP.array
    libc.src.__support.FPUtil.fp_bits
)

add_fp_unittest(
  sinpif_test
  NEED_MPFR
  SUITE
    libc-math-unittests
  SRCS
    sinpif_test.cpp
  HDRS
    sdcomp26094.h
  DEPENDS
    libc.src.errno.errno
    libc.src.math.sinpif
    libc.src.__support.CPP.array
    libc.src.__support.FPUtil.fp_bits
)

add_fp_unittest(
  sin_test
  NEED_MPFR
  SUITE
    libc-math-unittests
  SRCS
    sin_test.cpp
  DEPENDS
    libc.src.math.sin
    libc.src.__support.FPUtil.fp_bits
)

add_fp_unittest(
  sincosf_test
  NEED_MPFR
  SUITE
    libc-math-unittests
  SRCS
    sincosf_test.cpp
  HDRS
    sdcomp26094.h
  DEPENDS
    libc.src.errno.errno
    libc.src.math.sincosf
    libc.src.__support.CPP.array
    libc.src.__support.FPUtil.fp_bits
)

add_fp_unittest(
  sincos_test
  NEED_MPFR
  SUITE
    libc-math-unittests
  SRCS
    sincos_test.cpp
  DEPENDS
    libc.src.math.sincos
    libc.src.__support.FPUtil.fp_bits
)

add_fp_unittest(
  tanf_test
  NEED_MPFR
  SUITE
    libc-math-unittests
  SRCS
    tanf_test.cpp
  HDRS
    sdcomp26094.h
  DEPENDS
    libc.src.errno.errno
    libc.src.math.tanf
    libc.src.__support.CPP.array
    libc.src.__support.FPUtil.fp_bits
)

add_fp_unittest(
  fabs_test
  NEED_MPFR
  SUITE
    libc-math-unittests
  SRCS
    fabs_test.cpp
  HDRS
    FAbsTest.h
  DEPENDS
    libc.src.math.fabs
    libc.src.__support.FPUtil.fp_bits
)

add_fp_unittest(
  fabsf_test
  NEED_MPFR
  SUITE
    libc-math-unittests
  SRCS
    fabsf_test.cpp
  HDRS
    FAbsTest.h
  DEPENDS
    libc.src.math.fabsf
    libc.src.__support.FPUtil.fp_bits
)

add_fp_unittest(
  fabsl_test
  NEED_MPFR
  SUITE
    libc-math-unittests
  SRCS
    fabsl_test.cpp
  HDRS
    FAbsTest.h
  DEPENDS
    libc.src.math.fabsl
    libc.src.__support.FPUtil.fp_bits
)

add_fp_unittest(
  fadd_test
  NEED_MPFR
  SUITE
    libc-math-unittests
  SRCS
    fadd_test.cpp
  HDRS
    AddTest.h
  DEPENDS
    libc.src.math.fadd
    libc.src.__support.FPUtil.basic_operations
)

add_fp_unittest(
  trunc_test
  NEED_MPFR
  SUITE
    libc-math-unittests
  SRCS
    trunc_test.cpp
  HDRS
    TruncTest.h
  DEPENDS
    libc.src.math.trunc
    libc.src.__support.CPP.algorithm
    libc.src.__support.FPUtil.fp_bits
)

add_fp_unittest(
  truncf_test
  NEED_MPFR
  SUITE
    libc-math-unittests
  SRCS
    truncf_test.cpp
  HDRS
    TruncTest.h
  DEPENDS
    libc.src.math.truncf
    libc.src.__support.CPP.algorithm
    libc.src.__support.FPUtil.fp_bits
)

add_fp_unittest(
  truncl_test
  NEED_MPFR
  SUITE
    libc-math-unittests
  SRCS
    truncl_test.cpp
  HDRS
    TruncTest.h
  DEPENDS
    libc.src.math.truncl
    libc.src.__support.CPP.algorithm
    libc.src.__support.FPUtil.fp_bits
)

add_fp_unittest(
  truncf16_test
  NEED_MPFR
  SUITE
    libc-math-unittests
  SRCS
    truncf16_test.cpp
  HDRS
    TruncTest.h
  DEPENDS
    libc.src.math.truncf16
    libc.src.__support.CPP.algorithm
    libc.src.__support.FPUtil.fp_bits
)

add_fp_unittest(
  ceil_test
  NEED_MPFR
  SUITE
    libc-math-unittests
  SRCS
    ceil_test.cpp
  HDRS
    CeilTest.h
  DEPENDS
    libc.src.math.ceil
    libc.src.__support.CPP.algorithm
    libc.src.__support.FPUtil.fp_bits
)

add_fp_unittest(
  ceilf_test
  NEED_MPFR
  SUITE
    libc-math-unittests
  SRCS
    ceilf_test.cpp
  HDRS
    CeilTest.h
  DEPENDS
    libc.src.math.ceilf
    libc.src.__support.CPP.algorithm
    libc.src.__support.FPUtil.fp_bits
)

add_fp_unittest(
  ceill_test
  NEED_MPFR
  SUITE
    libc-math-unittests
  SRCS
    ceill_test.cpp
  HDRS
    CeilTest.h
  DEPENDS
    libc.src.math.ceill
    libc.src.__support.CPP.algorithm
    libc.src.__support.FPUtil.fp_bits
)

add_fp_unittest(
  ceilf16_test
  NEED_MPFR
  SUITE
    libc-math-unittests
  SRCS
    ceilf16_test.cpp
  HDRS
    CeilTest.h
  DEPENDS
    libc.src.math.ceilf16
    libc.src.__support.CPP.algorithm
    libc.src.__support.FPUtil.fp_bits
)

add_fp_unittest(
  floor_test
  NEED_MPFR
  SUITE
    libc-math-unittests
  SRCS
    floor_test.cpp
  HDRS
    FloorTest.h
  DEPENDS
    libc.src.math.floor
    libc.src.__support.CPP.algorithm
    libc.src.__support.FPUtil.fp_bits
)

add_fp_unittest(
  floorf_test
  NEED_MPFR
  SUITE
    libc-math-unittests
  SRCS
    floorf_test.cpp
  HDRS
    FloorTest.h
  DEPENDS
    libc.src.math.floorf
    libc.src.__support.CPP.algorithm
    libc.src.__support.FPUtil.fp_bits
)

add_fp_unittest(
  floorl_test
  NEED_MPFR
  SUITE
    libc-math-unittests
  SRCS
    floorl_test.cpp
  HDRS
    FloorTest.h
  DEPENDS
    libc.src.math.floorl
    libc.src.__support.CPP.algorithm
    libc.src.__support.FPUtil.fp_bits
)

add_fp_unittest(
  floorf16_test
  NEED_MPFR
  SUITE
    libc-math-unittests
  SRCS
    floorf16_test.cpp
  HDRS
    FloorTest.h
  DEPENDS
    libc.src.math.floorf16
    libc.src.__support.CPP.algorithm
    libc.src.__support.FPUtil.fp_bits
)

add_fp_unittest(
  round_test
  NEED_MPFR
  SUITE
    libc-math-unittests
  SRCS
    round_test.cpp
  HDRS
    RoundTest.h
  DEPENDS
    libc.src.math.round
    libc.src.__support.CPP.algorithm
    libc.src.__support.FPUtil.fp_bits
)

add_fp_unittest(
  roundf_test
  NEED_MPFR
  SUITE
    libc-math-unittests
  SRCS
    roundf_test.cpp
  HDRS
    RoundTest.h
  DEPENDS
    libc.src.math.roundf
    libc.src.__support.CPP.algorithm
    libc.src.__support.FPUtil.fp_bits
)

add_fp_unittest(
  roundl_test
  NEED_MPFR
  SUITE
    libc-math-unittests
  SRCS
    roundl_test.cpp
  HDRS
    RoundTest.h
  DEPENDS
    libc.src.math.roundl
    libc.src.__support.CPP.algorithm
    libc.src.__support.FPUtil.fp_bits
)

add_fp_unittest(
  roundf16_test
  NEED_MPFR
  SUITE
    libc-math-unittests
  SRCS
    roundf16_test.cpp
  HDRS
    RoundTest.h
  DEPENDS
    libc.src.math.roundf16
    libc.src.__support.CPP.algorithm
    libc.src.__support.FPUtil.fp_bits
)

add_fp_unittest(
  roundeven_test
  NEED_MPFR
  SUITE
    libc-math-unittests
  SRCS
    roundeven_test.cpp
  HDRS
  RoundEvenTest.h
  DEPENDS
    libc.src.math.roundeven
    libc.src.__support.CPP.algorithm
    libc.src.__support.FPUtil.fp_bits
)

add_fp_unittest(
  roundevenf_test
  NEED_MPFR
  SUITE
    libc-math-unittests
  SRCS
    roundevenf_test.cpp
  HDRS
  RoundEvenTest.h
  DEPENDS
    libc.src.math.roundevenf
    libc.src.__support.CPP.algorithm
    libc.src.__support.FPUtil.fp_bits
)

add_fp_unittest(
  roundevenl_test
  NEED_MPFR
  SUITE
    libc-math-unittests
  SRCS
    roundevenl_test.cpp
  HDRS
  RoundEvenTest.h
  DEPENDS
    libc.src.math.roundevenl
    libc.src.__support.CPP.algorithm
    libc.src.__support.FPUtil.fp_bits
)

add_fp_unittest(
  roundevenf16_test
  NEED_MPFR
  SUITE
    libc-math-unittests
  SRCS
    roundevenf16_test.cpp
  HDRS
  RoundEvenTest.h
  DEPENDS
    libc.src.math.roundevenf16
    libc.src.__support.CPP.algorithm
    libc.src.__support.FPUtil.fp_bits
)

add_fp_unittest(
  lround_test
  NEED_MPFR
  SUITE
    libc-math-unittests
  SRCS
    lround_test.cpp
  HDRS
    RoundToIntegerTest.h
  DEPENDS
    libc.hdr.fenv_macros
    libc.src.errno.errno
    libc.src.math.lround
    libc.src.__support.CPP.algorithm
    libc.src.__support.FPUtil.fenv_impl
    libc.src.__support.FPUtil.fp_bits
)

add_fp_unittest(
  lroundf_test
  NEED_MPFR
  SUITE
    libc-math-unittests
  SRCS
    lroundf_test.cpp
  HDRS
    RoundToIntegerTest.h
  DEPENDS
    libc.hdr.fenv_macros
    libc.src.errno.errno
    libc.src.math.lroundf
    libc.src.__support.CPP.algorithm
    libc.src.__support.FPUtil.fenv_impl
    libc.src.__support.FPUtil.fp_bits
)

add_fp_unittest(
  lroundl_test
  NEED_MPFR
  SUITE
    libc-math-unittests
  SRCS
    lroundl_test.cpp
  HDRS
    RoundToIntegerTest.h
  DEPENDS
    libc.hdr.fenv_macros
    libc.src.errno.errno
    libc.src.math.lroundl
    libc.src.__support.CPP.algorithm
    libc.src.__support.FPUtil.fenv_impl
    libc.src.__support.FPUtil.fp_bits
)

add_fp_unittest(
  lroundf16_test
  NEED_MPFR
  SUITE
    libc-math-unittests
  SRCS
    lroundf16_test.cpp
  HDRS
    RoundToIntegerTest.h
  DEPENDS
    libc.hdr.fenv_macros
    libc.src.errno.errno
    libc.src.math.lroundf16
    libc.src.__support.CPP.algorithm
    libc.src.__support.FPUtil.fenv_impl
    libc.src.__support.FPUtil.fp_bits
)

add_fp_unittest(
  llround_test
  NEED_MPFR
  SUITE
    libc-math-unittests
  SRCS
    llround_test.cpp
  HDRS
    RoundToIntegerTest.h
  DEPENDS
    libc.hdr.fenv_macros
    libc.src.errno.errno
    libc.src.math.llround
    libc.src.__support.CPP.algorithm
    libc.src.__support.FPUtil.fenv_impl
    libc.src.__support.FPUtil.fp_bits
)

add_fp_unittest(
  llroundf_test
  NEED_MPFR
  SUITE
    libc-math-unittests
  SRCS
    llroundf_test.cpp
  HDRS
    RoundToIntegerTest.h
  DEPENDS
    libc.hdr.fenv_macros
    libc.src.errno.errno
    libc.src.math.llroundf
    libc.src.__support.CPP.algorithm
    libc.src.__support.FPUtil.fenv_impl
    libc.src.__support.FPUtil.fp_bits
)

add_fp_unittest(
  llroundl_test
  NEED_MPFR
  SUITE
    libc-math-unittests
  SRCS
    llroundl_test.cpp
  HDRS
    RoundToIntegerTest.h
  DEPENDS
    libc.hdr.fenv_macros
    libc.src.errno.errno
    libc.src.math.llroundl
    libc.src.__support.CPP.algorithm
    libc.src.__support.FPUtil.fenv_impl
    libc.src.__support.FPUtil.fp_bits
)

add_fp_unittest(
  llroundf16_test
  NEED_MPFR
  SUITE
    libc-math-unittests
  SRCS
    llroundf16_test.cpp
  HDRS
    RoundToIntegerTest.h
  DEPENDS
    libc.hdr.fenv_macros
    libc.src.errno.errno
    libc.src.math.llroundf16
    libc.src.__support.CPP.algorithm
    libc.src.__support.FPUtil.fenv_impl
    libc.src.__support.FPUtil.fp_bits
)

add_fp_unittest(
  nearbyint_test
  NEED_MPFR
  SUITE
    libc-math-unittests
  SRCS
    nearbyint_test.cpp
  HDRS
    NearbyIntTest.h
  DEPENDS
    libc.src.math.nearbyint
    libc.src.__support.CPP.algorithm
    libc.src.__support.CPP.array
)

add_fp_unittest(
  nearbyintf_test
  NEED_MPFR
  SUITE
    libc-math-unittests
  SRCS
    nearbyintf_test.cpp
  HDRS
    NearbyIntTest.h
  DEPENDS
    libc.src.math.nearbyintf
    libc.src.__support.CPP.algorithm
    libc.src.__support.CPP.array
)

add_fp_unittest(
  nearbyintl_test
  NEED_MPFR
  SUITE
    libc-math-unittests
  SRCS
    nearbyintl_test.cpp
  HDRS
    NearbyIntTest.h
  DEPENDS
    libc.src.math.nearbyintl
    libc.src.__support.CPP.algorithm
    libc.src.__support.CPP.array
)

add_fp_unittest(
  nearbyintf16_test
  NEED_MPFR
  SUITE
    libc-math-unittests
  SRCS
    nearbyintf16_test.cpp
  HDRS
    NearbyIntTest.h
  DEPENDS
    libc.src.math.nearbyintf16
    libc.src.__support.CPP.algorithm
    libc.src.__support.CPP.array
)

add_fp_unittest(
  rint_test
  NEED_MPFR
  SUITE
    libc-math-unittests
  SRCS
    rint_test.cpp
  HDRS
    RIntTest.h
  DEPENDS
    libc.hdr.fenv_macros
    libc.src.math.rint
    libc.src.__support.CPP.algorithm
    libc.src.__support.FPUtil.fenv_impl
    libc.src.__support.FPUtil.fp_bits
)

add_fp_unittest(
  rintf_test
  NEED_MPFR
  SUITE
    libc-math-unittests
  SRCS
    rintf_test.cpp
  HDRS
    RIntTest.h
  DEPENDS
    libc.hdr.fenv_macros
    libc.src.math.rintf
    libc.src.__support.CPP.algorithm
    libc.src.__support.FPUtil.fenv_impl
    libc.src.__support.FPUtil.fp_bits
)

add_fp_unittest(
  rintl_test
  NEED_MPFR
  SUITE
    libc-math-unittests
  SRCS
    rintl_test.cpp
  HDRS
    RIntTest.h
  DEPENDS
    libc.hdr.fenv_macros
    libc.src.math.rintl
    libc.src.__support.CPP.algorithm
    libc.src.__support.FPUtil.fenv_impl
    libc.src.__support.FPUtil.fp_bits
)

add_fp_unittest(
  rintf16_test
  NEED_MPFR
  SUITE
    libc-math-unittests
  SRCS
    rintf16_test.cpp
  HDRS
    RIntTest.h
  DEPENDS
    libc.hdr.fenv_macros
    libc.src.math.rintf16
    libc.src.__support.CPP.algorithm
    libc.src.__support.FPUtil.fenv_impl
    libc.src.__support.FPUtil.fp_bits
)

add_fp_unittest(
  lrint_test
  NEED_MPFR
  SUITE
    libc-math-unittests
  SRCS
    lrint_test.cpp
  HDRS
    RoundToIntegerTest.h
  DEPENDS
    libc.src.math.lrint
    libc.src.__support.CPP.algorithm
    libc.src.__support.FPUtil.fenv_impl
    libc.src.__support.FPUtil.fp_bits
)

add_fp_unittest(
  lrintf_test
  NEED_MPFR
  SUITE
    libc-math-unittests
  SRCS
    lrintf_test.cpp
  HDRS
    RoundToIntegerTest.h
  DEPENDS
    libc.src.math.lrintf
    libc.src.__support.CPP.algorithm
    libc.src.__support.FPUtil.fenv_impl
    libc.src.__support.FPUtil.fp_bits
)

add_fp_unittest(
  lrintl_test
  NEED_MPFR
  SUITE
    libc-math-unittests
  SRCS
    lrintl_test.cpp
  HDRS
    RoundToIntegerTest.h
  DEPENDS
    libc.src.math.lrintl
    libc.src.__support.CPP.algorithm
    libc.src.__support.FPUtil.fenv_impl
    libc.src.__support.FPUtil.fp_bits
)

add_fp_unittest(
  lrintf16_test
  NEED_MPFR
  SUITE
    libc-math-unittests
  SRCS
    lrintf16_test.cpp
  HDRS
    RoundToIntegerTest.h
  DEPENDS
    libc.src.math.lrintf16
    libc.src.__support.CPP.algorithm
    libc.src.__support.FPUtil.fenv_impl
    libc.src.__support.FPUtil.fp_bits
)

add_fp_unittest(
  llrint_test
  NEED_MPFR
  SUITE
    libc-math-unittests
  SRCS
    llrint_test.cpp
  HDRS
    RoundToIntegerTest.h
  DEPENDS
    libc.src.math.llrint
    libc.src.__support.CPP.algorithm
    libc.src.__support.FPUtil.fenv_impl
    libc.src.__support.FPUtil.fp_bits
)

add_fp_unittest(
  llrintf_test
  NEED_MPFR
  SUITE
    libc-math-unittests
  SRCS
    llrintf_test.cpp
  HDRS
    RoundToIntegerTest.h
  DEPENDS
    libc.src.math.llrintf
    libc.src.__support.CPP.algorithm
    libc.src.__support.FPUtil.fenv_impl
    libc.src.__support.FPUtil.fp_bits
)

add_fp_unittest(
  llrintl_test
  NEED_MPFR
  SUITE
    libc-math-unittests
  SRCS
    llrintl_test.cpp
  HDRS
    RoundToIntegerTest.h
  DEPENDS
    libc.src.math.llrintl
    libc.src.__support.CPP.algorithm
    libc.src.__support.FPUtil.fenv_impl
    libc.src.__support.FPUtil.fp_bits
)

add_fp_unittest(
  llrintf16_test
  NEED_MPFR
  SUITE
    libc-math-unittests
  SRCS
    llrintf16_test.cpp
  HDRS
    RoundToIntegerTest.h
  DEPENDS
    libc.src.math.llrintf16
    libc.src.__support.CPP.algorithm
    libc.src.__support.FPUtil.fenv_impl
    libc.src.__support.FPUtil.fp_bits
)

add_fp_unittest(
  exp_test
  NEED_MPFR
  SUITE
    libc-math-unittests
  SRCS
    exp_test.cpp
  DEPENDS
    libc.src.errno.errno
    libc.src.math.exp
    libc.src.__support.FPUtil.fp_bits
)

add_fp_unittest(
  expf_test
  NEED_MPFR
  SUITE
    libc-math-unittests
  SRCS
    expf_test.cpp
  DEPENDS
    libc.src.errno.errno
    libc.src.math.expf
    libc.src.__support.FPUtil.fp_bits
)

add_fp_unittest(
  expf16_test
  NEED_MPFR
  SUITE
    libc-math-unittests
  SRCS
    expf16_test.cpp
  DEPENDS
    libc.src.math.expf16
)

add_fp_unittest(
  exp2f_test
  NEED_MPFR
  SUITE
    libc-math-unittests
  SRCS
    exp2f_test.cpp
  DEPENDS
    libc.src.errno.errno
    libc.src.math.exp2f
    libc.src.__support.FPUtil.fp_bits
)

add_fp_unittest(
 exp2_test
 NEED_MPFR
 SUITE
   libc-math-unittests
 SRCS
   exp2_test.cpp
 DEPENDS
   libc.src.errno.errno
   libc.src.math.exp2
   libc.src.__support.FPUtil.fp_bits
)

add_fp_unittest(
  exp2m1f_test
  NEED_MPFR
  SUITE
    libc-math-unittests
  SRCS
    exp2m1f_test.cpp
  DEPENDS
    libc.src.errno.errno
    libc.src.math.exp2m1f
    libc.src.__support.CPP.array
    libc.src.__support.FPUtil.fp_bits
)

add_fp_unittest(
  exp10f_test
  NEED_MPFR
  SUITE
    libc-math-unittests
  SRCS
    exp10f_test.cpp
  DEPENDS
    libc.src.errno.errno
    libc.src.math.exp10f
    libc.src.__support.FPUtil.fp_bits
)

add_fp_unittest(
 exp10_test
 NEED_MPFR
 SUITE
   libc-math-unittests
 SRCS
   exp10_test.cpp
 DEPENDS
   libc.src.errno.errno
   libc.src.math.exp10
   libc.src.__support.FPUtil.fp_bits
)

add_fp_unittest(
  copysign_test
  SUITE
    libc-math-unittests
  SRCS
    copysign_test.cpp
  HDRS
    CopySignTest.h
  DEPENDS
    libc.src.math.copysign
    libc.src.__support.FPUtil.fp_bits
  # FIXME: Currently fails on the GPU build.
  UNIT_TEST_ONLY
)

add_fp_unittest(
  copysignf_test
  SUITE
    libc-math-unittests
  SRCS
    copysignf_test.cpp
  HDRS
    CopySignTest.h
  DEPENDS
    libc.src.math.copysignf
    libc.src.__support.FPUtil.fp_bits
  # FIXME: Currently fails on the GPU build.
  UNIT_TEST_ONLY
)

add_fp_unittest(
  copysignl_test
  SUITE
    libc-math-unittests
  SRCS
    copysignl_test.cpp
  HDRS
    CopySignTest.h
  DEPENDS
    libc.src.math.copysignl
    libc.src.__support.FPUtil.fp_bits
  # FIXME: Currently fails on the GPU build.
  UNIT_TEST_ONLY
)

add_fp_unittest(
  frexp_test
  NEED_MPFR
  SUITE
    libc-math-unittests
  SRCS
    frexp_test.cpp
  HDRS
    FrexpTest.h
  DEPENDS
    libc.src.math.frexp
    libc.src.__support.FPUtil.basic_operations
)

add_fp_unittest(
  frexpf_test
  NEED_MPFR
  SUITE
    libc-math-unittests
  SRCS
    frexpf_test.cpp
  HDRS
    FrexpTest.h
  DEPENDS
    libc.src.math.frexpf
    libc.src.__support.FPUtil.basic_operations
)

add_fp_unittest(
  frexpl_test
  NEED_MPFR
  SUITE
    libc-math-unittests
  SRCS
    frexpl_test.cpp
  HDRS
    FrexpTest.h
  DEPENDS
    libc.src.math.frexpl
    libc.src.__support.FPUtil.basic_operations
)

add_fp_unittest(
  ilogb_test
  SUITE
    libc-math-unittests
  SRCS
    ilogb_test.cpp
  HDRS
    ILogbTest.h
  DEPENDS
    libc.src.math.ilogb
    libc.src.__support.CPP.limits
    libc.src.__support.FPUtil.fp_bits
    libc.src.__support.FPUtil.manipulation_functions
)

add_fp_unittest(
  ilogbf_test
  SUITE
    libc-math-unittests
  SRCS
    ilogbf_test.cpp
  HDRS
    ILogbTest.h
  DEPENDS
    libc.src.math.ilogbf
    libc.src.__support.CPP.limits
    libc.src.__support.FPUtil.fp_bits
    libc.src.__support.FPUtil.manipulation_functions
)

add_fp_unittest(
  ilogbl_test
  SUITE
    libc-math-unittests
  SRCS
    ilogbl_test.cpp
  HDRS
    ILogbTest.h
  DEPENDS
    libc.src.math.ilogbl
    libc.src.__support.CPP.limits
    libc.src.__support.FPUtil.fp_bits
    libc.src.__support.FPUtil.manipulation_functions
)

add_fp_unittest(
  ldexp_test
  SUITE
    libc-math-unittests
  SRCS
    ldexp_test.cpp
  HDRS
    LdExpTest.h
  DEPENDS
    libc.src.math.ldexp
    libc.src.__support.CPP.limits
    libc.src.__support.FPUtil.fp_bits
    libc.src.__support.FPUtil.normal_float
)

add_fp_unittest(
  ldexpf_test
  SUITE
    libc-math-unittests
  SRCS
    ldexpf_test.cpp
  HDRS
    LdExpTest.h
  DEPENDS
    libc.src.math.ldexpf
    libc.src.__support.CPP.limits
    libc.src.__support.FPUtil.fp_bits
    libc.src.__support.FPUtil.normal_float
)

add_fp_unittest(
  ldexpl_test
  SUITE
    libc-math-unittests
  SRCS
    ldexpl_test.cpp
  HDRS
    LdExpTest.h
  DEPENDS
    libc.src.math.ldexpl
    libc.src.__support.CPP.limits
    libc.src.__support.FPUtil.fp_bits
    libc.src.__support.FPUtil.normal_float
)

add_fp_unittest(
  logb_test
  SUITE
    libc-math-unittests
  SRCS
    logb_test.cpp
  DEPENDS
    libc.src.math.logb
    libc.src.__support.FPUtil.manipulation_functions
)

add_fp_unittest(
  logbf_test
  SUITE
    libc-math-unittests
  SRCS
    logbf_test.cpp
  DEPENDS
    libc.src.math.logbf
    libc.src.__support.FPUtil.manipulation_functions
)

add_fp_unittest(
  logbl_test
  SUITE
    libc-math-unittests
  SRCS
    logbl_test.cpp
  HDRS
    LogbTest.h
  DEPENDS
    libc.src.math.logbl
    libc.src.__support.FPUtil.manipulation_functions
)

add_fp_unittest(
  modf_test
  SUITE
    libc-math-unittests
  SRCS
    modf_test.cpp
  HDRS
    ModfTest.h
  DEPENDS
    libc.src.math.modf
    libc.src.__support.FPUtil.basic_operations
    libc.src.__support.FPUtil.nearest_integer_operations
  # Requires C++ limits.
  UNIT_TEST_ONLY
)

add_fp_unittest(
  modff_test
  SUITE
    libc-math-unittests
  SRCS
    modff_test.cpp
  HDRS
    ModfTest.h
  DEPENDS
    libc.src.math.modff
    libc.src.__support.FPUtil.basic_operations
    libc.src.__support.FPUtil.nearest_integer_operations
  # Requires C++ limits.
  UNIT_TEST_ONLY
)

add_fp_unittest(
  modfl_test
  SUITE
    libc-math-unittests
  SRCS
    modfl_test.cpp
  HDRS
    ModfTest.h
  DEPENDS
    libc.src.math.modfl
    libc.src.__support.FPUtil.basic_operations
    libc.src.__support.FPUtil.nearest_integer_operations
)

add_fp_unittest(
  fdimf_test
  SUITE
    libc-math-unittests
  SRCS
    fdimf_test.cpp
  HDRS
    FDimTest.h
  DEPENDS
    libc.src.math.fdimf
    libc.src.__support.FPUtil.basic_operations
    libc.src.__support.FPUtil.fp_bits
)

add_fp_unittest(
  fdim_test
  SUITE
    libc-math-unittests
  SRCS
    fdim_test.cpp
  HDRS
    FDimTest.h
  DEPENDS
    libc.src.math.fdim
    libc.src.__support.FPUtil.basic_operations
    libc.src.__support.FPUtil.fp_bits
)

add_fp_unittest(
  fdiml_test
  SUITE
    libc-math-unittests
  SRCS
    fdiml_test.cpp
  HDRS
    FDimTest.h
  DEPENDS
    libc.src.math.fdiml
    libc.src.__support.FPUtil.basic_operations
    libc.src.__support.FPUtil.fp_bits
)

add_fp_unittest(
  fminf_test
  SUITE
    libc-math-unittests
  SRCS
    fminf_test.cpp
  HDRS
    FMinTest.h
  DEPENDS
    libc.src.math.fminf
    libc.src.__support.FPUtil.fp_bits
)

add_fp_unittest(
  fmin_test
  SUITE
    libc-math-unittests
  SRCS
    fmin_test.cpp
  HDRS
    FMinTest.h
  DEPENDS
    libc.src.math.fmin
    libc.src.__support.FPUtil.fp_bits
)

add_fp_unittest(
  fminl_test
  SUITE
    libc-math-unittests
  SRCS
    fminl_test.cpp
  HDRS
    FMinTest.h
  DEPENDS
    libc.src.math.fminl
    libc.src.__support.FPUtil.fp_bits
)

add_fp_unittest(
  fmaxf_test
  SUITE
    libc-math-unittests
  SRCS
    fmaxf_test.cpp
  HDRS
    FMaxTest.h
  DEPENDS
    libc.src.math.fmaxf
    libc.src.__support.FPUtil.fp_bits
)

add_fp_unittest(
  fmax_test
  SUITE
    libc-math-unittests
  SRCS
    fmax_test.cpp
  HDRS
    FMaxTest.h
  DEPENDS
    libc.src.math.fmax
    libc.src.__support.FPUtil.fp_bits
)

add_fp_unittest(
  fmaxl_test
  SUITE
    libc-math-unittests
  SRCS
    fmaxl_test.cpp
  HDRS
    FMaxTest.h
  DEPENDS
    libc.src.math.fmaxl
    libc.src.__support.FPUtil.fp_bits
)

add_fp_unittest(
  sqrtf_test
  NEED_MPFR
  SUITE
    libc-math-unittests
  SRCS
    sqrtf_test.cpp
  HDRS
    SqrtTest.h
  DEPENDS
    libc.src.math.sqrtf
)

add_fp_unittest(
  sqrt_test
  NEED_MPFR
  SUITE
    libc-math-unittests
  SRCS
    sqrt_test.cpp
  HDRS
    SqrtTest.h
  DEPENDS
    libc.src.math.sqrt
)

add_fp_unittest(
  sqrtl_test
  NEED_MPFR
  SUITE
    libc-math-unittests
  SRCS
    sqrtl_test.cpp
  HDRS
    SqrtTest.h
  DEPENDS
    libc.src.math.sqrtl
)

add_fp_unittest(
  generic_sqrtf_test
  NEED_MPFR
  SUITE
    libc-math-unittests
  SRCS
    generic_sqrtf_test.cpp
  HDRS
    SqrtTest.h
  DEPENDS
    libc.src.math.sqrtf
    libc.src.__support.FPUtil.generic.sqrt
  COMPILE_OPTIONS
    -O3
)

add_fp_unittest(
  generic_sqrt_test
  NEED_MPFR
  SUITE
    libc-math-unittests
  SRCS
    generic_sqrt_test.cpp
  HDRS
    SqrtTest.h
  DEPENDS
    libc.src.math.sqrt
    libc.src.__support.FPUtil.generic.sqrt
  COMPILE_OPTIONS
    -O3
)

add_fp_unittest(
  generic_sqrtl_test
  NEED_MPFR
  SUITE
    libc-math-unittests
  SRCS
    generic_sqrtl_test.cpp
  HDRS
    SqrtTest.h
  DEPENDS
    libc.src.math.sqrtl
    libc.src.__support.FPUtil.generic.sqrt
  COMPILE_OPTIONS
    -O3
)

add_fp_unittest(
  remquof_test
  NEED_MPFR
  SUITE
    libc-math-unittests
  SRCS
    remquof_test.cpp
  HDRS
    RemQuoTest.h
  DEPENDS
    libc.src.math.remquof
    libc.src.__support.FPUtil.basic_operations
    libc.src.__support.FPUtil.fp_bits
)

add_fp_unittest(
  remquo_test
  NEED_MPFR
  SUITE
    libc-math-unittests
  SRCS
    remquo_test.cpp
  HDRS
    RemQuoTest.h
  DEPENDS
    libc.src.math.remquo
    libc.src.__support.FPUtil.basic_operations
    libc.src.__support.FPUtil.fp_bits
)

add_fp_unittest(
  remquol_test
  NEED_MPFR
  SUITE
    libc-math-unittests
  SRCS
    remquol_test.cpp
  HDRS
    RemQuoTest.h
  DEPENDS
    libc.src.math.remquol
    libc.src.__support.FPUtil.basic_operations
    libc.src.__support.FPUtil.fp_bits
)

add_fp_unittest(
  hypotf_test
  NEED_MPFR
  SUITE
    libc-math-unittests
  SRCS
    hypotf_test.cpp
  DEPENDS
    libc.src.math.hypotf
    libc.src.__support.FPUtil.fp_bits
)

add_fp_unittest(
  hypot_test
  NEED_MPFR
  SUITE
    libc-math-unittests
  SRCS
    hypot_test.cpp
  DEPENDS
    libc.src.math.hypot
    libc.src.__support.FPUtil.fp_bits
)

add_fp_unittest(
  nextafter_test
  SUITE
    libc-math-unittests
  SRCS
    nextafter_test.cpp
  HDRS
    NextAfterTest.h
  DEPENDS
    libc.src.math.nextafter
    libc.src.__support.FPUtil.basic_operations
    libc.src.__support.FPUtil.fp_bits
)

add_fp_unittest(
  nextafterf_test
  SUITE
    libc-math-unittests
  SRCS
    nextafterf_test.cpp
  HDRS
    NextAfterTest.h
  DEPENDS
    libc.src.math.nextafterf
    libc.src.__support.FPUtil.basic_operations
    libc.src.__support.FPUtil.fp_bits
)

add_fp_unittest(
  nextafterl_test
  SUITE
    libc-math-unittests
  SRCS
    nextafterl_test.cpp
  HDRS
    NextAfterTest.h
  DEPENDS
    libc.src.math.nextafterl
    libc.src.__support.FPUtil.basic_operations
    libc.src.__support.FPUtil.fp_bits
)

add_fp_unittest(
  nextafterf128_test
  SUITE
    libc-math-unittests
  SRCS
    nextafterf128_test.cpp
  HDRS
    NextAfterTest.h
  DEPENDS
    libc.src.math.nextafterf128
    libc.src.__support.FPUtil.basic_operations
    libc.src.__support.FPUtil.fp_bits
)

# TODO(lntue): The current implementation of fputil::general::fma<float> is only
# correctly rounded for the default rounding mode round-to-nearest tie-to-even.
add_fp_unittest(
  fmaf_test
  NEED_MPFR
  SUITE
    libc-math-unittests
  SRCS
    fmaf_test.cpp
  HDRS
    FmaTest.h
  DEPENDS
    libc.src.math.fmaf
    libc.src.stdlib.rand
    libc.src.stdlib.srand
  FLAGS
    FMA_OPT__ONLY
)

add_fp_unittest(
  fma_test
  NEED_MPFR
  SUITE
    libc-math-unittests
  SRCS
    fma_test.cpp
  HDRS
    FmaTest.h
  DEPENDS
    libc.src.math.fma
    libc.src.stdlib.rand
    libc.src.stdlib.srand
)

add_fp_unittest(
  tan_test
  NEED_MPFR
  SUITE
    libc-math-unittests
  SRCS
    tan_test.cpp
  DEPENDS
    libc.src.math.tan
    libc.src.__support.FPUtil.fp_bits
)

add_fp_unittest(
  expm1f_test
  NEED_MPFR
  SUITE
    libc-math-unittests
  SRCS
    expm1f_test.cpp
  DEPENDS
    libc.src.errno.errno
    libc.src.math.expm1f
    libc.src.__support.FPUtil.fp_bits
)

add_fp_unittest(
 expm1_test
 NEED_MPFR
 SUITE
   libc-math-unittests
 SRCS
   expm1_test.cpp
 DEPENDS
   libc.src.errno.errno
   libc.src.math.expm1
   libc.src.__support.FPUtil.fp_bits
)

add_fp_unittest(
 log_test
 NEED_MPFR
 SUITE
   libc-math-unittests
 SRCS
   log_test.cpp
 DEPENDS
   libc.src.errno.errno
   libc.src.math.log
   libc.src.__support.FPUtil.fp_bits
)

add_fp_unittest(
  logf_test
  NEED_MPFR
  SUITE
    libc-math-unittests
  SRCS
    logf_test.cpp
  DEPENDS
    libc.src.errno.errno
    libc.src.math.logf
    libc.src.__support.FPUtil.fp_bits
)

add_fp_unittest(
log2_test
 NEED_MPFR
 SUITE
   libc-math-unittests
 SRCS
   log2_test.cpp
 DEPENDS
   libc.src.errno.errno
   libc.src.math.log2
   libc.src.__support.FPUtil.fp_bits
)

add_fp_unittest(
  log2f_test
  NEED_MPFR
  SUITE
    libc-math-unittests
  SRCS
    log2f_test.cpp
  DEPENDS
    libc.src.errno.errno
    libc.src.math.log2f
    libc.src.__support.FPUtil.fp_bits
)

add_fp_unittest(
 log10_test
 NEED_MPFR
 SUITE
   libc-math-unittests
 SRCS
   log10_test.cpp
 DEPENDS
   libc.src.errno.errno
   libc.src.math.log10
   libc.src.__support.FPUtil.fp_bits
)

add_fp_unittest(
  log10f_test
  NEED_MPFR
  SUITE
    libc-math-unittests
  SRCS
    log10f_test.cpp
  DEPENDS
    libc.src.errno.errno
    libc.src.math.log10f
    libc.src.__support.FPUtil.fp_bits
)

add_fp_unittest(
log1p_test
 NEED_MPFR
 SUITE
   libc-math-unittests
 SRCS
   log1p_test.cpp
 DEPENDS
   libc.src.errno.errno
   libc.src.math.log1p
   libc.src.__support.FPUtil.fp_bits
)

add_fp_unittest(
  log1pf_test
  NEED_MPFR
  SUITE
    libc-math-unittests
  SRCS
    log1pf_test.cpp
  DEPENDS
    libc.src.errno.errno
    libc.src.math.log1pf
    libc.src.__support.FPUtil.fp_bits
)

add_fp_unittest(
  fmodf_test
  SUITE
    libc-math-unittests
  SRCS
    fmodf_test.cpp
  HDRS
    FModTest.h
  DEPENDS
    libc.src.errno.errno
    libc.src.math.fmodf
    libc.src.__support.FPUtil.basic_operations
    libc.src.__support.FPUtil.nearest_integer_operations
  # FIXME: Currently fails on the GPU build.
  UNIT_TEST_ONLY
)

add_fp_unittest(
  fmod_test
  SUITE
    libc-math-unittests
  SRCS
    fmod_test.cpp
  HDRS
    FModTest.h
  DEPENDS
    libc.src.errno.errno
    libc.src.math.fmod
    libc.src.__support.FPUtil.basic_operations
    libc.src.__support.FPUtil.nearest_integer_operations
  # FIXME: Currently fails on the GPU build.
  UNIT_TEST_ONLY
)

add_fp_unittest(
  explogxf_test
  NEED_MPFR
  SUITE
    libc-math-unittests
  HDRS
    in_float_range_test_helper.h
  SRCS
    explogxf_test.cpp
  DEPENDS
    libc.src.math.generic.explogxf
    libc.src.math.fabs
    libc.src.math.fabsf
    libc.src.__support.FPUtil.fp_bits
)

add_fp_unittest(
  coshf_test
  NEED_MPFR
  SUITE
    libc-math-unittests
  SRCS
    coshf_test.cpp
  HDRS
    sdcomp26094.h
  DEPENDS
    libc.src.errno.errno
    libc.src.math.coshf
    libc.src.__support.CPP.array
    libc.src.__support.FPUtil.fp_bits
)

add_fp_unittest(
  sinhf_test
  NEED_MPFR
  SUITE
    libc-math-unittests
  SRCS
    sinhf_test.cpp
  HDRS
    sdcomp26094.h
  DEPENDS
    libc.src.errno.errno
    libc.src.math.sinhf
    libc.src.__support.CPP.array
    libc.src.__support.FPUtil.fp_bits
)

add_fp_unittest(
  tanhf_test
  NEED_MPFR
  SUITE
    libc-math-unittests
  SRCS
    tanhf_test.cpp
  DEPENDS
    libc.src.math.tanhf
    libc.src.__support.FPUtil.fp_bits
)

add_fp_unittest(
  atanhf_test
  NEED_MPFR
  SUITE
    libc-math-unittests
  SRCS
    atanhf_test.cpp
  DEPENDS
    libc.src.errno.errno
    libc.src.math.atanhf
    libc.src.__support.FPUtil.fp_bits
)

add_fp_unittest(
  fmul_test
  NEED_MPFR
  SUITE
    libc-math-unittests
  SRCS
    fmul_test.cpp
  HDRS
<<<<<<< HEAD
    FMulTest.h
  DEPENDS
    libc.src.math.fmul
)
=======
    MulTest.h
  DEPENDS
    libc.src.math.fmul
    libc.src.stdlib.rand
    libc.src.stdlib.srand
)

add_fp_unittest(
  fmull_test
  NEED_MPFR
  SUITE
    libc-math-unittests
  SRCS
    fmull_test.cpp
  HDRS
    MulTest.h
  DEPENDS
    libc.src.math.fmull
    libc.src.stdlib.rand
    libc.src.stdlib.srand
)

>>>>>>> 9c4aab8c
add_fp_unittest(
  asinhf_test
  NEED_MPFR
  SUITE
    libc-math-unittests
  SRCS
    asinhf_test.cpp
  DEPENDS
    libc.src.errno.errno
    libc.src.math.asinhf
    libc.src.__support.FPUtil.fp_bits
)

add_fp_unittest(
  acoshf_test
  NEED_MPFR
  SUITE
    libc-math-unittests
  SRCS
    acoshf_test.cpp
  DEPENDS
    libc.src.errno.errno
    libc.src.math.acoshf
    libc.src.__support.FPUtil.fp_bits
)

add_fp_unittest(
  asinf_test
  NEED_MPFR
  SUITE
    libc-math-unittests
  SRCS
    asinf_test.cpp
  DEPENDS
    libc.src.errno.errno
    libc.src.math.asinf
    libc.src.__support.FPUtil.fp_bits
)

add_fp_unittest(
  acosf_test
  NEED_MPFR
  SUITE
    libc-math-unittests
  SRCS
    acosf_test.cpp
  DEPENDS
    libc.src.errno.errno
    libc.src.math.acosf
    libc.src.__support.FPUtil.fp_bits
)

add_fp_unittest(
  atanf_test
  NEED_MPFR
  SUITE
    libc-math-unittests
  SRCS
    atanf_test.cpp
  DEPENDS
    libc.src.errno.errno
    libc.src.math.atanf
    libc.src.__support.FPUtil.fp_bits
)

add_fp_unittest(
  scalbn_test
  NEED_MPFR
  SUITE
    libc-math-unittests
  SRCS
    scalbn_test.cpp
  HDRS
    ScalbnTest.h
  DEPENDS
    libc.src.math.scalbn
    libc.src.__support.FPUtil.fp_bits
    libc.src.__support.FPUtil.normal_float
)

add_fp_unittest(
  scalbnf_test
  NEED_MPFR
  SUITE
    libc-math-unittests
  SRCS
    scalbnf_test.cpp
  HDRS
    ScalbnTest.h
  DEPENDS
    libc.src.math.scalbnf
    libc.src.__support.FPUtil.fp_bits
    libc.src.__support.FPUtil.normal_float
)

add_fp_unittest(
  scalbnl_test
  NEED_MPFR
  SUITE
    libc-math-unittests
  SRCS
    scalbnl_test.cpp
  HDRS
    ScalbnTest.h
  DEPENDS
    libc.src.math.scalbnl
    libc.src.__support.FPUtil.fp_bits
    libc.src.__support.FPUtil.normal_float
)

add_fp_unittest(
  scalbnf128_test
  NEED_MPFR
  SUITE
    libc-math-unittests
  SRCS
    scalbnf128_test.cpp
  HDRS
    ScalbnTest.h
  DEPENDS
    libc.src.math.scalbnf128
    libc.src.__support.FPUtil.fp_bits
    libc.src.__support.FPUtil.normal_float
)

add_fp_unittest(
  erff_test
  NEED_MPFR
  SUITE
    libc-math-unittests
  SRCS
    erff_test.cpp
  DEPENDS
    libc.src.math.erff
    libc.src.__support.FPUtil.fp_bits
)

add_fp_unittest(
  powf_test
  NEED_MPFR
  SUITE
    libc-math-unittests
  SRCS
    powf_test.cpp
  DEPENDS
    libc.src.math.powf
    libc.src.__support.FPUtil.fp_bits
)

add_fp_unittest(
  atan2f_test
  NEED_MPFR
  SUITE
    libc-math-unittests
  SRCS
    atan2f_test.cpp
  DEPENDS
    libc.src.math.atan2f
    libc.src.__support.FPUtil.fp_bits
)

add_fp_unittest(
<<<<<<< HEAD
=======
  atan2_test
  NEED_MPFR
  SUITE
    libc-math-unittests
  SRCS
    atan2_test.cpp
  DEPENDS
    libc.src.math.atan2
    libc.src.__support.FPUtil.fp_bits
)

add_fp_unittest(
>>>>>>> 9c4aab8c
  f16add_test
  NEED_MPFR
  SUITE
    libc-math-unittests
  SRCS
    f16add_test.cpp
  HDRS
    AddTest.h
  DEPENDS
    libc.src.math.f16add
)

add_fp_unittest(
  f16addf_test
  NEED_MPFR
  SUITE
    libc-math-unittests
  SRCS
    f16addf_test.cpp
  HDRS
    AddTest.h
  DEPENDS
    libc.src.math.f16addf
)

add_fp_unittest(
  f16addl_test
  NEED_MPFR
  SUITE
    libc-math-unittests
  SRCS
    f16addl_test.cpp
  HDRS
    AddTest.h
  DEPENDS
    libc.src.math.f16addl
)

add_fp_unittest(
  f16sub_test
  NEED_MPFR
  SUITE
    libc-math-unittests
  SRCS
    f16sub_test.cpp
  HDRS
    SubTest.h
  DEPENDS
    libc.src.math.f16sub
)

add_fp_unittest(
  f16subf_test
  NEED_MPFR
  SUITE
    libc-math-unittests
  SRCS
    f16subf_test.cpp
  HDRS
    SubTest.h
  DEPENDS
    libc.src.math.f16subf
)

add_fp_unittest(
  f16subl_test
  NEED_MPFR
  SUITE
    libc-math-unittests
  SRCS
    f16subl_test.cpp
  HDRS
    SubTest.h
  DEPENDS
    libc.src.math.f16subl
)

add_fp_unittest(
  f16div_test
  NEED_MPFR
  SUITE
    libc-math-unittests
  SRCS
    f16div_test.cpp
  HDRS
    DivTest.h
  DEPENDS
    libc.src.math.f16div
)

add_fp_unittest(
  f16divf_test
  NEED_MPFR
  SUITE
    libc-math-unittests
  SRCS
    f16divf_test.cpp
  HDRS
    DivTest.h
  DEPENDS
    libc.src.math.f16divf
)

add_fp_unittest(
  f16divl_test
  NEED_MPFR
  SUITE
    libc-math-unittests
  SRCS
    f16divl_test.cpp
  HDRS
    DivTest.h
  DEPENDS
    libc.src.math.f16divl
)

add_fp_unittest(
  f16fma_test
  NEED_MPFR
  SUITE
    libc-math-unittests
  SRCS
    f16fma_test.cpp
  HDRS
    FmaTest.h
  DEPENDS
    libc.src.math.f16fma
    libc.src.stdlib.rand
    libc.src.stdlib.srand
)

add_fp_unittest(
  f16fmaf_test
  NEED_MPFR
  SUITE
    libc-math-unittests
  SRCS
    f16fmaf_test.cpp
  HDRS
    FmaTest.h
  DEPENDS
    libc.src.math.f16fmaf
    libc.src.stdlib.rand
    libc.src.stdlib.srand
)

add_fp_unittest(
  f16fmal_test
  NEED_MPFR
  SUITE
    libc-math-unittests
  SRCS
    f16fmal_test.cpp
  HDRS
    FmaTest.h
  DEPENDS
    libc.src.math.f16fmal
    libc.src.stdlib.rand
    libc.src.stdlib.srand
)

add_fp_unittest(
  f16sqrt_test
  NEED_MPFR
  SUITE
    libc-math-unittests
  SRCS
    f16sqrt_test.cpp
  HDRS
    SqrtTest.h
  DEPENDS
    libc.src.math.f16sqrt
)

add_fp_unittest(
  f16sqrtf_test
  NEED_MPFR
  SUITE
    libc-math-unittests
  SRCS
    f16sqrtf_test.cpp
  HDRS
    SqrtTest.h
  DEPENDS
    libc.src.math.f16sqrtf
)

add_fp_unittest(
  f16sqrtl_test
  NEED_MPFR
  SUITE
    libc-math-unittests
  SRCS
    f16sqrtl_test.cpp
  HDRS
    SqrtTest.h
  DEPENDS
    libc.src.math.f16sqrtl
)

add_fp_unittest(
<<<<<<< HEAD
=======
  fsqrt_test
  NEED_MPFR
  SUITE
    libc-math-unittests
  SRCS
    fsqrt_test.cpp
  HDRS
    SqrtTest.h
  DEPENDS
    libc.src.math.fsqrt
)

add_fp_unittest(
  fsqrtl_test
  NEED_MPFR
  SUITE
    libc-math-unittests
  SRCS
    fsqrtl_test.cpp
  HDRS
    SqrtTest.h
  DEPENDS
    libc.src.math.fsqrtl
)

add_fp_unittest(
  dsqrtl_test
  NEED_MPFR
  SUITE
    libc-math-unittests
  SRCS
    dsqrtl_test.cpp
  HDRS
    SqrtTest.h
  DEPENDS
    libc.src.math.dsqrtl
)

add_fp_unittest(
>>>>>>> 9c4aab8c
  cbrtf_test
  NEED_MPFR
  SUITE
    libc-math-unittests
  SRCS
    cbrtf_test.cpp
  DEPENDS
    libc.src.math.cbrtf
    libc.src.__support.FPUtil.fp_bits
)

add_fp_unittest(
  cbrt_test
  NEED_MPFR
  SUITE
    libc-math-unittests
  SRCS
    cbrt_test.cpp
  DEPENDS
    libc.src.math.cbrt
    libc.src.__support.FPUtil.fp_bits
)

<<<<<<< HEAD
=======
add_fp_unittest(
  dmull_test
  NEED_MPFR
  SUITE
    libc-math-unittests
  SRCS
    dmull_test.cpp
  HDRS
    MulTest.h
  DEPENDS
    libc.src.math.dmull
    libc.src.stdlib.rand
    libc.src.stdlib.srand
)

add_fp_unittest(
  f16mul_test
  NEED_MPFR
  SUITE
    libc-math-unittests
  SRCS
    f16mul_test.cpp
  HDRS
    MulTest.h
  DEPENDS
    libc.src.math.f16mul
    libc.src.stdlib.rand
    libc.src.stdlib.srand
)

add_fp_unittest(
  f16mulf_test
  NEED_MPFR
  SUITE
    libc-math-unittests
  SRCS
    f16mulf_test.cpp
  HDRS
    MulTest.h
  DEPENDS
    libc.src.math.f16mulf
    libc.src.stdlib.rand
    libc.src.stdlib.srand
)

add_fp_unittest(
  f16mull_test
  NEED_MPFR
  SUITE
    libc-math-unittests
  SRCS
    f16mull_test.cpp
  HDRS
    MulTest.h
  DEPENDS
    libc.src.math.f16mull
    libc.src.stdlib.rand
    libc.src.stdlib.srand
)

add_fp_unittest(
  dfmal_test
  NEED_MPFR
  SUITE
    libc-math-unittests
  SRCS
    dfmal_test.cpp
  HDRS
    FmaTest.h
  DEPENDS
    libc.src.math.dfmal
    libc.src.stdlib.rand
    libc.src.stdlib.srand
)

add_fp_unittest(
  dsubl_test
  NEED_MPFR
  SUITE
    libc-math-unittests
  SRCS
    dsubl_test.cpp
  HDRS
    SubTest.h
  DEPENDS
    libc.src.math.dsubl
)


>>>>>>> 9c4aab8c
add_subdirectory(generic)
add_subdirectory(smoke)

if(NOT LLVM_LIBC_FULL_BUILD)
  add_subdirectory(exhaustive)
  add_subdirectory(performance_testing)
endif()<|MERGE_RESOLUTION|>--- conflicted
+++ resolved
@@ -44,8 +44,6 @@
     libc.src.__support.FPUtil.fp_bits
 )
 
-<<<<<<< HEAD
-=======
 
 add_fp_unittest(
   daddl_test
@@ -60,7 +58,6 @@
     libc.src.math.daddl
 )
 
->>>>>>> 9c4aab8c
 add_fp_unittest(
   sinf_test
   NEED_MPFR
@@ -1889,12 +1886,6 @@
   SRCS
     fmul_test.cpp
   HDRS
-<<<<<<< HEAD
-    FMulTest.h
-  DEPENDS
-    libc.src.math.fmul
-)
-=======
     MulTest.h
   DEPENDS
     libc.src.math.fmul
@@ -1917,7 +1908,6 @@
     libc.src.stdlib.srand
 )
 
->>>>>>> 9c4aab8c
 add_fp_unittest(
   asinhf_test
   NEED_MPFR
@@ -2080,8 +2070,6 @@
 )
 
 add_fp_unittest(
-<<<<<<< HEAD
-=======
   atan2_test
   NEED_MPFR
   SUITE
@@ -2094,7 +2082,6 @@
 )
 
 add_fp_unittest(
->>>>>>> 9c4aab8c
   f16add_test
   NEED_MPFR
   SUITE
@@ -2296,8 +2283,6 @@
 )
 
 add_fp_unittest(
-<<<<<<< HEAD
-=======
   fsqrt_test
   NEED_MPFR
   SUITE
@@ -2337,7 +2322,6 @@
 )
 
 add_fp_unittest(
->>>>>>> 9c4aab8c
   cbrtf_test
   NEED_MPFR
   SUITE
@@ -2361,8 +2345,6 @@
     libc.src.__support.FPUtil.fp_bits
 )
 
-<<<<<<< HEAD
-=======
 add_fp_unittest(
   dmull_test
   NEED_MPFR
@@ -2452,7 +2434,6 @@
 )
 
 
->>>>>>> 9c4aab8c
 add_subdirectory(generic)
 add_subdirectory(smoke)
 
