cmake_minimum_required(VERSION 3.20.0)

if(CMAKE_SOURCE_DIR STREQUAL CMAKE_CURRENT_SOURCE_DIR)
  project(libclc VERSION 0.2.0 LANGUAGES CXX C)
endif()
set(LLVM_SUBPROJECT_TITLE "libclc")

set(CMAKE_CXX_STANDARD 17)

# Add path for custom modules
list( INSERT CMAKE_MODULE_PATH 0 "${CMAKE_CURRENT_SOURCE_DIR}/cmake/modules" )

set( LIBCLC_SOURCE_DIR ${CMAKE_CURRENT_SOURCE_DIR} )
set( LIBCLC_BINARY_DIR ${CMAKE_CURRENT_BINARY_DIR} )
set( LIBCLC_OBJFILE_DIR ${LIBCLC_BINARY_DIR}/obj.libclc.dir )

include( AddLibclc )

include( GNUInstallDirs )
set_property(DIRECTORY APPEND PROPERTY CMAKE_CONFIGURE_DEPENDS
  amdgcn-amdhsa/lib/SOURCES;
  amdgcn-amdhsa/libspirv/SOURCES;
  amdgcn/lib/SOURCES;
  amdgcn/libspirv/SOURCES;
  amdgcn-mesa3d/lib/SOURCES;
  amdgpu/lib/SOURCES;
  clspv/lib/SOURCES;
  clspv64/lib/SOURCES;
  generic/lib/SOURCES;
  generic/libspirv/SOURCES;
  ptx/lib/SOURCES;
  ptx-nvidiacl/lib/SOURCES;
  ptx-nvidiacl/libspirv/SOURCES;
  r600/lib/SOURCES;
  r600/libspirv/SOURCES;
  spirv/lib/SOURCES;
  spirv64/lib/SOURCES
  native_cpu-unknown-linux/libspirv/SOURCES
)

set( LIBCLC_MIN_LLVM 3.9.0 )

set( LIBCLC_TARGETS_TO_BUILD "all"
    CACHE STRING "Semicolon-separated list of libclc targets to build, or 'all'." )

option( ENABLE_RUNTIME_SUBNORMAL "Enable runtime linking of subnormal support." OFF )

set( LIBCLC_NATIVECPU_FLAGS_X86_64 ""
  CACHE STRING "Semicolon-separated list of compiler flags for x86_64 libclc target.")

if( LIBCLC_STANDALONE_BUILD OR CMAKE_SOURCE_DIR STREQUAL CMAKE_CURRENT_SOURCE_DIR )
  # Out-of-tree configuration
  set( LIBCLC_STANDALONE_BUILD TRUE )

  find_package(LLVM REQUIRED HINTS "${LLVM_CMAKE_DIR}")
  include(AddLLVM)

  message( STATUS "libclc LLVM version: ${LLVM_PACKAGE_VERSION}" )

  if( LLVM_PACKAGE_VERSION VERSION_LESS LIBCLC_MIN_LLVM )
    message( FATAL_ERROR "libclc needs at least LLVM ${LIBCLC_MIN_LLVM}" )
  endif()

  # Import required tools
  if( NOT EXISTS ${LIBCLC_CUSTOM_LLVM_TOOLS_BINARY_DIR} )
    foreach( tool IN ITEMS clang llvm-as llvm-link opt )
      find_program( LLVM_TOOL_${tool} ${tool} PATHS ${LLVM_TOOLS_BINARY_DIR} NO_DEFAULT_PATH )
      set( ${tool}_exe ${LLVM_TOOL_${tool}} )
      set( ${tool}_target )
    endforeach()
  endif()
else()
  # In-tree configuration
  set( LIBCLC_STANDALONE_BUILD FALSE )

  set( LLVM_PACKAGE_VERSION ${LLVM_VERSION} )

  # Note that we check this later (for both build types) but we can provide a
  # more useful error message when built in-tree. We assume that LLVM tools are
  # always available so don't warn here.
  if( NOT clang IN_LIST LLVM_ENABLE_PROJECTS )
    message(FATAL_ERROR "Clang is not enabled, but is required to build libclc in-tree")
  endif()

  if( NOT EXISTS ${LIBCLC_CUSTOM_LLVM_TOOLS_BINARY_DIR} )
    get_host_tool_path( clang CLANG clang_exe clang_target )
    get_host_tool_path( llvm-as LLVM_AS llvm-as_exe llvm-as_target )
    get_host_tool_path( llvm-link LLVM_LINK llvm-link_exe llvm-link_target )
    get_host_tool_path( opt OPT opt_exe opt_target )
  endif()
endif()

if( EXISTS ${LIBCLC_CUSTOM_LLVM_TOOLS_BINARY_DIR} )
  message( WARNING "Using custom LLVM tools to build libclc: "
    "${LIBCLC_CUSTOM_LLVM_TOOLS_BINARY_DIR}, "
    " ensure the tools are up to date." )
  # Note - use a differently named variable than LLVM_TOOL_${tool} as above, as
  # the variable name is used to cache the result of find_program. If we used
  # the same name, a user wouldn't be able to switch a build between default
  # and custom tools.
  foreach( tool IN ITEMS clang llvm-as llvm-link opt llvm-spirv libclc-remangler )
    find_program( LLVM_CUSTOM_TOOL_${tool} ${tool}
      PATHS ${LIBCLC_CUSTOM_LLVM_TOOLS_BINARY_DIR} NO_DEFAULT_PATH )
    set( ${tool}_exe ${LLVM_CUSTOM_TOOL_${tool}} )
    set( ${tool}_target )
  endforeach()

  # If we've requested a custom binary directory, there are some otherwise
  # optional tools which we want to ensure are present.
  if( NOT TARGET libclc::llvm-spirv OR NOT TARGET libclc::libclc-remangler )
    message( FATAL_ERROR "libclc toolchain incomplete!" )
  endif()
endif()

foreach( tool IN ITEMS clang opt llvm-as llvm-link )
  if( NOT EXISTS "${${tool}_exe}" AND "${tool}_target" STREQUAL "" )
    message( FATAL_ERROR "libclc toolchain incomplete - missing tool ${tool}!" )
  endif()
endforeach()

# llvm-spirv is an optional dependency, used to build spirv-* targets.
<<<<<<< HEAD
find_program( LLVM_SPIRV llvm-spirv PATHS ${LLVM_TOOLS_BINARY_DIR} NO_DEFAULT_PATH )

if( LLVM_SPIRV AND NOT TARGET libclc::llvm-spirv )
  add_executable( libclc::llvm-spirv IMPORTED GLOBAL )
  set_target_properties( libclc::llvm-spirv PROPERTIES IMPORTED_LOCATION ${LLVM_SPIRV} )
=======
# It may be provided in-tree or externally.
if( TARGET llvm-spirv )
  get_host_tool_path( llvm-spirv LLVM_SPIRV llvm-spirv_exe llvm-spirv_target )
else()
  find_program( LLVM_SPIRV llvm-spirv PATHS ${LLVM_TOOLS_BINARY_DIR} NO_DEFAULT_PATH )
  set( llvm-spirv_exe "${LLVM_SPIRV}" )
  set( llvm-spirv_target )
>>>>>>> 903d1c6e
endif()

# List of all targets. Note that some are added dynamically below.
set( LIBCLC_TARGETS_ALL
  amdgcn--
  amdgcn--amdhsa
  clspv--
  clspv64--
  r600--
  nvptx--
  nvptx64--
  nvptx--nvidiacl
  nvptx64--nvidiacl
)
set( LIBCLC_TEST_TARGETS_ALL
  nvptx--nvidiacl
  nvptx64--nvidiacl
  amdgcn--amdhsa
)

# mesa3d environment is only available since LLVM 4.0
if( LLVM_PACKAGE_VERSION VERSION_GREATER_EQUAL 4.0.0 )
  list( APPEND LIBCLC_TARGETS_ALL amdgcn-mesa-mesa3d )
endif()

# spirv-mesa3d and spirv64-mesa3d targets can only be built with the (optional)
# llvm-spirv external tool.
if( llvm-spirv_exe )
  list( APPEND LIBCLC_TARGETS_ALL  spirv-mesa3d- spirv64-mesa3d- )
endif()

option( LIBCLC_GENERATE_REMANGLED_VARIANTS
  "Generate remangled variants of enabled libclc targets." OFF )

if( LIBCLC_TARGETS_TO_BUILD STREQUAL "all" )
  set( LIBCLC_TARGETS_TO_BUILD ${LIBCLC_TARGETS_ALL} )
endif()

option( LIBCLC_NATIVECPU_HOST_TARGET "Build libclc for Native CPU using the host triple." Off)

if( LIBCLC_NATIVECPU_HOST_TARGET )
  list(APPEND LIBCLC_TARGETS_TO_BUILD ${LLVM_TARGET_TRIPLE})
endif()

list( SORT LIBCLC_TARGETS_TO_BUILD )

# Verify that the user hasn't requested mesa3d targets without an available
# llvm-spirv tool.
if( "spirv-mesa3d-" IN_LIST LIBCLC_TARGETS_TO_BUILD OR "spirv64-mesa3d-" IN_LIST LIBCLC_TARGETS_TO_BUILD )
  if( NOT llvm-spirv_exe )
    message( FATAL_ERROR "SPIR-V targets requested, but spirv-tools is not installed" )
  endif()
endif()

add_custom_target(libspirv-builtins COMMENT "Build libspirv builtins")
add_custom_target(libclc-builtins COMMENT "Build libclc builtins")

set(LIBCLC_TARGET_TO_TEST)

foreach ( t ${LIBCLC_TEST_TARGETS_ALL})
  if( t IN_LIST LIBCLC_TARGETS_TO_BUILD )
    list( APPEND LIBCLC_TARGET_TO_TEST "${t}" )
  endif()
endforeach(t)

# Configure prepare_builtins
add_subdirectory(utils)

# Setup arch devices
set( r600--_devices cedar cypress barts cayman )
set( amdgcn--_devices tahiti )
set( amdgcn-mesa-mesa3d_devices ${amdgcn--_devices} )
set( amdgcn--amdhsa_devices none )
set( clspv--_devices none )
set( clspv64--_devices none )
set( nvptx--_devices none )
set( nvptx64--_devices none )
set( nvptx--nvidiacl_devices none )
set( nvptx64--nvidiacl_devices none )
set( spirv-mesa3d-_devices none )
set( spirv64-mesa3d-_devices none )
# TODO: Does this need to be set for each possible triple?
set( x86_64-unknown-linux-gnu_devices none )
set( aarch64-unknown-linux-gnu_devices none )

# Setup aliases
set( cedar_aliases palm sumo sumo2 redwood juniper )
set( cypress_aliases hemlock )
set( barts_aliases turks caicos )
set( cayman_aliases aruba )
set( tahiti_aliases pitcairn verde oland hainan bonaire kabini kaveri hawaii
  mullins tonga tongapro iceland carrizo fiji stoney polaris10 polaris11
  gfx602 gfx705 gfx805
  gfx900 gfx902 gfx904 gfx906 gfx908 gfx909 gfx90a gfx90c gfx940 gfx941 gfx942
  gfx1010 gfx1011 gfx1012 gfx1013
  gfx1030 gfx1031 gfx1032 gfx1033 gfx1034 gfx1035 gfx1036
  gfx1100 gfx1101 gfx1102 gfx1103
  gfx1150 gfx1151 gfx1152
  gfx1200 gfx1201
)

# pkg-config file
configure_file( libclc.pc.in libclc.pc @ONLY )
install( FILES ${CMAKE_CURRENT_BINARY_DIR}/libclc.pc DESTINATION "${CMAKE_INSTALL_DATADIR}/pkgconfig" )
install( DIRECTORY generic/include/clc DESTINATION "${CMAKE_INSTALL_INCLUDEDIR}" )

if( ENABLE_RUNTIME_SUBNORMAL )
  foreach( file subnormal_use_default subnormal_disable )
    link_bc(
       TARGET ${file}
       RSP_DIR ${LIBCLC_ARCH_OBJFILE_DIR}
       INPUTS ${CMAKE_CURRENT_SOURCE_DIR}/generic/lib/${file}.ll
    )
    install( FILES $<TARGET_PROPERTY:${file},TARGET_FILE> ARCHIVE
      DESTINATION "${CMAKE_INSTALL_DATADIR}/clc" )
  endforeach()
endif()

find_package( Python3 REQUIRED COMPONENTS Interpreter )
file( TO_CMAKE_PATH ${CMAKE_CURRENT_SOURCE_DIR}/generic/lib/gen_convert.py clc_script_loc )
file( TO_CMAKE_PATH ${CMAKE_CURRENT_SOURCE_DIR}/generic/libspirv/gen_core_convert.py core_script_loc )
file( TO_CMAKE_PATH ${CMAKE_CURRENT_SOURCE_DIR}/generic/libspirv/gen_convert.py spirv_script_loc )
file( TO_CMAKE_PATH ${CMAKE_CURRENT_SOURCE_DIR}/generic/lib/gen_convert.py script_loc )
add_custom_command(
  OUTPUT convert.cl
  COMMAND ${Python3_EXECUTABLE} ${script_loc} > convert.cl
  DEPENDS ${script_loc} )
add_custom_target( "generate_convert.cl" DEPENDS convert.cl )
set_target_properties( "generate_convert.cl" PROPERTIES FOLDER "libclc/Sourcegenning" )

add_custom_command(
  OUTPUT convert-core.cl
  COMMAND ${Python3_EXECUTABLE} ${core_script_loc} > convert-core.cl
  DEPENDS ${core_script_loc} )
add_custom_target( "generate_convert_core.cl" DEPENDS convert-core.cl )

add_custom_command(
  OUTPUT convert-spirv.cl
  COMMAND ${Python3_EXECUTABLE} ${spirv_script_loc} > convert-spirv.cl
  DEPENDS ${spirv_script_loc} )
add_custom_target( "generate_convert_spirv.cl" DEPENDS convert-spirv.cl )

add_custom_command(
  OUTPUT convert-clc.cl
  COMMAND ${Python3_EXECUTABLE} ${clc_script_loc} > convert-clc.cl
  DEPENDS ${clc_script_loc} )
add_custom_target( "generate_convert_clc.cl" DEPENDS convert-clc.cl )

add_custom_command(
  OUTPUT clspv-convert.cl
  COMMAND ${Python3_EXECUTABLE} ${script_loc} --clspv > clspv-convert.cl
  DEPENDS ${script_loc} )
add_custom_target( "clspv-generate_convert.cl" DEPENDS clspv-convert.cl )
set_target_properties( "clspv-generate_convert.cl" PROPERTIES FOLDER "libclc/Sourcegenning" )

enable_testing()

if (LIBCLC_STANDALONE_BUILD)
  set(LIBCLC_LIBRARY_OUTPUT_INTDIR ${CMAKE_CURRENT_BINARY_DIR}/${CMAKE_CFG_INTDIR}/lib${LLVM_LIBDIR_SUFFIX})
else(LIBCLC_STANDALONE_BUILD)
  set(LIBCLC_LIBRARY_OUTPUT_INTDIR ${LLVM_LIBRARY_OUTPUT_INTDIR})
endif(LIBCLC_STANDALONE_BUILD)
file( TO_CMAKE_PATH ${LIBCLC_LIBRARY_OUTPUT_INTDIR}/clc LIBCLC_LIBRARY_OUTPUT_INTDIR )

set(NATIVECPU_SUPPORTED_ARCH "x86_64;aarch64")

foreach( t ${LIBCLC_TARGETS_TO_BUILD} )
  message( STATUS "libclc target '${t}' is enabled" )
  string( REPLACE "-" ";" TRIPLE  ${t} )
  list( GET TRIPLE 0 ARCH )
  list( GET TRIPLE 1 VENDOR )
  list( GET TRIPLE 2 OS )

  set( dirs )

  if ( NOT ${ARCH} STREQUAL spirv AND NOT ${ARCH} STREQUAL spirv64 AND
       NOT ${ARCH} STREQUAL clspv AND NOT ${ARCH} STREQUAL clspv64)
    LIST( APPEND dirs generic )
  endif()

  if( ${ARCH} STREQUAL r600 OR ${ARCH} STREQUAL amdgcn )
    list( APPEND dirs amdgpu )
  endif()

  # nvptx is special
  if( ${ARCH} STREQUAL nvptx OR ${ARCH} STREQUAL nvptx64 )
    set( DARCH ptx )
  else()
    set( DARCH ${ARCH} )
  endif()

  set(IS_NATIVE_CPU_ARCH FALSE)
  if( ARCH IN_LIST NATIVECPU_SUPPORTED_ARCH )
    set(IS_NATIVE_CPU_ARCH TRUE)
  endif()

  if( IS_NATIVE_CPU_ARCH AND OS STREQUAL linux)
    LIST( APPEND dirs native_cpu-unknown-linux )
  elseif( IS_NATIVE_CPU_ARCH AND NOT OS STREQUAL linux )
    message(WARNING "libclc is being built for an unsupported ARCH/OS"
      " configuration, some SYCL programs may fail to build.")
  endif()

  set( lib_files )
  set( lib_gen_files )
  libclc_configure_lib_source(lib_files lib_gen_files
    LIB_DIR lib
    DIRS ${dirs} ${DARCH} ${DARCH}-${OS} ${DARCH}-${VENDOR}-${OS}
    DEPS convert-clc.cl )

  set( libspirv_files )
  set( libspirv_gen_files )
  libclc_configure_lib_source(libspirv_files libspirv_gen_files
    LIB_DIR libspirv
    DIRS ${dirs} ${DARCH} ${DARCH}-${OS} ${DARCH}-${VENDOR}-${OS}
    DEPS convert-spirv.cl convert-core.cl)

  foreach( d ${${t}_devices} )
    get_libclc_device_info(
      TRIPLE ${t}
      DEVICE ${d}
      CPU cpu
      ARCH_SUFFIX arch_suffix
      CLANG_TRIPLE clang_triple
    )

    # Some targets don't have a specific GPU to target
    set( flags )
    if( d STREQUAL none OR ARCH STREQUAL spirv OR ARCH STREQUAL spirv64 )
      # FIXME: Ideally we would not be tied to a specific PTX ISA version
      if( ARCH STREQUAL nvptx OR ARCH STREQUAL nvptx64 )
        # Disables NVVM reflection to defer to after linking
        list( APPEND flags -Xclang -target-feature -Xclang +ptx72
             -march=sm_86 -mllvm --nvvm-reflect-enable=false)
      elseif( ARCH STREQUAL amdgcn )
        # AMDGCN needs libclc to be compiled to high bc version since all atomic
        # clang builtins need to be accessible
        list( APPEND flags -mcpu=gfx940 -mllvm --amdgpu-oclc-reflect-enable=false )
      elseif( IS_NATIVE_CPU_ARCH )
        list( APPEND flags -Xclang -fsycl-is-native-cpu )
        if( ARCH  STREQUAL x86_64 )
          list( APPEND flags ${LIBCLC_NATIVECPU_FLAGS_X86_64})
        endif()
      endif()
    endif()

    if( NOT "${cpu}" STREQUAL "" )
      list( APPEND flags -mcpu=${cpu} )
    endif()

    message( STATUS "  device: ${d} ( ${${d}_aliases} )" )

    # Note: when declaring builtins, we must consider that even if a target
    # formally/nominally supports the generic address space, in practice that
    # target may map it to the same target address space as another address
    # space (often the private one). In such cases we must be careful not to
    # multiply-define a builtin in a single target address space, as it would
    # result in a mangling clash.
    # For this reason we must consider the target support of the generic
    # address space separately from the *implementation* decision about whether
    # to declare certain builtins in that address space.
    set ( supports_generic_addrspace TRUE )
    # Note: we assume that if there is no distinct generic address space, it
    # maps to the private address space.
    set ( has_distinct_generic_addrspace TRUE )
    if ( ARCH STREQUAL spirv OR ARCH STREQUAL spirv64 )
      set( opt_flags -O3 )
      set( spvflags --spirv-max-version=1.1 )
    elseif( ARCH STREQUAL clspv OR ARCH STREQUAL clspv64 )
      set( opt_flags -O3 )
    elseif( ARCH STREQUAL nvptx OR ARCH STREQUAL nvptx64 )
      set( opt_flags -O3 "--nvvm-reflect-enable=false" )
      set( has_distinct_generic_addrspace FALSE )
    elseif( ARCH STREQUAL amdgcn )
      set( opt_flags -O3 --amdgpu-oclc-reflect-enable=false )
    elseif( IS_NATIVE_CPU_ARCH )
      set( opt_flags -O3 )
      set( has_distinct_generic_addrspace FALSE )
    else()
      set( opt_flags -O3 )
    endif()

    # Enable SPIR-V builtin function declarations, so they don't
    # have to be explicity declared in the soruce.
    list( APPEND flags -Xclang -fdeclare-spirv-builtins)
    set( LIBCLC_ARCH_OBJFILE_DIR "${LIBCLC_OBJFILE_DIR}/${arch_suffix}" )
    file( MAKE_DIRECTORY ${LIBCLC_ARCH_OBJFILE_DIR} )

    # OpenCL 3.0 extensions
    string(CONCAT CL_3_0_EXTENSIONS
      "-cl-ext="
      "+cl_khr_fp64,"
      "+cl_khr_fp16,"
      "+__opencl_c_3d_image_writes,"
      "+__opencl_c_images,"
      "+cl_khr_3d_image_writes")
    if( ARCH STREQUAL "aarch64")
      string( APPEND CL_3_0_EXTENSIONS ",+cl_clang_storage_class_specifiers,+__opencl_c_fp64,+cl_khr_int64_base_atomics" )
    endif()
    if( supports_generic_addrspace )
      string( APPEND CL_3_0_EXTENSIONS ",+__opencl_c_generic_address_space" )
      if( has_distinct_generic_addrspace )
        list( APPEND flags -D__CLC_DISTINCT_GENERIC_ADDRSPACE__ )
      endif()
<<<<<<< HEAD
=======

      get_filename_component( file_dir ${file} DIRECTORY )

      compile_to_bc(
        TRIPLE ${clang_triple}
        INPUT ${input_file}
        OUTPUT ${output_file}
        EXTRA_OPTS "${mcpu}" -fno-builtin -nostdlib
                   "${build_flags}" -I${CMAKE_CURRENT_SOURCE_DIR}/${file_dir}
        DEPENDENCIES generate_convert.cl clspv-generate_convert.cl
      )
      list( APPEND bytecode_files ${output_file} )
    endforeach()

    set( builtins_comp_lib_tgt builtins.comp.${arch_suffix} )
    add_custom_target( ${builtins_comp_lib_tgt}
      DEPENDS ${bytecode_files}
    )
    set_target_properties( ${builtins_comp_lib_tgt} PROPERTIES FOLDER "libclc/Device IR/Comp" )

    set( builtins_link_lib_tgt builtins.link.${arch_suffix} )
    link_bc(
      TARGET ${builtins_link_lib_tgt}
      INPUTS ${bytecode_files}
      DEPENDENCIES ${builtins_comp_lib_tgt}
    )

    set( builtins_link_lib $<TARGET_PROPERTY:${builtins_link_lib_tgt},TARGET_FILE> )

    if( ARCH STREQUAL spirv OR ARCH STREQUAL spirv64 )
      set( spv_suffix ${arch_suffix}.spv )
      add_custom_command( OUTPUT ${spv_suffix}
        COMMAND ${llvm-spirv_exe} ${spvflags} -o ${spv_suffix} ${builtins_link_lib}
        DEPENDS ${llvm-spirv_target} ${builtins_link_lib} ${builtins_link_lib_tgt}
      )
      add_custom_target( "prepare-${spv_suffix}" ALL DEPENDS "${spv_suffix}" )
      set_target_properties( "prepare-${spv_suffix}" PROPERTIES FOLDER "libclc/Device IR/Prepare" )
      install( FILES ${CMAKE_CURRENT_BINARY_DIR}/${spv_suffix}
         DESTINATION "${CMAKE_INSTALL_DATADIR}/clc" )
>>>>>>> 903d1c6e
    else()
      # Explictly disable opencl_c_generic_address_space (it may be enabled
      # by default on some targets). We also disable opencl_c_pipes and
      # opencl_c_device_enqueue since they require generic address space.
      string( APPEND CL_3_0_EXTENSIONS ",-__opencl_c_generic_address_space" )
      string( APPEND CL_3_0_EXTENSIONS ",-__opencl_c_pipes" )
      string( APPEND CL_3_0_EXTENSIONS ",-__opencl_c_device_enqueue" )
    endif()
    list( APPEND flags -cl-std=CL3.0 "-Xclang" ${CL_3_0_EXTENSIONS} )

    # Add platform specific flags
    if(WIN32)
      list(APPEND flags -D_WIN32)
    elseif(${CMAKE_SYSTEM_NAME} MATCHES "Darwin")
      list(APPEND flags -D__APPLE__)
    elseif(${CMAKE_SYSTEM_NAME} MATCHES "Linux")
      list(APPEND flags -D__unix__ -D__linux__)
    else()
      # Assume some UNIX system otherwise
      list(APPEND flags -D__unix__)
    endif()

    add_libclc_builtin_set(libspirv-${arch_suffix}
      TRIPLE ${clang_triple}
      TARGET_ENV libspirv
      COMPILE_OPT ${flags}
      OPT_FLAGS ${opt_flags}
      FILES ${libspirv_files}
      GEN_FILES ${libspirv_gen_files}
      ALIASES ${${d}_aliases}
      GENERATE_TARGET "generate_convert_spirv.cl" "generate_convert_core.cl"
      PARENT_TARGET libspirv-builtins)

    add_libclc_builtin_set(clc-${arch_suffix}
      TRIPLE ${clang_triple}
      TARGET_ENV clc
      COMPILE_OPT ${flags}
      OPT_FLAGS ${opt_flags}
      FILES ${lib_files}
      GEN_FILES ${lib_gen_files}
      LIB_DEP libspirv-${arch_suffix}
      ALIASES ${${d}_aliases}
      GENERATE_TARGET "generate_convert_clc.cl"
      PARENT_TARGET libclc-builtins)
  endforeach( d )
endforeach( t )

install(DIRECTORY ${LIBCLC_LIBRARY_OUTPUT_INTDIR}
  DESTINATION lib${LLVM_LIBDIR_SUFFIX}
  COMPONENT libspirv-builtins
  FILES_MATCHING PATTERN "libspirv-*")

install(DIRECTORY ${LIBCLC_LIBRARY_OUTPUT_INTDIR}
  DESTINATION lib${LLVM_LIBDIR_SUFFIX}
  COMPONENT clc-builtins
  FILES_MATCHING PATTERN "clc-*")

if( LIBCLC_GENERATE_REMANGLED_VARIANTS )
  install(DIRECTORY ${LIBCLC_LIBRARY_OUTPUT_INTDIR}
    DESTINATION lib${LLVM_LIBDIR_SUFFIX}
    COMPONENT libspirv-builtins
    FILES_MATCHING PATTERN "remangled-*libspirv-*")

  install(DIRECTORY ${LIBCLC_LIBRARY_OUTPUT_INTDIR}
    DESTINATION lib${LLVM_LIBDIR_SUFFIX}
    COMPONENT clc-builtins
    FILES_MATCHING PATTERN "remangled-*clc-*")
endif()

add_subdirectory(test)<|MERGE_RESOLUTION|>--- conflicted
+++ resolved
@@ -119,13 +119,6 @@
 endforeach()
 
 # llvm-spirv is an optional dependency, used to build spirv-* targets.
-<<<<<<< HEAD
-find_program( LLVM_SPIRV llvm-spirv PATHS ${LLVM_TOOLS_BINARY_DIR} NO_DEFAULT_PATH )
-
-if( LLVM_SPIRV AND NOT TARGET libclc::llvm-spirv )
-  add_executable( libclc::llvm-spirv IMPORTED GLOBAL )
-  set_target_properties( libclc::llvm-spirv PROPERTIES IMPORTED_LOCATION ${LLVM_SPIRV} )
-=======
 # It may be provided in-tree or externally.
 if( TARGET llvm-spirv )
   get_host_tool_path( llvm-spirv LLVM_SPIRV llvm-spirv_exe llvm-spirv_target )
@@ -133,7 +126,6 @@
   find_program( LLVM_SPIRV llvm-spirv PATHS ${LLVM_TOOLS_BINARY_DIR} NO_DEFAULT_PATH )
   set( llvm-spirv_exe "${LLVM_SPIRV}" )
   set( llvm-spirv_target )
->>>>>>> 903d1c6e
 endif()
 
 # List of all targets. Note that some are added dynamically below.
@@ -438,48 +430,6 @@
       if( has_distinct_generic_addrspace )
         list( APPEND flags -D__CLC_DISTINCT_GENERIC_ADDRSPACE__ )
       endif()
-<<<<<<< HEAD
-=======
-
-      get_filename_component( file_dir ${file} DIRECTORY )
-
-      compile_to_bc(
-        TRIPLE ${clang_triple}
-        INPUT ${input_file}
-        OUTPUT ${output_file}
-        EXTRA_OPTS "${mcpu}" -fno-builtin -nostdlib
-                   "${build_flags}" -I${CMAKE_CURRENT_SOURCE_DIR}/${file_dir}
-        DEPENDENCIES generate_convert.cl clspv-generate_convert.cl
-      )
-      list( APPEND bytecode_files ${output_file} )
-    endforeach()
-
-    set( builtins_comp_lib_tgt builtins.comp.${arch_suffix} )
-    add_custom_target( ${builtins_comp_lib_tgt}
-      DEPENDS ${bytecode_files}
-    )
-    set_target_properties( ${builtins_comp_lib_tgt} PROPERTIES FOLDER "libclc/Device IR/Comp" )
-
-    set( builtins_link_lib_tgt builtins.link.${arch_suffix} )
-    link_bc(
-      TARGET ${builtins_link_lib_tgt}
-      INPUTS ${bytecode_files}
-      DEPENDENCIES ${builtins_comp_lib_tgt}
-    )
-
-    set( builtins_link_lib $<TARGET_PROPERTY:${builtins_link_lib_tgt},TARGET_FILE> )
-
-    if( ARCH STREQUAL spirv OR ARCH STREQUAL spirv64 )
-      set( spv_suffix ${arch_suffix}.spv )
-      add_custom_command( OUTPUT ${spv_suffix}
-        COMMAND ${llvm-spirv_exe} ${spvflags} -o ${spv_suffix} ${builtins_link_lib}
-        DEPENDS ${llvm-spirv_target} ${builtins_link_lib} ${builtins_link_lib_tgt}
-      )
-      add_custom_target( "prepare-${spv_suffix}" ALL DEPENDS "${spv_suffix}" )
-      set_target_properties( "prepare-${spv_suffix}" PROPERTIES FOLDER "libclc/Device IR/Prepare" )
-      install( FILES ${CMAKE_CURRENT_BINARY_DIR}/${spv_suffix}
-         DESTINATION "${CMAKE_INSTALL_DATADIR}/clc" )
->>>>>>> 903d1c6e
     else()
       # Explictly disable opencl_c_generic_address_space (it may be enabled
       # by default on some targets). We also disable opencl_c_pipes and
