--- conflicted
+++ resolved
@@ -18,11 +18,7 @@
 
 The list of warnings below should NEVER grow.  It should gradually shrink to 0.
 
-<<<<<<< HEAD
-CHECK: Warnings without flags (64):
-=======
 CHECK: Warnings without flags (63):
->>>>>>> 1d22c955
 
 CHECK-NEXT:   ext_expected_semi_decl_list
 CHECK-NEXT:   ext_missing_whitespace_after_macro_name
