--- conflicted
+++ resolved
@@ -7,16 +7,11 @@
 // RUN:   -fptrauth-auth-traps \
 // RUN:   -fptrauth-vtable-pointer-address-discrimination \
 // RUN:   -fptrauth-vtable-pointer-type-discrimination \
-<<<<<<< HEAD
-// RUN:   -fptrauth-init-fini %s \
-// RUN:   -fptrauth-init-fini-address-discrimination %s | \
-=======
 // RUN:   -fptrauth-init-fini \
 // RUN:   -fptrauth-init-fini-address-discrimination \
 // RUN:   -fptrauth-indirect-gotos \
 // RUN:   -fptrauth-type-info-vtable-pointer-discrimination \
 // RUN:   -fptrauth-function-pointer-type-discrimination %s | \
->>>>>>> 1d22c955
 // RUN:   FileCheck %s --check-prefix=ALL
 
 // RUN: %clang_cc1 -triple aarch64-linux -emit-llvm -o - \
@@ -47,10 +42,6 @@
 // RUN:   -fptrauth-calls -fptrauth-init-fini -fptrauth-init-fini-address-discrimination %s | \
 // RUN:   FileCheck %s --check-prefix=INITFINIADDR
 
-<<<<<<< HEAD
-// ALL: !{i32 1, !"aarch64-elf-pauthabi-platform", i32 268435458}
-// ALL: !{i32 1, !"aarch64-elf-pauthabi-version", i32 255}
-=======
 // RUN: %clang_cc1 -triple aarch64-linux -emit-llvm -o - \
 // RUN:   -fptrauth-indirect-gotos %s | FileCheck %s --check-prefix=GOTOS
 
@@ -64,7 +55,6 @@
 
 // ALL: !{i32 1, !"aarch64-elf-pauthabi-platform", i32 268435458}
 // ALL: !{i32 1, !"aarch64-elf-pauthabi-version", i32 3839}
->>>>>>> 1d22c955
 
 // INTRIN: !{i32 1, !"aarch64-elf-pauthabi-platform", i32 268435458}
 // INTRIN: !{i32 1, !"aarch64-elf-pauthabi-version", i32 1}
@@ -90,8 +80,6 @@
 // INITFINIADDR: !{i32 1, !"aarch64-elf-pauthabi-platform", i32 268435458}
 // INITFINIADDR: !{i32 1, !"aarch64-elf-pauthabi-version", i32 194}
 
-<<<<<<< HEAD
-=======
 // GOTOS: !{i32 1, !"aarch64-elf-pauthabi-platform", i32 268435458}
 // GOTOS: !{i32 1, !"aarch64-elf-pauthabi-version", i32 512}
 
@@ -101,5 +89,4 @@
 // FPTRTYPE: !{i32 1, !"aarch64-elf-pauthabi-platform", i32 268435458}
 // FPTRTYPE: !{i32 1, !"aarch64-elf-pauthabi-version", i32 2050}
 
->>>>>>> 1d22c955
 void foo() {}