// RUN: %clang_cc1 -fsycl-is-device -emit-llvm -triple spir64 -verify -emit-llvm %s -o - | FileCheck %s

// expected-no-diagnostics

template <typename Name, typename Func>
__attribute__((sycl_kernel)) void kernel_single_task(const Func &kernelFunc) {
  kernelFunc();
}

<<<<<<< HEAD
<<<<<<< HEAD
// CHECK: define dso_local spir_func{{.*}}invoke_function{{.*}}(i32 ()* nocapture noundef %fptr, i32 addrspace(4)* nocapture noundef %ptr)
=======
// CHECK: define dso_local spir_func{{.*}}invoke_function{{.*}}(ptr noundef %fptr, ptr addrspace(4) noundef %ptr)
>>>>>>> 9466b49171dc4b21f56a48594fc82b1e52f5358a
=======
// CHECK: define dso_local spir_func{{.*}}invoke_function{{.*}}(ptr nocapture noundef %fptr, ptr addrspace(4) nocapture noundef %ptr)
>>>>>>> 7d5b44f6
void invoke_function(int (*fptr)(), int *ptr) {}

int f() { return 0; }

int main() {
  kernel_single_task<class fake_kernel>([=]() {
    int (*p)() = f;
    int (&r)() = *p;
    int a = 10;
    invoke_function(p, &a);
    invoke_function(r, &a);
    invoke_function(f, &a);
  });

  // Test function pointer as kernel argument. Function pointers should have program address space i.e. 0.

  int (*fptr)();
  int *ptr;

  // define dso_local spir_kernel void @{{.*}}fake_kernel_2{{.*}}(i32 ()* align 4 %_arg_fptr, i32 addrspace(1)* align 4 %_arg_ptr)
  kernel_single_task<class fake_kernel_2>([=]() {
    invoke_function(fptr, ptr);
  });

  return 0;
}<|MERGE_RESOLUTION|>--- conflicted
+++ resolved
@@ -7,15 +7,7 @@
   kernelFunc();
 }
 
-<<<<<<< HEAD
-<<<<<<< HEAD
-// CHECK: define dso_local spir_func{{.*}}invoke_function{{.*}}(i32 ()* nocapture noundef %fptr, i32 addrspace(4)* nocapture noundef %ptr)
-=======
-// CHECK: define dso_local spir_func{{.*}}invoke_function{{.*}}(ptr noundef %fptr, ptr addrspace(4) noundef %ptr)
->>>>>>> 9466b49171dc4b21f56a48594fc82b1e52f5358a
-=======
 // CHECK: define dso_local spir_func{{.*}}invoke_function{{.*}}(ptr nocapture noundef %fptr, ptr addrspace(4) nocapture noundef %ptr)
->>>>>>> 7d5b44f6
 void invoke_function(int (*fptr)(), int *ptr) {}
 
 int f() { return 0; }
