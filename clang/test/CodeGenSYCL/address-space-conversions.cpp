<<<<<<< HEAD
<<<<<<< HEAD
// RUN: %clang_cc1 -no-opaque-pointers -triple spir64 -fsycl-is-device -disable-llvm-passes -emit-llvm %s -o - | FileCheck %s

// Validates address space conversions for SYCL mode.
// See clang/docs/SYCLSupport.rst#address-space-handling for allowed
// conversions.
=======
// RUN: %clang_cc1 -triple spir64 -fsycl-is-device -disable-llvm-passes -emit-llvm %s -o - | FileCheck %s
>>>>>>> 9466b49171dc4b21f56a48594fc82b1e52f5358a
=======
// RUN: %clang_cc1 -triple spir64 -fsycl-is-device -disable-llvm-passes -emit-llvm %s -o - | FileCheck %s
>>>>>>> 7d5b44f6
void bar(int &Data) {}
// CHECK-DAG: define{{.*}} spir_func void @[[RAW_REF:[a-zA-Z0-9_]+]](ptr addrspace(4) noundef align 4 dereferenceable(4) %
void bar2(int &Data) {}
// CHECK-DAG: define{{.*}} spir_func void @[[RAW_REF2:[a-zA-Z0-9_]+]](ptr addrspace(4) noundef align 4 dereferenceable(4) %
void bar(__attribute__((opencl_local)) int &Data) {}
// CHECK-DAG: define{{.*}} spir_func void [[LOC_REF:@[a-zA-Z0-9_]+]](ptr addrspace(3) noundef align 4 dereferenceable(4) %
void foo(int *Data) {}
// CHECK-DAG: define{{.*}} spir_func void @[[RAW_PTR:[a-zA-Z0-9_]+]](ptr addrspace(4) noundef %
void foo2(int *Data) {}
// CHECK-DAG: define{{.*}} spir_func void @[[RAW_PTR2:[a-zA-Z0-9_]+]](ptr addrspace(4) noundef %
void foo(__attribute__((opencl_local)) int *Data) {}
// CHECK-DAG: define{{.*}} spir_func void [[LOC_PTR:@[a-zA-Z0-9_]+]](ptr addrspace(3) noundef %

template <typename T>
void tmpl(T t) {}
// See Check Lines below.

<<<<<<< HEAD
__attribute__((sycl_device)) void usages() {
<<<<<<< HEAD
  // CHECK-DAG: [[GLOB:%[a-zA-Z0-9]+]] = alloca i32 addrspace(1)*
  // CHECK-DAG: [[GLOB]].ascast = addrspacecast i32 addrspace(1)** [[GLOB]] to i32 addrspace(1)* addrspace(4)*
=======
void usages() {
  // CHECK-DAG: [[GLOB:%[a-zA-Z0-9]+]] = alloca ptr addrspace(1)
  // CHECK-DAG: [[GLOB]].ascast = addrspacecast ptr [[GLOB]] to ptr addrspace(4)
>>>>>>> 9466b49171dc4b21f56a48594fc82b1e52f5358a
=======
  // CHECK-DAG: [[GLOB:%[a-zA-Z0-9]+]] = alloca ptr addrspace(1)
  // CHECK-DAG: [[GLOB]].ascast = addrspacecast ptr [[GLOB]] to ptr addrspace(4)
>>>>>>> 7d5b44f6
  __attribute__((opencl_global)) int *GLOB;
  // CHECK-DAG: [[LOC:%[a-zA-Z0-9]+]] = alloca ptr addrspace(3)
  // CHECK-DAG: [[LOC]].ascast = addrspacecast ptr [[LOC]] to ptr addrspace(4)
  __attribute__((opencl_local)) int *LOC;
  // CHECK-DAG: [[NoAS:%[a-zA-Z0-9]+]] = alloca ptr addrspace(4)
  // CHECK-DAG: [[NoAS]].ascast = addrspacecast ptr [[NoAS]] to ptr addrspace(4)
  int *NoAS;
  // CHECK-DAG: [[PRIV:%[a-zA-Z0-9]+]] = alloca ptr
  // CHECK-DAG: [[PRIV]].ascast = addrspacecast ptr [[PRIV]] to ptr addrspace(4)
  __attribute__((opencl_private)) int *PRIV;
  // CHECK-DAG: [[GLOB_DEVICE:%[a-zA-Z0-9]+]] = alloca ptr addrspace(5)
  __attribute__((opencl_global_device)) int *GLOBDEVICE;
  // CHECK-DAG: [[GLOB_HOST:%[a-zA-Z0-9]+]] = alloca ptr addrspace(6)
  __attribute__((opencl_global_host)) int *GLOBHOST;

  // Explicit conversions
  // From named address spaces to default address space
  // CHECK-DAG: [[GLOB_LOAD:%[a-zA-Z0-9]+]] = load ptr addrspace(1), ptr addrspace(4) [[GLOB]].ascast
  // CHECK-DAG: [[GLOB_CAST:%[a-zA-Z0-9]+]] = addrspacecast ptr addrspace(1) [[GLOB_LOAD]] to ptr addrspace(4)
  // CHECK-DAG: store ptr addrspace(4) [[GLOB_CAST]], ptr addrspace(4) [[NoAS]].ascast
  NoAS = (int *)GLOB;
  // CHECK-DAG: [[LOC_LOAD:%[a-zA-Z0-9]+]] = load ptr addrspace(3), ptr addrspace(4) [[LOC]].ascast
  // CHECK-DAG: [[LOC_CAST:%[a-zA-Z0-9]+]] = addrspacecast ptr addrspace(3) [[LOC_LOAD]] to ptr addrspace(4)
  // CHECK-DAG: store ptr addrspace(4) [[LOC_CAST]], ptr addrspace(4) [[NoAS]].ascast
  NoAS = (int *)LOC;
  // CHECK-DAG: [[PRIV_LOAD:%[a-zA-Z0-9]+]] = load ptr, ptr addrspace(4) [[PRIV]].ascast
  // CHECK-DAG: [[PRIV_CAST:%[a-zA-Z0-9]+]] = addrspacecast ptr [[PRIV_LOAD]] to ptr addrspace(4)
  // CHECK-DAG: store ptr addrspace(4) [[PRIV_CAST]], ptr addrspace(4) [[NoAS]].ascast
  NoAS = (int *)PRIV;
  // From default address space to named address space
  // CHECK-DAG: [[NoAS_LOAD:%[a-zA-Z0-9]+]] = load ptr addrspace(4), ptr addrspace(4) [[NoAS]].ascast
  // CHECK-DAG: [[NoAS_CAST:%[a-zA-Z0-9]+]] = addrspacecast ptr addrspace(4) [[NoAS_LOAD]] to ptr addrspace(1)
  // CHECK-DAG: store ptr addrspace(1) [[NoAS_CAST]], ptr addrspace(4) [[GLOB]].ascast
  GLOB = (__attribute__((opencl_global)) int *)NoAS;
  // CHECK-DAG: [[NoAS_LOAD:%[a-zA-Z0-9]+]] = load ptr addrspace(4), ptr addrspace(4) [[NoAS]].ascast
  // CHECK-DAG: [[NoAS_CAST:%[a-zA-Z0-9]+]] = addrspacecast ptr addrspace(4) [[NoAS_LOAD]] to ptr addrspace(3)
  // CHECK-DAG: store ptr addrspace(3) [[NoAS_CAST]], ptr addrspace(4) [[LOC]].ascast
  LOC = (__attribute__((opencl_local)) int *)NoAS;
  // CHECK-DAG: [[NoAS_LOAD:%[a-zA-Z0-9]+]] = load ptr addrspace(4), ptr addrspace(4) [[NoAS]].ascast
  // CHECK-DAG: [[NoAS_CAST:%[a-zA-Z0-9]+]] = addrspacecast ptr addrspace(4) [[NoAS_LOAD]] to ptr
  // CHECK-DAG: store ptr [[NoAS_CAST]], ptr addrspace(4) [[PRIV]].ascast
  PRIV = (__attribute__((opencl_private)) int *)NoAS;
  // From opencl_global_[host/device] address spaces to opencl_global
  // CHECK-DAG: [[GLOBDEVICE_LOAD:%[a-zA-Z0-9]+]] = load ptr addrspace(5), ptr addrspace(4) [[GLOB_DEVICE]].ascast
  // CHECK-DAG: [[GLOBDEVICE_CAST:%[a-zA-Z0-9]+]] = addrspacecast ptr addrspace(5) [[GLOBDEVICE_LOAD]] to ptr addrspace(1)
  // CHECK-DAG: store ptr addrspace(1) [[GLOBDEVICE_CAST]], ptr addrspace(4) [[GLOB]].ascast
  GLOB = (__attribute__((opencl_global)) int *)GLOBDEVICE;
  // CHECK-DAG: [[GLOBHOST_LOAD:%[a-zA-Z0-9]+]] = load ptr addrspace(6), ptr addrspace(4) [[GLOB_HOST]].ascast
  // CHECK-DAG: [[GLOBHOST_CAST:%[a-zA-Z0-9]+]] = addrspacecast ptr addrspace(6) [[GLOBHOST_LOAD]] to ptr addrspace(1)
  // CHECK-DAG: store ptr addrspace(1) [[GLOBHOST_CAST]], ptr addrspace(4) [[GLOB]].ascast
  GLOB = (__attribute__((opencl_global)) int *)GLOBHOST;

  bar(*GLOB);
  // CHECK-DAG: [[GLOB_LOAD:%[a-zA-Z0-9]+]] = load ptr addrspace(1), ptr addrspace(4) [[GLOB]].ascast
  // CHECK-DAG: [[GLOB_CAST:%[a-zA-Z0-9]+]] = addrspacecast ptr addrspace(1) [[GLOB_LOAD]] to ptr addrspace(4)
  // CHECK-DAG: call spir_func void @[[RAW_REF]](ptr addrspace(4) noundef align 4 dereferenceable(4) [[GLOB_CAST]])
  bar2(*GLOB);
  // CHECK-DAG: [[GLOB_LOAD2:%[a-zA-Z0-9]+]] = load ptr addrspace(1), ptr addrspace(4) [[GLOB]].ascast
  // CHECK-DAG: [[GLOB_CAST2:%[a-zA-Z0-9]+]] = addrspacecast ptr addrspace(1) [[GLOB_LOAD2]] to ptr addrspace(4)
  // CHECK-DAG: call spir_func void @[[RAW_REF2]](ptr addrspace(4) noundef align 4 dereferenceable(4) [[GLOB_CAST2]])

  bar(*LOC);
  // CHECK-DAG: [[LOC_LOAD:%[a-zA-Z0-9]+]] = load ptr addrspace(3), ptr addrspace(4) [[LOC]].ascast
  // CHECK-DAG: call spir_func void [[LOC_REF]](ptr addrspace(3) noundef align 4 dereferenceable(4) [[LOC_LOAD]])
  bar2(*LOC);
  // CHECK-DAG: [[LOC_LOAD2:%[a-zA-Z0-9]+]] = load ptr addrspace(3), ptr addrspace(4) [[LOC]].ascast
  // CHECK-DAG: [[LOC_CAST2:%[a-zA-Z0-9]+]] = addrspacecast ptr addrspace(3) [[LOC_LOAD2]] to ptr addrspace(4)
  // CHECK-DAG: call spir_func void @[[RAW_REF2]](ptr addrspace(4) noundef align 4 dereferenceable(4) [[LOC_CAST2]])

  bar(*NoAS);
  // CHECK-DAG: [[NoAS_LOAD:%[a-zA-Z0-9]+]] = load ptr addrspace(4), ptr addrspace(4) [[NoAS]].ascast
  // CHECK-DAG: call spir_func void @[[RAW_REF]](ptr addrspace(4) noundef align 4 dereferenceable(4) [[NoAS_LOAD]])
  bar2(*NoAS);
  // CHECK-DAG: [[NoAS_LOAD2:%[a-zA-Z0-9]+]] = load ptr addrspace(4), ptr addrspace(4) [[NoAS]].ascast
  // CHECK-DAG: call spir_func void @[[RAW_REF2]](ptr addrspace(4) noundef align 4 dereferenceable(4) [[NoAS_LOAD2]])

  foo(GLOB);
  // CHECK-DAG: [[GLOB_LOAD3:%[a-zA-Z0-9]+]] = load ptr addrspace(1), ptr addrspace(4) [[GLOB]].ascast
  // CHECK-DAG: [[GLOB_CAST3:%[a-zA-Z0-9]+]] = addrspacecast ptr addrspace(1) [[GLOB_LOAD3]] to ptr addrspace(4)
  // CHECK-DAG: call spir_func void @[[RAW_PTR]](ptr addrspace(4) noundef [[GLOB_CAST3]])
  foo2(GLOB);
  // CHECK-DAG: [[GLOB_LOAD4:%[a-zA-Z0-9]+]] = load ptr addrspace(1), ptr addrspace(4) [[GLOB]].ascast
  // CHECK-DAG: [[GLOB_CAST4:%[a-zA-Z0-9]+]] = addrspacecast ptr addrspace(1) [[GLOB_LOAD4]] to ptr addrspace(4)
  // CHECK-DAG: call spir_func void @[[RAW_PTR2]](ptr addrspace(4) noundef [[GLOB_CAST4]])
  foo(LOC);
  // CHECK-DAG: [[LOC_LOAD3:%[a-zA-Z0-9]+]] = load ptr addrspace(3), ptr addrspace(4) [[LOC]].ascast
  // CHECK-DAG: call spir_func void [[LOC_PTR]](ptr addrspace(3) noundef [[LOC_LOAD3]])
  foo2(LOC);
  // CHECK-DAG: [[LOC_LOAD4:%[a-zA-Z0-9]+]] = load ptr addrspace(3), ptr addrspace(4) [[LOC]].ascast
  // CHECK-DAG: [[LOC_CAST4:%[a-zA-Z0-9]+]] = addrspacecast ptr addrspace(3) [[LOC_LOAD4]] to ptr addrspace(4)
  // CHECK-DAG: call spir_func void @[[RAW_PTR2]](ptr addrspace(4) noundef [[LOC_CAST4]])
  foo(NoAS);
  // CHECK-DAG: [[NoAS_LOAD3:%[a-zA-Z0-9]+]] = load ptr addrspace(4), ptr addrspace(4) [[NoAS]].ascast
  // CHECK-DAG: call spir_func void @[[RAW_PTR]](ptr addrspace(4) noundef [[NoAS_LOAD3]])
  foo2(NoAS);
  // CHECK-DAG: [[NoAS_LOAD4:%[a-zA-Z0-9]+]] = load ptr addrspace(4), ptr addrspace(4) [[NoAS]].ascast
  // CHECK-DAG: call spir_func void @[[RAW_PTR2]](ptr addrspace(4) noundef [[NoAS_LOAD4]])

  // Ensure that we still get 3 different template instantiations.
  tmpl(GLOB);
  // CHECK-DAG: [[GLOB_LOAD4:%[a-zA-Z0-9]+]] = load ptr addrspace(1), ptr addrspace(4) [[GLOB]].ascast
  // CHECK-DAG: call spir_func void @_Z4tmplIPU3AS1iEvT_(ptr addrspace(1) noundef [[GLOB_LOAD4]])
  tmpl(LOC);
  // CHECK-DAG: [[LOC_LOAD5:%[a-zA-Z0-9]+]] = load ptr addrspace(3), ptr addrspace(4) [[LOC]].ascast
  // CHECK-DAG: call spir_func void @_Z4tmplIPU3AS3iEvT_(ptr addrspace(3) noundef [[LOC_LOAD5]])
  tmpl(PRIV);
  // CHECK-DAG: [[PRIV_LOAD5:%[a-zA-Z0-9]+]] = load ptr, ptr addrspace(4) [[PRIV]].ascast
  // CHECK-DAG: call spir_func void @_Z4tmplIPU3AS0iEvT_(ptr noundef [[PRIV_LOAD5]])
  tmpl(NoAS);
  // CHECK-DAG: [[NoAS_LOAD5:%[a-zA-Z0-9]+]] = load ptr addrspace(4), ptr addrspace(4) [[NoAS]].ascast
  // CHECK-DAG: call spir_func void @_Z4tmplIPiEvT_(ptr addrspace(4) noundef [[NoAS_LOAD5]])
}

// CHECK-DAG: define linkonce_odr spir_func void @_Z4tmplIPU3AS1iEvT_(ptr addrspace(1) noundef %
// CHECK-DAG: define linkonce_odr spir_func void @_Z4tmplIPU3AS3iEvT_(ptr addrspace(3) noundef %
// CHECK-DAG: define linkonce_odr spir_func void @_Z4tmplIPU3AS0iEvT_(ptr noundef %
// CHECK-DAG: define linkonce_odr spir_func void @_Z4tmplIPiEvT_(ptr addrspace(4) noundef %<|MERGE_RESOLUTION|>--- conflicted
+++ resolved
@@ -1,16 +1,4 @@
-<<<<<<< HEAD
-<<<<<<< HEAD
-// RUN: %clang_cc1 -no-opaque-pointers -triple spir64 -fsycl-is-device -disable-llvm-passes -emit-llvm %s -o - | FileCheck %s
-
-// Validates address space conversions for SYCL mode.
-// See clang/docs/SYCLSupport.rst#address-space-handling for allowed
-// conversions.
-=======
 // RUN: %clang_cc1 -triple spir64 -fsycl-is-device -disable-llvm-passes -emit-llvm %s -o - | FileCheck %s
->>>>>>> 9466b49171dc4b21f56a48594fc82b1e52f5358a
-=======
-// RUN: %clang_cc1 -triple spir64 -fsycl-is-device -disable-llvm-passes -emit-llvm %s -o - | FileCheck %s
->>>>>>> 7d5b44f6
 void bar(int &Data) {}
 // CHECK-DAG: define{{.*}} spir_func void @[[RAW_REF:[a-zA-Z0-9_]+]](ptr addrspace(4) noundef align 4 dereferenceable(4) %
 void bar2(int &Data) {}
@@ -28,20 +16,9 @@
 void tmpl(T t) {}
 // See Check Lines below.
 
-<<<<<<< HEAD
 __attribute__((sycl_device)) void usages() {
-<<<<<<< HEAD
-  // CHECK-DAG: [[GLOB:%[a-zA-Z0-9]+]] = alloca i32 addrspace(1)*
-  // CHECK-DAG: [[GLOB]].ascast = addrspacecast i32 addrspace(1)** [[GLOB]] to i32 addrspace(1)* addrspace(4)*
-=======
-void usages() {
   // CHECK-DAG: [[GLOB:%[a-zA-Z0-9]+]] = alloca ptr addrspace(1)
   // CHECK-DAG: [[GLOB]].ascast = addrspacecast ptr [[GLOB]] to ptr addrspace(4)
->>>>>>> 9466b49171dc4b21f56a48594fc82b1e52f5358a
-=======
-  // CHECK-DAG: [[GLOB:%[a-zA-Z0-9]+]] = alloca ptr addrspace(1)
-  // CHECK-DAG: [[GLOB]].ascast = addrspacecast ptr [[GLOB]] to ptr addrspace(4)
->>>>>>> 7d5b44f6
   __attribute__((opencl_global)) int *GLOB;
   // CHECK-DAG: [[LOC:%[a-zA-Z0-9]+]] = alloca ptr addrspace(3)
   // CHECK-DAG: [[LOC]].ascast = addrspacecast ptr [[LOC]] to ptr addrspace(4)
