--- conflicted
+++ resolved
@@ -1536,9 +1536,6 @@
   constexpr ArchInfo ARMV8A = {
     Bitset()
   };
-<<<<<<< HEAD
-}
-=======
 }
 
 namespace ArrayInitChain {
@@ -1578,5 +1575,4 @@
 
   constexpr Covariant1 cb;
 }
-#endif
->>>>>>> 9c4aab8c
+#endif