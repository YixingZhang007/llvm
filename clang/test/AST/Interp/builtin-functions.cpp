--- conflicted
+++ resolved
@@ -323,8 +323,6 @@
   char clrsb10[__builtin_clrsb(~(1 << (BITSIZE(int) - 1))) == 0 ? 1 : -1];
   char clrsb11[__builtin_clrsb(0xf) == BITSIZE(int) - 5 ? 1 : -1];
   char clrsb12[__builtin_clrsb(~0x1f) == BITSIZE(int) - 6 ? 1 : -1];
-<<<<<<< HEAD
-=======
 }
 
 namespace bitreverse {
@@ -332,5 +330,4 @@
   char bitreverse2[__builtin_bitreverse16(0x3C48) == 0x123C ? 1 : -1];
   char bitreverse3[__builtin_bitreverse32(0x12345678) == 0x1E6A2C48 ? 1 : -1];
   char bitreverse4[__builtin_bitreverse64(0x0123456789ABCDEFULL) == 0xF7B3D591E6A2C480 ? 1 : -1];
->>>>>>> 7ca33737
 }