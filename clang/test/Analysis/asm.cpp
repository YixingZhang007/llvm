// RUN: %clang_analyze_cc1 -triple=x86_64-unknown-unknown \
<<<<<<< HEAD
// RUN:      -analyzer-checker debug.ExprInspection,core -fheinous-gnu-extensions -w %s -verify
=======
// RUN:      -analyzer-checker debug.ExprInspection,core -Wno-error=invalid-gnu-asm-cast -w %s -verify
>>>>>>> 1d22c955

int clang_analyzer_eval(int);

int global;
void testRValueOutput() {
  int &ref = global;
  ref = 1;
  __asm__("" : "=r"(((int)(global))));  // don't crash on rvalue output operand
  clang_analyzer_eval(global == 1); // expected-warning{{UNKNOWN}}
  clang_analyzer_eval(ref == 1);    // expected-warning{{UNKNOWN}}
}

void *MyMemcpy(void *d, const void *s, const int n) {
  asm volatile (
    "cld\n rep movsb\n"
    :: "S" (s), "D" (d), "c" (n) : "memory"
  );
  return d;
}

void testInlineAsmMemcpy(void)
{
    int a, b = 10, c;
    MyMemcpy(&a, &b, sizeof(b));
    c = a; // no-warning
}

void testInlineAsmMemcpyArray(void)
{
    int a[10], b[10] = {}, c;
    MyMemcpy(&a, &b, sizeof(b));
    c = a[8]; // no-warning
}

void testInlineAsmMemcpyUninit(void)
{
    int a[10], b[10] = {}, c;
    MyMemcpy(&a[1], &b[1], sizeof(b) - sizeof(b[1]));
    c = a[0]; // expected-warning{{Assigned value is garbage or undefined}}
}<|MERGE_RESOLUTION|>--- conflicted
+++ resolved
@@ -1,9 +1,5 @@
 // RUN: %clang_analyze_cc1 -triple=x86_64-unknown-unknown \
-<<<<<<< HEAD
-// RUN:      -analyzer-checker debug.ExprInspection,core -fheinous-gnu-extensions -w %s -verify
-=======
 // RUN:      -analyzer-checker debug.ExprInspection,core -Wno-error=invalid-gnu-asm-cast -w %s -verify
->>>>>>> 1d22c955
 
 int clang_analyzer_eval(int);
 
