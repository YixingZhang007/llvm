--- conflicted
+++ resolved
@@ -21,18 +21,10 @@
 // RUN: %clang --target=x86_64-scei-ps4 -fcrash-diagnostics-dir=mydumps %s -### 2>&1 | FileCheck --check-prefixes=CHECK-DIAG-LTO %s
 // RUN: %clang --target=x86_64-scei-ps4 -flto=thin -fcrash-diagnostics-dir=mydumps %s -### 2>&1 | FileCheck --check-prefixes=CHECK-DIAG-LTO %s
 // RUN: %clang --target=x86_64-scei-ps4 -flto=full -fcrash-diagnostics-dir=mydumps %s -### 2>&1 | FileCheck --check-prefixes=CHECK-DIAG-LTO %s
-<<<<<<< HEAD
 
 // CHECK-DIAG-LTO: "-lto-debug-options= -crash-diagnostics-dir=mydumps"
 
 // Test that -lto-debug-options is only supplied to the linker when necessary
 
-=======
-
-// CHECK-DIAG-LTO: "-lto-debug-options= -crash-diagnostics-dir=mydumps"
-
-// Test that -lto-debug-options is only supplied to the linker when necessary
-
->>>>>>> 98391913
 // RUN: %clang --target=x86_64-scei-ps4 %s -### 2>&1 | FileCheck --check-prefixes=CHECK-NO-LTO %s
 // CHECK-NO-LTO-NOT: -lto-debug-options