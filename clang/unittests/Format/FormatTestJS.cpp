--- conflicted
+++ resolved
@@ -579,24 +579,17 @@
                "});");
 }
 
-<<<<<<< HEAD
-TEST_F(FormatTestJS, GoogAnonymousClass) {
-=======
 TEST_F(FormatTestJS, ClassExtends) {
->>>>>>> 4b409fa5
   verifyFormat("a = class extends goog.structs.a {\n"
                "  a() {\n"
                "    return 0;\n"
                "  }\n"
                "};");
-<<<<<<< HEAD
-=======
   verifyFormat("a = class Foo extends goog.structs.a {\n"
                "  a() {\n"
                "    return 0;\n"
                "  }\n"
                "};");
->>>>>>> 4b409fa5
 }
 
 TEST_F(FormatTestJS, IIFEs) {
