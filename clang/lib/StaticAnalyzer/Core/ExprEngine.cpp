--- conflicted
+++ resolved
@@ -1901,14 +1901,10 @@
     case Stmt::ConceptSpecializationExprClass:
     case Stmt::CXXRewrittenBinaryOperatorClass:
     case Stmt::RequiresExprClass:
-<<<<<<< HEAD
-    case Expr::CXXParenListInitExprClass:
     case Stmt::SYCLBuiltinNumFieldsExprClass:
     case Stmt::SYCLBuiltinFieldTypeExprClass:
     case Stmt::SYCLBuiltinNumBasesExprClass:
     case Stmt::SYCLBuiltinBaseTypeExprClass:
-=======
->>>>>>> 4e02ff23
       // Fall through.
 
     // Cases we intentionally don't evaluate, since they don't need
