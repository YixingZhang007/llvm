//===--- NVPTX.cpp - Implement NVPTX target feature support ---------------===//
//
// Part of the LLVM Project, under the Apache License v2.0 with LLVM Exceptions.
// See https://llvm.org/LICENSE.txt for license information.
// SPDX-License-Identifier: Apache-2.0 WITH LLVM-exception
//
//===----------------------------------------------------------------------===//
//
// This file implements NVPTX TargetInfo objects.
//
//===----------------------------------------------------------------------===//

#include "NVPTX.h"
#include "Targets.h"
#include "clang/Basic/Builtins.h"
#include "clang/Basic/MacroBuilder.h"
#include "clang/Basic/TargetBuiltins.h"
#include "llvm/ADT/StringSwitch.h"

using namespace clang;
using namespace clang::targets;

static constexpr Builtin::Info BuiltinInfo[] = {
#define BUILTIN(ID, TYPE, ATTRS)                                               \
  {#ID, TYPE, ATTRS, nullptr, HeaderDesc::NO_HEADER, ALL_LANGUAGES},
#define LIBBUILTIN(ID, TYPE, ATTRS, HEADER)                                    \
  {#ID, TYPE, ATTRS, nullptr, HeaderDesc::HEADER, ALL_LANGUAGES},
#define TARGET_BUILTIN(ID, TYPE, ATTRS, FEATURE)                               \
  {#ID, TYPE, ATTRS, FEATURE, HeaderDesc::NO_HEADER, ALL_LANGUAGES},
#include "clang/Basic/BuiltinsNVPTX.def"
};

const char *const NVPTXTargetInfo::GCCRegNames[] = {"r0"};

NVPTXTargetInfo::NVPTXTargetInfo(const llvm::Triple &Triple,
                                 const TargetOptions &Opts,
                                 unsigned TargetPointerWidth)
    : TargetInfo(Triple) {
  assert((TargetPointerWidth == 32 || TargetPointerWidth == 64) &&
         "NVPTX only supports 32- and 64-bit modes.");

  PTXVersion = 32;
  for (const StringRef Feature : Opts.FeaturesAsWritten) {
    int PTXV;
    if (!Feature.startswith("+ptx") ||
        Feature.drop_front(4).getAsInteger(10, PTXV))
      continue;
    PTXVersion = PTXV; // TODO: should it be max(PTXVersion, PTXV)?
  }

  TLSSupported = false;
  VLASupported = false;
  AddrSpaceMap = &NVPTXAddrSpaceMap;
  UseAddrSpaceMapMangling = true;
  HasLegalHalfType = true;
  HasFloat16 = true;
  // __bf16 is always available as a load/store only type.
  BFloat16Width = BFloat16Align = 16;
  BFloat16Format = &llvm::APFloat::BFloat();

  // Define available target features
  // These must be defined in sorted order!
  NoAsmVariants = true;
  GPU = CudaArch::SM_20;

  if (TargetPointerWidth == 32)
    resetDataLayout("e-p:32:32-i64:64-i128:128-v16:16-v32:32-n16:32:64");
  else if (Opts.NVPTXUseShortPointers)
    resetDataLayout(
        "e-p3:32:32-p4:32:32-p5:32:32-i64:64-i128:128-v16:16-v32:32-n16:32:64");
  else
    resetDataLayout("e-i64:64-i128:128-v16:16-v32:32-n16:32:64");

  // If possible, get a TargetInfo for our host triple, so we can match its
  // types.
  llvm::Triple HostTriple(Opts.HostTriple);
  if (!HostTriple.isNVPTX())
    HostTarget = AllocateTarget(llvm::Triple(Opts.HostTriple), Opts);

  // If no host target, make some guesses about the data layout and return.
  if (!HostTarget) {
    LongWidth = LongAlign = TargetPointerWidth;
    PointerWidth = PointerAlign = TargetPointerWidth;
    switch (TargetPointerWidth) {
    case 32:
      SizeType = TargetInfo::UnsignedInt;
      PtrDiffType = TargetInfo::SignedInt;
      IntPtrType = TargetInfo::SignedInt;
      break;
    case 64:
      SizeType = TargetInfo::UnsignedLong;
      PtrDiffType = TargetInfo::SignedLong;
      IntPtrType = TargetInfo::SignedLong;
      break;
    default:
      llvm_unreachable("TargetPointerWidth must be 32 or 64");
    }

    MaxAtomicInlineWidth = TargetPointerWidth;
    return;
  }

  // Copy properties from host target.
  PointerWidth = HostTarget->getPointerWidth(LangAS::Default);
  PointerAlign = HostTarget->getPointerAlign(LangAS::Default);
  BoolWidth = HostTarget->getBoolWidth();
  BoolAlign = HostTarget->getBoolAlign();
  IntWidth = HostTarget->getIntWidth();
  IntAlign = HostTarget->getIntAlign();
  HalfWidth = HostTarget->getHalfWidth();
  HalfAlign = HostTarget->getHalfAlign();
  FloatWidth = HostTarget->getFloatWidth();
  FloatAlign = HostTarget->getFloatAlign();
  DoubleWidth = HostTarget->getDoubleWidth();
  DoubleAlign = HostTarget->getDoubleAlign();
  LongWidth = HostTarget->getLongWidth();
  LongAlign = HostTarget->getLongAlign();
  LongLongWidth = HostTarget->getLongLongWidth();
  LongLongAlign = HostTarget->getLongLongAlign();
  MinGlobalAlign = HostTarget->getMinGlobalAlign(/* TypeSize = */ 0);
  NewAlign = HostTarget->getNewAlign();
  DefaultAlignForAttributeAligned =
      HostTarget->getDefaultAlignForAttributeAligned();
  SizeType = HostTarget->getSizeType();
  IntMaxType = HostTarget->getIntMaxType();
  PtrDiffType = HostTarget->getPtrDiffType(LangAS::Default);
  IntPtrType = HostTarget->getIntPtrType();
  WCharType = HostTarget->getWCharType();
  WIntType = HostTarget->getWIntType();
  Char16Type = HostTarget->getChar16Type();
  Char32Type = HostTarget->getChar32Type();
  Int64Type = HostTarget->getInt64Type();
  SigAtomicType = HostTarget->getSigAtomicType();
  ProcessIDType = HostTarget->getProcessIDType();

  UseBitFieldTypeAlignment = HostTarget->useBitFieldTypeAlignment();
  UseZeroLengthBitfieldAlignment = HostTarget->useZeroLengthBitfieldAlignment();
  UseExplicitBitFieldAlignment = HostTarget->useExplicitBitFieldAlignment();
  ZeroLengthBitfieldBoundary = HostTarget->getZeroLengthBitfieldBoundary();

  // This is a bit of a lie, but it controls __GCC_ATOMIC_XXX_LOCK_FREE, and
  // we need those macros to be identical on host and device, because (among
  // other things) they affect which standard library classes are defined, and
  // we need all classes to be defined on both the host and device.
  MaxAtomicInlineWidth = HostTarget->getMaxAtomicInlineWidth();

  // Properties intentionally not copied from host:
  // - LargeArrayMinWidth, LargeArrayAlign: Not visible across the
  //   host/device boundary.
  // - SuitableAlign: Not visible across the host/device boundary, and may
  //   correctly be different on host/device, e.g. if host has wider vector
  //   types than device.
  // - LongDoubleWidth, LongDoubleAlign: nvptx's long double type is the same
  //   as its double type, but that's not necessarily true on the host.
  //   TODO: nvcc emits a warning when using long double on device; we should
  //   do the same.
}

ArrayRef<const char *> NVPTXTargetInfo::getGCCRegNames() const {
  return llvm::ArrayRef(GCCRegNames);
}

bool NVPTXTargetInfo::hasFeature(StringRef Feature) const {
  return llvm::StringSwitch<bool>(Feature)
      .Cases("ptx", "nvptx", true)
      .Default(false);
}

void NVPTXTargetInfo::getTargetDefines(const LangOptions &Opts,
                                       MacroBuilder &Builder) const {
  Builder.defineMacro("__PTX__");
  Builder.defineMacro("__NVPTX__");
  if (Opts.CUDAIsDevice || Opts.OpenMPIsTargetDevice || Opts.SYCLIsDevice ||
      !HostTarget) {
    // Set __CUDA_ARCH__ or __SYCL_CUDA_ARCH__ for the GPU specified.
    // The SYCL-specific macro is used to distinguish the SYCL and CUDA APIs.
    std::string CUDAArchCode = [this] {
      switch (GPU) {
      case CudaArch::GFX600:
      case CudaArch::GFX601:
      case CudaArch::GFX602:
      case CudaArch::GFX700:
      case CudaArch::GFX701:
      case CudaArch::GFX702:
      case CudaArch::GFX703:
      case CudaArch::GFX704:
      case CudaArch::GFX705:
      case CudaArch::GFX801:
      case CudaArch::GFX802:
      case CudaArch::GFX803:
      case CudaArch::GFX805:
      case CudaArch::GFX810:
      case CudaArch::GFX900:
      case CudaArch::GFX902:
      case CudaArch::GFX904:
      case CudaArch::GFX906:
      case CudaArch::GFX908:
      case CudaArch::GFX909:
      case CudaArch::GFX90a:
      case CudaArch::GFX90c:
      case CudaArch::GFX940:
      case CudaArch::GFX941:
      case CudaArch::GFX942:
      case CudaArch::GFX1010:
      case CudaArch::GFX1011:
      case CudaArch::GFX1012:
      case CudaArch::GFX1013:
      case CudaArch::GFX1030:
      case CudaArch::GFX1031:
      case CudaArch::GFX1032:
      case CudaArch::GFX1033:
      case CudaArch::GFX1034:
      case CudaArch::GFX1035:
      case CudaArch::GFX1036:
      case CudaArch::GFX1100:
      case CudaArch::GFX1101:
      case CudaArch::GFX1102:
      case CudaArch::GFX1103:
      case CudaArch::GFX1150:
      case CudaArch::GFX1151:
      case CudaArch::GFX1200:
      case CudaArch::GFX1201:
      case CudaArch::Generic:
      case CudaArch::LAST:
        break;
      case CudaArch::UNUSED:
      case CudaArch::UNKNOWN:
        assert(false && "No GPU arch when compiling CUDA device code.");
        return "";
      case CudaArch::SM_20:
        return "200";
      case CudaArch::SM_21:
        return "210";
      case CudaArch::SM_30:
        return "300";
      case CudaArch::SM_32:
        return "320";
      case CudaArch::SM_35:
        return "350";
      case CudaArch::SM_37:
        return "370";
      case CudaArch::SM_50:
        return "500";
      case CudaArch::SM_52:
        return "520";
      case CudaArch::SM_53:
        return "530";
      case CudaArch::SM_60:
        return "600";
      case CudaArch::SM_61:
        return "610";
      case CudaArch::SM_62:
        return "620";
      case CudaArch::SM_70:
        return "700";
      case CudaArch::SM_72:
        return "720";
      case CudaArch::SM_75:
        return "750";
      case CudaArch::SM_80:
        return "800";
      case CudaArch::SM_86:
        return "860";
      case CudaArch::SM_87:
        return "870";
      case CudaArch::SM_89:
        return "890";
      case CudaArch::SM_90:
      case CudaArch::SM_90a:
        return "900";
      }
      llvm_unreachable("unhandled CudaArch");
    }();
<<<<<<< HEAD

    if (Opts.SYCLIsDevice) {
      Builder.defineMacro("__SYCL_CUDA_ARCH__", CUDAArchCode);
    } else {
      Builder.defineMacro("__CUDA_ARCH__", CUDAArchCode);
    }
=======
    Builder.defineMacro("__CUDA_ARCH__", CUDAArchCode);
    if (GPU == CudaArch::SM_90a)
      Builder.defineMacro("__CUDA_ARCH_FEAT_SM90_ALL", "1");
>>>>>>> 631c6e83
  }
}

ArrayRef<Builtin::Info> NVPTXTargetInfo::getTargetBuiltins() const {
  return llvm::ArrayRef(BuiltinInfo,
                        clang::NVPTX::LastTSBuiltin - Builtin::FirstTSBuiltin);
}<|MERGE_RESOLUTION|>--- conflicted
+++ resolved
@@ -271,18 +271,14 @@
       }
       llvm_unreachable("unhandled CudaArch");
     }();
-<<<<<<< HEAD
 
     if (Opts.SYCLIsDevice) {
       Builder.defineMacro("__SYCL_CUDA_ARCH__", CUDAArchCode);
+    } else if (GPU == CudaArch::SM_90a) {
+      Builder.defineMacro("__CUDA_ARCH_FEAT_SM90_ALL", "1");
     } else {
       Builder.defineMacro("__CUDA_ARCH__", CUDAArchCode);
     }
-=======
-    Builder.defineMacro("__CUDA_ARCH__", CUDAArchCode);
-    if (GPU == CudaArch::SM_90a)
-      Builder.defineMacro("__CUDA_ARCH_FEAT_SM90_ALL", "1");
->>>>>>> 631c6e83
   }
 }
 
