--- conflicted
+++ resolved
@@ -171,20 +171,15 @@
                                        MacroBuilder &Builder) const {
   Builder.defineMacro("__PTX__");
   Builder.defineMacro("__NVPTX__");
-<<<<<<< HEAD
-  if (Opts.CUDAIsDevice || Opts.OpenMPIsTargetDevice || Opts.SYCLIsDevice ||
-      !HostTarget) {
-    // Set __CUDA_ARCH__ or __SYCL_CUDA_ARCH__ for the GPU specified.
-    // The SYCL-specific macro is used to distinguish the SYCL and CUDA APIs.
-=======
 
   // Skip setting architecture dependent macros if undefined.
   if (GPU == CudaArch::UNUSED && !HostTarget)
     return;
 
-  if (Opts.CUDAIsDevice || Opts.OpenMPIsTargetDevice || !HostTarget) {
+  if (Opts.CUDAIsDevice || Opts.OpenMPIsTargetDevice || Opts.SYCLIsDevice ||
+      !HostTarget) {
     // Set __CUDA_ARCH__ for the GPU specified.
->>>>>>> 7155c1ef
+    // The SYCL-specific macro is used to distinguish the SYCL and CUDA APIs.
     std::string CUDAArchCode = [this] {
       switch (GPU) {
       case CudaArch::GFX600:
