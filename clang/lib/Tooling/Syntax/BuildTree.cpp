//===- BuildTree.cpp ------------------------------------------*- C++ -*-=====//
//
// Part of the LLVM Project, under the Apache License v2.0 with LLVM Exceptions.
// See https://llvm.org/LICENSE.txt for license information.
// SPDX-License-Identifier: Apache-2.0 WITH LLVM-exception
//
//===----------------------------------------------------------------------===//
#include "clang/Tooling/Syntax/BuildTree.h"
#include "clang/AST/ASTFwd.h"
#include "clang/AST/Decl.h"
#include "clang/AST/DeclBase.h"
#include "clang/AST/DeclCXX.h"
#include "clang/AST/DeclarationName.h"
#include "clang/AST/Expr.h"
#include "clang/AST/ExprCXX.h"
#include "clang/AST/RecursiveASTVisitor.h"
#include "clang/AST/Stmt.h"
#include "clang/AST/TypeLoc.h"
#include "clang/AST/TypeLocVisitor.h"
#include "clang/Basic/LLVM.h"
#include "clang/Basic/SourceLocation.h"
#include "clang/Basic/SourceManager.h"
#include "clang/Basic/Specifiers.h"
#include "clang/Basic/TokenKinds.h"
#include "clang/Lex/Lexer.h"
#include "clang/Lex/LiteralSupport.h"
#include "clang/Tooling/Syntax/Nodes.h"
#include "clang/Tooling/Syntax/Tokens.h"
#include "clang/Tooling/Syntax/Tree.h"
#include "llvm/ADT/ArrayRef.h"
#include "llvm/ADT/DenseMap.h"
#include "llvm/ADT/PointerUnion.h"
#include "llvm/ADT/STLExtras.h"
#include "llvm/ADT/ScopeExit.h"
#include "llvm/ADT/SmallVector.h"
#include "llvm/Support/Allocator.h"
#include "llvm/Support/Casting.h"
#include "llvm/Support/Compiler.h"
#include "llvm/Support/FormatVariadic.h"
#include "llvm/Support/MemoryBuffer.h"
#include "llvm/Support/raw_ostream.h"
#include <cstddef>
#include <map>

using namespace clang;

LLVM_ATTRIBUTE_UNUSED
static bool isImplicitExpr(clang::Expr *E) { return E->IgnoreImplicit() != E; }

namespace {
/// Get start location of the Declarator from the TypeLoc.
/// E.g.:
///   loc of `(` in `int (a)`
///   loc of `*` in `int *(a)`
///   loc of the first `(` in `int (*a)(int)`
///   loc of the `*` in `int *(a)(int)`
///   loc of the first `*` in `const int *const *volatile a;`
///
/// It is non-trivial to get the start location because TypeLocs are stored
/// inside out. In the example above `*volatile` is the TypeLoc returned
/// by `Decl.getTypeSourceInfo()`, and `*const` is what `.getPointeeLoc()`
/// returns.
struct GetStartLoc : TypeLocVisitor<GetStartLoc, SourceLocation> {
  SourceLocation VisitParenTypeLoc(ParenTypeLoc T) {
    auto L = Visit(T.getInnerLoc());
    if (L.isValid())
      return L;
    return T.getLParenLoc();
  }

  // Types spelled in the prefix part of the declarator.
  SourceLocation VisitPointerTypeLoc(PointerTypeLoc T) {
    return HandlePointer(T);
  }

  SourceLocation VisitMemberPointerTypeLoc(MemberPointerTypeLoc T) {
    return HandlePointer(T);
  }

  SourceLocation VisitBlockPointerTypeLoc(BlockPointerTypeLoc T) {
    return HandlePointer(T);
  }

  SourceLocation VisitReferenceTypeLoc(ReferenceTypeLoc T) {
    return HandlePointer(T);
  }

  SourceLocation VisitObjCObjectPointerTypeLoc(ObjCObjectPointerTypeLoc T) {
    return HandlePointer(T);
  }

  // All other cases are not important, as they are either part of declaration
  // specifiers (e.g. inheritors of TypeSpecTypeLoc) or introduce modifiers on
  // existing declarators (e.g. QualifiedTypeLoc). They cannot start the
  // declarator themselves, but their underlying type can.
  SourceLocation VisitTypeLoc(TypeLoc T) {
    auto N = T.getNextTypeLoc();
    if (!N)
      return SourceLocation();
    return Visit(N);
  }

  SourceLocation VisitFunctionProtoTypeLoc(FunctionProtoTypeLoc T) {
    if (T.getTypePtr()->hasTrailingReturn())
      return SourceLocation(); // avoid recursing into the suffix of declarator.
    return VisitTypeLoc(T);
  }

private:
  template <class PtrLoc> SourceLocation HandlePointer(PtrLoc T) {
    auto L = Visit(T.getPointeeLoc());
    if (L.isValid())
      return L;
    return T.getLocalSourceRange().getBegin();
  }
};
} // namespace

static syntax::NodeKind getOperatorNodeKind(const CXXOperatorCallExpr &E) {
  switch (E.getOperator()) {
  // Comparison
  case OO_EqualEqual:
  case OO_ExclaimEqual:
  case OO_Greater:
  case OO_GreaterEqual:
  case OO_Less:
  case OO_LessEqual:
  case OO_Spaceship:
  // Assignment
  case OO_Equal:
  case OO_SlashEqual:
  case OO_PercentEqual:
  case OO_CaretEqual:
  case OO_PipeEqual:
  case OO_LessLessEqual:
  case OO_GreaterGreaterEqual:
  case OO_PlusEqual:
  case OO_MinusEqual:
  case OO_StarEqual:
  case OO_AmpEqual:
  // Binary computation
  case OO_Slash:
  case OO_Percent:
  case OO_Caret:
  case OO_Pipe:
  case OO_LessLess:
  case OO_GreaterGreater:
  case OO_AmpAmp:
  case OO_PipePipe:
  case OO_ArrowStar:
  case OO_Comma:
    return syntax::NodeKind::BinaryOperatorExpression;
  case OO_Tilde:
  case OO_Exclaim:
    return syntax::NodeKind::PrefixUnaryOperatorExpression;
  // Prefix/Postfix increment/decrement
  case OO_PlusPlus:
  case OO_MinusMinus:
    switch (E.getNumArgs()) {
    case 1:
      return syntax::NodeKind::PrefixUnaryOperatorExpression;
    case 2:
      return syntax::NodeKind::PostfixUnaryOperatorExpression;
    default:
      llvm_unreachable("Invalid number of arguments for operator");
    }
  // Operators that can be unary or binary
  case OO_Plus:
  case OO_Minus:
  case OO_Star:
  case OO_Amp:
    switch (E.getNumArgs()) {
    case 1:
      return syntax::NodeKind::PrefixUnaryOperatorExpression;
    case 2:
      return syntax::NodeKind::BinaryOperatorExpression;
    default:
      llvm_unreachable("Invalid number of arguments for operator");
    }
    return syntax::NodeKind::BinaryOperatorExpression;
  // Not yet supported by SyntaxTree
  case OO_New:
  case OO_Delete:
  case OO_Array_New:
  case OO_Array_Delete:
  case OO_Coawait:
  case OO_Call:
  case OO_Subscript:
  case OO_Arrow:
    return syntax::NodeKind::UnknownExpression;
  case OO_Conditional: // not overloadable
  case NUM_OVERLOADED_OPERATORS:
  case OO_None:
    llvm_unreachable("Not an overloadable operator");
  }
  llvm_unreachable("Unknown OverloadedOperatorKind enum");
}

/// Gets the range of declarator as defined by the C++ grammar. E.g.
///     `int a;` -> range of `a`,
///     `int *a;` -> range of `*a`,
///     `int a[10];` -> range of `a[10]`,
///     `int a[1][2][3];` -> range of `a[1][2][3]`,
///     `int *a = nullptr` -> range of `*a = nullptr`.
/// FIMXE: \p Name must be a source range, e.g. for `operator+`.
static SourceRange getDeclaratorRange(const SourceManager &SM, TypeLoc T,
                                      SourceLocation Name,
                                      SourceRange Initializer) {
  SourceLocation Start = GetStartLoc().Visit(T);
  SourceLocation End = T.getSourceRange().getEnd();
  assert(End.isValid());
  if (Name.isValid()) {
    if (Start.isInvalid())
      Start = Name;
    if (SM.isBeforeInTranslationUnit(End, Name))
      End = Name;
  }
  if (Initializer.isValid()) {
    auto InitializerEnd = Initializer.getEnd();
    assert(SM.isBeforeInTranslationUnit(End, InitializerEnd) ||
           End == InitializerEnd);
    End = InitializerEnd;
  }
  return SourceRange(Start, End);
}

namespace {
/// All AST hierarchy roots that can be represented as pointers.
using ASTPtr = llvm::PointerUnion<Stmt *, Decl *>;
/// Maintains a mapping from AST to syntax tree nodes. This class will get more
/// complicated as we support more kinds of AST nodes, e.g. TypeLocs.
/// FIXME: expose this as public API.
class ASTToSyntaxMapping {
public:
  void add(ASTPtr From, syntax::Tree *To) {
    assert(To != nullptr);
    assert(!From.isNull());

    bool Added = Nodes.insert({From, To}).second;
    (void)Added;
    assert(Added && "mapping added twice");
  }

  syntax::Tree *find(ASTPtr P) const { return Nodes.lookup(P); }

private:
  llvm::DenseMap<ASTPtr, syntax::Tree *> Nodes;
};
} // namespace

/// A helper class for constructing the syntax tree while traversing a clang
/// AST.
///
/// At each point of the traversal we maintain a list of pending nodes.
/// Initially all tokens are added as pending nodes. When processing a clang AST
/// node, the clients need to:
///   - create a corresponding syntax node,
///   - assign roles to all pending child nodes with 'markChild' and
///     'markChildToken',
///   - replace the child nodes with the new syntax node in the pending list
///     with 'foldNode'.
///
/// Note that all children are expected to be processed when building a node.
///
/// Call finalize() to finish building the tree and consume the root node.
class syntax::TreeBuilder {
public:
  TreeBuilder(syntax::Arena &Arena) : Arena(Arena), Pending(Arena) {
    for (const auto &T : Arena.tokenBuffer().expandedTokens())
      LocationToToken.insert({T.location().getRawEncoding(), &T});
  }

  llvm::BumpPtrAllocator &allocator() { return Arena.allocator(); }
  const SourceManager &sourceManager() const { return Arena.sourceManager(); }

  /// Populate children for \p New node, assuming it covers tokens from \p
  /// Range.
  void foldNode(llvm::ArrayRef<syntax::Token> Range, syntax::Tree *New,
                ASTPtr From) {
    assert(New);
    Pending.foldChildren(Arena, Range, New);
    if (From)
      Mapping.add(From, New);
  }
  void foldNode(llvm::ArrayRef<syntax::Token> Range, syntax::Tree *New,
                TypeLoc L) {
    // FIXME: add mapping for TypeLocs
    foldNode(Range, New, nullptr);
  }

  /// Notifies that we should not consume trailing semicolon when computing
  /// token range of \p D.
  void noticeDeclWithoutSemicolon(Decl *D);

  /// Mark the \p Child node with a corresponding \p Role. All marked children
  /// should be consumed by foldNode.
  /// When called on expressions (clang::Expr is derived from clang::Stmt),
  /// wraps expressions into expression statement.
  void markStmtChild(Stmt *Child, NodeRole Role);
  /// Should be called for expressions in non-statement position to avoid
  /// wrapping into expression statement.
  void markExprChild(Expr *Child, NodeRole Role);
  /// Set role for a token starting at \p Loc.
  void markChildToken(SourceLocation Loc, NodeRole R);
  /// Set role for \p T.
  void markChildToken(const syntax::Token *T, NodeRole R);

  /// Set role for \p N.
  void markChild(syntax::Node *N, NodeRole R);
  /// Set role for the syntax node matching \p N.
  void markChild(ASTPtr N, NodeRole R);

  /// Finish building the tree and consume the root node.
  syntax::TranslationUnit *finalize() && {
    auto Tokens = Arena.tokenBuffer().expandedTokens();
    assert(!Tokens.empty());
    assert(Tokens.back().kind() == tok::eof);

    // Build the root of the tree, consuming all the children.
    Pending.foldChildren(Arena, Tokens.drop_back(),
                         new (Arena.allocator()) syntax::TranslationUnit);

    auto *TU = cast<syntax::TranslationUnit>(std::move(Pending).finalize());
    TU->assertInvariantsRecursive();
    return TU;
  }

  /// Finds a token starting at \p L. The token must exist if \p L is valid.
  const syntax::Token *findToken(SourceLocation L) const;

  /// Finds the syntax tokens corresponding to the \p SourceRange.
  llvm::ArrayRef<syntax::Token> getRange(SourceRange Range) const {
    assert(Range.isValid());
    return getRange(Range.getBegin(), Range.getEnd());
  }

  /// Finds the syntax tokens corresponding to the passed source locations.
  /// \p First is the start position of the first token and \p Last is the start
  /// position of the last token.
  llvm::ArrayRef<syntax::Token> getRange(SourceLocation First,
                                         SourceLocation Last) const {
    assert(First.isValid());
    assert(Last.isValid());
    assert(First == Last ||
           Arena.sourceManager().isBeforeInTranslationUnit(First, Last));
    return llvm::makeArrayRef(findToken(First), std::next(findToken(Last)));
  }

  llvm::ArrayRef<syntax::Token>
  getTemplateRange(const ClassTemplateSpecializationDecl *D) const {
    auto Tokens = getRange(D->getSourceRange());
    return maybeAppendSemicolon(Tokens, D);
  }

  /// Returns true if \p D is the last declarator in a chain and is thus
  /// reponsible for creating SimpleDeclaration for the whole chain.
  template <class T>
  bool isResponsibleForCreatingDeclaration(const T *D) const {
    static_assert((std::is_base_of<DeclaratorDecl, T>::value ||
                   std::is_base_of<TypedefNameDecl, T>::value),
                  "only DeclaratorDecl and TypedefNameDecl are supported.");

    const Decl *Next = D->getNextDeclInContext();

    // There's no next sibling, this one is responsible.
    if (Next == nullptr) {
      return true;
    }
    const auto *NextT = llvm::dyn_cast<T>(Next);

    // Next sibling is not the same type, this one is responsible.
    if (NextT == nullptr) {
      return true;
    }
    // Next sibling doesn't begin at the same loc, it must be a different
    // declaration, so this declarator is responsible.
    if (NextT->getBeginLoc() != D->getBeginLoc()) {
      return true;
    }

    // NextT is a member of the same declaration, and we need the last member to
    // create declaration. This one is not responsible.
    return false;
  }

  llvm::ArrayRef<syntax::Token> getDeclarationRange(Decl *D) {
    llvm::ArrayRef<clang::syntax::Token> Tokens;
    // We want to drop the template parameters for specializations.
    if (const auto *S = llvm::dyn_cast<TagDecl>(D))
      Tokens = getRange(S->TypeDecl::getBeginLoc(), S->getEndLoc());
    else
      Tokens = getRange(D->getSourceRange());
    return maybeAppendSemicolon(Tokens, D);
  }

  llvm::ArrayRef<syntax::Token> getExprRange(const Expr *E) const {
    return getRange(E->getSourceRange());
  }

  /// Find the adjusted range for the statement, consuming the trailing
  /// semicolon when needed.
  llvm::ArrayRef<syntax::Token> getStmtRange(const Stmt *S) const {
    auto Tokens = getRange(S->getSourceRange());
    if (isa<CompoundStmt>(S))
      return Tokens;

    // Some statements miss a trailing semicolon, e.g. 'return', 'continue' and
    // all statements that end with those. Consume this semicolon here.
    if (Tokens.back().kind() == tok::semi)
      return Tokens;
    return withTrailingSemicolon(Tokens);
  }

private:
  llvm::ArrayRef<syntax::Token>
  maybeAppendSemicolon(llvm::ArrayRef<syntax::Token> Tokens,
                       const Decl *D) const {
    if (llvm::isa<NamespaceDecl>(D))
      return Tokens;
    if (DeclsWithoutSemicolons.count(D))
      return Tokens;
    // FIXME: do not consume trailing semicolon on function definitions.
    // Most declarations own a semicolon in syntax trees, but not in clang AST.
    return withTrailingSemicolon(Tokens);
  }

  llvm::ArrayRef<syntax::Token>
  withTrailingSemicolon(llvm::ArrayRef<syntax::Token> Tokens) const {
    assert(!Tokens.empty());
    assert(Tokens.back().kind() != tok::eof);
    // We never consume 'eof', so looking at the next token is ok.
    if (Tokens.back().kind() != tok::semi && Tokens.end()->kind() == tok::semi)
      return llvm::makeArrayRef(Tokens.begin(), Tokens.end() + 1);
    return Tokens;
  }

  void setRole(syntax::Node *N, NodeRole R) {
    assert(N->role() == NodeRole::Detached);
    N->setRole(R);
  }

  /// A collection of trees covering the input tokens.
  /// When created, each tree corresponds to a single token in the file.
  /// Clients call 'foldChildren' to attach one or more subtrees to a parent
  /// node and update the list of trees accordingly.
  ///
  /// Ensures that added nodes properly nest and cover the whole token stream.
  struct Forest {
    Forest(syntax::Arena &A) {
      assert(!A.tokenBuffer().expandedTokens().empty());
      assert(A.tokenBuffer().expandedTokens().back().kind() == tok::eof);
      // Create all leaf nodes.
      // Note that we do not have 'eof' in the tree.
      for (auto &T : A.tokenBuffer().expandedTokens().drop_back()) {
        auto *L = new (A.allocator()) syntax::Leaf(&T);
        L->Original = true;
        L->CanModify = A.tokenBuffer().spelledForExpanded(T).hasValue();
        Trees.insert(Trees.end(), {&T, L});
      }
    }

    void assignRole(llvm::ArrayRef<syntax::Token> Range,
                    syntax::NodeRole Role) {
      assert(!Range.empty());
      auto It = Trees.lower_bound(Range.begin());
      assert(It != Trees.end() && "no node found");
      assert(It->first == Range.begin() && "no child with the specified range");
      assert((std::next(It) == Trees.end() ||
              std::next(It)->first == Range.end()) &&
             "no child with the specified range");
      assert(It->second->role() == NodeRole::Detached &&
             "re-assigning role for a child");
      It->second->setRole(Role);
    }

    /// Add \p Node to the forest and attach child nodes based on \p Tokens.
    void foldChildren(const syntax::Arena &A,
                      llvm::ArrayRef<syntax::Token> Tokens,
                      syntax::Tree *Node) {
      // Attach children to `Node`.
      assert(Node->firstChild() == nullptr && "node already has children");

      auto *FirstToken = Tokens.begin();
      auto BeginChildren = Trees.lower_bound(FirstToken);

      assert((BeginChildren == Trees.end() ||
              BeginChildren->first == FirstToken) &&
             "fold crosses boundaries of existing subtrees");
      auto EndChildren = Trees.lower_bound(Tokens.end());
      assert(
          (EndChildren == Trees.end() || EndChildren->first == Tokens.end()) &&
          "fold crosses boundaries of existing subtrees");

      // We need to go in reverse order, because we can only prepend.
      for (auto It = EndChildren; It != BeginChildren; --It) {
        auto *C = std::prev(It)->second;
        if (C->role() == NodeRole::Detached)
          C->setRole(NodeRole::Unknown);
        Node->prependChildLowLevel(C);
      }

      // Mark that this node came from the AST and is backed by the source code.
      Node->Original = true;
      Node->CanModify = A.tokenBuffer().spelledForExpanded(Tokens).hasValue();

      Trees.erase(BeginChildren, EndChildren);
      Trees.insert({FirstToken, Node});
    }

    // EXPECTS: all tokens were consumed and are owned by a single root node.
    syntax::Node *finalize() && {
      assert(Trees.size() == 1);
      auto *Root = Trees.begin()->second;
      Trees = {};
      return Root;
    }

    std::string str(const syntax::Arena &A) const {
      std::string R;
      for (auto It = Trees.begin(); It != Trees.end(); ++It) {
        unsigned CoveredTokens =
            It != Trees.end()
                ? (std::next(It)->first - It->first)
                : A.tokenBuffer().expandedTokens().end() - It->first;

        R += std::string(llvm::formatv(
            "- '{0}' covers '{1}'+{2} tokens\n", It->second->kind(),
            It->first->text(A.sourceManager()), CoveredTokens));
        R += It->second->dump(A);
      }
      return R;
    }

  private:
    /// Maps from the start token to a subtree starting at that token.
    /// Keys in the map are pointers into the array of expanded tokens, so
    /// pointer order corresponds to the order of preprocessor tokens.
    std::map<const syntax::Token *, syntax::Node *> Trees;
  };

  /// For debugging purposes.
  std::string str() { return Pending.str(Arena); }

  syntax::Arena &Arena;
  /// To quickly find tokens by their start location.
  llvm::DenseMap</*SourceLocation*/ unsigned, const syntax::Token *>
      LocationToToken;
  Forest Pending;
  llvm::DenseSet<Decl *> DeclsWithoutSemicolons;
  ASTToSyntaxMapping Mapping;
};

namespace {
class BuildTreeVisitor : public RecursiveASTVisitor<BuildTreeVisitor> {
public:
  explicit BuildTreeVisitor(ASTContext &Context, syntax::TreeBuilder &Builder)
      : Builder(Builder), Context(Context) {}

  bool shouldTraversePostOrder() const { return true; }

  bool WalkUpFromDeclaratorDecl(DeclaratorDecl *DD) {
    return processDeclaratorAndDeclaration(DD);
  }

  bool WalkUpFromTypedefNameDecl(TypedefNameDecl *TD) {
    return processDeclaratorAndDeclaration(TD);
  }

  bool VisitDecl(Decl *D) {
    assert(!D->isImplicit());
    Builder.foldNode(Builder.getDeclarationRange(D),
                     new (allocator()) syntax::UnknownDeclaration(), D);
    return true;
  }

  // RAV does not call WalkUpFrom* on explicit instantiations, so we have to
  // override Traverse.
  // FIXME: make RAV call WalkUpFrom* instead.
  bool
  TraverseClassTemplateSpecializationDecl(ClassTemplateSpecializationDecl *C) {
    if (!RecursiveASTVisitor::TraverseClassTemplateSpecializationDecl(C))
      return false;
    if (C->isExplicitSpecialization())
      return true; // we are only interested in explicit instantiations.
    auto *Declaration =
        cast<syntax::SimpleDeclaration>(handleFreeStandingTagDecl(C));
    foldExplicitTemplateInstantiation(
        Builder.getTemplateRange(C), Builder.findToken(C->getExternLoc()),
        Builder.findToken(C->getTemplateKeywordLoc()), Declaration, C);
    return true;
  }

  bool WalkUpFromTemplateDecl(TemplateDecl *S) {
    foldTemplateDeclaration(
        Builder.getDeclarationRange(S),
        Builder.findToken(S->getTemplateParameters()->getTemplateLoc()),
        Builder.getDeclarationRange(S->getTemplatedDecl()), S);
    return true;
  }

  bool WalkUpFromTagDecl(TagDecl *C) {
    // FIXME: build the ClassSpecifier node.
    if (!C->isFreeStanding()) {
      assert(C->getNumTemplateParameterLists() == 0);
      return true;
    }
    handleFreeStandingTagDecl(C);
    return true;
  }

  syntax::Declaration *handleFreeStandingTagDecl(TagDecl *C) {
    assert(C->isFreeStanding());
    // Class is a declaration specifier and needs a spanning declaration node.
    auto DeclarationRange = Builder.getDeclarationRange(C);
    syntax::Declaration *Result = new (allocator()) syntax::SimpleDeclaration;
    Builder.foldNode(DeclarationRange, Result, nullptr);

    // Build TemplateDeclaration nodes if we had template parameters.
    auto ConsumeTemplateParameters = [&](const TemplateParameterList &L) {
      const auto *TemplateKW = Builder.findToken(L.getTemplateLoc());
      auto R = llvm::makeArrayRef(TemplateKW, DeclarationRange.end());
      Result =
          foldTemplateDeclaration(R, TemplateKW, DeclarationRange, nullptr);
      DeclarationRange = R;
    };
    if (auto *S = llvm::dyn_cast<ClassTemplatePartialSpecializationDecl>(C))
      ConsumeTemplateParameters(*S->getTemplateParameters());
    for (unsigned I = C->getNumTemplateParameterLists(); 0 < I; --I)
      ConsumeTemplateParameters(*C->getTemplateParameterList(I - 1));
    return Result;
  }

  bool WalkUpFromTranslationUnitDecl(TranslationUnitDecl *TU) {
    // We do not want to call VisitDecl(), the declaration for translation
    // unit is built by finalize().
    return true;
  }

  bool WalkUpFromCompoundStmt(CompoundStmt *S) {
    using NodeRole = syntax::NodeRole;

    Builder.markChildToken(S->getLBracLoc(), NodeRole::OpenParen);
    for (auto *Child : S->body())
      Builder.markStmtChild(Child, NodeRole::CompoundStatement_statement);
    Builder.markChildToken(S->getRBracLoc(), NodeRole::CloseParen);

    Builder.foldNode(Builder.getStmtRange(S),
                     new (allocator()) syntax::CompoundStatement, S);
    return true;
  }

  // Some statements are not yet handled by syntax trees.
  bool WalkUpFromStmt(Stmt *S) {
    Builder.foldNode(Builder.getStmtRange(S),
                     new (allocator()) syntax::UnknownStatement, S);
    return true;
  }

  bool TraverseCXXForRangeStmt(CXXForRangeStmt *S) {
    // We override to traverse range initializer as VarDecl.
    // RAV traverses it as a statement, we produce invalid node kinds in that
    // case.
    // FIXME: should do this in RAV instead?
    bool Result = [&, this]() {
      if (S->getInit() && !TraverseStmt(S->getInit()))
        return false;
      if (S->getLoopVariable() && !TraverseDecl(S->getLoopVariable()))
        return false;
      if (S->getRangeInit() && !TraverseStmt(S->getRangeInit()))
        return false;
      if (S->getBody() && !TraverseStmt(S->getBody()))
        return false;
      return true;
    }();
    WalkUpFromCXXForRangeStmt(S);
    return Result;
  }

  bool TraverseStmt(Stmt *S) {
    if (auto *DS = llvm::dyn_cast_or_null<DeclStmt>(S)) {
      // We want to consume the semicolon, make sure SimpleDeclaration does not.
      for (auto *D : DS->decls())
        Builder.noticeDeclWithoutSemicolon(D);
    } else if (auto *E = llvm::dyn_cast_or_null<Expr>(S)) {
      return RecursiveASTVisitor::TraverseStmt(E->IgnoreImplicit());
    }
    return RecursiveASTVisitor::TraverseStmt(S);
  }

  // Some expressions are not yet handled by syntax trees.
  bool WalkUpFromExpr(Expr *E) {
    assert(!isImplicitExpr(E) && "should be handled by TraverseStmt");
    Builder.foldNode(Builder.getExprRange(E),
                     new (allocator()) syntax::UnknownExpression, E);
    return true;
  }

  syntax::NestedNameSpecifier *
  BuildNestedNameSpecifier(NestedNameSpecifierLoc QualifierLoc) {
    if (!QualifierLoc)
      return nullptr;
    for (auto it = QualifierLoc; it; it = it.getPrefix()) {
      auto *NS = new (allocator()) syntax::NameSpecifier;
      Builder.foldNode(Builder.getRange(it.getLocalSourceRange()), NS, nullptr);
      Builder.markChild(NS, syntax::NodeRole::NestedNameSpecifier_specifier);
    }
    auto *NNS = new (allocator()) syntax::NestedNameSpecifier;
    Builder.foldNode(Builder.getRange(QualifierLoc.getSourceRange()), NNS,
                     nullptr);
    return NNS;
  }

  bool TraverseUserDefinedLiteral(UserDefinedLiteral *S) {
    // The semantic AST node `UserDefinedLiteral` (UDL) may have one child node
    // referencing the location of the UDL suffix (`_w` in `1.2_w`). The
    // UDL suffix location does not point to the beginning of a token, so we
    // can't represent the UDL suffix as a separate syntax tree node.

    return WalkUpFromUserDefinedLiteral(S);
  }

  syntax::UserDefinedLiteralExpression *
  buildUserDefinedLiteral(UserDefinedLiteral *S) {
    switch (S->getLiteralOperatorKind()) {
    case clang::UserDefinedLiteral::LOK_Integer:
      return new (allocator()) syntax::IntegerUserDefinedLiteralExpression;
    case clang::UserDefinedLiteral::LOK_Floating:
      return new (allocator()) syntax::FloatUserDefinedLiteralExpression;
    case clang::UserDefinedLiteral::LOK_Character:
      return new (allocator()) syntax::CharUserDefinedLiteralExpression;
    case clang::UserDefinedLiteral::LOK_String:
      return new (allocator()) syntax::StringUserDefinedLiteralExpression;
    case clang::UserDefinedLiteral::LOK_Raw:
    case clang::UserDefinedLiteral::LOK_Template:
      // For raw literal operator and numeric literal operator template we
      // cannot get the type of the operand in the semantic AST. We get this
      // information from the token. As integer and floating point have the same
      // token kind, we run `NumericLiteralParser` again to distinguish them.
      auto TokLoc = S->getBeginLoc();
      auto TokSpelling =
          Builder.findToken(TokLoc)->text(Context.getSourceManager());
      auto Literal =
          NumericLiteralParser(TokSpelling, TokLoc, Context.getSourceManager(),
                               Context.getLangOpts(), Context.getTargetInfo(),
                               Context.getDiagnostics());
      if (Literal.isIntegerLiteral())
        return new (allocator()) syntax::IntegerUserDefinedLiteralExpression;
      else {
        assert(Literal.isFloatingLiteral());
        return new (allocator()) syntax::FloatUserDefinedLiteralExpression;
      }
    }
<<<<<<< HEAD
=======
    llvm_unreachable("Unknown literal operator kind.");
>>>>>>> d06f6314
  }

  bool WalkUpFromUserDefinedLiteral(UserDefinedLiteral *S) {
    Builder.markChildToken(S->getBeginLoc(), syntax::NodeRole::LiteralToken);
    Builder.foldNode(Builder.getExprRange(S), buildUserDefinedLiteral(S), S);
    return true;
  }

  bool WalkUpFromDeclRefExpr(DeclRefExpr *S) {
    if (auto *NNS = BuildNestedNameSpecifier(S->getQualifierLoc()))
      Builder.markChild(NNS, syntax::NodeRole::IdExpression_qualifier);

    auto *unqualifiedId = new (allocator()) syntax::UnqualifiedId;
    // Get `UnqualifiedId` from `DeclRefExpr`.
    // FIXME: Extract this logic so that it can be used by `MemberExpr`,
    // and other semantic constructs, now it is tied to `DeclRefExpr`.
    if (!S->hasExplicitTemplateArgs()) {
      Builder.foldNode(Builder.getRange(S->getNameInfo().getSourceRange()),
                       unqualifiedId, nullptr);
    } else {
      auto templateIdSourceRange =
          SourceRange(S->getNameInfo().getBeginLoc(), S->getRAngleLoc());
      Builder.foldNode(Builder.getRange(templateIdSourceRange), unqualifiedId,
                       nullptr);
    }
    Builder.markChild(unqualifiedId, syntax::NodeRole::IdExpression_id);

    Builder.foldNode(Builder.getExprRange(S),
                     new (allocator()) syntax::IdExpression, S);
    return true;
  }

  bool WalkUpFromParenExpr(ParenExpr *S) {
    Builder.markChildToken(S->getLParen(), syntax::NodeRole::OpenParen);
    Builder.markExprChild(S->getSubExpr(),
                          syntax::NodeRole::ParenExpression_subExpression);
    Builder.markChildToken(S->getRParen(), syntax::NodeRole::CloseParen);
    Builder.foldNode(Builder.getExprRange(S),
                     new (allocator()) syntax::ParenExpression, S);
    return true;
  }

  bool WalkUpFromIntegerLiteral(IntegerLiteral *S) {
    Builder.markChildToken(S->getLocation(), syntax::NodeRole::LiteralToken);
    Builder.foldNode(Builder.getExprRange(S),
                     new (allocator()) syntax::IntegerLiteralExpression, S);
    return true;
  }

  bool WalkUpFromCharacterLiteral(CharacterLiteral *S) {
    Builder.markChildToken(S->getLocation(), syntax::NodeRole::LiteralToken);
    Builder.foldNode(Builder.getExprRange(S),
                     new (allocator()) syntax::CharacterLiteralExpression, S);
    return true;
  }

  bool WalkUpFromFloatingLiteral(FloatingLiteral *S) {
    Builder.markChildToken(S->getLocation(), syntax::NodeRole::LiteralToken);
    Builder.foldNode(Builder.getExprRange(S),
                     new (allocator()) syntax::FloatingLiteralExpression, S);
    return true;
  }

  bool WalkUpFromStringLiteral(StringLiteral *S) {
    Builder.markChildToken(S->getBeginLoc(), syntax::NodeRole::LiteralToken);
    Builder.foldNode(Builder.getExprRange(S),
                     new (allocator()) syntax::StringLiteralExpression, S);
    return true;
  }

  bool WalkUpFromCXXBoolLiteralExpr(CXXBoolLiteralExpr *S) {
    Builder.markChildToken(S->getLocation(), syntax::NodeRole::LiteralToken);
    Builder.foldNode(Builder.getExprRange(S),
                     new (allocator()) syntax::BoolLiteralExpression, S);
    return true;
  }

  bool WalkUpFromCXXNullPtrLiteralExpr(CXXNullPtrLiteralExpr *S) {
    Builder.markChildToken(S->getLocation(), syntax::NodeRole::LiteralToken);
    Builder.foldNode(Builder.getExprRange(S),
                     new (allocator()) syntax::CxxNullPtrExpression, S);
    return true;
  }

  bool WalkUpFromUnaryOperator(UnaryOperator *S) {
    Builder.markChildToken(S->getOperatorLoc(),
                           syntax::NodeRole::OperatorExpression_operatorToken);
    Builder.markExprChild(S->getSubExpr(),
                          syntax::NodeRole::UnaryOperatorExpression_operand);

    if (S->isPostfix())
      Builder.foldNode(Builder.getExprRange(S),
                       new (allocator()) syntax::PostfixUnaryOperatorExpression,
                       S);
    else
      Builder.foldNode(Builder.getExprRange(S),
                       new (allocator()) syntax::PrefixUnaryOperatorExpression,
                       S);

    return true;
  }

  bool WalkUpFromBinaryOperator(BinaryOperator *S) {
    Builder.markExprChild(
        S->getLHS(), syntax::NodeRole::BinaryOperatorExpression_leftHandSide);
    Builder.markChildToken(S->getOperatorLoc(),
                           syntax::NodeRole::OperatorExpression_operatorToken);
    Builder.markExprChild(
        S->getRHS(), syntax::NodeRole::BinaryOperatorExpression_rightHandSide);
    Builder.foldNode(Builder.getExprRange(S),
                     new (allocator()) syntax::BinaryOperatorExpression, S);
    return true;
  }

  bool TraverseCXXOperatorCallExpr(CXXOperatorCallExpr *S) {
    if (getOperatorNodeKind(*S) ==
        syntax::NodeKind::PostfixUnaryOperatorExpression) {
      // A postfix unary operator is declared as taking two operands. The
      // second operand is used to distinguish from its prefix counterpart. In
      // the semantic AST this "phantom" operand is represented as a
      // `IntegerLiteral` with invalid `SourceLocation`. We skip visiting this
      // operand because it does not correspond to anything written in source
      // code
      for (auto *child : S->children()) {
        if (child->getSourceRange().isInvalid())
          continue;
        if (!TraverseStmt(child))
          return false;
      }
      return WalkUpFromCXXOperatorCallExpr(S);
    } else
      return RecursiveASTVisitor::TraverseCXXOperatorCallExpr(S);
  }

  bool WalkUpFromCXXOperatorCallExpr(CXXOperatorCallExpr *S) {
    switch (getOperatorNodeKind(*S)) {
    case syntax::NodeKind::BinaryOperatorExpression:
      Builder.markExprChild(
          S->getArg(0),
          syntax::NodeRole::BinaryOperatorExpression_leftHandSide);
      Builder.markChildToken(
          S->getOperatorLoc(),
          syntax::NodeRole::OperatorExpression_operatorToken);
      Builder.markExprChild(
          S->getArg(1),
          syntax::NodeRole::BinaryOperatorExpression_rightHandSide);
      Builder.foldNode(Builder.getExprRange(S),
                       new (allocator()) syntax::BinaryOperatorExpression, S);
      return true;
    case syntax::NodeKind::PrefixUnaryOperatorExpression:
      Builder.markChildToken(
          S->getOperatorLoc(),
          syntax::NodeRole::OperatorExpression_operatorToken);
      Builder.markExprChild(S->getArg(0),
                            syntax::NodeRole::UnaryOperatorExpression_operand);
      Builder.foldNode(Builder.getExprRange(S),
                       new (allocator()) syntax::PrefixUnaryOperatorExpression,
                       S);
      return true;
    case syntax::NodeKind::PostfixUnaryOperatorExpression:
      Builder.markChildToken(
          S->getOperatorLoc(),
          syntax::NodeRole::OperatorExpression_operatorToken);
      Builder.markExprChild(S->getArg(0),
                            syntax::NodeRole::UnaryOperatorExpression_operand);
      Builder.foldNode(Builder.getExprRange(S),
                       new (allocator()) syntax::PostfixUnaryOperatorExpression,
                       S);
      return true;
    case syntax::NodeKind::UnknownExpression:
      return RecursiveASTVisitor::WalkUpFromCXXOperatorCallExpr(S);
    default:
      llvm_unreachable("getOperatorNodeKind() does not return this value");
    }
  }

  bool WalkUpFromNamespaceDecl(NamespaceDecl *S) {
    auto Tokens = Builder.getDeclarationRange(S);
    if (Tokens.front().kind() == tok::coloncolon) {
      // Handle nested namespace definitions. Those start at '::' token, e.g.
      // namespace a^::b {}
      // FIXME: build corresponding nodes for the name of this namespace.
      return true;
    }
    Builder.foldNode(Tokens, new (allocator()) syntax::NamespaceDefinition, S);
    return true;
  }

  bool TraverseParenTypeLoc(ParenTypeLoc L) {
    // We reverse order of traversal to get the proper syntax structure.
    if (!WalkUpFromParenTypeLoc(L))
      return false;
    return TraverseTypeLoc(L.getInnerLoc());
  }

  bool WalkUpFromParenTypeLoc(ParenTypeLoc L) {
    Builder.markChildToken(L.getLParenLoc(), syntax::NodeRole::OpenParen);
    Builder.markChildToken(L.getRParenLoc(), syntax::NodeRole::CloseParen);
    Builder.foldNode(Builder.getRange(L.getLParenLoc(), L.getRParenLoc()),
                     new (allocator()) syntax::ParenDeclarator, L);
    return true;
  }

  // Declarator chunks, they are produced by type locs and some clang::Decls.
  bool WalkUpFromArrayTypeLoc(ArrayTypeLoc L) {
    Builder.markChildToken(L.getLBracketLoc(), syntax::NodeRole::OpenParen);
    Builder.markExprChild(L.getSizeExpr(),
                          syntax::NodeRole::ArraySubscript_sizeExpression);
    Builder.markChildToken(L.getRBracketLoc(), syntax::NodeRole::CloseParen);
    Builder.foldNode(Builder.getRange(L.getLBracketLoc(), L.getRBracketLoc()),
                     new (allocator()) syntax::ArraySubscript, L);
    return true;
  }

  bool WalkUpFromFunctionTypeLoc(FunctionTypeLoc L) {
    Builder.markChildToken(L.getLParenLoc(), syntax::NodeRole::OpenParen);
    for (auto *P : L.getParams()) {
      Builder.markChild(P, syntax::NodeRole::ParametersAndQualifiers_parameter);
    }
    Builder.markChildToken(L.getRParenLoc(), syntax::NodeRole::CloseParen);
    Builder.foldNode(Builder.getRange(L.getLParenLoc(), L.getEndLoc()),
                     new (allocator()) syntax::ParametersAndQualifiers, L);
    return true;
  }

  bool WalkUpFromFunctionProtoTypeLoc(FunctionProtoTypeLoc L) {
    if (!L.getTypePtr()->hasTrailingReturn())
      return WalkUpFromFunctionTypeLoc(L);

    auto *TrailingReturnTokens = BuildTrailingReturn(L);
    // Finish building the node for parameters.
    Builder.markChild(TrailingReturnTokens,
                      syntax::NodeRole::ParametersAndQualifiers_trailingReturn);
    return WalkUpFromFunctionTypeLoc(L);
  }

  bool WalkUpFromMemberPointerTypeLoc(MemberPointerTypeLoc L) {
    auto SR = L.getLocalSourceRange();
    Builder.foldNode(Builder.getRange(SR),
                     new (allocator()) syntax::MemberPointer, L);
    return true;
  }

  // The code below is very regular, it could even be generated with some
  // preprocessor magic. We merely assign roles to the corresponding children
  // and fold resulting nodes.
  bool WalkUpFromDeclStmt(DeclStmt *S) {
    Builder.foldNode(Builder.getStmtRange(S),
                     new (allocator()) syntax::DeclarationStatement, S);
    return true;
  }

  bool WalkUpFromNullStmt(NullStmt *S) {
    Builder.foldNode(Builder.getStmtRange(S),
                     new (allocator()) syntax::EmptyStatement, S);
    return true;
  }

  bool WalkUpFromSwitchStmt(SwitchStmt *S) {
    Builder.markChildToken(S->getSwitchLoc(),
                           syntax::NodeRole::IntroducerKeyword);
    Builder.markStmtChild(S->getBody(), syntax::NodeRole::BodyStatement);
    Builder.foldNode(Builder.getStmtRange(S),
                     new (allocator()) syntax::SwitchStatement, S);
    return true;
  }

  bool WalkUpFromCaseStmt(CaseStmt *S) {
    Builder.markChildToken(S->getKeywordLoc(),
                           syntax::NodeRole::IntroducerKeyword);
    Builder.markExprChild(S->getLHS(), syntax::NodeRole::CaseStatement_value);
    Builder.markStmtChild(S->getSubStmt(), syntax::NodeRole::BodyStatement);
    Builder.foldNode(Builder.getStmtRange(S),
                     new (allocator()) syntax::CaseStatement, S);
    return true;
  }

  bool WalkUpFromDefaultStmt(DefaultStmt *S) {
    Builder.markChildToken(S->getKeywordLoc(),
                           syntax::NodeRole::IntroducerKeyword);
    Builder.markStmtChild(S->getSubStmt(), syntax::NodeRole::BodyStatement);
    Builder.foldNode(Builder.getStmtRange(S),
                     new (allocator()) syntax::DefaultStatement, S);
    return true;
  }

  bool WalkUpFromIfStmt(IfStmt *S) {
    Builder.markChildToken(S->getIfLoc(), syntax::NodeRole::IntroducerKeyword);
    Builder.markStmtChild(S->getThen(),
                          syntax::NodeRole::IfStatement_thenStatement);
    Builder.markChildToken(S->getElseLoc(),
                           syntax::NodeRole::IfStatement_elseKeyword);
    Builder.markStmtChild(S->getElse(),
                          syntax::NodeRole::IfStatement_elseStatement);
    Builder.foldNode(Builder.getStmtRange(S),
                     new (allocator()) syntax::IfStatement, S);
    return true;
  }

  bool WalkUpFromForStmt(ForStmt *S) {
    Builder.markChildToken(S->getForLoc(), syntax::NodeRole::IntroducerKeyword);
    Builder.markStmtChild(S->getBody(), syntax::NodeRole::BodyStatement);
    Builder.foldNode(Builder.getStmtRange(S),
                     new (allocator()) syntax::ForStatement, S);
    return true;
  }

  bool WalkUpFromWhileStmt(WhileStmt *S) {
    Builder.markChildToken(S->getWhileLoc(),
                           syntax::NodeRole::IntroducerKeyword);
    Builder.markStmtChild(S->getBody(), syntax::NodeRole::BodyStatement);
    Builder.foldNode(Builder.getStmtRange(S),
                     new (allocator()) syntax::WhileStatement, S);
    return true;
  }

  bool WalkUpFromContinueStmt(ContinueStmt *S) {
    Builder.markChildToken(S->getContinueLoc(),
                           syntax::NodeRole::IntroducerKeyword);
    Builder.foldNode(Builder.getStmtRange(S),
                     new (allocator()) syntax::ContinueStatement, S);
    return true;
  }

  bool WalkUpFromBreakStmt(BreakStmt *S) {
    Builder.markChildToken(S->getBreakLoc(),
                           syntax::NodeRole::IntroducerKeyword);
    Builder.foldNode(Builder.getStmtRange(S),
                     new (allocator()) syntax::BreakStatement, S);
    return true;
  }

  bool WalkUpFromReturnStmt(ReturnStmt *S) {
    Builder.markChildToken(S->getReturnLoc(),
                           syntax::NodeRole::IntroducerKeyword);
    Builder.markExprChild(S->getRetValue(),
                          syntax::NodeRole::ReturnStatement_value);
    Builder.foldNode(Builder.getStmtRange(S),
                     new (allocator()) syntax::ReturnStatement, S);
    return true;
  }

  bool WalkUpFromCXXForRangeStmt(CXXForRangeStmt *S) {
    Builder.markChildToken(S->getForLoc(), syntax::NodeRole::IntroducerKeyword);
    Builder.markStmtChild(S->getBody(), syntax::NodeRole::BodyStatement);
    Builder.foldNode(Builder.getStmtRange(S),
                     new (allocator()) syntax::RangeBasedForStatement, S);
    return true;
  }

  bool WalkUpFromEmptyDecl(EmptyDecl *S) {
    Builder.foldNode(Builder.getDeclarationRange(S),
                     new (allocator()) syntax::EmptyDeclaration, S);
    return true;
  }

  bool WalkUpFromStaticAssertDecl(StaticAssertDecl *S) {
    Builder.markExprChild(S->getAssertExpr(),
                          syntax::NodeRole::StaticAssertDeclaration_condition);
    Builder.markExprChild(S->getMessage(),
                          syntax::NodeRole::StaticAssertDeclaration_message);
    Builder.foldNode(Builder.getDeclarationRange(S),
                     new (allocator()) syntax::StaticAssertDeclaration, S);
    return true;
  }

  bool WalkUpFromLinkageSpecDecl(LinkageSpecDecl *S) {
    Builder.foldNode(Builder.getDeclarationRange(S),
                     new (allocator()) syntax::LinkageSpecificationDeclaration,
                     S);
    return true;
  }

  bool WalkUpFromNamespaceAliasDecl(NamespaceAliasDecl *S) {
    Builder.foldNode(Builder.getDeclarationRange(S),
                     new (allocator()) syntax::NamespaceAliasDefinition, S);
    return true;
  }

  bool WalkUpFromUsingDirectiveDecl(UsingDirectiveDecl *S) {
    Builder.foldNode(Builder.getDeclarationRange(S),
                     new (allocator()) syntax::UsingNamespaceDirective, S);
    return true;
  }

  bool WalkUpFromUsingDecl(UsingDecl *S) {
    Builder.foldNode(Builder.getDeclarationRange(S),
                     new (allocator()) syntax::UsingDeclaration, S);
    return true;
  }

  bool WalkUpFromUnresolvedUsingValueDecl(UnresolvedUsingValueDecl *S) {
    Builder.foldNode(Builder.getDeclarationRange(S),
                     new (allocator()) syntax::UsingDeclaration, S);
    return true;
  }

  bool WalkUpFromUnresolvedUsingTypenameDecl(UnresolvedUsingTypenameDecl *S) {
    Builder.foldNode(Builder.getDeclarationRange(S),
                     new (allocator()) syntax::UsingDeclaration, S);
    return true;
  }

  bool WalkUpFromTypeAliasDecl(TypeAliasDecl *S) {
    Builder.foldNode(Builder.getDeclarationRange(S),
                     new (allocator()) syntax::TypeAliasDeclaration, S);
    return true;
  }

private:
  template <class T> SourceLocation getQualifiedNameStart(T *D) {
    static_assert((std::is_base_of<DeclaratorDecl, T>::value ||
                   std::is_base_of<TypedefNameDecl, T>::value),
                  "only DeclaratorDecl and TypedefNameDecl are supported.");

    auto DN = D->getDeclName();
    bool IsAnonymous = DN.isIdentifier() && !DN.getAsIdentifierInfo();
    if (IsAnonymous)
      return SourceLocation();

    if (const auto *DD = llvm::dyn_cast<DeclaratorDecl>(D)) {
      if (DD->getQualifierLoc()) {
        return DD->getQualifierLoc().getBeginLoc();
      }
    }

    return D->getLocation();
  }

  SourceRange getInitializerRange(Decl *D) {
    if (auto *V = llvm::dyn_cast<VarDecl>(D)) {
      auto *I = V->getInit();
      // Initializers in range-based-for are not part of the declarator
      if (I && !V->isCXXForRangeDecl())
        return I->getSourceRange();
    }

    return SourceRange();
  }

  /// Folds SimpleDeclarator node (if present) and in case this is the last
  /// declarator in the chain it also folds SimpleDeclaration node.
  template <class T> bool processDeclaratorAndDeclaration(T *D) {
    SourceRange Initializer = getInitializerRange(D);
    auto Range = getDeclaratorRange(Builder.sourceManager(),
                                    D->getTypeSourceInfo()->getTypeLoc(),
                                    getQualifiedNameStart(D), Initializer);

    // There doesn't have to be a declarator (e.g. `void foo(int)` only has
    // declaration, but no declarator).
    if (Range.getBegin().isValid()) {
      auto *N = new (allocator()) syntax::SimpleDeclarator;
      Builder.foldNode(Builder.getRange(Range), N, nullptr);
      Builder.markChild(N, syntax::NodeRole::SimpleDeclaration_declarator);
    }

    if (Builder.isResponsibleForCreatingDeclaration(D)) {
      Builder.foldNode(Builder.getDeclarationRange(D),
                       new (allocator()) syntax::SimpleDeclaration, D);
    }
    return true;
  }

  /// Returns the range of the built node.
  syntax::TrailingReturnType *BuildTrailingReturn(FunctionProtoTypeLoc L) {
    assert(L.getTypePtr()->hasTrailingReturn());

    auto ReturnedType = L.getReturnLoc();
    // Build node for the declarator, if any.
    auto ReturnDeclaratorRange =
        getDeclaratorRange(this->Builder.sourceManager(), ReturnedType,
                           /*Name=*/SourceLocation(),
                           /*Initializer=*/SourceLocation());
    syntax::SimpleDeclarator *ReturnDeclarator = nullptr;
    if (ReturnDeclaratorRange.isValid()) {
      ReturnDeclarator = new (allocator()) syntax::SimpleDeclarator;
      Builder.foldNode(Builder.getRange(ReturnDeclaratorRange),
                       ReturnDeclarator, nullptr);
    }

    // Build node for trailing return type.
    auto Return = Builder.getRange(ReturnedType.getSourceRange());
    const auto *Arrow = Return.begin() - 1;
    assert(Arrow->kind() == tok::arrow);
    auto Tokens = llvm::makeArrayRef(Arrow, Return.end());
    Builder.markChildToken(Arrow, syntax::NodeRole::ArrowToken);
    if (ReturnDeclarator)
      Builder.markChild(ReturnDeclarator,
                        syntax::NodeRole::TrailingReturnType_declarator);
    auto *R = new (allocator()) syntax::TrailingReturnType;
    Builder.foldNode(Tokens, R, L);
    return R;
  }

  void foldExplicitTemplateInstantiation(
      ArrayRef<syntax::Token> Range, const syntax::Token *ExternKW,
      const syntax::Token *TemplateKW,
      syntax::SimpleDeclaration *InnerDeclaration, Decl *From) {
    assert(!ExternKW || ExternKW->kind() == tok::kw_extern);
    assert(TemplateKW && TemplateKW->kind() == tok::kw_template);
    Builder.markChildToken(ExternKW, syntax::NodeRole::ExternKeyword);
    Builder.markChildToken(TemplateKW, syntax::NodeRole::IntroducerKeyword);
    Builder.markChild(
        InnerDeclaration,
        syntax::NodeRole::ExplicitTemplateInstantiation_declaration);
    Builder.foldNode(
        Range, new (allocator()) syntax::ExplicitTemplateInstantiation, From);
  }

  syntax::TemplateDeclaration *foldTemplateDeclaration(
      ArrayRef<syntax::Token> Range, const syntax::Token *TemplateKW,
      ArrayRef<syntax::Token> TemplatedDeclaration, Decl *From) {
    assert(TemplateKW && TemplateKW->kind() == tok::kw_template);
    Builder.markChildToken(TemplateKW, syntax::NodeRole::IntroducerKeyword);

    auto *N = new (allocator()) syntax::TemplateDeclaration;
    Builder.foldNode(Range, N, From);
    Builder.markChild(N, syntax::NodeRole::TemplateDeclaration_declaration);
    return N;
  }

  /// A small helper to save some typing.
  llvm::BumpPtrAllocator &allocator() { return Builder.allocator(); }

  syntax::TreeBuilder &Builder;
  const ASTContext &Context;
};
} // namespace

void syntax::TreeBuilder::noticeDeclWithoutSemicolon(Decl *D) {
  DeclsWithoutSemicolons.insert(D);
}

void syntax::TreeBuilder::markChildToken(SourceLocation Loc, NodeRole Role) {
  if (Loc.isInvalid())
    return;
  Pending.assignRole(*findToken(Loc), Role);
}

void syntax::TreeBuilder::markChildToken(const syntax::Token *T, NodeRole R) {
  if (!T)
    return;
  Pending.assignRole(*T, R);
}

void syntax::TreeBuilder::markChild(syntax::Node *N, NodeRole R) {
  assert(N);
  setRole(N, R);
}

void syntax::TreeBuilder::markChild(ASTPtr N, NodeRole R) {
  auto *SN = Mapping.find(N);
  assert(SN != nullptr);
  setRole(SN, R);
}

void syntax::TreeBuilder::markStmtChild(Stmt *Child, NodeRole Role) {
  if (!Child)
    return;

  syntax::Tree *ChildNode;
  if (Expr *ChildExpr = dyn_cast<Expr>(Child)) {
    // This is an expression in a statement position, consume the trailing
    // semicolon and form an 'ExpressionStatement' node.
    markExprChild(ChildExpr, NodeRole::ExpressionStatement_expression);
    ChildNode = new (allocator()) syntax::ExpressionStatement;
    // (!) 'getStmtRange()' ensures this covers a trailing semicolon.
    Pending.foldChildren(Arena, getStmtRange(Child), ChildNode);
  } else {
    ChildNode = Mapping.find(Child);
  }
  assert(ChildNode != nullptr);
  setRole(ChildNode, Role);
}

void syntax::TreeBuilder::markExprChild(Expr *Child, NodeRole Role) {
  if (!Child)
    return;
  Child = Child->IgnoreImplicit();

  syntax::Tree *ChildNode = Mapping.find(Child);
  assert(ChildNode != nullptr);
  setRole(ChildNode, Role);
}

const syntax::Token *syntax::TreeBuilder::findToken(SourceLocation L) const {
  if (L.isInvalid())
    return nullptr;
  auto It = LocationToToken.find(L.getRawEncoding());
  assert(It != LocationToToken.end());
  return It->second;
}

syntax::TranslationUnit *
syntax::buildSyntaxTree(Arena &A, const TranslationUnitDecl &TU) {
  TreeBuilder Builder(A);
  BuildTreeVisitor(TU.getASTContext(), Builder).TraverseAST(TU.getASTContext());
  return std::move(Builder).finalize();
}<|MERGE_RESOLUTION|>--- conflicted
+++ resolved
@@ -750,10 +750,7 @@
         return new (allocator()) syntax::FloatUserDefinedLiteralExpression;
       }
     }
-<<<<<<< HEAD
-=======
     llvm_unreachable("Unknown literal operator kind.");
->>>>>>> d06f6314
   }
 
   bool WalkUpFromUserDefinedLiteral(UserDefinedLiteral *S) {
