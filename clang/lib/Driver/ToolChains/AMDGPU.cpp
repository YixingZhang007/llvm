//===--- AMDGPU.cpp - AMDGPU ToolChain Implementations ----------*- C++ -*-===//
//
// Part of the LLVM Project, under the Apache License v2.0 with LLVM Exceptions.
// See https://llvm.org/LICENSE.txt for license information.
// SPDX-License-Identifier: Apache-2.0 WITH LLVM-exception
//
//===----------------------------------------------------------------------===//

#include "AMDGPU.h"
#include "CommonArgs.h"
#include "InputInfo.h"
#include "clang/Driver/Compilation.h"
#include "clang/Driver/DriverDiagnostic.h"
#include "llvm/Option/ArgList.h"
#include "llvm/Support/Path.h"
#include "llvm/Support/VirtualFileSystem.h"

using namespace clang::driver;
using namespace clang::driver::tools;
using namespace clang::driver::toolchains;
using namespace clang;
using namespace llvm::opt;

void RocmInstallationDetector::scanLibDevicePath(llvm::StringRef Path) {
  assert(!Path.empty());

  const StringRef Suffix(".bc");
  const StringRef Suffix2(".amdgcn.bc");

  std::error_code EC;
  for (llvm::vfs::directory_iterator LI = D.getVFS().dir_begin(Path, EC), LE;
       !EC && LI != LE; LI = LI.increment(EC)) {
    StringRef FilePath = LI->path();
    StringRef FileName = llvm::sys::path::filename(FilePath);
    if (!FileName.endswith(Suffix))
      continue;

    StringRef BaseName;
    if (FileName.endswith(Suffix2))
      BaseName = FileName.drop_back(Suffix2.size());
    else if (FileName.endswith(Suffix))
      BaseName = FileName.drop_back(Suffix.size());

    if (BaseName == "ocml") {
      OCML = FilePath;
    } else if (BaseName == "ockl") {
      OCKL = FilePath;
    } else if (BaseName == "opencl") {
      OpenCL = FilePath;
    } else if (BaseName == "hip") {
      HIP = FilePath;
    } else if (BaseName == "oclc_finite_only_off") {
      FiniteOnly.Off = FilePath;
    } else if (BaseName == "oclc_finite_only_on") {
      FiniteOnly.On = FilePath;
    } else if (BaseName == "oclc_daz_opt_on") {
      DenormalsAreZero.On = FilePath;
    } else if (BaseName == "oclc_daz_opt_off") {
      DenormalsAreZero.Off = FilePath;
    } else if (BaseName == "oclc_correctly_rounded_sqrt_on") {
      CorrectlyRoundedSqrt.On = FilePath;
    } else if (BaseName == "oclc_correctly_rounded_sqrt_off") {
      CorrectlyRoundedSqrt.Off = FilePath;
    } else if (BaseName == "oclc_unsafe_math_on") {
      UnsafeMath.On = FilePath;
    } else if (BaseName == "oclc_unsafe_math_off") {
      UnsafeMath.Off = FilePath;
    } else if (BaseName == "oclc_wavefrontsize64_on") {
      WavefrontSize64.On = FilePath;
    } else if (BaseName == "oclc_wavefrontsize64_off") {
      WavefrontSize64.Off = FilePath;
    } else {
      // Process all bitcode filenames that look like
      // ocl_isa_version_XXX.amdgcn.bc
      const StringRef DeviceLibPrefix = "oclc_isa_version_";
      if (!BaseName.startswith(DeviceLibPrefix))
        continue;

      StringRef IsaVersionNumber =
        BaseName.drop_front(DeviceLibPrefix.size());

      llvm::Twine GfxName = Twine("gfx") + IsaVersionNumber;
      SmallString<8> Tmp;
      LibDeviceMap.insert(
        std::make_pair(GfxName.toStringRef(Tmp), FilePath.str()));
    }
  }
}

void RocmInstallationDetector::ParseHIPVersionFile(llvm::StringRef V) {
  SmallVector<StringRef, 4> VersionParts;
  V.split(VersionParts, '\n');
  unsigned Major;
  unsigned Minor;
  for (auto Part : VersionParts) {
    auto Splits = Part.split('=');
    if (Splits.first == "HIP_VERSION_MAJOR")
      Splits.second.getAsInteger(0, Major);
    else if (Splits.first == "HIP_VERSION_MINOR")
      Splits.second.getAsInteger(0, Minor);
    else if (Splits.first == "HIP_VERSION_PATCH")
      VersionPatch = Splits.second.str();
  }
  VersionMajorMinor = llvm::VersionTuple(Major, Minor);
  DetectedVersion =
      (Twine(Major) + "." + Twine(Minor) + "." + VersionPatch).str();
}

// For candidate specified by --rocm-path we do not do strict check.
SmallVector<RocmInstallationDetector::Candidate, 4>
RocmInstallationDetector::getInstallationPathCandidates() {
  SmallVector<Candidate, 4> Candidates;
  if (!RocmPathArg.empty()) {
    Candidates.emplace_back(RocmPathArg.str());
    return Candidates;
  }

  // Try to find relative to the compiler binary.
  const char *InstallDir = D.getInstalledDir();

  // Check both a normal Unix prefix position of the clang binary, as well as
  // the Windows-esque layout the ROCm packages use with the host architecture
  // subdirectory of bin.

  // Strip off directory (usually bin)
  StringRef ParentDir = llvm::sys::path::parent_path(InstallDir);
  StringRef ParentName = llvm::sys::path::filename(ParentDir);

  // Some builds use bin/{host arch}, so go up again.
  if (ParentName == "bin") {
    ParentDir = llvm::sys::path::parent_path(ParentDir);
    ParentName = llvm::sys::path::filename(ParentDir);
  }

  // Some versions of the rocm llvm package install to /opt/rocm/llvm/bin
  if (ParentName == "llvm")
    ParentDir = llvm::sys::path::parent_path(ParentDir);

  Candidates.emplace_back(ParentDir.str(), /*StrictChecking=*/true);

  // Device library may be installed in clang resource directory.
  Candidates.emplace_back(D.ResourceDir, /*StrictChecking=*/true);

  Candidates.emplace_back(D.SysRoot + "/opt/rocm", /*StrictChecking=*/true);
  return Candidates;
}

RocmInstallationDetector::RocmInstallationDetector(
    const Driver &D, const llvm::Triple &HostTriple,
    const llvm::opt::ArgList &Args, bool DetectHIPRuntime, bool DetectDeviceLib)
    : D(D) {
  RocmPathArg = Args.getLastArgValue(clang::driver::options::OPT_rocm_path_EQ);
  RocmDeviceLibPathArg =
      Args.getAllArgValues(clang::driver::options::OPT_rocm_device_lib_path_EQ);
  if (auto *A = Args.getLastArg(clang::driver::options::OPT_hip_version_EQ)) {
    HIPVersionArg = A->getValue();
    unsigned Major = 0;
    unsigned Minor = 0;
    SmallVector<StringRef, 3> Parts;
    HIPVersionArg.split(Parts, '.');
    if (Parts.size())
      Parts[0].getAsInteger(0, Major);
    if (Parts.size() > 1)
      Parts[1].getAsInteger(0, Minor);
    if (Parts.size() > 2)
      VersionPatch = Parts[2].str();
    if (VersionPatch.empty())
      VersionPatch = "0";
    if (Major == 0 || Minor == 0)
      D.Diag(diag::err_drv_invalid_value)
          << A->getAsString(Args) << HIPVersionArg;

    VersionMajorMinor = llvm::VersionTuple(Major, Minor);
    DetectedVersion =
        (Twine(Major) + "." + Twine(Minor) + "." + VersionPatch).str();
  } else {
    VersionPatch = DefaultVersionPatch;
    VersionMajorMinor =
        llvm::VersionTuple(DefaultVersionMajor, DefaultVersionMinor);
    DetectedVersion = (Twine(DefaultVersionMajor) + "." +
                       Twine(DefaultVersionMinor) + "." + VersionPatch)
                          .str();
  }

  if (DetectHIPRuntime)
    detectHIPRuntime();
  if (DetectDeviceLib)
    detectDeviceLibrary();
}

void RocmInstallationDetector::detectDeviceLibrary() {
  assert(LibDevicePath.empty());

  if (!RocmDeviceLibPathArg.empty())
    LibDevicePath = RocmDeviceLibPathArg[RocmDeviceLibPathArg.size() - 1];
  else if (const char *LibPathEnv = ::getenv("HIP_DEVICE_LIB_PATH"))
    LibDevicePath = LibPathEnv;

  auto &FS = D.getVFS();
  if (!LibDevicePath.empty()) {
    // Maintain compatability with HIP flag/envvar pointing directly at the
    // bitcode library directory. This points directly at the library path instead
    // of the rocm root installation.
    if (!FS.exists(LibDevicePath))
      return;

    scanLibDevicePath(LibDevicePath);
    HasDeviceLibrary = allGenericLibsValid() && !LibDeviceMap.empty();
    return;
  }

  // The install path situation in old versions of ROCm is a real mess, and
  // use a different install layout. Multiple copies of the device libraries
  // exist for each frontend project, and differ depending on which build
  // system produced the packages. Standalone OpenCL builds also have a
  // different directory structure from the ROCm OpenCL package.
  auto Candidates = getInstallationPathCandidates();
  for (const auto &Candidate : Candidates) {
    auto CandidatePath = Candidate.Path;

    // Check device library exists at the given path.
    auto CheckDeviceLib = [&](StringRef Path) {
      bool CheckLibDevice = (!NoBuiltinLibs || Candidate.StrictChecking);
      if (CheckLibDevice && !FS.exists(Path))
        return false;

      scanLibDevicePath(Path);

      if (!NoBuiltinLibs) {
        // Check that the required non-target libraries are all available.
        if (!allGenericLibsValid())
          return false;

        // Check that we have found at least one libdevice that we can link in
        // if -nobuiltinlib hasn't been specified.
        if (LibDeviceMap.empty())
          return false;
      }
      return true;
    };

    // The possible structures are:
    // - ${ROCM_ROOT}/amdgcn/bitcode/*
    // - ${ROCM_ROOT}/lib/*
    // - ${ROCM_ROOT}/lib/bitcode/*
    // so try to detect these layouts.
    static llvm::SmallVector<const char *, 2> SubDirsList[] = {
        {"amdgcn", "bitcode"},
        {"lib"},
        {"lib", "bitcode"},
    };

    // Make a path by appending sub-directories to InstallPath.
    auto MakePath = [&](const llvm::ArrayRef<const char *> &SubDirs) {
      auto Path = CandidatePath;
      for (auto SubDir : SubDirs)
        llvm::sys::path::append(Path, SubDir);
      return Path;
    };

    for (auto SubDirs : SubDirsList) {
      LibDevicePath = MakePath(SubDirs);
      HasDeviceLibrary = CheckDeviceLib(LibDevicePath);
      if (HasDeviceLibrary)
        return;
    }
  }
}

void RocmInstallationDetector::detectHIPRuntime() {
  auto Candidates = getInstallationPathCandidates();
  auto &FS = D.getVFS();

  for (const auto &Candidate : Candidates) {
    InstallPath = Candidate.Path;
    if (InstallPath.empty() || !FS.exists(InstallPath))
      continue;

    BinPath = InstallPath;
    llvm::sys::path::append(BinPath, "bin");
    IncludePath = InstallPath;
    llvm::sys::path::append(IncludePath, "include");
    LibPath = InstallPath;
    llvm::sys::path::append(LibPath, "lib");

    llvm::ErrorOr<std::unique_ptr<llvm::MemoryBuffer>> VersionFile =
        FS.getBufferForFile(BinPath + "/.hipVersion");
    if (!VersionFile && Candidate.StrictChecking)
      continue;

    if (HIPVersionArg.empty() && VersionFile)
      ParseHIPVersionFile((*VersionFile)->getBuffer());

    HasHIPRuntime = true;
    return;
  }
  HasHIPRuntime = false;
}

void RocmInstallationDetector::print(raw_ostream &OS) const {
  if (hasHIPRuntime())
    OS << "Found HIP installation: " << InstallPath << ", version "
       << DetectedVersion << '\n';
}

void RocmInstallationDetector::AddHIPIncludeArgs(const ArgList &DriverArgs,
                                                 ArgStringList &CC1Args) const {
  bool UsesRuntimeWrapper = VersionMajorMinor > llvm::VersionTuple(3, 5);

  if (!DriverArgs.hasArg(options::OPT_nobuiltininc)) {
    // HIP header includes standard library wrapper headers under clang
    // cuda_wrappers directory. Since these wrapper headers include_next
    // standard C++ headers, whereas libc++ headers include_next other clang
    // headers. The include paths have to follow this order:
    // - wrapper include path
    // - standard C++ include path
    // - other clang include path
    // Since standard C++ and other clang include paths are added in other
    // places after this function, here we only need to make sure wrapper
    // include path is added.
    //
    // ROCm 3.5 does not fully support the wrapper headers. Therefore it needs
    // a workaround.
    SmallString<128> P(D.ResourceDir);
    if (UsesRuntimeWrapper)
      llvm::sys::path::append(P, "include", "cuda_wrappers");
    CC1Args.push_back("-internal-isystem");
    CC1Args.push_back(DriverArgs.MakeArgString(P));
  }

  if (DriverArgs.hasArg(options::OPT_nogpuinc))
    return;

  if (!hasHIPRuntime()) {
    D.Diag(diag::err_drv_no_hip_runtime);
    return;
  }

  CC1Args.push_back("-internal-isystem");
  CC1Args.push_back(DriverArgs.MakeArgString(getIncludePath()));
  if (UsesRuntimeWrapper)
    CC1Args.append({"-include", "__clang_hip_runtime_wrapper.h"});
}

void amdgpu::Linker::ConstructJob(Compilation &C, const JobAction &JA,
                                  const InputInfo &Output,
                                  const InputInfoList &Inputs,
                                  const ArgList &Args,
                                  const char *LinkingOutput) const {

  std::string Linker = getToolChain().GetProgramPath(getShortName());
  ArgStringList CmdArgs;
  AddLinkerInputs(getToolChain(), Inputs, Args, CmdArgs, JA);
  CmdArgs.push_back("-shared");
  CmdArgs.push_back("-o");
  CmdArgs.push_back(Output.getFilename());
  C.addCommand(
      std::make_unique<Command>(JA, *this, ResponseFileSupport::AtFileCurCP(),
                                Args.MakeArgString(Linker), CmdArgs, Inputs));
}

void amdgpu::getAMDGPUTargetFeatures(const Driver &D,
                                     const llvm::opt::ArgList &Args,
                                     std::vector<StringRef> &Features) {
  if (const Arg *dAbi = Args.getLastArg(options::OPT_mamdgpu_debugger_abi))
    D.Diag(diag::err_drv_clang_unsupported) << dAbi->getAsString(Args);

  if (Args.getLastArg(options::OPT_mwavefrontsize64)) {
    Features.push_back("-wavefrontsize16");
    Features.push_back("-wavefrontsize32");
    Features.push_back("+wavefrontsize64");
  }
  if (Args.getLastArg(options::OPT_mno_wavefrontsize64)) {
    Features.push_back("-wavefrontsize16");
    Features.push_back("+wavefrontsize32");
    Features.push_back("-wavefrontsize64");
  }

  handleTargetFeaturesGroup(
    Args, Features, options::OPT_m_amdgpu_Features_Group);
}

/// AMDGPU Toolchain
AMDGPUToolChain::AMDGPUToolChain(const Driver &D, const llvm::Triple &Triple,
                                 const ArgList &Args)
    : Generic_ELF(D, Triple, Args),
      OptionsDefault({{options::OPT_O, "3"},
                      {options::OPT_cl_std_EQ, "CL1.2"}}) {}

Tool *AMDGPUToolChain::buildLinker() const {
  return new tools::amdgpu::Linker(*this);
}

DerivedArgList *
AMDGPUToolChain::TranslateArgs(const DerivedArgList &Args, StringRef BoundArch,
                               Action::OffloadKind DeviceOffloadKind) const {

  DerivedArgList *DAL =
      Generic_ELF::TranslateArgs(Args, BoundArch, DeviceOffloadKind);

  // Do nothing if not OpenCL (-x cl)
  if (!Args.getLastArgValue(options::OPT_x).equals("cl"))
    return DAL;

  if (!DAL)
    DAL = new DerivedArgList(Args.getBaseArgs());
  for (auto *A : Args)
    DAL->append(A);

  const OptTable &Opts = getDriver().getOpts();

  // Phase 1 (.cl -> .bc)
  if (Args.hasArg(options::OPT_c) && Args.hasArg(options::OPT_emit_llvm)) {
    DAL->AddFlagArg(nullptr, Opts.getOption(getTriple().isArch64Bit()
                                                ? options::OPT_m64
                                                : options::OPT_m32));

    // Have to check OPT_O4, OPT_O0 & OPT_Ofast separately
    // as they defined that way in Options.td
    if (!Args.hasArg(options::OPT_O, options::OPT_O0, options::OPT_O4,
                     options::OPT_Ofast))
      DAL->AddJoinedArg(nullptr, Opts.getOption(options::OPT_O),
                        getOptionDefault(options::OPT_O));
  }

  return DAL;
}

bool AMDGPUToolChain::getDefaultDenormsAreZeroForTarget(
    llvm::AMDGPU::GPUKind Kind) {

  // Assume nothing without a specific target.
  if (Kind == llvm::AMDGPU::GK_NONE)
    return false;

  const unsigned ArchAttr = llvm::AMDGPU::getArchAttrAMDGCN(Kind);

  // Default to enabling f32 denormals by default on subtargets where fma is
  // fast with denormals
  const bool BothDenormAndFMAFast =
      (ArchAttr & llvm::AMDGPU::FEATURE_FAST_FMA_F32) &&
      (ArchAttr & llvm::AMDGPU::FEATURE_FAST_DENORMAL_F32);
  return !BothDenormAndFMAFast;
}

llvm::DenormalMode AMDGPUToolChain::getDefaultDenormalModeForType(
    const llvm::opt::ArgList &DriverArgs, const JobAction &JA,
    const llvm::fltSemantics *FPType) const {
  // Denormals should always be enabled for f16 and f64.
  if (!FPType || FPType != &llvm::APFloat::IEEEsingle())
    return llvm::DenormalMode::getIEEE();

  if (JA.getOffloadingDeviceKind() == Action::OFK_HIP ||
      JA.getOffloadingDeviceKind() == Action::OFK_Cuda) {
    auto Kind = llvm::AMDGPU::parseArchAMDGCN(JA.getOffloadingArch());
    if (FPType && FPType == &llvm::APFloat::IEEEsingle() &&
        DriverArgs.hasFlag(options::OPT_fcuda_flush_denormals_to_zero,
                           options::OPT_fno_cuda_flush_denormals_to_zero,
                           getDefaultDenormsAreZeroForTarget(Kind)))
      return llvm::DenormalMode::getPreserveSign();

    return llvm::DenormalMode::getIEEE();
  }

  const StringRef GpuArch = DriverArgs.getLastArgValue(options::OPT_mcpu_EQ);
  auto Kind = llvm::AMDGPU::parseArchAMDGCN(GpuArch);

  // TODO: There are way too many flags that change this. Do we need to check
  // them all?
  bool DAZ = DriverArgs.hasArg(options::OPT_cl_denorms_are_zero) ||
             getDefaultDenormsAreZeroForTarget(Kind);

  // Outputs are flushed to zero (FTZ), preserving sign. Denormal inputs are
  // also implicit treated as zero (DAZ).
  return DAZ ? llvm::DenormalMode::getPreserveSign() :
               llvm::DenormalMode::getIEEE();
}

bool AMDGPUToolChain::isWave64(const llvm::opt::ArgList &DriverArgs,
                               llvm::AMDGPU::GPUKind Kind) {
  const unsigned ArchAttr = llvm::AMDGPU::getArchAttrAMDGCN(Kind);
  static bool HasWave32 = (ArchAttr & llvm::AMDGPU::FEATURE_WAVE32);

  return !HasWave32 || DriverArgs.hasFlag(
    options::OPT_mwavefrontsize64, options::OPT_mno_wavefrontsize64, false);
}


/// ROCM Toolchain
ROCMToolChain::ROCMToolChain(const Driver &D, const llvm::Triple &Triple,
                             const ArgList &Args)
<<<<<<< HEAD
    : AMDGPUToolChain(D, Triple, Args),
      RocmInstallation(D, Triple, Args, /*DetectHIPRuntime=*/false,
                       /*DetectDeviceLib=*/true) {}
=======
    : AMDGPUToolChain(D, Triple, Args) {
  RocmInstallation.detectDeviceLibrary();
}
>>>>>>> d06f6314

void AMDGPUToolChain::addClangTargetOptions(
    const llvm::opt::ArgList &DriverArgs,
    llvm::opt::ArgStringList &CC1Args,
    Action::OffloadKind DeviceOffloadingKind) const {
  // Default to "hidden" visibility, as object level linking will not be
  // supported for the foreseeable future.
  if (!DriverArgs.hasArg(options::OPT_fvisibility_EQ,
                         options::OPT_fvisibility_ms_compat)) {
    CC1Args.push_back("-fvisibility");
    CC1Args.push_back("hidden");
    CC1Args.push_back("-fapply-global-visibility-to-externs");
  }
}

void ROCMToolChain::addClangTargetOptions(
    const llvm::opt::ArgList &DriverArgs, llvm::opt::ArgStringList &CC1Args,
    Action::OffloadKind DeviceOffloadingKind) const {
  AMDGPUToolChain::addClangTargetOptions(DriverArgs, CC1Args,
                                         DeviceOffloadingKind);

  // For the OpenCL case where there is no offload target, accept -nostdlib to
  // disable bitcode linking.
  if (DeviceOffloadingKind == Action::OFK_None &&
      DriverArgs.hasArg(options::OPT_nostdlib))
    return;

  if (DriverArgs.hasArg(options::OPT_nogpulib))
    return;

  if (!RocmInstallation.hasDeviceLibrary()) {
    getDriver().Diag(diag::err_drv_no_rocm_device_lib) << 0;
    return;
  }

  // Get the device name and canonicalize it
  const StringRef GpuArch = DriverArgs.getLastArgValue(options::OPT_mcpu_EQ);
  auto Kind = llvm::AMDGPU::parseArchAMDGCN(GpuArch);
  const StringRef CanonArch = llvm::AMDGPU::getArchNameAMDGCN(Kind);
  std::string LibDeviceFile = RocmInstallation.getLibDeviceFile(CanonArch);
  if (LibDeviceFile.empty()) {
    getDriver().Diag(diag::err_drv_no_rocm_device_lib) << 1 << GpuArch;
    return;
  }

  bool Wave64 = isWave64(DriverArgs, Kind);

  // TODO: There are way too many flags that change this. Do we need to check
  // them all?
  bool DAZ = DriverArgs.hasArg(options::OPT_cl_denorms_are_zero) ||
             getDefaultDenormsAreZeroForTarget(Kind);
  bool FiniteOnly = DriverArgs.hasArg(options::OPT_cl_finite_math_only);

  bool UnsafeMathOpt =
      DriverArgs.hasArg(options::OPT_cl_unsafe_math_optimizations);
  bool FastRelaxedMath = DriverArgs.hasArg(options::OPT_cl_fast_relaxed_math);
  bool CorrectSqrt =
      DriverArgs.hasArg(options::OPT_cl_fp32_correctly_rounded_divide_sqrt);

  // Add the OpenCL specific bitcode library.
  CC1Args.push_back("-mlink-builtin-bitcode");
  CC1Args.push_back(DriverArgs.MakeArgString(RocmInstallation.getOpenCLPath()));

  // Add the generic set of libraries.
  RocmInstallation.addCommonBitcodeLibCC1Args(
      DriverArgs, CC1Args, LibDeviceFile, Wave64, DAZ, FiniteOnly,
      UnsafeMathOpt, FastRelaxedMath, CorrectSqrt);
}

void RocmInstallationDetector::addCommonBitcodeLibCC1Args(
    const llvm::opt::ArgList &DriverArgs, llvm::opt::ArgStringList &CC1Args,
    StringRef LibDeviceFile, bool Wave64, bool DAZ, bool FiniteOnly,
    bool UnsafeMathOpt, bool FastRelaxedMath, bool CorrectSqrt) const {
  static const char LinkBitcodeFlag[] = "-mlink-builtin-bitcode";

  CC1Args.push_back(LinkBitcodeFlag);
  CC1Args.push_back(DriverArgs.MakeArgString(getOCMLPath()));

  CC1Args.push_back(LinkBitcodeFlag);
  CC1Args.push_back(DriverArgs.MakeArgString(getOCKLPath()));

  CC1Args.push_back(LinkBitcodeFlag);
  CC1Args.push_back(DriverArgs.MakeArgString(getDenormalsAreZeroPath(DAZ)));

  CC1Args.push_back(LinkBitcodeFlag);
  CC1Args.push_back(DriverArgs.MakeArgString(
      getUnsafeMathPath(UnsafeMathOpt || FastRelaxedMath)));

  CC1Args.push_back(LinkBitcodeFlag);
  CC1Args.push_back(DriverArgs.MakeArgString(
      getFiniteOnlyPath(FiniteOnly || FastRelaxedMath)));

  CC1Args.push_back(LinkBitcodeFlag);
  CC1Args.push_back(
      DriverArgs.MakeArgString(getCorrectlyRoundedSqrtPath(CorrectSqrt)));

  CC1Args.push_back(LinkBitcodeFlag);
  CC1Args.push_back(DriverArgs.MakeArgString(getWavefrontSize64Path(Wave64)));

  CC1Args.push_back(LinkBitcodeFlag);
  CC1Args.push_back(DriverArgs.MakeArgString(LibDeviceFile));
}<|MERGE_RESOLUTION|>--- conflicted
+++ resolved
@@ -489,15 +489,9 @@
 /// ROCM Toolchain
 ROCMToolChain::ROCMToolChain(const Driver &D, const llvm::Triple &Triple,
                              const ArgList &Args)
-<<<<<<< HEAD
-    : AMDGPUToolChain(D, Triple, Args),
-      RocmInstallation(D, Triple, Args, /*DetectHIPRuntime=*/false,
-                       /*DetectDeviceLib=*/true) {}
-=======
     : AMDGPUToolChain(D, Triple, Args) {
   RocmInstallation.detectDeviceLibrary();
 }
->>>>>>> d06f6314
 
 void AMDGPUToolChain::addClangTargetOptions(
     const llvm::opt::ArgList &DriverArgs,
