--- conflicted
+++ resolved
@@ -4816,7 +4816,6 @@
                      options::OPT_fno_sycl_allow_func_ptr, false)) {
       CmdArgs.push_back("-fsycl-allow-func-ptr");
     }
-<<<<<<< HEAD
 
     // Forward -fsycl-instrument-device-code option to cc1. This option will
     // only be used for SPIR-V-based targets.
@@ -4852,43 +4851,6 @@
       }
     }
 
-=======
-
-    // Forward -fsycl-instrument-device-code option to cc1. This option will
-    // only be used for SPIR-V-based targets.
-    if (Arg *A =
-            Args.getLastArgNoClaim(options::OPT_fsycl_instrument_device_code))
-      if (Triple.isSPIR()) {
-        A->claim();
-        CmdArgs.push_back("-fsycl-instrument-device-code");
-      }
-
-    if (!SYCLStdArg) {
-      // The user had not pass SYCL version, thus we'll employ no-sycl-strict
-      // to allow address-space unqualified pointers in function params/return
-      // along with marking the same function with explicit SYCL_EXTERNAL
-      CmdArgs.push_back("-Wno-sycl-strict");
-    }
-
-    // Add the integration header option to generate the header.
-    StringRef Header(D.getIntegrationHeader(Input.getBaseInput()));
-    if (!Header.empty()) {
-      SmallString<128> HeaderOpt("-fsycl-int-header=");
-      HeaderOpt.append(Header);
-      CmdArgs.push_back(Args.MakeArgString(HeaderOpt));
-    }
-
-    if (!Args.hasArg(options::OPT_fno_sycl_use_footer)) {
-      // Add the integration footer option to generated the footer.
-      StringRef Footer(D.getIntegrationFooter(Input.getBaseInput()));
-      if (!Footer.empty()) {
-        SmallString<128> FooterOpt("-fsycl-int-footer=");
-        FooterOpt.append(Footer);
-        CmdArgs.push_back(Args.MakeArgString(FooterOpt));
-      }
-    }
-
->>>>>>> 30c834aa
     // Forward -fsycl-default-sub-group-size if in SYCL mode.
     Args.AddLastArg(CmdArgs, options::OPT_fsycl_default_sub_group_size);
   }
@@ -8637,15 +8599,11 @@
   if (IsFPGADepUnbundle)
     TypeArg = "o";
 
-<<<<<<< HEAD
-  if (InputType == types::TY_Archive && getToolChain().getTriple().isSPIR())
-=======
   bool HasSPIRTarget = false;
   auto SYCLTCRange = C.getOffloadToolChains<Action::OFK_SYCL>();
   for (auto TI = SYCLTCRange.first, TE = SYCLTCRange.second; TI != TE; ++TI)
     HasSPIRTarget |= TI->second->getTriple().isSPIR();
   if (InputType == types::TY_Archive && HasSPIRTarget)
->>>>>>> 30c834aa
     TypeArg = "aoo";
 
   // Get the type.
@@ -9016,8 +8974,6 @@
     if (I)
       Outs += ',';
     Outs += DepInfo[I].DependentToolChain->getInputFilename(Outputs[I]);
-<<<<<<< HEAD
-=======
   }
   CmdArgs.push_back(TCArgs.MakeArgString(Outs));
 
@@ -9225,14 +9181,8 @@
     if (std::any_of(AcceptedOptions.begin(), AcceptedOptions.end(),
                     [=](char c) { return c == S[0]; }))
       return std::string("-O") + S[0];
->>>>>>> 30c834aa
-  }
-  CmdArgs.push_back(TCArgs.MakeArgString(Outs));
-
-<<<<<<< HEAD
-  // Add input file.
-  CmdArgs.push_back(Inputs.front().getFilename());
-=======
+  }
+
   // The default for SYCL device code optimization
   return "-O2";
 }
@@ -9320,306 +9270,11 @@
          "single input file expected");
   addArgs(CmdArgs, TCArgs, {Inputs.front().getFilename()});
   std::string OutputFileName(Output.getFilename());
->>>>>>> 30c834aa
 
   // All the inputs are encoded as commands.
   C.addCommand(std::make_unique<Command>(
       JA, *this, ResponseFileSupport::None(),
       TCArgs.MakeArgString(getToolChain().GetProgramPath(getShortName())),
-<<<<<<< HEAD
-      CmdArgs, None, Outputs));
-}
-
-void OffloadDeps::ConstructJob(Compilation &C, const JobAction &JA,
-                               const InputInfo &Output,
-                               const InputInfoList &Inputs,
-                               const llvm::opt::ArgList &TCArgs,
-                               const char *LinkingOutput) const {
-  constructJob(C, JA, Output, Inputs, TCArgs, LinkingOutput);
-}
-
-void OffloadDeps::ConstructJobMultipleOutputs(Compilation &C,
-                                              const JobAction &JA,
-                                              const InputInfoList &Outputs,
-                                              const InputInfoList &Inputs,
-                                              const llvm::opt::ArgList &TCArgs,
-                                              const char *LinkingOutput) const {
-  constructJob(C, JA, Outputs, Inputs, TCArgs, LinkingOutput);
-}
-
-// Begin SPIRVTranslator
-
-void SPIRVTranslator::ConstructJob(Compilation &C, const JobAction &JA,
-                                  const InputInfo &Output,
-                                  const InputInfoList &Inputs,
-                                  const llvm::opt::ArgList &TCArgs,
-                                  const char *LinkingOutput) const {
-  // Construct llvm-spirv command.
-  assert(isa<SPIRVTranslatorJobAction>(JA) && "Expecting Translator job!");
-
-  // The translator command looks like this:
-  // llvm-spirv -o <file>.spv <file>.bc
-  ArgStringList ForeachArgs;
-  ArgStringList TranslatorArgs;
-
-  TranslatorArgs.push_back("-o");
-  TranslatorArgs.push_back(Output.getFilename());
-  if (JA.isDeviceOffloading(Action::OFK_SYCL)) {
-    TranslatorArgs.push_back("-spirv-max-version=1.4");
-    TranslatorArgs.push_back("-spirv-debug-info-version=ocl-100");
-    // Prevent crash in the translator if input IR contains DIExpression
-    // operations which don't have mapping to OpenCL.DebugInfo.100 spec.
-    TranslatorArgs.push_back("-spirv-allow-extra-diexpressions");
-    TranslatorArgs.push_back("-spirv-allow-unknown-intrinsics=llvm.genx.");
-
-    // Disable all the extensions by default
-    std::string ExtArg("-spirv-ext=-all");
-    std::string DefaultExtArg =
-        ",+SPV_EXT_shader_atomic_float_add,+SPV_EXT_shader_atomic_float_min_max"
-        ",+SPV_KHR_no_integer_wrap_decoration,+SPV_KHR_float_controls"
-        ",+SPV_KHR_expect_assume,+SPV_KHR_linkonce_odr";
-    std::string INTELExtArg =
-        ",+SPV_INTEL_subgroups,+SPV_INTEL_media_block_io"
-        ",+SPV_INTEL_device_side_avc_motion_estimation"
-        ",+SPV_INTEL_fpga_loop_controls,+SPV_INTEL_fpga_memory_attributes"
-        ",+SPV_INTEL_fpga_memory_accesses"
-        ",+SPV_INTEL_unstructured_loop_controls,+SPV_INTEL_fpga_reg"
-        ",+SPV_INTEL_blocking_pipes,+SPV_INTEL_function_pointers"
-        ",+SPV_INTEL_kernel_attributes,+SPV_INTEL_io_pipes"
-        ",+SPV_INTEL_inline_assembly,+SPV_INTEL_arbitrary_precision_integers"
-        ",+SPV_INTEL_float_controls2,+SPV_INTEL_vector_compute"
-        ",+SPV_INTEL_fast_composite,+SPV_INTEL_fpga_buffer_location"
-        ",+SPV_INTEL_arbitrary_precision_fixed_point"
-        ",+SPV_INTEL_arbitrary_precision_floating_point"
-        ",+SPV_INTEL_arbitrary_precision_floating_point"
-        ",+SPV_INTEL_variable_length_array,+SPV_INTEL_fp_fast_math_mode"
-        ",+SPV_INTEL_fpga_cluster_attributes,+SPV_INTEL_loop_fuse"
-        ",+SPV_INTEL_long_constant_composite"
-        ",+SPV_INTEL_fpga_invocation_pipelining_attributes"
-        ",+SPV_INTEL_fpga_dsp_control"
-        ",+SPV_INTEL_arithmetic_fence";
-    ExtArg = ExtArg + DefaultExtArg + INTELExtArg;
-    if (!C.getDriver().isFPGAEmulationMode())
-      // Enable several extensions on FPGA H/W exclusively
-      ExtArg += ",+SPV_INTEL_usm_storage_classes"
-                ",+SPV_INTEL_runtime_aligned";
-    else
-      // Don't enable several freshly added extensions on FPGA H/W
-      ExtArg += ",+SPV_INTEL_token_type"
-                ",+SPV_INTEL_bfloat16_conversion"
-                ",+SPV_INTEL_joint_matrix"
-                ",+SPV_INTEL_hw_thread_queries";
-    TranslatorArgs.push_back(TCArgs.MakeArgString(ExtArg));
-  }
-  for (auto I : Inputs) {
-    std::string Filename(I.getFilename());
-    if (I.getType() == types::TY_Tempfilelist) {
-      ForeachArgs.push_back(
-          C.getArgs().MakeArgString("--in-file-list=" + Filename));
-      ForeachArgs.push_back(
-          C.getArgs().MakeArgString("--in-replace=" + Filename));
-      ForeachArgs.push_back(
-          C.getArgs().MakeArgString("--out-ext=spv"));
-    }
-    TranslatorArgs.push_back(C.getArgs().MakeArgString(Filename));
-  }
-
-  auto Cmd = std::make_unique<Command>(JA, *this, ResponseFileSupport::None(),
-      TCArgs.MakeArgString(getToolChain().GetProgramPath(getShortName())),
-      TranslatorArgs, None);
-
-  if (!ForeachArgs.empty()) {
-    // Construct llvm-foreach command.
-    // The llvm-foreach command looks like this:
-    // llvm-foreach a.list --out-replace=out "cp {} out"
-    // --out-file-list=list
-    std::string OutputFileName(Output.getFilename());
-    ForeachArgs.push_back(
-        TCArgs.MakeArgString("--out-file-list=" + OutputFileName));
-    ForeachArgs.push_back(
-        TCArgs.MakeArgString("--out-replace=" + OutputFileName));
-    StringRef ParallelJobs =
-        TCArgs.getLastArgValue(options::OPT_fsycl_max_parallel_jobs_EQ);
-    if (!ParallelJobs.empty())
-      ForeachArgs.push_back(TCArgs.MakeArgString("--jobs=" + ParallelJobs));
-
-    ForeachArgs.push_back(TCArgs.MakeArgString("--"));
-    ForeachArgs.push_back(TCArgs.MakeArgString(Cmd->getExecutable()));
-
-    for (auto &Arg : Cmd->getArguments())
-      ForeachArgs.push_back(Arg);
-
-    SmallString<128> ForeachPath(C.getDriver().Dir);
-    llvm::sys::path::append(ForeachPath, "llvm-foreach");
-    const char *Foreach = C.getArgs().MakeArgString(ForeachPath);
-    C.addCommand(std::make_unique<Command>(
-        JA, *this, ResponseFileSupport::None(), Foreach, ForeachArgs, None));
-  } else
-    C.addCommand(std::move(Cmd));
-}
-
-void SPIRCheck::ConstructJob(Compilation &C, const JobAction &JA,
-                             const InputInfo &Output,
-                             const InputInfoList &Inputs,
-                             const llvm::opt::ArgList &TCArgs,
-                             const char *LinkingOutput) const {
-  // Construct llvm-no-spir-kernel command.
-  assert(isa<SPIRCheckJobAction>(JA) && "Expecting SPIR Check job!");
-
-  // The spir check command looks like this:
-  // llvm-no-spir-kernel <file>.bc
-  // Upon success, we just move ahead.  Error means the check failed and
-  // we need to exit.  The expected output is the input as this is just an
-  // intermediate check with no functional change.
-  ArgStringList CheckArgs;
-  assert(Inputs.size() == 1 && "Unexpected number of inputs to the tool");
-  const InputInfo &InputFile = Inputs.front();
-  CheckArgs.push_back(InputFile.getFilename());
-
-  // Add output file, which is just a copy of the input to better fit in the
-  // toolchain flow.
-  CheckArgs.push_back("-o");
-  CheckArgs.push_back(Output.getFilename());
-  auto Cmd = std::make_unique<Command>(
-      JA, *this, ResponseFileSupport::None(),
-      TCArgs.MakeArgString(getToolChain().GetProgramPath(getShortName())),
-      CheckArgs, None);
-
-  if (getToolChain().getTriple().getSubArch() ==
-      llvm::Triple::SPIRSubArch_fpga) {
-    const char *Msg = TCArgs.MakeArgString(
-        Twine("The FPGA image does not include all device kernels from ") +
-        Twine(InputFile.getBaseInput()) +
-        Twine(". Please re-generate the image"));
-    Cmd->addDiagForErrorCode(/*ErrorCode*/ 1, Msg);
-  }
-
-  C.addCommand(std::move(Cmd));
-}
-
-static void addArgs(ArgStringList &DstArgs, const llvm::opt::ArgList &Alloc,
-                    ArrayRef<StringRef> SrcArgs) {
-  for (const auto Arg : SrcArgs) {
-    DstArgs.push_back(Alloc.MakeArgString(Arg));
-  }
-}
-
-// Partially copied from clang/lib/Frontend/CompilerInvocation.cpp
-static std::string getSYCLPostLinkOptimizationLevel(const ArgList &Args) {
-  if (Arg *A = Args.getLastArg(options::OPT_O_Group)) {
-    if (A->getOption().matches(options::OPT_O0))
-      return "-O0";
-
-    if (A->getOption().matches(options::OPT_Ofast))
-      return "-O3";
-
-    assert(A->getOption().matches(options::OPT_O));
-
-    StringRef S(A->getValue());
-    if (S == "g")
-      return "-O1";
-
-    // Options -O[1|2|3|s|z] are passed as they are. '-O0' is handled earlier.
-    std::array<char, 5> AcceptedOptions = {'1', '2', '3', 's', 'z'};
-    if (std::any_of(AcceptedOptions.begin(), AcceptedOptions.end(),
-                    [=](char c) { return c == S[0]; }))
-      return std::string("-O") + S[0];
-  }
-
-  // The default for SYCL device code optimization
-  return "-O2";
-}
-
-// sycl-post-link tool normally outputs a file table (see the tool sources for
-// format description) which lists all the other output files associated with
-// the device LLVMIR bitcode. This is basically a triple of bitcode, symbols
-// and specialization constant files. Single LLVM IR output can be generated as
-// well under an option.
-//
-void SYCLPostLink::ConstructJob(Compilation &C, const JobAction &JA,
-                             const InputInfo &Output,
-                             const InputInfoList &Inputs,
-                             const llvm::opt::ArgList &TCArgs,
-                             const char *LinkingOutput) const {
-  const SYCLPostLinkJobAction *SYCLPostLink =
-      dyn_cast<SYCLPostLinkJobAction>(&JA);
-  // Construct sycl-post-link command.
-  assert(SYCLPostLink && "Expecting SYCL post link job!");
-  ArgStringList CmdArgs;
-
-  // See if device code splitting is requested
-  if (Arg *A = TCArgs.getLastArg(options::OPT_fsycl_device_code_split_EQ)) {
-    auto CodeSplitValue = StringRef(A->getValue());
-    if (CodeSplitValue == "per_kernel")
-      addArgs(CmdArgs, TCArgs, {"-split=kernel"});
-    else if (CodeSplitValue == "per_source")
-      addArgs(CmdArgs, TCArgs, {"-split=source"});
-    else if (CodeSplitValue == "auto")
-      addArgs(CmdArgs, TCArgs, {"-split=auto"});
-    else { // Device code split is off
-    }
-  } else if (getToolChain().getTriple().getArchName() != "spir64_fpga") {
-    // for FPGA targets, off is the default split mode,
-    // otherwise auto is the default split mode
-    addArgs(CmdArgs, TCArgs, {"-split=auto"});
-  }
-
-  // On FPGA target we don't need non-kernel functions as entry points, because
-  // it only increases amount of code for device compiler to handle, without any
-  // actual benefits.
-  if (getToolChain().getTriple().getArchName() == "spir64_fpga")
-    addArgs(CmdArgs, TCArgs, {"-emit-only-kernels-as-entry-points"});
-
-  // OPT_fsycl_device_code_split is not checked as it is an alias to
-  // -fsycl-device-code-split=auto
-
-  // Turn on Dead Parameter Elimination Optimization with early optimizations
-  if (!(getToolChain().getTriple().isAMDGCN()) &&
-      TCArgs.hasFlag(options::OPT_fsycl_dead_args_optimization,
-                     options::OPT_fno_sycl_dead_args_optimization,
-                     isSYCLOptimizationO2orHigher(TCArgs)))
-    addArgs(CmdArgs, TCArgs, {"-emit-param-info"});
-  // Enable PI program metadata
-  if (getToolChain().getTriple().isNVPTX())
-    addArgs(CmdArgs, TCArgs, {"-emit-program-metadata"});
-  if (SYCLPostLink->getTrueType() == types::TY_LLVM_BC) {
-    // single file output requested - this means only perform necessary IR
-    // transformations (like specialization constant intrinsic lowering) and
-    // output LLVMIR
-    addArgs(CmdArgs, TCArgs, {"-ir-output-only"});
-  } else {
-    assert(SYCLPostLink->getTrueType() == types::TY_Tempfiletable);
-    // Symbol file and specialization constant info generation is mandatory -
-    // add options unconditionally
-    addArgs(CmdArgs, TCArgs, {"-symbols"});
-    addArgs(CmdArgs, TCArgs, {"-emit-exported-symbols"});
-    addArgs(CmdArgs, TCArgs, {"-split-esimd"});
-    addArgs(CmdArgs, TCArgs, {"-lower-esimd"});
-  }
-  addArgs(CmdArgs, TCArgs,
-          {StringRef(getSYCLPostLinkOptimizationLevel(TCArgs))});
-  // specialization constants processing is mandatory
-  if (SYCLPostLink->getRTSetsSpecConstants())
-    addArgs(CmdArgs, TCArgs, {"-spec-const=rt"});
-  else
-    addArgs(CmdArgs, TCArgs, {"-spec-const=default"});
-
-  // Add output file table file option
-  assert(Output.isFilename() && "output must be a filename");
-  addArgs(CmdArgs, TCArgs, {"-o", Output.getFilename()});
-
-  // Add input file
-  assert(Inputs.size() == 1 && Inputs.front().isFilename() &&
-         "single input file expected");
-  addArgs(CmdArgs, TCArgs, {Inputs.front().getFilename()});
-  std::string OutputFileName(Output.getFilename());
-
-  // All the inputs are encoded as commands.
-  C.addCommand(std::make_unique<Command>(
-      JA, *this, ResponseFileSupport::None(),
-      TCArgs.MakeArgString(getToolChain().GetProgramPath(getShortName())),
-=======
->>>>>>> 30c834aa
       CmdArgs, Inputs, Output));
 }
 
@@ -9763,11 +9418,7 @@
 
   // Input File
   for (const auto &I : Inputs) {
-<<<<<<< HEAD
-    if (I.getType() == types::TY_Archive)
-=======
     if (I.getType() == types::TY_Tempfilelist)
->>>>>>> 30c834aa
       ForeachInputs.push_back(I);
     addArgs(CmdArgs, TCArgs, {I.getFilename()});
   }
