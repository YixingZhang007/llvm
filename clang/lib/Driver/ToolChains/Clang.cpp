--- conflicted
+++ resolved
@@ -1963,12 +1963,9 @@
   Args.addOptInFlag(
       CmdArgs, options::OPT_fptrauth_function_pointer_type_discrimination,
       options::OPT_fno_ptrauth_function_pointer_type_discrimination);
-<<<<<<< HEAD
-=======
 
   Args.addOptInFlag(CmdArgs, options::OPT_fptrauth_indirect_gotos,
                     options::OPT_fno_ptrauth_indirect_gotos);
->>>>>>> 9c4aab8c
 }
 
 void Clang::AddLoongArchTargetArgs(const ArgList &Args,
