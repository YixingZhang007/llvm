--- conflicted
+++ resolved
@@ -3342,12 +3342,7 @@
 
   const ASTRecordLayout *NewEntry = nullptr;
 
-<<<<<<< HEAD
   if (isMsLayout(*this, CheckAuxABI)) {
-    MicrosoftRecordLayoutBuilder Builder(*this);
-=======
-  if (isMsLayout(*this)) {
->>>>>>> 0faee97a
     if (const auto *RD = dyn_cast<CXXRecordDecl>(D)) {
       EmptySubobjectMap EmptySubobjects(*this, RD);
       MicrosoftRecordLayoutBuilder Builder(*this, &EmptySubobjects);
