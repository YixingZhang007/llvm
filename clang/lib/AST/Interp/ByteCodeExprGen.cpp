//===--- ByteCodeExprGen.cpp - Code generator for expressions ---*- C++ -*-===//
//
// Part of the LLVM Project, under the Apache License v2.0 with LLVM Exceptions.
// See https://llvm.org/LICENSE.txt for license information.
// SPDX-License-Identifier: Apache-2.0 WITH LLVM-exception
//
//===----------------------------------------------------------------------===//

#include "ByteCodeExprGen.h"
#include "ByteCodeEmitter.h"
#include "ByteCodeStmtGen.h"
#include "Context.h"
#include "Floating.h"
#include "Function.h"
#include "InterpShared.h"
#include "PrimType.h"
#include "Program.h"
#include "clang/AST/Attr.h"

using namespace clang;
using namespace clang::interp;

using APSInt = llvm::APSInt;

namespace clang {
namespace interp {

/// Scope used to handle temporaries in toplevel variable declarations.
template <class Emitter> class DeclScope final : public VariableScope<Emitter> {
public:
  DeclScope(ByteCodeExprGen<Emitter> *Ctx, const ValueDecl *VD)
      : VariableScope<Emitter>(Ctx, nullptr), Scope(Ctx->P, VD),
        OldGlobalDecl(Ctx->GlobalDecl) {
    Ctx->GlobalDecl = Context::shouldBeGloballyIndexed(VD);
  }

  ~DeclScope() { this->Ctx->GlobalDecl = OldGlobalDecl; }

private:
  Program::DeclScope Scope;
  bool OldGlobalDecl;
};

/// Scope used to handle initialization methods.
template <class Emitter> class OptionScope final {
public:
  /// Root constructor, compiling or discarding primitives.
  OptionScope(ByteCodeExprGen<Emitter> *Ctx, bool NewDiscardResult,
              bool NewInitializing)
      : Ctx(Ctx), OldDiscardResult(Ctx->DiscardResult),
        OldInitializing(Ctx->Initializing) {
    Ctx->DiscardResult = NewDiscardResult;
    Ctx->Initializing = NewInitializing;
  }

  ~OptionScope() {
    Ctx->DiscardResult = OldDiscardResult;
    Ctx->Initializing = OldInitializing;
  }

private:
  /// Parent context.
  ByteCodeExprGen<Emitter> *Ctx;
  /// Old discard flag to restore.
  bool OldDiscardResult;
  bool OldInitializing;
};

} // namespace interp
} // namespace clang

template <class Emitter>
bool ByteCodeExprGen<Emitter>::VisitCastExpr(const CastExpr *CE) {
  const Expr *SubExpr = CE->getSubExpr();
  switch (CE->getCastKind()) {

  case CK_LValueToRValue: {
    if (DiscardResult)
      return this->discard(SubExpr);

    std::optional<PrimType> SubExprT = classify(SubExpr->getType());
    // Prepare storage for the result.
    if (!Initializing && !SubExprT) {
      std::optional<unsigned> LocalIndex = allocateLocal(SubExpr);
      if (!LocalIndex)
        return false;
      if (!this->emitGetPtrLocal(*LocalIndex, CE))
        return false;
    }

    if (!this->visit(SubExpr))
      return false;

    if (SubExprT)
      return this->emitLoadPop(*SubExprT, CE);

    // If the subexpr type is not primitive, we need to perform a copy here.
    // This happens for example in C when dereferencing a pointer of struct
    // type.
    return this->emitMemcpy(CE);
  }

  case CK_UncheckedDerivedToBase:
  case CK_DerivedToBase: {
    if (!this->visit(SubExpr))
      return false;

    const auto extractRecordDecl = [](QualType Ty) -> const CXXRecordDecl * {
      if (const auto *PT = dyn_cast<PointerType>(Ty))
        return PT->getPointeeType()->getAsCXXRecordDecl();
      return Ty->getAsCXXRecordDecl();
    };

    // FIXME: We can express a series of non-virtual casts as a single
    // GetPtrBasePop op.
    QualType CurType = SubExpr->getType();
    for (const CXXBaseSpecifier *B : CE->path()) {
      if (B->isVirtual()) {
        if (!this->emitGetPtrVirtBasePop(extractRecordDecl(B->getType()), CE))
          return false;
        CurType = B->getType();
      } else {
        unsigned DerivedOffset = collectBaseOffset(B->getType(), CurType);
        if (!this->emitGetPtrBasePop(DerivedOffset, CE))
          return false;
        CurType = B->getType();
      }
    }

    return true;
  }

  case CK_BaseToDerived: {
    if (!this->visit(SubExpr))
      return false;

    unsigned DerivedOffset =
        collectBaseOffset(SubExpr->getType(), CE->getType());

    return this->emitGetPtrDerivedPop(DerivedOffset, CE);
  }

  case CK_FloatingCast: {
    if (DiscardResult)
      return this->discard(SubExpr);
    if (!this->visit(SubExpr))
      return false;
    const auto *TargetSemantics = &Ctx.getFloatSemantics(CE->getType());
    return this->emitCastFP(TargetSemantics, getRoundingMode(CE), CE);
  }

  case CK_IntegralToFloating: {
    if (DiscardResult)
      return this->discard(SubExpr);
    std::optional<PrimType> FromT = classify(SubExpr->getType());
    if (!FromT)
      return false;

    if (!this->visit(SubExpr))
      return false;

    const auto *TargetSemantics = &Ctx.getFloatSemantics(CE->getType());
    llvm::RoundingMode RM = getRoundingMode(CE);
    return this->emitCastIntegralFloating(*FromT, TargetSemantics, RM, CE);
  }

  case CK_FloatingToBoolean:
  case CK_FloatingToIntegral: {
    if (DiscardResult)
      return this->discard(SubExpr);

    std::optional<PrimType> ToT = classify(CE->getType());

    if (!ToT)
      return false;

    if (!this->visit(SubExpr))
      return false;

    if (ToT == PT_IntAP)
      return this->emitCastFloatingIntegralAP(Ctx.getBitWidth(CE->getType()),
                                              CE);
    if (ToT == PT_IntAPS)
      return this->emitCastFloatingIntegralAPS(Ctx.getBitWidth(CE->getType()),
                                               CE);

    return this->emitCastFloatingIntegral(*ToT, CE);
  }

  case CK_NullToPointer: {
    if (DiscardResult)
      return true;

    const Descriptor *Desc = nullptr;
    const QualType PointeeType = CE->getType()->getPointeeType();
    if (!PointeeType.isNull()) {
      if (std::optional<PrimType> T = classify(PointeeType))
        Desc = P.createDescriptor(SubExpr, *T);
    }
    return this->emitNull(classifyPrim(CE->getType()), Desc, CE);
  }

  case CK_PointerToIntegral: {
    if (DiscardResult)
      return this->discard(SubExpr);

    if (!this->visit(SubExpr))
      return false;

    // If SubExpr doesn't result in a pointer, make it one.
    if (PrimType FromT = classifyPrim(SubExpr->getType()); FromT != PT_Ptr) {
      assert(isPtrType(FromT));
      if (!this->emitDecayPtr(FromT, PT_Ptr, CE))
        return false;
    }

    PrimType T = classifyPrim(CE->getType());
    if (T == PT_IntAP)
      return this->emitCastPointerIntegralAP(Ctx.getBitWidth(CE->getType()),
                                             CE);
    if (T == PT_IntAPS)
      return this->emitCastPointerIntegralAPS(Ctx.getBitWidth(CE->getType()),
                                              CE);
    return this->emitCastPointerIntegral(T, CE);
  }

  case CK_ArrayToPointerDecay: {
    if (!this->visit(SubExpr))
      return false;
    if (!this->emitArrayDecay(CE))
      return false;
    if (DiscardResult)
      return this->emitPopPtr(CE);
    return true;
  }

  case CK_IntegralToPointer: {
    QualType IntType = SubExpr->getType();
    assert(IntType->isIntegralOrEnumerationType());
    if (!this->visit(SubExpr))
      return false;
    // FIXME: I think the discard is wrong since the int->ptr cast might cause a
    // diagnostic.
    PrimType T = classifyPrim(IntType);
    if (DiscardResult)
      return this->emitPop(T, CE);

    QualType PtrType = CE->getType();
    assert(PtrType->isPointerType());

    const Descriptor *Desc;
    if (std::optional<PrimType> T = classify(PtrType->getPointeeType()))
      Desc = P.createDescriptor(SubExpr, *T);
    else if (PtrType->getPointeeType()->isVoidType())
      Desc = nullptr;
    else
      Desc = P.createDescriptor(CE, PtrType->getPointeeType().getTypePtr(),
                                Descriptor::InlineDescMD, true, false,
                                /*IsMutable=*/false, nullptr);

    if (!this->emitGetIntPtr(T, Desc, CE))
      return false;

    PrimType DestPtrT = classifyPrim(PtrType);
    if (DestPtrT == PT_Ptr)
      return true;

    // In case we're converting the integer to a non-Pointer.
    return this->emitDecayPtr(PT_Ptr, DestPtrT, CE);
  }

  case CK_AtomicToNonAtomic:
  case CK_ConstructorConversion:
  case CK_FunctionToPointerDecay:
  case CK_NonAtomicToAtomic:
  case CK_NoOp:
  case CK_UserDefinedConversion:
    return this->delegate(SubExpr);

  case CK_BitCast: {
    // Reject bitcasts to atomic types.
    if (CE->getType()->isAtomicType()) {
      if (!this->discard(SubExpr))
        return false;
      return this->emitInvalidCast(CastKind::Reinterpret, CE);
    }

    if (DiscardResult)
      return this->discard(SubExpr);

    std::optional<PrimType> FromT = classify(SubExpr->getType());
    std::optional<PrimType> ToT = classify(CE->getType());
    if (!FromT || !ToT)
      return false;

    assert(isPtrType(*FromT));
    assert(isPtrType(*ToT));
    if (FromT == ToT)
      return this->delegate(SubExpr);

    if (!this->visit(SubExpr))
      return false;
    return this->emitDecayPtr(*FromT, *ToT, CE);
  }

  case CK_IntegralToBoolean:
  case CK_IntegralCast: {
    if (DiscardResult)
      return this->discard(SubExpr);
    std::optional<PrimType> FromT = classify(SubExpr->getType());
    std::optional<PrimType> ToT = classify(CE->getType());

    if (!FromT || !ToT)
      return false;

    if (!this->visit(SubExpr))
      return false;

    if (ToT == PT_IntAP)
      return this->emitCastAP(*FromT, Ctx.getBitWidth(CE->getType()), CE);
    if (ToT == PT_IntAPS)
      return this->emitCastAPS(*FromT, Ctx.getBitWidth(CE->getType()), CE);

    if (FromT == ToT)
      return true;
    return this->emitCast(*FromT, *ToT, CE);
  }

  case CK_PointerToBoolean: {
    PrimType PtrT = classifyPrim(SubExpr->getType());

    // Just emit p != nullptr for this.
    if (!this->visit(SubExpr))
      return false;

    if (!this->emitNull(PtrT, nullptr, CE))
      return false;

    return this->emitNE(PtrT, CE);
  }

  case CK_IntegralComplexToBoolean:
  case CK_FloatingComplexToBoolean: {
    if (DiscardResult)
      return this->discard(SubExpr);
    if (!this->visit(SubExpr))
      return false;
    return this->emitComplexBoolCast(SubExpr);
  }

  case CK_IntegralComplexToReal:
  case CK_FloatingComplexToReal:
    return this->emitComplexReal(SubExpr);

  case CK_IntegralRealToComplex:
  case CK_FloatingRealToComplex: {
    // We're creating a complex value here, so we need to
    // allocate storage for it.
    if (!Initializing) {
      std::optional<unsigned> LocalIndex = allocateLocal(CE);
      if (!LocalIndex)
        return false;
      if (!this->emitGetPtrLocal(*LocalIndex, CE))
        return false;
    }

    // Init the complex value to {SubExpr, 0}.
    if (!this->visitArrayElemInit(0, SubExpr))
      return false;
    // Zero-init the second element.
    PrimType T = classifyPrim(SubExpr->getType());
    if (!this->visitZeroInitializer(T, SubExpr->getType(), SubExpr))
      return false;
    return this->emitInitElem(T, 1, SubExpr);
  }

  case CK_IntegralComplexCast:
  case CK_FloatingComplexCast:
  case CK_IntegralComplexToFloatingComplex:
  case CK_FloatingComplexToIntegralComplex: {
    assert(CE->getType()->isAnyComplexType());
    assert(SubExpr->getType()->isAnyComplexType());
    if (DiscardResult)
      return this->discard(SubExpr);

    if (!Initializing) {
      std::optional<unsigned> LocalIndex = allocateLocal(CE);
      if (!LocalIndex)
        return false;
      if (!this->emitGetPtrLocal(*LocalIndex, CE))
        return false;
    }

    // Location for the SubExpr.
    // Since SubExpr is of complex type, visiting it results in a pointer
    // anyway, so we just create a temporary pointer variable.
    unsigned SubExprOffset = allocateLocalPrimitive(
        SubExpr, PT_Ptr, /*IsConst=*/true, /*IsExtended=*/false);
    if (!this->visit(SubExpr))
      return false;
    if (!this->emitSetLocal(PT_Ptr, SubExprOffset, CE))
      return false;

    PrimType SourceElemT = classifyComplexElementType(SubExpr->getType());
    QualType DestElemType =
        CE->getType()->getAs<ComplexType>()->getElementType();
    PrimType DestElemT = classifyPrim(DestElemType);
    // Cast both elements individually.
    for (unsigned I = 0; I != 2; ++I) {
      if (!this->emitGetLocal(PT_Ptr, SubExprOffset, CE))
        return false;
      if (!this->emitArrayElemPop(SourceElemT, I, CE))
        return false;

      // Do the cast.
      if (!this->emitPrimCast(SourceElemT, DestElemT, DestElemType, CE))
        return false;

      // Save the value.
      if (!this->emitInitElem(DestElemT, I, CE))
        return false;
    }
    return true;
  }

  case CK_VectorSplat: {
    assert(!classify(CE->getType()));
    assert(classify(SubExpr->getType()));
    assert(CE->getType()->isVectorType());

    if (DiscardResult)
      return this->discard(SubExpr);

    assert(Initializing); // FIXME: Not always correct.
    const auto *VT = CE->getType()->getAs<VectorType>();
    PrimType ElemT = classifyPrim(SubExpr);
    unsigned ElemOffset = allocateLocalPrimitive(
        SubExpr, ElemT, /*IsConst=*/true, /*IsExtended=*/false);

    if (!this->visit(SubExpr))
      return false;
    if (!this->emitSetLocal(ElemT, ElemOffset, CE))
      return false;

    for (unsigned I = 0; I != VT->getNumElements(); ++I) {
      if (!this->emitGetLocal(ElemT, ElemOffset, CE))
        return false;
      if (!this->emitInitElem(ElemT, I, CE))
        return false;
    }

    return true;
  }

  case CK_ToVoid:
    return discard(SubExpr);

  default:
    return this->emitInvalid(CE);
  }
  llvm_unreachable("Unhandled clang::CastKind enum");
}

template <class Emitter>
bool ByteCodeExprGen<Emitter>::VisitIntegerLiteral(const IntegerLiteral *LE) {
  if (DiscardResult)
    return true;

  return this->emitConst(LE->getValue(), LE);
}

template <class Emitter>
bool ByteCodeExprGen<Emitter>::VisitFloatingLiteral(const FloatingLiteral *E) {
  if (DiscardResult)
    return true;

  return this->emitConstFloat(E->getValue(), E);
}

template <class Emitter>
bool ByteCodeExprGen<Emitter>::VisitImaginaryLiteral(
    const ImaginaryLiteral *E) {
  assert(E->getType()->isAnyComplexType());
  if (DiscardResult)
    return true;

  if (!Initializing) {
    std::optional<unsigned> LocalIndex = allocateLocal(E);
    if (!LocalIndex)
      return false;
    if (!this->emitGetPtrLocal(*LocalIndex, E))
      return false;
  }

  const Expr *SubExpr = E->getSubExpr();
  PrimType SubExprT = classifyPrim(SubExpr->getType());

  if (!this->visitZeroInitializer(SubExprT, SubExpr->getType(), SubExpr))
    return false;
  if (!this->emitInitElem(SubExprT, 0, SubExpr))
    return false;
  return this->visitArrayElemInit(1, SubExpr);
}

template <class Emitter>
bool ByteCodeExprGen<Emitter>::VisitParenExpr(const ParenExpr *E) {
  return this->delegate(E->getSubExpr());
}

template <class Emitter>
bool ByteCodeExprGen<Emitter>::VisitBinaryOperator(const BinaryOperator *BO) {
  // Need short-circuiting for these.
  if (BO->isLogicalOp())
    return this->VisitLogicalBinOp(BO);

  const Expr *LHS = BO->getLHS();
  const Expr *RHS = BO->getRHS();

  // Handle comma operators. Just discard the LHS
  // and delegate to RHS.
  if (BO->isCommaOp()) {
    if (!this->discard(LHS))
      return false;
    if (RHS->getType()->isVoidType())
      return this->discard(RHS);

    return this->delegate(RHS);
  }

  if (BO->getType()->isAnyComplexType())
    return this->VisitComplexBinOp(BO);
  if ((LHS->getType()->isAnyComplexType() ||
       RHS->getType()->isAnyComplexType()) &&
      BO->isComparisonOp())
    return this->emitComplexComparison(LHS, RHS, BO);

  if (BO->isPtrMemOp())
    return this->visit(RHS);

  // Typecheck the args.
  std::optional<PrimType> LT = classify(LHS->getType());
  std::optional<PrimType> RT = classify(RHS->getType());
  std::optional<PrimType> T = classify(BO->getType());

  // Special case for C++'s three-way/spaceship operator <=>, which
  // returns a std::{strong,weak,partial}_ordering (which is a class, so doesn't
  // have a PrimType).
  if (!T && BO->getOpcode() == BO_Cmp) {
    if (DiscardResult)
      return true;
    const ComparisonCategoryInfo *CmpInfo =
        Ctx.getASTContext().CompCategories.lookupInfoForType(BO->getType());
    assert(CmpInfo);

    // We need a temporary variable holding our return value.
    if (!Initializing) {
      std::optional<unsigned> ResultIndex = this->allocateLocal(BO);
      if (!this->emitGetPtrLocal(*ResultIndex, BO))
        return false;
    }

    if (!visit(LHS) || !visit(RHS))
      return false;

    return this->emitCMP3(*LT, CmpInfo, BO);
  }

  if (!LT || !RT || !T)
    return false;

  // Pointer arithmetic special case.
  if (BO->getOpcode() == BO_Add || BO->getOpcode() == BO_Sub) {
    if (isPtrType(*T) || (isPtrType(*LT) && isPtrType(*RT)))
      return this->VisitPointerArithBinOp(BO);
  }

  if (!visit(LHS) || !visit(RHS))
    return false;

  // For languages such as C, cast the result of one
  // of our comparision opcodes to T (which is usually int).
  auto MaybeCastToBool = [this, T, BO](bool Result) {
    if (!Result)
      return false;
    if (DiscardResult)
      return this->emitPop(*T, BO);
    if (T != PT_Bool)
      return this->emitCast(PT_Bool, *T, BO);
    return true;
  };

  auto Discard = [this, T, BO](bool Result) {
    if (!Result)
      return false;
    return DiscardResult ? this->emitPop(*T, BO) : true;
  };

  switch (BO->getOpcode()) {
  case BO_EQ:
    return MaybeCastToBool(this->emitEQ(*LT, BO));
  case BO_NE:
    return MaybeCastToBool(this->emitNE(*LT, BO));
  case BO_LT:
    return MaybeCastToBool(this->emitLT(*LT, BO));
  case BO_LE:
    return MaybeCastToBool(this->emitLE(*LT, BO));
  case BO_GT:
    return MaybeCastToBool(this->emitGT(*LT, BO));
  case BO_GE:
    return MaybeCastToBool(this->emitGE(*LT, BO));
  case BO_Sub:
    if (BO->getType()->isFloatingType())
      return Discard(this->emitSubf(getRoundingMode(BO), BO));
    return Discard(this->emitSub(*T, BO));
  case BO_Add:
    if (BO->getType()->isFloatingType())
      return Discard(this->emitAddf(getRoundingMode(BO), BO));
    return Discard(this->emitAdd(*T, BO));
  case BO_Mul:
    if (BO->getType()->isFloatingType())
      return Discard(this->emitMulf(getRoundingMode(BO), BO));
    return Discard(this->emitMul(*T, BO));
  case BO_Rem:
    return Discard(this->emitRem(*T, BO));
  case BO_Div:
    if (BO->getType()->isFloatingType())
      return Discard(this->emitDivf(getRoundingMode(BO), BO));
    return Discard(this->emitDiv(*T, BO));
  case BO_Assign:
    if (DiscardResult)
      return LHS->refersToBitField() ? this->emitStoreBitFieldPop(*T, BO)
                                     : this->emitStorePop(*T, BO);
    if (LHS->refersToBitField()) {
      if (!this->emitStoreBitField(*T, BO))
        return false;
    } else {
      if (!this->emitStore(*T, BO))
        return false;
    }
    // Assignments aren't necessarily lvalues in C.
    // Load from them in that case.
    if (!BO->isLValue())
      return this->emitLoadPop(*T, BO);
    return true;
  case BO_And:
    return Discard(this->emitBitAnd(*T, BO));
  case BO_Or:
    return Discard(this->emitBitOr(*T, BO));
  case BO_Shl:
    return Discard(this->emitShl(*LT, *RT, BO));
  case BO_Shr:
    return Discard(this->emitShr(*LT, *RT, BO));
  case BO_Xor:
    return Discard(this->emitBitXor(*T, BO));
  case BO_LOr:
  case BO_LAnd:
    llvm_unreachable("Already handled earlier");
  default:
    return false;
  }

  llvm_unreachable("Unhandled binary op");
}

/// Perform addition/subtraction of a pointer and an integer or
/// subtraction of two pointers.
template <class Emitter>
bool ByteCodeExprGen<Emitter>::VisitPointerArithBinOp(const BinaryOperator *E) {
  BinaryOperatorKind Op = E->getOpcode();
  const Expr *LHS = E->getLHS();
  const Expr *RHS = E->getRHS();

  if ((Op != BO_Add && Op != BO_Sub) ||
      (!LHS->getType()->isPointerType() && !RHS->getType()->isPointerType()))
    return false;

  std::optional<PrimType> LT = classify(LHS);
  std::optional<PrimType> RT = classify(RHS);

  if (!LT || !RT)
    return false;

  if (LHS->getType()->isPointerType() && RHS->getType()->isPointerType()) {
    if (Op != BO_Sub)
      return false;

    assert(E->getType()->isIntegerType());
    if (!visit(RHS) || !visit(LHS))
      return false;

    return this->emitSubPtr(classifyPrim(E->getType()), E);
  }

  PrimType OffsetType;
  if (LHS->getType()->isIntegerType()) {
    if (!visit(RHS) || !visit(LHS))
      return false;
    OffsetType = *LT;
  } else if (RHS->getType()->isIntegerType()) {
    if (!visit(LHS) || !visit(RHS))
      return false;
    OffsetType = *RT;
  } else {
    return false;
  }

  if (Op == BO_Add)
    return this->emitAddOffset(OffsetType, E);
  else if (Op == BO_Sub)
    return this->emitSubOffset(OffsetType, E);

  return false;
}

template <class Emitter>
bool ByteCodeExprGen<Emitter>::VisitLogicalBinOp(const BinaryOperator *E) {
  assert(E->isLogicalOp());
  BinaryOperatorKind Op = E->getOpcode();
  const Expr *LHS = E->getLHS();
  const Expr *RHS = E->getRHS();
  std::optional<PrimType> T = classify(E->getType());

  if (Op == BO_LOr) {
    // Logical OR. Visit LHS and only evaluate RHS if LHS was FALSE.
    LabelTy LabelTrue = this->getLabel();
    LabelTy LabelEnd = this->getLabel();

    if (!this->visitBool(LHS))
      return false;
    if (!this->jumpTrue(LabelTrue))
      return false;

    if (!this->visitBool(RHS))
      return false;
    if (!this->jump(LabelEnd))
      return false;

    this->emitLabel(LabelTrue);
    this->emitConstBool(true, E);
    this->fallthrough(LabelEnd);
    this->emitLabel(LabelEnd);

  } else {
    assert(Op == BO_LAnd);
    // Logical AND.
    // Visit LHS. Only visit RHS if LHS was TRUE.
    LabelTy LabelFalse = this->getLabel();
    LabelTy LabelEnd = this->getLabel();

    if (!this->visitBool(LHS))
      return false;
    if (!this->jumpFalse(LabelFalse))
      return false;

    if (!this->visitBool(RHS))
      return false;
    if (!this->jump(LabelEnd))
      return false;

    this->emitLabel(LabelFalse);
    this->emitConstBool(false, E);
    this->fallthrough(LabelEnd);
    this->emitLabel(LabelEnd);
  }

  if (DiscardResult)
    return this->emitPopBool(E);

  // For C, cast back to integer type.
  assert(T);
  if (T != PT_Bool)
    return this->emitCast(PT_Bool, *T, E);
  return true;
}

template <class Emitter>
bool ByteCodeExprGen<Emitter>::VisitComplexBinOp(const BinaryOperator *E) {
  // Prepare storage for result.
  if (!Initializing) {
    std::optional<unsigned> LocalIndex = allocateLocal(E);
    if (!LocalIndex)
      return false;
    if (!this->emitGetPtrLocal(*LocalIndex, E))
      return false;
  }

  // Both LHS and RHS might _not_ be of complex type, but one of them
  // needs to be.
  const Expr *LHS = E->getLHS();
  const Expr *RHS = E->getRHS();

  PrimType ResultElemT = this->classifyComplexElementType(E->getType());
  unsigned ResultOffset = ~0u;
  if (!DiscardResult)
    ResultOffset = this->allocateLocalPrimitive(E, PT_Ptr, true, false);

  // Save result pointer in ResultOffset
  if (!this->DiscardResult) {
    if (!this->emitDupPtr(E))
      return false;
    if (!this->emitSetLocal(PT_Ptr, ResultOffset, E))
      return false;
  }
  QualType LHSType = LHS->getType();
  if (const auto *AT = LHSType->getAs<AtomicType>())
    LHSType = AT->getValueType();
  QualType RHSType = RHS->getType();
  if (const auto *AT = RHSType->getAs<AtomicType>())
    RHSType = AT->getValueType();

  // Evaluate LHS and save value to LHSOffset.
  bool LHSIsComplex;
  unsigned LHSOffset;
  if (LHSType->isAnyComplexType()) {
    LHSIsComplex = true;
    LHSOffset = this->allocateLocalPrimitive(LHS, PT_Ptr, true, false);
    if (!this->visit(LHS))
      return false;
    if (!this->emitSetLocal(PT_Ptr, LHSOffset, E))
      return false;
  } else {
    LHSIsComplex = false;
    PrimType LHST = classifyPrim(LHSType);
    LHSOffset = this->allocateLocalPrimitive(LHS, LHST, true, false);
    if (!this->visit(LHS))
      return false;
    if (!this->emitSetLocal(LHST, LHSOffset, E))
      return false;
  }

  // Same with RHS.
  bool RHSIsComplex;
  unsigned RHSOffset;
  if (RHSType->isAnyComplexType()) {
    RHSIsComplex = true;
    RHSOffset = this->allocateLocalPrimitive(RHS, PT_Ptr, true, false);
    if (!this->visit(RHS))
      return false;
    if (!this->emitSetLocal(PT_Ptr, RHSOffset, E))
      return false;
  } else {
    RHSIsComplex = false;
    PrimType RHST = classifyPrim(RHSType);
    RHSOffset = this->allocateLocalPrimitive(RHS, RHST, true, false);
    if (!this->visit(RHS))
      return false;
    if (!this->emitSetLocal(RHST, RHSOffset, E))
      return false;
  }

  // For both LHS and RHS, either load the value from the complex pointer, or
  // directly from the local variable. For index 1 (i.e. the imaginary part),
  // just load 0 and do the operation anyway.
  auto loadComplexValue = [this](bool IsComplex, unsigned ElemIndex,
                                 unsigned Offset, const Expr *E) -> bool {
    if (IsComplex) {
      if (!this->emitGetLocal(PT_Ptr, Offset, E))
        return false;
      return this->emitArrayElemPop(classifyComplexElementType(E->getType()),
                                    ElemIndex, E);
    }
    if (ElemIndex == 0)
      return this->emitGetLocal(classifyPrim(E->getType()), Offset, E);
    return this->visitZeroInitializer(classifyPrim(E->getType()), E->getType(),
                                      E);
  };

  // Now we can get pointers to the LHS and RHS from the offsets above.
  BinaryOperatorKind Op = E->getOpcode();
  for (unsigned ElemIndex = 0; ElemIndex != 2; ++ElemIndex) {
    // Result pointer for the store later.
    if (!this->DiscardResult) {
      if (!this->emitGetLocal(PT_Ptr, ResultOffset, E))
        return false;
    }

    if (!loadComplexValue(LHSIsComplex, ElemIndex, LHSOffset, LHS))
      return false;

    if (!loadComplexValue(RHSIsComplex, ElemIndex, RHSOffset, RHS))
      return false;

    // The actual operation.
    switch (Op) {
    case BO_Add:
      if (ResultElemT == PT_Float) {
        if (!this->emitAddf(getRoundingMode(E), E))
          return false;
      } else {
        if (!this->emitAdd(ResultElemT, E))
          return false;
      }
      break;
    case BO_Sub:
      if (ResultElemT == PT_Float) {
        if (!this->emitSubf(getRoundingMode(E), E))
          return false;
      } else {
        if (!this->emitSub(ResultElemT, E))
          return false;
      }
      break;

    default:
      return false;
    }

    if (!this->DiscardResult) {
      // Initialize array element with the value we just computed.
      if (!this->emitInitElemPop(ResultElemT, ElemIndex, E))
        return false;
    } else {
      if (!this->emitPop(ResultElemT, E))
        return false;
    }
  }
  return true;
}

template <class Emitter>
bool ByteCodeExprGen<Emitter>::VisitImplicitValueInitExpr(const ImplicitValueInitExpr *E) {
  QualType QT = E->getType();

  if (std::optional<PrimType> T = classify(QT))
    return this->visitZeroInitializer(*T, QT, E);

  if (QT->isRecordType()) {
    const RecordDecl *RD = QT->getAsRecordDecl();
    assert(RD);
    if (RD->isInvalidDecl())
      return false;
    if (RD->isUnion()) {
      // C++11 [dcl.init]p5: If T is a (possibly cv-qualified) union type, the
      // object's first non-static named data member is zero-initialized
      // FIXME
      return false;
    }

    if (const auto *CXXRD = dyn_cast<CXXRecordDecl>(RD);
        CXXRD && CXXRD->getNumVBases() > 0) {
      // TODO: Diagnose.
      return false;
    }

    const Record *R = getRecord(QT);
    if (!R)
      return false;

    assert(Initializing);
    return this->visitZeroRecordInitializer(R, E);
  }

  if (QT->isIncompleteArrayType())
    return true;

  if (QT->isArrayType()) {
    const ArrayType *AT = QT->getAsArrayTypeUnsafe();
    assert(AT);
    const auto *CAT = cast<ConstantArrayType>(AT);
    size_t NumElems = CAT->getZExtSize();
    PrimType ElemT = classifyPrim(CAT->getElementType());

    for (size_t I = 0; I != NumElems; ++I) {
      if (!this->visitZeroInitializer(ElemT, CAT->getElementType(), E))
        return false;
      if (!this->emitInitElem(ElemT, I, E))
        return false;
    }

    return true;
  }

  if (const auto *ComplexTy = E->getType()->getAs<ComplexType>()) {
    assert(Initializing);
    QualType ElemQT = ComplexTy->getElementType();
    PrimType ElemT = classifyPrim(ElemQT);
    for (unsigned I = 0; I < 2; ++I) {
      if (!this->visitZeroInitializer(ElemT, ElemQT, E))
        return false;
      if (!this->emitInitElem(ElemT, I, E))
        return false;
    }
    return true;
  }

  if (const auto *VecT = E->getType()->getAs<VectorType>()) {
    unsigned NumVecElements = VecT->getNumElements();
    QualType ElemQT = VecT->getElementType();
    PrimType ElemT = classifyPrim(ElemQT);

    for (unsigned I = 0; I < NumVecElements; ++I) {
      if (!this->visitZeroInitializer(ElemT, ElemQT, E))
        return false;
      if (!this->emitInitElem(ElemT, I, E))
        return false;
    }
    return true;
  }

  return false;
}

template <class Emitter>
bool ByteCodeExprGen<Emitter>::VisitArraySubscriptExpr(
    const ArraySubscriptExpr *E) {
  const Expr *Base = E->getBase();
  const Expr *Index = E->getIdx();

  if (DiscardResult)
    return this->discard(Base) && this->discard(Index);

  // Take pointer of LHS, add offset from RHS.
  // What's left on the stack after this is a pointer.
  if (!this->visit(Base))
    return false;

  if (!this->visit(Index))
    return false;

  PrimType IndexT = classifyPrim(Index->getType());
  return this->emitArrayElemPtrPop(IndexT, E);
}

template <class Emitter>
bool ByteCodeExprGen<Emitter>::visitInitList(ArrayRef<const Expr *> Inits,
                                             const Expr *ArrayFiller,
                                             const Expr *E) {
  if (E->getType()->isVoidType())
    return this->emitInvalid(E);

  // Handle discarding first.
  if (DiscardResult) {
    for (const Expr *Init : Inits) {
      if (!this->discard(Init))
        return false;
    }
    return true;
  }

  // Primitive values.
  if (std::optional<PrimType> T = classify(E->getType())) {
    assert(!DiscardResult);
    if (Inits.size() == 0)
      return this->visitZeroInitializer(*T, E->getType(), E);
    assert(Inits.size() == 1);
    return this->delegate(Inits[0]);
  }

  QualType T = E->getType();
  if (T->isRecordType()) {
    const Record *R = getRecord(E->getType());

    if (Inits.size() == 1 && E->getType() == Inits[0]->getType())
      return this->visitInitializer(Inits[0]);

    auto initPrimitiveField = [=](const Record::Field *FieldToInit,
                                  const Expr *Init, PrimType T) -> bool {
      if (!this->visit(Init))
        return false;

      if (FieldToInit->isBitField()) {
        if (!this->emitInitBitField(T, FieldToInit, E))
          return false;
      } else {
        if (!this->emitInitField(T, FieldToInit->Offset, E))
          return false;
      }
      return this->emitPopPtr(E);
    };

    auto initCompositeField = [=](const Record::Field *FieldToInit,
                                  const Expr *Init) -> bool {
      // Non-primitive case. Get a pointer to the field-to-initialize
      // on the stack and recurse into visitInitializer().
      if (!this->emitGetPtrField(FieldToInit->Offset, Init))
        return false;
      if (!this->visitInitializer(Init))
        return false;
      return this->emitPopPtr(E);
    };

    if (R->isUnion()) {
<<<<<<< HEAD
      assert(Inits.size() == 1);
      const Expr *Init = Inits[0];
      const FieldDecl *FToInit = nullptr;
      if (const auto *ILE = dyn_cast<InitListExpr>(E))
        FToInit = ILE->getInitializedFieldInUnion();
      else
        FToInit = cast<CXXParenListInitExpr>(E)->getInitializedFieldInUnion();

      if (!this->emitDupPtr(E))
        return false;

      const Record::Field *FieldToInit = R->getField(FToInit);
      if (std::optional<PrimType> T = classify(Init)) {
        if (!initPrimitiveField(FieldToInit, Init, *T))
          return false;
      } else {
        if (!initCompositeField(FieldToInit, Init))
          return false;
=======
      if (Inits.size() == 0) {
        // Zero-initialize the first union field.
        if (R->getNumFields() == 0)
          return this->emitFinishInit(E);
        const Record::Field *FieldToInit = R->getField(0u);
        QualType FieldType = FieldToInit->Desc->getType();
        if (std::optional<PrimType> T = classify(FieldType)) {
          if (!this->visitZeroInitializer(*T, FieldType, E))
            return false;
          if (!this->emitInitField(*T, FieldToInit->Offset, E))
            return false;
        }
        // FIXME: Non-primitive case?
      } else {
        const Expr *Init = Inits[0];
        const FieldDecl *FToInit = nullptr;
        if (const auto *ILE = dyn_cast<InitListExpr>(E))
          FToInit = ILE->getInitializedFieldInUnion();
        else
          FToInit = cast<CXXParenListInitExpr>(E)->getInitializedFieldInUnion();

        if (!this->emitDupPtr(E))
          return false;

        const Record::Field *FieldToInit = R->getField(FToInit);
        if (std::optional<PrimType> T = classify(Init)) {
          if (!initPrimitiveField(FieldToInit, Init, *T))
            return false;
        } else {
          if (!initCompositeField(FieldToInit, Init))
            return false;
        }
>>>>>>> 13f6d404
      }
      return this->emitFinishInit(E);
    }

    assert(!R->isUnion());
    unsigned InitIndex = 0;
    for (const Expr *Init : Inits) {
      // Skip unnamed bitfields.
      while (InitIndex < R->getNumFields() &&
             R->getField(InitIndex)->Decl->isUnnamedBitField())
        ++InitIndex;
      if (!this->emitDupPtr(E))
        return false;

      if (std::optional<PrimType> T = classify(Init)) {
        const Record::Field *FieldToInit = R->getField(InitIndex);
        if (!initPrimitiveField(FieldToInit, Init, *T))
          return false;
        ++InitIndex;
      } else {
        // Initializer for a direct base class.
        if (const Record::Base *B = R->getBase(Init->getType())) {
          if (!this->emitGetPtrBasePop(B->Offset, Init))
            return false;

          if (!this->visitInitializer(Init))
            return false;

          if (!this->emitFinishInitPop(E))
            return false;
          // Base initializers don't increase InitIndex, since they don't count
          // into the Record's fields.
        } else {
          const Record::Field *FieldToInit = R->getField(InitIndex);
          if (!initCompositeField(FieldToInit, Init))
            return false;
          ++InitIndex;
        }
      }
    }
    return this->emitFinishInit(E);
  }

  if (T->isArrayType()) {
    unsigned ElementIndex = 0;
    for (const Expr *Init : Inits) {
      if (!this->visitArrayElemInit(ElementIndex, Init))
        return false;
      ++ElementIndex;
    }

    // Expand the filler expression.
    // FIXME: This should go away.
    if (ArrayFiller) {
      const ConstantArrayType *CAT =
          Ctx.getASTContext().getAsConstantArrayType(E->getType());
      uint64_t NumElems = CAT->getZExtSize();

      for (; ElementIndex != NumElems; ++ElementIndex) {
        if (!this->visitArrayElemInit(ElementIndex, ArrayFiller))
          return false;
      }
    }

    return this->emitFinishInit(E);
  }

  if (const auto *ComplexTy = E->getType()->getAs<ComplexType>()) {
    unsigned NumInits = Inits.size();

    if (NumInits == 1)
      return this->delegate(Inits[0]);

    QualType ElemQT = ComplexTy->getElementType();
    PrimType ElemT = classifyPrim(ElemQT);
    if (NumInits == 0) {
      // Zero-initialize both elements.
      for (unsigned I = 0; I < 2; ++I) {
        if (!this->visitZeroInitializer(ElemT, ElemQT, E))
          return false;
        if (!this->emitInitElem(ElemT, I, E))
          return false;
      }
    } else if (NumInits == 2) {
      unsigned InitIndex = 0;
      for (const Expr *Init : Inits) {
        if (!this->visit(Init))
          return false;

        if (!this->emitInitElem(ElemT, InitIndex, E))
          return false;
        ++InitIndex;
      }
    }
    return true;
  }

  if (const auto *VecT = E->getType()->getAs<VectorType>()) {
    unsigned NumVecElements = VecT->getNumElements();
    assert(NumVecElements >= Inits.size());

    QualType ElemQT = VecT->getElementType();
    PrimType ElemT = classifyPrim(ElemQT);

    // All initializer elements.
    unsigned InitIndex = 0;
    for (const Expr *Init : Inits) {
      if (!this->visit(Init))
        return false;

      // If the initializer is of vector type itself, we have to deconstruct
      // that and initialize all the target fields from the initializer fields.
      if (const auto *InitVecT = Init->getType()->getAs<VectorType>()) {
        if (!this->emitCopyArray(ElemT, 0, InitIndex, InitVecT->getNumElements(), E))
          return false;
        InitIndex += InitVecT->getNumElements();
      } else {
        if (!this->emitInitElem(ElemT, InitIndex, E))
          return false;
        ++InitIndex;
      }
    }

    assert(InitIndex <= NumVecElements);

    // Fill the rest with zeroes.
    for (; InitIndex != NumVecElements; ++InitIndex) {
      if (!this->visitZeroInitializer(ElemT, ElemQT, E))
        return false;
      if (!this->emitInitElem(ElemT, InitIndex, E))
        return false;
    }
    return true;
  }

  return false;
}

/// Pointer to the array(not the element!) must be on the stack when calling
/// this.
template <class Emitter>
bool ByteCodeExprGen<Emitter>::visitArrayElemInit(unsigned ElemIndex,
                                                  const Expr *Init) {
  if (std::optional<PrimType> T = classify(Init->getType())) {
    // Visit the primitive element like normal.
    if (!this->visit(Init))
      return false;
    return this->emitInitElem(*T, ElemIndex, Init);
  }

  // Advance the pointer currently on the stack to the given
  // dimension.
  if (!this->emitConstUint32(ElemIndex, Init))
    return false;
  if (!this->emitArrayElemPtrUint32(Init))
    return false;
  if (!this->visitInitializer(Init))
    return false;
  return this->emitFinishInitPop(Init);
}

template <class Emitter>
bool ByteCodeExprGen<Emitter>::VisitInitListExpr(const InitListExpr *E) {
  return this->visitInitList(E->inits(), E->getArrayFiller(), E);
}

template <class Emitter>
bool ByteCodeExprGen<Emitter>::VisitCXXParenListInitExpr(
    const CXXParenListInitExpr *E) {
  return this->visitInitList(E->getInitExprs(), E->getArrayFiller(), E);
}

template <class Emitter>
bool ByteCodeExprGen<Emitter>::VisitSubstNonTypeTemplateParmExpr(
    const SubstNonTypeTemplateParmExpr *E) {
  return this->delegate(E->getReplacement());
}

template <class Emitter>
bool ByteCodeExprGen<Emitter>::VisitConstantExpr(const ConstantExpr *E) {
  std::optional<PrimType> T = classify(E->getType());
  if (T && E->hasAPValueResult()) {
    // Try to emit the APValue directly, without visiting the subexpr.
    // This will only fail if we can't emit the APValue, so won't emit any
    // diagnostics or any double values.
    if (DiscardResult)
      return true;

    if (this->visitAPValue(E->getAPValueResult(), *T, E))
      return true;
  }
  return this->delegate(E->getSubExpr());
}

static CharUnits AlignOfType(QualType T, const ASTContext &ASTCtx,
                             UnaryExprOrTypeTrait Kind) {
  bool AlignOfReturnsPreferred =
      ASTCtx.getLangOpts().getClangABICompat() <= LangOptions::ClangABI::Ver7;

  // C++ [expr.alignof]p3:
  //     When alignof is applied to a reference type, the result is the
  //     alignment of the referenced type.
  if (const auto *Ref = T->getAs<ReferenceType>())
    T = Ref->getPointeeType();

  if (T.getQualifiers().hasUnaligned())
    return CharUnits::One();

  // __alignof is defined to return the preferred alignment.
  // Before 8, clang returned the preferred alignment for alignof and
  // _Alignof as well.
  if (Kind == UETT_PreferredAlignOf || AlignOfReturnsPreferred)
    return ASTCtx.toCharUnitsFromBits(ASTCtx.getPreferredTypeAlign(T));

  return ASTCtx.getTypeAlignInChars(T);
}

template <class Emitter>
bool ByteCodeExprGen<Emitter>::VisitUnaryExprOrTypeTraitExpr(
    const UnaryExprOrTypeTraitExpr *E) {
  UnaryExprOrTypeTrait Kind = E->getKind();
  const ASTContext &ASTCtx = Ctx.getASTContext();

  if (Kind == UETT_SizeOf || Kind == UETT_DataSizeOf) {
    QualType ArgType = E->getTypeOfArgument();

    // C++ [expr.sizeof]p2: "When applied to a reference or a reference type,
    //   the result is the size of the referenced type."
    if (const auto *Ref = ArgType->getAs<ReferenceType>())
      ArgType = Ref->getPointeeType();

    CharUnits Size;
    if (ArgType->isVoidType() || ArgType->isFunctionType())
      Size = CharUnits::One();
    else {
      if (ArgType->isDependentType() || !ArgType->isConstantSizeType())
        return false;

      if (Kind == UETT_SizeOf)
        Size = ASTCtx.getTypeSizeInChars(ArgType);
      else
        Size = ASTCtx.getTypeInfoDataSizeInChars(ArgType).Width;
    }

    if (DiscardResult)
      return true;

    return this->emitConst(Size.getQuantity(), E);
  }

  if (Kind == UETT_AlignOf || Kind == UETT_PreferredAlignOf) {
    CharUnits Size;

    if (E->isArgumentType()) {
      QualType ArgType = E->getTypeOfArgument();

      Size = AlignOfType(ArgType, ASTCtx, Kind);
    } else {
      // Argument is an expression, not a type.
      const Expr *Arg = E->getArgumentExpr()->IgnoreParens();

      // The kinds of expressions that we have special-case logic here for
      // should be kept up to date with the special checks for those
      // expressions in Sema.

      // alignof decl is always accepted, even if it doesn't make sense: we
      // default to 1 in those cases.
      if (const auto *DRE = dyn_cast<DeclRefExpr>(Arg))
        Size = ASTCtx.getDeclAlign(DRE->getDecl(),
                                   /*RefAsPointee*/ true);
      else if (const auto *ME = dyn_cast<MemberExpr>(Arg))
        Size = ASTCtx.getDeclAlign(ME->getMemberDecl(),
                                   /*RefAsPointee*/ true);
      else
        Size = AlignOfType(Arg->getType(), ASTCtx, Kind);
    }

    if (DiscardResult)
      return true;

    return this->emitConst(Size.getQuantity(), E);
  }

  if (Kind == UETT_VectorElements) {
    if (const auto *VT = E->getTypeOfArgument()->getAs<VectorType>())
      return this->emitConst(VT->getNumElements(), E);

    // FIXME: Apparently we need to catch the fact that a sizeless vector type
    // has been passed and diagnose that (at run time).
    assert(E->getTypeOfArgument()->isSizelessVectorType());
  }

  if (Kind == UETT_VecStep) {
    if (const auto *VT = E->getTypeOfArgument()->getAs<VectorType>()) {
      unsigned N = VT->getNumElements();

      // The vec_step built-in functions that take a 3-component
      // vector return 4. (OpenCL 1.1 spec 6.11.12)
      if (N == 3)
        N = 4;

      return this->emitConst(N, E);
    }
    return this->emitConst(1, E);
  }

  return false;
}

template <class Emitter>
bool ByteCodeExprGen<Emitter>::VisitMemberExpr(const MemberExpr *E) {
  // 'Base.Member'
  const Expr *Base = E->getBase();
  const ValueDecl *Member = E->getMemberDecl();

  if (DiscardResult)
    return this->discard(Base);

  // MemberExprs are almost always lvalues, in which case we don't need to
  // do the load. But sometimes they aren't.
  const auto maybeLoadValue = [&]() -> bool {
    if (E->isGLValue())
      return true;
    if (std::optional<PrimType> T = classify(E))
      return this->emitLoadPop(*T, E);
    return false;
  };

  if (const auto *VD = dyn_cast<VarDecl>(Member)) {
    // I am almost confident in saying that a var decl must be static
    // and therefore registered as a global variable. But this will probably
    // turn out to be wrong some time in the future, as always.
    if (auto GlobalIndex = P.getGlobal(VD))
      return this->emitGetPtrGlobal(*GlobalIndex, E) && maybeLoadValue();
    return false;
  }

  if (Initializing) {
    if (!this->delegate(Base))
      return false;
  } else {
    if (!this->visit(Base))
      return false;
  }

  // Base above gives us a pointer on the stack.
  if (const auto *FD = dyn_cast<FieldDecl>(Member)) {
    const RecordDecl *RD = FD->getParent();
    const Record *R = getRecord(RD);
    if (!R)
      return false;
    const Record::Field *F = R->getField(FD);
    // Leave a pointer to the field on the stack.
    if (F->Decl->getType()->isReferenceType())
      return this->emitGetFieldPop(PT_Ptr, F->Offset, E) && maybeLoadValue();
    return this->emitGetPtrField(F->Offset, E) && maybeLoadValue();
  }

  return false;
}

template <class Emitter>
bool ByteCodeExprGen<Emitter>::VisitArrayInitIndexExpr(
    const ArrayInitIndexExpr *E) {
  // ArrayIndex might not be set if a ArrayInitIndexExpr is being evaluated
  // stand-alone, e.g. via EvaluateAsInt().
  if (!ArrayIndex)
    return false;
  return this->emitConst(*ArrayIndex, E);
}

template <class Emitter>
bool ByteCodeExprGen<Emitter>::VisitArrayInitLoopExpr(
    const ArrayInitLoopExpr *E) {
  assert(Initializing);
  assert(!DiscardResult);

  // We visit the common opaque expression here once so we have its value
  // cached.
  if (!this->discard(E->getCommonExpr()))
    return false;

  // TODO: This compiles to quite a lot of bytecode if the array is larger.
  //   Investigate compiling this to a loop.
  const Expr *SubExpr = E->getSubExpr();
  size_t Size = E->getArraySize().getZExtValue();

  // So, every iteration, we execute an assignment here
  // where the LHS is on the stack (the target array)
  // and the RHS is our SubExpr.
  for (size_t I = 0; I != Size; ++I) {
    ArrayIndexScope<Emitter> IndexScope(this, I);
    BlockScope<Emitter> BS(this);

    if (!this->visitArrayElemInit(I, SubExpr))
      return false;
  }
  return true;
}

template <class Emitter>
bool ByteCodeExprGen<Emitter>::VisitOpaqueValueExpr(const OpaqueValueExpr *E) {
  const Expr *SourceExpr = E->getSourceExpr();
  if (!SourceExpr)
    return false;

  if (Initializing)
    return this->visitInitializer(SourceExpr);

  PrimType SubExprT = classify(SourceExpr).value_or(PT_Ptr);
  if (auto It = OpaqueExprs.find(E); It != OpaqueExprs.end())
    return this->emitGetLocal(SubExprT, It->second, E);

  if (!this->visit(SourceExpr))
    return false;

  // At this point we either have the evaluated source expression or a pointer
  // to an object on the stack. We want to create a local variable that stores
  // this value.
  unsigned LocalIndex = allocateLocalPrimitive(E, SubExprT, /*IsConst=*/true);
  if (!this->emitSetLocal(SubExprT, LocalIndex, E))
    return false;

  // Here the local variable is created but the value is removed from the stack,
  // so we put it back if the caller needs it.
  if (!DiscardResult) {
    if (!this->emitGetLocal(SubExprT, LocalIndex, E))
      return false;
  }

  // This is cleaned up when the local variable is destroyed.
  OpaqueExprs.insert({E, LocalIndex});

  return true;
}

template <class Emitter>
bool ByteCodeExprGen<Emitter>::VisitAbstractConditionalOperator(
    const AbstractConditionalOperator *E) {
  const Expr *Condition = E->getCond();
  const Expr *TrueExpr = E->getTrueExpr();
  const Expr *FalseExpr = E->getFalseExpr();

  LabelTy LabelEnd = this->getLabel();   // Label after the operator.
  LabelTy LabelFalse = this->getLabel(); // Label for the false expr.

  if (!this->visitBool(Condition))
    return false;

  if (!this->jumpFalse(LabelFalse))
    return false;

  if (!this->delegate(TrueExpr))
    return false;
  if (!this->jump(LabelEnd))
    return false;

  this->emitLabel(LabelFalse);

  if (!this->delegate(FalseExpr))
    return false;

  this->fallthrough(LabelEnd);
  this->emitLabel(LabelEnd);

  return true;
}

template <class Emitter>
bool ByteCodeExprGen<Emitter>::VisitStringLiteral(const StringLiteral *E) {
  if (DiscardResult)
    return true;

  if (!Initializing) {
    unsigned StringIndex = P.createGlobalString(E);
    return this->emitGetPtrGlobal(StringIndex, E);
  }

  // We are initializing an array on the stack.
  const ConstantArrayType *CAT =
      Ctx.getASTContext().getAsConstantArrayType(E->getType());
  assert(CAT && "a string literal that's not a constant array?");

  // If the initializer string is too long, a diagnostic has already been
  // emitted. Read only the array length from the string literal.
  unsigned ArraySize = CAT->getZExtSize();
  unsigned N = std::min(ArraySize, E->getLength());
  size_t CharWidth = E->getCharByteWidth();

  for (unsigned I = 0; I != N; ++I) {
    uint32_t CodeUnit = E->getCodeUnit(I);

    if (CharWidth == 1) {
      this->emitConstSint8(CodeUnit, E);
      this->emitInitElemSint8(I, E);
    } else if (CharWidth == 2) {
      this->emitConstUint16(CodeUnit, E);
      this->emitInitElemUint16(I, E);
    } else if (CharWidth == 4) {
      this->emitConstUint32(CodeUnit, E);
      this->emitInitElemUint32(I, E);
    } else {
      llvm_unreachable("unsupported character width");
    }
  }

  // Fill up the rest of the char array with NUL bytes.
  for (unsigned I = N; I != ArraySize; ++I) {
    if (CharWidth == 1) {
      this->emitConstSint8(0, E);
      this->emitInitElemSint8(I, E);
    } else if (CharWidth == 2) {
      this->emitConstUint16(0, E);
      this->emitInitElemUint16(I, E);
    } else if (CharWidth == 4) {
      this->emitConstUint32(0, E);
      this->emitInitElemUint32(I, E);
    } else {
      llvm_unreachable("unsupported character width");
    }
  }

  return true;
}

template <class Emitter>
<<<<<<< HEAD
=======
bool ByteCodeExprGen<Emitter>::VisitObjCStringLiteral(
    const ObjCStringLiteral *E) {
  return this->delegate(E->getString());
}

template <class Emitter>
>>>>>>> 13f6d404
bool ByteCodeExprGen<Emitter>::VisitSYCLUniqueStableNameExpr(
    const SYCLUniqueStableNameExpr *E) {
  if (DiscardResult)
    return true;

  assert(!Initializing);

  auto &A = Ctx.getASTContext();
  std::string ResultStr = E->ComputeName(A);

  QualType CharTy = A.CharTy.withConst();
  APInt Size(A.getTypeSize(A.getSizeType()), ResultStr.size() + 1);
  QualType ArrayTy = A.getConstantArrayType(CharTy, Size, nullptr,
                                            ArraySizeModifier::Normal, 0);

  StringLiteral *SL =
      StringLiteral::Create(A, ResultStr, StringLiteralKind::Ordinary,
                            /*Pascal=*/false, ArrayTy, E->getLocation());

  unsigned StringIndex = P.createGlobalString(SL);
  return this->emitGetPtrGlobal(StringIndex, E);
}

template <class Emitter>
bool ByteCodeExprGen<Emitter>::VisitCharacterLiteral(
    const CharacterLiteral *E) {
  if (DiscardResult)
    return true;
  return this->emitConst(E->getValue(), E);
}

template <class Emitter>
bool ByteCodeExprGen<Emitter>::VisitFloatCompoundAssignOperator(
    const CompoundAssignOperator *E) {

  const Expr *LHS = E->getLHS();
  const Expr *RHS = E->getRHS();
  QualType LHSType = LHS->getType();
  QualType LHSComputationType = E->getComputationLHSType();
  QualType ResultType = E->getComputationResultType();
  std::optional<PrimType> LT = classify(LHSComputationType);
  std::optional<PrimType> RT = classify(ResultType);

  assert(ResultType->isFloatingType());

  if (!LT || !RT)
    return false;

  PrimType LHST = classifyPrim(LHSType);

  // C++17 onwards require that we evaluate the RHS first.
  // Compute RHS and save it in a temporary variable so we can
  // load it again later.
  if (!visit(RHS))
    return false;

  unsigned TempOffset = this->allocateLocalPrimitive(E, *RT, /*IsConst=*/true);
  if (!this->emitSetLocal(*RT, TempOffset, E))
    return false;

  // First, visit LHS.
  if (!visit(LHS))
    return false;
  if (!this->emitLoad(LHST, E))
    return false;

  // If necessary, convert LHS to its computation type.
  if (!this->emitPrimCast(LHST, classifyPrim(LHSComputationType),
                          LHSComputationType, E))
    return false;

  // Now load RHS.
  if (!this->emitGetLocal(*RT, TempOffset, E))
    return false;

  llvm::RoundingMode RM = getRoundingMode(E);
  switch (E->getOpcode()) {
  case BO_AddAssign:
    if (!this->emitAddf(RM, E))
      return false;
    break;
  case BO_SubAssign:
    if (!this->emitSubf(RM, E))
      return false;
    break;
  case BO_MulAssign:
    if (!this->emitMulf(RM, E))
      return false;
    break;
  case BO_DivAssign:
    if (!this->emitDivf(RM, E))
      return false;
    break;
  default:
    return false;
  }

  if (!this->emitPrimCast(classifyPrim(ResultType), LHST, LHS->getType(), E))
    return false;

  if (DiscardResult)
    return this->emitStorePop(LHST, E);
  return this->emitStore(LHST, E);
}

template <class Emitter>
bool ByteCodeExprGen<Emitter>::VisitPointerCompoundAssignOperator(
    const CompoundAssignOperator *E) {
  BinaryOperatorKind Op = E->getOpcode();
  const Expr *LHS = E->getLHS();
  const Expr *RHS = E->getRHS();
  std::optional<PrimType> LT = classify(LHS->getType());
  std::optional<PrimType> RT = classify(RHS->getType());

  if (Op != BO_AddAssign && Op != BO_SubAssign)
    return false;

  if (!LT || !RT)
    return false;

  if (!visit(LHS))
    return false;

  if (!this->emitLoad(*LT, LHS))
    return false;

  if (!visit(RHS))
    return false;

  if (Op == BO_AddAssign) {
    if (!this->emitAddOffset(*RT, E))
      return false;
  } else {
    if (!this->emitSubOffset(*RT, E))
      return false;
  }

  if (DiscardResult)
    return this->emitStorePopPtr(E);
  return this->emitStorePtr(E);
}

template <class Emitter>
bool ByteCodeExprGen<Emitter>::VisitCompoundAssignOperator(
    const CompoundAssignOperator *E) {

  const Expr *LHS = E->getLHS();
  const Expr *RHS = E->getRHS();
  std::optional<PrimType> LHSComputationT =
      classify(E->getComputationLHSType());
  std::optional<PrimType> LT = classify(LHS->getType());
  std::optional<PrimType> RT = classify(RHS->getType());
  std::optional<PrimType> ResultT = classify(E->getType());

  if (!LT || !RT || !ResultT || !LHSComputationT)
    return false;

  // Handle floating point operations separately here, since they
  // require special care.

  if (ResultT == PT_Float || RT == PT_Float)
    return VisitFloatCompoundAssignOperator(E);

  if (E->getType()->isPointerType())
    return VisitPointerCompoundAssignOperator(E);

  assert(!E->getType()->isPointerType() && "Handled above");
  assert(!E->getType()->isFloatingType() && "Handled above");

  // C++17 onwards require that we evaluate the RHS first.
  // Compute RHS and save it in a temporary variable so we can
  // load it again later.
  // FIXME: Compound assignments are unsequenced in C, so we might
  //   have to figure out how to reject them.
  if (!visit(RHS))
    return false;

  unsigned TempOffset = this->allocateLocalPrimitive(E, *RT, /*IsConst=*/true);

  if (!this->emitSetLocal(*RT, TempOffset, E))
    return false;

  // Get LHS pointer, load its value and cast it to the
  // computation type if necessary.
  if (!visit(LHS))
    return false;
  if (!this->emitLoad(*LT, E))
    return false;
  if (LT != LHSComputationT) {
    if (!this->emitCast(*LT, *LHSComputationT, E))
      return false;
  }

  // Get the RHS value on the stack.
  if (!this->emitGetLocal(*RT, TempOffset, E))
    return false;

  // Perform operation.
  switch (E->getOpcode()) {
  case BO_AddAssign:
    if (!this->emitAdd(*LHSComputationT, E))
      return false;
    break;
  case BO_SubAssign:
    if (!this->emitSub(*LHSComputationT, E))
      return false;
    break;
  case BO_MulAssign:
    if (!this->emitMul(*LHSComputationT, E))
      return false;
    break;
  case BO_DivAssign:
    if (!this->emitDiv(*LHSComputationT, E))
      return false;
    break;
  case BO_RemAssign:
    if (!this->emitRem(*LHSComputationT, E))
      return false;
    break;
  case BO_ShlAssign:
    if (!this->emitShl(*LHSComputationT, *RT, E))
      return false;
    break;
  case BO_ShrAssign:
    if (!this->emitShr(*LHSComputationT, *RT, E))
      return false;
    break;
  case BO_AndAssign:
    if (!this->emitBitAnd(*LHSComputationT, E))
      return false;
    break;
  case BO_XorAssign:
    if (!this->emitBitXor(*LHSComputationT, E))
      return false;
    break;
  case BO_OrAssign:
    if (!this->emitBitOr(*LHSComputationT, E))
      return false;
    break;
  default:
    llvm_unreachable("Unimplemented compound assign operator");
  }

  // And now cast from LHSComputationT to ResultT.
  if (ResultT != LHSComputationT) {
    if (!this->emitCast(*LHSComputationT, *ResultT, E))
      return false;
  }

  // And store the result in LHS.
  if (DiscardResult) {
    if (LHS->refersToBitField())
      return this->emitStoreBitFieldPop(*ResultT, E);
    return this->emitStorePop(*ResultT, E);
  }
  if (LHS->refersToBitField())
    return this->emitStoreBitField(*ResultT, E);
  return this->emitStore(*ResultT, E);
}

template <class Emitter>
bool ByteCodeExprGen<Emitter>::VisitExprWithCleanups(
    const ExprWithCleanups *E) {
  ExprScope<Emitter> ES(this);
  const Expr *SubExpr = E->getSubExpr();

  assert(E->getNumObjects() == 0 && "TODO: Implement cleanups");

  return this->delegate(SubExpr) && ES.destroyLocals();
}

template <class Emitter>
bool ByteCodeExprGen<Emitter>::VisitMaterializeTemporaryExpr(
    const MaterializeTemporaryExpr *E) {
  const Expr *SubExpr = E->getSubExpr();

  if (Initializing) {
    // We already have a value, just initialize that.
    return this->visitInitializer(SubExpr);
  }
  // If we don't end up using the materialized temporary anyway, don't
  // bother creating it.
  if (DiscardResult)
    return this->discard(SubExpr);

  // When we're initializing a global variable *or* the storage duration of
  // the temporary is explicitly static, create a global variable.
  std::optional<PrimType> SubExprT = classify(SubExpr);
  bool IsStatic = E->getStorageDuration() == SD_Static;
  if (GlobalDecl || IsStatic) {
    std::optional<unsigned> GlobalIndex = P.createGlobal(E);
    if (!GlobalIndex)
      return false;

    const LifetimeExtendedTemporaryDecl *TempDecl =
        E->getLifetimeExtendedTemporaryDecl();
    if (IsStatic)
      assert(TempDecl);

    if (SubExprT) {
      if (!this->visit(SubExpr))
        return false;
      if (IsStatic) {
        if (!this->emitInitGlobalTemp(*SubExprT, *GlobalIndex, TempDecl, E))
          return false;
      } else {
        if (!this->emitInitGlobal(*SubExprT, *GlobalIndex, E))
          return false;
      }
      return this->emitGetPtrGlobal(*GlobalIndex, E);
    }

    // Non-primitive values.
    if (!this->emitGetPtrGlobal(*GlobalIndex, E))
      return false;
    if (!this->visitInitializer(SubExpr))
      return false;
    if (IsStatic)
      return this->emitInitGlobalTempComp(TempDecl, E);
    return true;
  }

  // For everyhing else, use local variables.
  if (SubExprT) {
    unsigned LocalIndex = allocateLocalPrimitive(
        SubExpr, *SubExprT, /*IsConst=*/true, /*IsExtended=*/true);
    if (!this->visit(SubExpr))
      return false;
    if (!this->emitSetLocal(*SubExprT, LocalIndex, E))
      return false;
    return this->emitGetPtrLocal(LocalIndex, E);
  } else {
    const Expr *Inner = E->getSubExpr()->skipRValueSubobjectAdjustments();
    if (std::optional<unsigned> LocalIndex =
            allocateLocal(Inner, E->getExtendingDecl())) {
      if (!this->emitGetPtrLocal(*LocalIndex, E))
        return false;
      return this->visitInitializer(SubExpr);
    }
  }
  return false;
}

template <class Emitter>
bool ByteCodeExprGen<Emitter>::VisitCXXBindTemporaryExpr(
    const CXXBindTemporaryExpr *E) {
  return this->delegate(E->getSubExpr());
}

template <class Emitter>
bool ByteCodeExprGen<Emitter>::VisitCompoundLiteralExpr(
    const CompoundLiteralExpr *E) {
  const Expr *Init = E->getInitializer();
  if (Initializing) {
    // We already have a value, just initialize that.
    return this->visitInitializer(Init) && this->emitFinishInit(E);
  }

  std::optional<PrimType> T = classify(E->getType());
  if (E->isFileScope()) {
    // Avoid creating a variable if this is a primitive RValue anyway.
    if (T && !E->isLValue())
      return this->delegate(Init);

    if (std::optional<unsigned> GlobalIndex = P.createGlobal(E)) {
      if (!this->emitGetPtrGlobal(*GlobalIndex, E))
        return false;

      if (T) {
        if (!this->visit(Init))
          return false;
        return this->emitInitGlobal(*T, *GlobalIndex, E);
      }

      return this->visitInitializer(Init) && this->emitFinishInit(E);
    }

    return false;
  }

  // Otherwise, use a local variable.
  if (T && !E->isLValue()) {
    // For primitive types, we just visit the initializer.
    return this->delegate(Init);
  } else {
    unsigned LocalIndex;

    if (T)
      LocalIndex = this->allocateLocalPrimitive(Init, *T, false, false);
    else if (std::optional<unsigned> MaybeIndex = this->allocateLocal(Init))
      LocalIndex = *MaybeIndex;
    else
      return false;

    if (!this->emitGetPtrLocal(LocalIndex, E))
      return false;

    if (T) {
      if (!this->visit(Init)) {
        return false;
      }
      return this->emitInit(*T, E);
    } else {
      if (!this->visitInitializer(Init) || !this->emitFinishInit(E))
        return false;
    }

    if (DiscardResult)
      return this->emitPopPtr(E);
    return true;
  }

  return false;
}

template <class Emitter>
bool ByteCodeExprGen<Emitter>::VisitTypeTraitExpr(const TypeTraitExpr *E) {
  if (DiscardResult)
    return true;
  if (E->getType()->isBooleanType())
    return this->emitConstBool(E->getValue(), E);
  return this->emitConst(E->getValue(), E);
}

template <class Emitter>
bool ByteCodeExprGen<Emitter>::VisitArrayTypeTraitExpr(
    const ArrayTypeTraitExpr *E) {
  if (DiscardResult)
    return true;
  return this->emitConst(E->getValue(), E);
}

template <class Emitter>
bool ByteCodeExprGen<Emitter>::VisitLambdaExpr(const LambdaExpr *E) {
  if (DiscardResult)
    return true;

  assert(Initializing);
  const Record *R = P.getOrCreateRecord(E->getLambdaClass());

  auto *CaptureInitIt = E->capture_init_begin();
  // Initialize all fields (which represent lambda captures) of the
  // record with their initializers.
  for (const Record::Field &F : R->fields()) {
    const Expr *Init = *CaptureInitIt;
    ++CaptureInitIt;

    if (!Init)
      continue;

    if (std::optional<PrimType> T = classify(Init)) {
      if (!this->visit(Init))
        return false;

      if (!this->emitInitField(*T, F.Offset, E))
        return false;
    } else {
      if (!this->emitDupPtr(E))
        return false;

      if (!this->emitGetPtrField(F.Offset, E))
        return false;

      if (!this->visitInitializer(Init))
        return false;

      if (!this->emitPopPtr(E))
        return false;
    }
  }

  return true;
}

template <class Emitter>
bool ByteCodeExprGen<Emitter>::VisitPredefinedExpr(const PredefinedExpr *E) {
  if (DiscardResult)
    return true;

  return this->delegate(E->getFunctionName());
}

template <class Emitter>
bool ByteCodeExprGen<Emitter>::VisitCXXThrowExpr(const CXXThrowExpr *E) {
  if (E->getSubExpr() && !this->discard(E->getSubExpr()))
    return false;

  return this->emitInvalid(E);
}

template <class Emitter>
bool ByteCodeExprGen<Emitter>::VisitCXXReinterpretCastExpr(
    const CXXReinterpretCastExpr *E) {
  if (!this->discard(E->getSubExpr()))
    return false;

  return this->emitInvalidCast(CastKind::Reinterpret, E);
}

template <class Emitter>
bool ByteCodeExprGen<Emitter>::VisitCXXNoexceptExpr(const CXXNoexceptExpr *E) {
  assert(E->getType()->isBooleanType());

  if (DiscardResult)
    return true;
  return this->emitConstBool(E->getValue(), E);
}

template <class Emitter>
bool ByteCodeExprGen<Emitter>::VisitCXXConstructExpr(
    const CXXConstructExpr *E) {
  QualType T = E->getType();
  assert(!classify(T));

  if (T->isRecordType()) {
    const CXXConstructorDecl *Ctor = E->getConstructor();

    // If we're discarding a construct expression, we still need
    // to allocate a variable and call the constructor and destructor.
    if (DiscardResult) {
      if (Ctor->isTrivial())
        return true;
      assert(!Initializing);
      std::optional<unsigned> LocalIndex = allocateLocal(E);

      if (!LocalIndex)
        return false;

      if (!this->emitGetPtrLocal(*LocalIndex, E))
        return false;
    }

    // Zero initialization.
    if (E->requiresZeroInitialization()) {
      const Record *R = getRecord(E->getType());

      if (!this->visitZeroRecordInitializer(R, E))
        return false;

      // If the constructor is trivial anyway, we're done.
      if (Ctor->isTrivial())
        return true;
    }

    const Function *Func = getFunction(Ctor);

    if (!Func)
      return false;

    assert(Func->hasThisPointer());
    assert(!Func->hasRVO());

    //  The This pointer is already on the stack because this is an initializer,
    //  but we need to dup() so the call() below has its own copy.
    if (!this->emitDupPtr(E))
      return false;

    // Constructor arguments.
    for (const auto *Arg : E->arguments()) {
      if (!this->visit(Arg))
        return false;
    }

    if (Func->isVariadic()) {
      uint32_t VarArgSize = 0;
      unsigned NumParams = Func->getNumWrittenParams();
      for (unsigned I = NumParams, N = E->getNumArgs(); I != N; ++I) {
        VarArgSize +=
            align(primSize(classify(E->getArg(I)->getType()).value_or(PT_Ptr)));
      }
      if (!this->emitCallVar(Func, VarArgSize, E))
        return false;
    } else {
      if (!this->emitCall(Func, 0, E))
        return false;
    }

    // Immediately call the destructor if we have to.
    if (DiscardResult) {
      if (!this->emitRecordDestruction(getRecord(E->getType())))
        return false;
      if (!this->emitPopPtr(E))
        return false;
    }
    return true;
  }

  if (T->isArrayType()) {
    const ConstantArrayType *CAT =
        Ctx.getASTContext().getAsConstantArrayType(E->getType());
    if (!CAT)
      return false;

    size_t NumElems = CAT->getZExtSize();
    const Function *Func = getFunction(E->getConstructor());
    if (!Func || !Func->isConstexpr())
      return false;

    // FIXME(perf): We're calling the constructor once per array element here,
    //   in the old intepreter we had a special-case for trivial constructors.
    for (size_t I = 0; I != NumElems; ++I) {
      if (!this->emitConstUint64(I, E))
        return false;
      if (!this->emitArrayElemPtrUint64(E))
        return false;

      // Constructor arguments.
      for (const auto *Arg : E->arguments()) {
        if (!this->visit(Arg))
          return false;
      }

      if (!this->emitCall(Func, 0, E))
        return false;
    }
    return true;
  }

  return false;
}

template <class Emitter>
bool ByteCodeExprGen<Emitter>::VisitSourceLocExpr(const SourceLocExpr *E) {
  if (DiscardResult)
    return true;

  const APValue Val =
      E->EvaluateInContext(Ctx.getASTContext(), SourceLocDefaultExpr);

  // Things like __builtin_LINE().
  if (E->getType()->isIntegerType()) {
    assert(Val.isInt());
    const APSInt &I = Val.getInt();
    return this->emitConst(I, E);
  }
  // Otherwise, the APValue is an LValue, with only one element.
  // Theoretically, we don't need the APValue at all of course.
  assert(E->getType()->isPointerType());
  assert(Val.isLValue());
  const APValue::LValueBase &Base = Val.getLValueBase();
  if (const Expr *LValueExpr = Base.dyn_cast<const Expr *>())
    return this->visit(LValueExpr);

  // Otherwise, we have a decl (which is the case for
  // __builtin_source_location).
  assert(Base.is<const ValueDecl *>());
  assert(Val.getLValuePath().size() == 0);
  const auto *BaseDecl = Base.dyn_cast<const ValueDecl *>();
  assert(BaseDecl);

  auto *UGCD = cast<UnnamedGlobalConstantDecl>(BaseDecl);

  std::optional<unsigned> GlobalIndex = P.getOrCreateGlobal(UGCD);
  if (!GlobalIndex)
    return false;

  if (!this->emitGetPtrGlobal(*GlobalIndex, E))
    return false;

  const Record *R = getRecord(E->getType());
  const APValue &V = UGCD->getValue();
  for (unsigned I = 0, N = R->getNumFields(); I != N; ++I) {
    const Record::Field *F = R->getField(I);
    const APValue &FieldValue = V.getStructField(I);

    PrimType FieldT = classifyPrim(F->Decl->getType());

    if (!this->visitAPValue(FieldValue, FieldT, E))
      return false;
    if (!this->emitInitField(FieldT, F->Offset, E))
      return false;
  }

  // Leave the pointer to the global on the stack.
  return true;
}

template <class Emitter>
bool ByteCodeExprGen<Emitter>::VisitOffsetOfExpr(const OffsetOfExpr *E) {
  unsigned N = E->getNumComponents();
  if (N == 0)
    return false;

  for (unsigned I = 0; I != N; ++I) {
    const OffsetOfNode &Node = E->getComponent(I);
    if (Node.getKind() == OffsetOfNode::Array) {
      const Expr *ArrayIndexExpr = E->getIndexExpr(Node.getArrayExprIndex());
      PrimType IndexT = classifyPrim(ArrayIndexExpr->getType());

      if (DiscardResult) {
        if (!this->discard(ArrayIndexExpr))
          return false;
        continue;
      }

      if (!this->visit(ArrayIndexExpr))
        return false;
      // Cast to Sint64.
      if (IndexT != PT_Sint64) {
        if (!this->emitCast(IndexT, PT_Sint64, E))
          return false;
      }
    }
  }

  if (DiscardResult)
    return true;

  PrimType T = classifyPrim(E->getType());
  return this->emitOffsetOf(T, E, E);
}

template <class Emitter>
bool ByteCodeExprGen<Emitter>::VisitCXXScalarValueInitExpr(
    const CXXScalarValueInitExpr *E) {
  QualType Ty = E->getType();

  if (DiscardResult || Ty->isVoidType())
    return true;

  if (std::optional<PrimType> T = classify(Ty))
    return this->visitZeroInitializer(*T, Ty, E);

  if (const auto *CT = Ty->getAs<ComplexType>()) {
    if (!Initializing) {
      std::optional<unsigned> LocalIndex = allocateLocal(E);
      if (!LocalIndex)
        return false;
      if (!this->emitGetPtrLocal(*LocalIndex, E))
        return false;
    }

    // Initialize both fields to 0.
    QualType ElemQT = CT->getElementType();
    PrimType ElemT = classifyPrim(ElemQT);

    for (unsigned I = 0; I != 2; ++I) {
      if (!this->visitZeroInitializer(ElemT, ElemQT, E))
        return false;
      if (!this->emitInitElem(ElemT, I, E))
        return false;
    }
    return true;
  }

  if (const auto *VT = Ty->getAs<VectorType>()) {
    // FIXME: Code duplication with the _Complex case above.
    if (!Initializing) {
      std::optional<unsigned> LocalIndex = allocateLocal(E);
      if (!LocalIndex)
        return false;
      if (!this->emitGetPtrLocal(*LocalIndex, E))
        return false;
    }

    // Initialize all fields to 0.
    QualType ElemQT = VT->getElementType();
    PrimType ElemT = classifyPrim(ElemQT);

    for (unsigned I = 0, N = VT->getNumElements(); I != N; ++I) {
      if (!this->visitZeroInitializer(ElemT, ElemQT, E))
        return false;
      if (!this->emitInitElem(ElemT, I, E))
        return false;
    }
    return true;
  }

  return false;
}

template <class Emitter>
bool ByteCodeExprGen<Emitter>::VisitSizeOfPackExpr(const SizeOfPackExpr *E) {
  return this->emitConst(E->getPackLength(), E);
}

template <class Emitter>
bool ByteCodeExprGen<Emitter>::VisitGenericSelectionExpr(
    const GenericSelectionExpr *E) {
  return this->delegate(E->getResultExpr());
}

template <class Emitter>
bool ByteCodeExprGen<Emitter>::VisitChooseExpr(const ChooseExpr *E) {
  return this->delegate(E->getChosenSubExpr());
}

template <class Emitter>
bool ByteCodeExprGen<Emitter>::VisitObjCBoolLiteralExpr(
    const ObjCBoolLiteralExpr *E) {
  if (DiscardResult)
    return true;

  return this->emitConst(E->getValue(), E);
}

template <class Emitter>
bool ByteCodeExprGen<Emitter>::VisitCXXInheritedCtorInitExpr(
    const CXXInheritedCtorInitExpr *E) {
  const CXXConstructorDecl *Ctor = E->getConstructor();
  assert(!Ctor->isTrivial() &&
         "Trivial CXXInheritedCtorInitExpr, implement. (possible?)");
  const Function *F = this->getFunction(Ctor);
  assert(F);
  assert(!F->hasRVO());
  assert(F->hasThisPointer());

  if (!this->emitDupPtr(SourceInfo{}))
    return false;

  // Forward all arguments of the current function (which should be a
  // constructor itself) to the inherited ctor.
  // This is necessary because the calling code has pushed the pointer
  // of the correct base for  us already, but the arguments need
  // to come after.
  unsigned Offset = align(primSize(PT_Ptr)); // instance pointer.
  for (const ParmVarDecl *PD : Ctor->parameters()) {
    PrimType PT = this->classify(PD->getType()).value_or(PT_Ptr);

    if (!this->emitGetParam(PT, Offset, E))
      return false;
    Offset += align(primSize(PT));
  }

  return this->emitCall(F, 0, E);
}

template <class Emitter>
bool ByteCodeExprGen<Emitter>::VisitExpressionTraitExpr(
    const ExpressionTraitExpr *E) {
  assert(Ctx.getLangOpts().CPlusPlus);
  return this->emitConstBool(E->getValue(), E);
}

template <class Emitter>
bool ByteCodeExprGen<Emitter>::VisitCXXUuidofExpr(const CXXUuidofExpr *E) {
  if (DiscardResult)
    return true;
  assert(!Initializing);

  std::optional<unsigned> GlobalIndex = P.getOrCreateGlobal(E->getGuidDecl());
  if (!GlobalIndex)
    return false;
  if (!this->emitGetPtrGlobal(*GlobalIndex, E))
    return false;

  assert(this->getRecord(E->getType()));

  const APValue &V = E->getGuidDecl()->getAsAPValue();
  if (V.getKind() == APValue::None)
    return true;

  assert(V.isStruct());
  assert(V.getStructNumBases() == 0);
  if (!this->visitAPValueInitializer(V, E))
    return false;

  return this->emitFinishInit(E);
}

template <class Emitter>
bool ByteCodeExprGen<Emitter>::VisitRequiresExpr(const RequiresExpr *E) {
  assert(classifyPrim(E->getType()) == PT_Bool);
  if (DiscardResult)
    return true;
  return this->emitConstBool(E->isSatisfied(), E);
}

template <class Emitter>
bool ByteCodeExprGen<Emitter>::VisitConceptSpecializationExpr(
    const ConceptSpecializationExpr *E) {
  assert(classifyPrim(E->getType()) == PT_Bool);
  if (DiscardResult)
    return true;
  return this->emitConstBool(E->isSatisfied(), E);
}

template <class Emitter>
bool ByteCodeExprGen<Emitter>::VisitCXXRewrittenBinaryOperator(
    const CXXRewrittenBinaryOperator *E) {
  return this->delegate(E->getSemanticForm());
}

template <class Emitter>
bool ByteCodeExprGen<Emitter>::VisitPseudoObjectExpr(
    const PseudoObjectExpr *E) {

  for (const Expr *SemE : E->semantics()) {
    if (auto *OVE = dyn_cast<OpaqueValueExpr>(SemE)) {
      if (SemE == E->getResultExpr())
        return false;

      if (OVE->isUnique())
        continue;

      if (!this->discard(OVE))
        return false;
    } else if (SemE == E->getResultExpr()) {
      if (!this->delegate(SemE))
        return false;
    } else {
      if (!this->discard(SemE))
        return false;
    }
  }
  return true;
}

template <class Emitter>
bool ByteCodeExprGen<Emitter>::VisitPackIndexingExpr(
    const PackIndexingExpr *E) {
  return this->delegate(E->getSelectedExpr());
}

template <class Emitter>
bool ByteCodeExprGen<Emitter>::VisitRecoveryExpr(const RecoveryExpr *E) {
  return this->emitError(E);
}

template <class Emitter>
bool ByteCodeExprGen<Emitter>::VisitAddrLabelExpr(const AddrLabelExpr *E) {
  assert(E->getType()->isVoidPointerType());

  unsigned Offset = allocateLocalPrimitive(
      E->getLabel(), PT_Ptr, /*IsConst=*/true, /*IsExtended=*/false);

  return this->emitGetLocal(PT_Ptr, Offset, E);
}

template <class Emitter>
bool ByteCodeExprGen<Emitter>::VisitConvertVectorExpr(
    const ConvertVectorExpr *E) {
  assert(Initializing);
  const auto *VT = E->getType()->castAs<VectorType>();
  QualType ElemType = VT->getElementType();
  PrimType ElemT = classifyPrim(ElemType);
  const Expr *Src = E->getSrcExpr();
  PrimType SrcElemT =
      classifyPrim(Src->getType()->castAs<VectorType>()->getElementType());

  unsigned SrcOffset = this->allocateLocalPrimitive(Src, PT_Ptr, true, false);
  if (!this->visit(Src))
    return false;
  if (!this->emitSetLocal(PT_Ptr, SrcOffset, E))
    return false;

  for (unsigned I = 0; I != VT->getNumElements(); ++I) {
    if (!this->emitGetLocal(PT_Ptr, SrcOffset, E))
      return false;
    if (!this->emitArrayElemPop(SrcElemT, I, E))
      return false;
    if (SrcElemT != ElemT) {
      if (!this->emitPrimCast(SrcElemT, ElemT, ElemType, E))
        return false;
    }
    if (!this->emitInitElem(ElemT, I, E))
      return false;
  }

  return true;
}

template <class Emitter>
bool ByteCodeExprGen<Emitter>::VisitShuffleVectorExpr(
    const ShuffleVectorExpr *E) {
  assert(Initializing);
  assert(E->getNumSubExprs() > 2);

  const Expr *Vecs[] = {E->getExpr(0), E->getExpr(1)};
  const VectorType *VT = Vecs[0]->getType()->castAs<VectorType>();
  PrimType ElemT = classifyPrim(VT->getElementType());
  unsigned NumInputElems = VT->getNumElements();
  unsigned NumOutputElems = E->getNumSubExprs() - 2;
  assert(NumOutputElems > 0);

  // Save both input vectors to a local variable.
  unsigned VectorOffsets[2];
  for (unsigned I = 0; I != 2; ++I) {
    VectorOffsets[I] = this->allocateLocalPrimitive(
        Vecs[I], PT_Ptr, /*IsConst=*/true, /*IsExtended=*/false);
    if (!this->visit(Vecs[I]))
      return false;
    if (!this->emitSetLocal(PT_Ptr, VectorOffsets[I], E))
      return false;
  }
  for (unsigned I = 0; I != NumOutputElems; ++I) {
    APSInt ShuffleIndex = E->getShuffleMaskIdx(Ctx.getASTContext(), I);
    if (ShuffleIndex == -1)
      return this->emitInvalid(E); // FIXME: Better diagnostic.

    assert(ShuffleIndex < (NumInputElems * 2));
    if (!this->emitGetLocal(PT_Ptr,
                            VectorOffsets[ShuffleIndex >= NumInputElems], E))
      return false;
    unsigned InputVectorIndex = ShuffleIndex.getZExtValue() % NumInputElems;
    if (!this->emitArrayElemPop(ElemT, InputVectorIndex, E))
      return false;

    if (!this->emitInitElem(ElemT, I, E))
      return false;
  }

  return true;
}

<<<<<<< HEAD
=======
template <class Emitter>
bool ByteCodeExprGen<Emitter>::VisitObjCBoxedExpr(const ObjCBoxedExpr *E) {
  if (!E->isExpressibleAsConstantInitializer())
    return this->emitInvalid(E);

  return this->delegate(E->getSubExpr());
}

>>>>>>> 13f6d404
template <class Emitter> bool ByteCodeExprGen<Emitter>::discard(const Expr *E) {
  OptionScope<Emitter> Scope(this, /*NewDiscardResult=*/true,
                             /*NewInitializing=*/false);
  return this->Visit(E);
}

template <class Emitter>
bool ByteCodeExprGen<Emitter>::delegate(const Expr *E) {
  // We're basically doing:
  // OptionScope<Emitter> Scope(this, DicardResult, Initializing);
  // but that's unnecessary of course.
  return this->Visit(E);
}

template <class Emitter> bool ByteCodeExprGen<Emitter>::visit(const Expr *E) {
  if (E->getType().isNull())
    return false;

  if (E->getType()->isVoidType())
    return this->discard(E);

  // Create local variable to hold the return value.
  if (!E->isGLValue() && !E->getType()->isAnyComplexType() &&
      !classify(E->getType())) {
    std::optional<unsigned> LocalIndex = allocateLocal(E);
    if (!LocalIndex)
      return false;

    if (!this->emitGetPtrLocal(*LocalIndex, E))
      return false;
    return this->visitInitializer(E);
  }

  //  Otherwise,we have a primitive return value, produce the value directly
  //  and push it on the stack.
  OptionScope<Emitter> Scope(this, /*NewDiscardResult=*/false,
                             /*NewInitializing=*/false);
  return this->Visit(E);
}

template <class Emitter>
bool ByteCodeExprGen<Emitter>::visitInitializer(const Expr *E) {
  assert(!classify(E->getType()));

  if (E->containsErrors())
    return this->emitError(E);

  OptionScope<Emitter> Scope(this, /*NewDiscardResult=*/false,
                             /*NewInitializing=*/true);
  return this->Visit(E);
}

template <class Emitter>
bool ByteCodeExprGen<Emitter>::visitBool(const Expr *E) {
  std::optional<PrimType> T = classify(E->getType());
  if (!T) {
    // Convert complex values to bool.
    if (E->getType()->isAnyComplexType()) {
      if (!this->visit(E))
        return false;
      return this->emitComplexBoolCast(E);
    }
    return false;
  }

  if (!this->visit(E))
    return false;

  if (T == PT_Bool)
    return true;

  // Convert pointers to bool.
  if (T == PT_Ptr || T == PT_FnPtr) {
    if (!this->emitNull(*T, nullptr, E))
      return false;
    return this->emitNE(*T, E);
  }

  // Or Floats.
  if (T == PT_Float)
    return this->emitCastFloatingIntegralBool(E);

  // Or anything else we can.
  return this->emitCast(*T, PT_Bool, E);
}

template <class Emitter>
bool ByteCodeExprGen<Emitter>::visitZeroInitializer(PrimType T, QualType QT,
                                                    const Expr *E) {
  switch (T) {
  case PT_Bool:
    return this->emitZeroBool(E);
  case PT_Sint8:
    return this->emitZeroSint8(E);
  case PT_Uint8:
    return this->emitZeroUint8(E);
  case PT_Sint16:
    return this->emitZeroSint16(E);
  case PT_Uint16:
    return this->emitZeroUint16(E);
  case PT_Sint32:
    return this->emitZeroSint32(E);
  case PT_Uint32:
    return this->emitZeroUint32(E);
  case PT_Sint64:
    return this->emitZeroSint64(E);
  case PT_Uint64:
    return this->emitZeroUint64(E);
  case PT_IntAP:
    return this->emitZeroIntAP(Ctx.getBitWidth(QT), E);
  case PT_IntAPS:
    return this->emitZeroIntAPS(Ctx.getBitWidth(QT), E);
  case PT_Ptr:
    return this->emitNullPtr(nullptr, E);
  case PT_FnPtr:
    return this->emitNullFnPtr(nullptr, E);
  case PT_Float: {
    return this->emitConstFloat(APFloat::getZero(Ctx.getFloatSemantics(QT)), E);
  }
  }
  llvm_unreachable("unknown primitive type");
}

template <class Emitter>
bool ByteCodeExprGen<Emitter>::visitZeroRecordInitializer(const Record *R,
                                                          const Expr *E) {
  assert(E);
  assert(R);
  // Fields
  for (const Record::Field &Field : R->fields()) {
    const Descriptor *D = Field.Desc;
    if (D->isPrimitive()) {
      QualType QT = D->getType();
      PrimType T = classifyPrim(D->getType());
      if (!this->visitZeroInitializer(T, QT, E))
        return false;
      if (!this->emitInitField(T, Field.Offset, E))
        return false;
      continue;
    }

    // TODO: Add GetPtrFieldPop and get rid of this dup.
    if (!this->emitDupPtr(E))
      return false;
    if (!this->emitGetPtrField(Field.Offset, E))
      return false;

    if (D->isPrimitiveArray()) {
      QualType ET = D->getElemQualType();
      PrimType T = classifyPrim(ET);
      for (uint32_t I = 0, N = D->getNumElems(); I != N; ++I) {
        if (!this->visitZeroInitializer(T, ET, E))
          return false;
        if (!this->emitInitElem(T, I, E))
          return false;
      }
    } else if (D->isCompositeArray()) {
      const Record *ElemRecord = D->ElemDesc->ElemRecord;
      assert(D->ElemDesc->ElemRecord);
      for (uint32_t I = 0, N = D->getNumElems(); I != N; ++I) {
        if (!this->emitConstUint32(I, E))
          return false;
        if (!this->emitArrayElemPtr(PT_Uint32, E))
          return false;
        if (!this->visitZeroRecordInitializer(ElemRecord, E))
          return false;
        if (!this->emitPopPtr(E))
          return false;
      }
    } else if (D->isRecord()) {
      if (!this->visitZeroRecordInitializer(D->ElemRecord, E))
        return false;
    } else {
      assert(false);
    }

    if (!this->emitPopPtr(E))
      return false;
  }

  for (const Record::Base &B : R->bases()) {
    if (!this->emitGetPtrBase(B.Offset, E))
      return false;
    if (!this->visitZeroRecordInitializer(B.R, E))
      return false;
    if (!this->emitFinishInitPop(E))
      return false;
  }

  // FIXME: Virtual bases.

  return true;
}

template <class Emitter>
template <typename T>
bool ByteCodeExprGen<Emitter>::emitConst(T Value, PrimType Ty, const Expr *E) {
  switch (Ty) {
  case PT_Sint8:
    return this->emitConstSint8(Value, E);
  case PT_Uint8:
    return this->emitConstUint8(Value, E);
  case PT_Sint16:
    return this->emitConstSint16(Value, E);
  case PT_Uint16:
    return this->emitConstUint16(Value, E);
  case PT_Sint32:
    return this->emitConstSint32(Value, E);
  case PT_Uint32:
    return this->emitConstUint32(Value, E);
  case PT_Sint64:
    return this->emitConstSint64(Value, E);
  case PT_Uint64:
    return this->emitConstUint64(Value, E);
  case PT_Bool:
    return this->emitConstBool(Value, E);
  case PT_Ptr:
  case PT_FnPtr:
  case PT_Float:
  case PT_IntAP:
  case PT_IntAPS:
    llvm_unreachable("Invalid integral type");
    break;
  }
  llvm_unreachable("unknown primitive type");
}

template <class Emitter>
template <typename T>
bool ByteCodeExprGen<Emitter>::emitConst(T Value, const Expr *E) {
  return this->emitConst(Value, classifyPrim(E->getType()), E);
}

template <class Emitter>
bool ByteCodeExprGen<Emitter>::emitConst(const APSInt &Value, PrimType Ty,
                                         const Expr *E) {
  if (Ty == PT_IntAPS)
    return this->emitConstIntAPS(Value, E);
  if (Ty == PT_IntAP)
    return this->emitConstIntAP(Value, E);

  if (Value.isSigned())
    return this->emitConst(Value.getSExtValue(), Ty, E);
  return this->emitConst(Value.getZExtValue(), Ty, E);
}

template <class Emitter>
bool ByteCodeExprGen<Emitter>::emitConst(const APSInt &Value, const Expr *E) {
  return this->emitConst(Value, classifyPrim(E->getType()), E);
}

template <class Emitter>
unsigned ByteCodeExprGen<Emitter>::allocateLocalPrimitive(DeclTy &&Src,
                                                          PrimType Ty,
                                                          bool IsConst,
                                                          bool IsExtended) {
  // Make sure we don't accidentally register the same decl twice.
  if (const auto *VD =
          dyn_cast_if_present<ValueDecl>(Src.dyn_cast<const Decl *>())) {
    assert(!P.getGlobal(VD));
    assert(!Locals.contains(VD));
    (void)VD;
  }

  // FIXME: There are cases where Src.is<Expr*>() is wrong, e.g.
  //   (int){12} in C. Consider using Expr::isTemporaryObject() instead
  //   or isa<MaterializeTemporaryExpr>().
  Descriptor *D = P.createDescriptor(Src, Ty, Descriptor::InlineDescMD, IsConst,
                                     Src.is<const Expr *>());
  Scope::Local Local = this->createLocal(D);
  if (auto *VD = dyn_cast_if_present<ValueDecl>(Src.dyn_cast<const Decl *>()))
    Locals.insert({VD, Local});
  VarScope->add(Local, IsExtended);
  return Local.Offset;
}

template <class Emitter>
std::optional<unsigned>
ByteCodeExprGen<Emitter>::allocateLocal(DeclTy &&Src,
                                        const ValueDecl *ExtendingDecl) {
  // Make sure we don't accidentally register the same decl twice.
  if ([[maybe_unused]]  const auto *VD =
          dyn_cast_if_present<ValueDecl>(Src.dyn_cast<const Decl *>())) {
    assert(!P.getGlobal(VD));
    assert(!Locals.contains(VD));
  }

  QualType Ty;
  const ValueDecl *Key = nullptr;
  const Expr *Init = nullptr;
  bool IsTemporary = false;
  if (auto *VD = dyn_cast_if_present<ValueDecl>(Src.dyn_cast<const Decl *>())) {
    Key = VD;
    Ty = VD->getType();

    if (const auto *VarD = dyn_cast<VarDecl>(VD))
      Init = VarD->getInit();
  }
  if (auto *E = Src.dyn_cast<const Expr *>()) {
    IsTemporary = true;
    Ty = E->getType();
  }

  Descriptor *D = P.createDescriptor(
      Src, Ty.getTypePtr(), Descriptor::InlineDescMD, Ty.isConstQualified(),
      IsTemporary, /*IsMutable=*/false, Init);
  if (!D)
    return std::nullopt;

  Scope::Local Local = this->createLocal(D);
  if (Key)
    Locals.insert({Key, Local});
  if (ExtendingDecl)
    VarScope->addExtended(Local, ExtendingDecl);
  else
    VarScope->add(Local, false);
  return Local.Offset;
}

template <class Emitter>
const RecordType *ByteCodeExprGen<Emitter>::getRecordTy(QualType Ty) {
  if (const PointerType *PT = dyn_cast<PointerType>(Ty))
    return PT->getPointeeType()->getAs<RecordType>();
  return Ty->getAs<RecordType>();
}

template <class Emitter>
Record *ByteCodeExprGen<Emitter>::getRecord(QualType Ty) {
  if (const auto *RecordTy = getRecordTy(Ty))
    return getRecord(RecordTy->getDecl());
  return nullptr;
}

template <class Emitter>
Record *ByteCodeExprGen<Emitter>::getRecord(const RecordDecl *RD) {
  return P.getOrCreateRecord(RD);
}

template <class Emitter>
const Function *ByteCodeExprGen<Emitter>::getFunction(const FunctionDecl *FD) {
  return Ctx.getOrCreateFunction(FD);
}

template <class Emitter>
bool ByteCodeExprGen<Emitter>::visitExpr(const Expr *E) {
  ExprScope<Emitter> RootScope(this);
  // Void expressions.
  if (E->getType()->isVoidType()) {
    if (!visit(E))
      return false;
    return this->emitRetVoid(E) && RootScope.destroyLocals();
  }

  // Expressions with a primitive return type.
  if (std::optional<PrimType> T = classify(E)) {
    if (!visit(E))
      return false;
    return this->emitRet(*T, E) && RootScope.destroyLocals();
  }

  // Expressions with a composite return type.
  // For us, that means everything we don't
  // have a PrimType for.
  if (std::optional<unsigned> LocalOffset = this->allocateLocal(E)) {
    if (!this->emitGetPtrLocal(*LocalOffset, E))
      return false;

    if (!visitInitializer(E))
      return false;

    if (!this->emitFinishInit(E))
      return false;
    // We are destroying the locals AFTER the Ret op.
    // The Ret op needs to copy the (alive) values, but the
    // destructors may still turn the entire expression invalid.
    return this->emitRetValue(E) && RootScope.destroyLocals();
  }

  RootScope.destroyLocals();
  return false;
}

/// Toplevel visitDecl().
/// We get here from evaluateAsInitializer().
/// We need to evaluate the initializer and return its value.
template <class Emitter>
bool ByteCodeExprGen<Emitter>::visitDecl(const VarDecl *VD) {
  assert(!VD->isInvalidDecl() && "Trying to constant evaluate an invalid decl");

  // Global variable we've already seen but that's uninitialized means
  // evaluating the initializer failed. Just return failure.
  if (std::optional<unsigned> Index = P.getGlobal(VD);
      Index && !P.getPtrGlobal(*Index).isInitialized())
    return false;

  // Create and initialize the variable.
  if (!this->visitVarDecl(VD))
    return false;

  std::optional<PrimType> VarT = classify(VD->getType());
  // Get a pointer to the variable
  if (Context::shouldBeGloballyIndexed(VD)) {
    auto GlobalIndex = P.getGlobal(VD);
    assert(GlobalIndex); // visitVarDecl() didn't return false.
    if (VarT) {
      if (!this->emitGetGlobalUnchecked(*VarT, *GlobalIndex, VD))
        return false;
    } else {
      if (!this->emitGetPtrGlobal(*GlobalIndex, VD))
        return false;
    }
  } else {
    auto Local = Locals.find(VD);
    assert(Local != Locals.end()); // Same here.
    if (VarT) {
      if (!this->emitGetLocal(*VarT, Local->second.Offset, VD))
        return false;
    } else {
      if (!this->emitGetPtrLocal(Local->second.Offset, VD))
        return false;
    }
  }

  // Return the value
  if (VarT)
    return this->emitRet(*VarT, VD);

  // Return non-primitive values as pointers here.
  return this->emitRet(PT_Ptr, VD);
}

template <class Emitter>
bool ByteCodeExprGen<Emitter>::visitVarDecl(const VarDecl *VD) {
  // We don't know what to do with these, so just return false.
  if (VD->getType().isNull())
    return false;

  const Expr *Init = VD->getInit();
  std::optional<PrimType> VarT = classify(VD->getType());

  if (Context::shouldBeGloballyIndexed(VD)) {
    auto initGlobal = [&](unsigned GlobalIndex) -> bool {
      assert(Init);
      DeclScope<Emitter> LocalScope(this, VD);

      if (VarT) {
        if (!this->visit(Init))
          return false;
        return this->emitInitGlobal(*VarT, GlobalIndex, VD);
      }
      return this->visitGlobalInitializer(Init, GlobalIndex);
    };

    // We've already seen and initialized this global.
    if (std::optional<unsigned> GlobalIndex = P.getGlobal(VD)) {
      if (P.getPtrGlobal(*GlobalIndex).isInitialized())
        return true;

      // The previous attempt at initialization might've been unsuccessful,
      // so let's try this one.
      return Init && initGlobal(*GlobalIndex);
    }

    std::optional<unsigned> GlobalIndex = P.createGlobal(VD, Init);

    if (!GlobalIndex)
      return false;

    return !Init || initGlobal(*GlobalIndex);
  } else {
    VariableScope<Emitter> LocalScope(this, VD);
    if (VarT) {
      unsigned Offset = this->allocateLocalPrimitive(
          VD, *VarT, VD->getType().isConstQualified());
      if (Init) {
        // Compile the initializer in its own scope.
        ExprScope<Emitter> Scope(this);
        if (!this->visit(Init))
          return false;

        return this->emitSetLocal(*VarT, Offset, VD);
      }
    } else {
      if (std::optional<unsigned> Offset = this->allocateLocal(VD))
        return !Init || this->visitLocalInitializer(Init, *Offset);
      return false;
    }

    return true;
  }

  return false;
}

template <class Emitter>
bool ByteCodeExprGen<Emitter>::visitAPValue(const APValue &Val,
                                            PrimType ValType, const Expr *E) {
  assert(!DiscardResult);
  if (Val.isInt())
    return this->emitConst(Val.getInt(), ValType, E);

  if (Val.isLValue()) {
    APValue::LValueBase Base = Val.getLValueBase();
    if (const Expr *BaseExpr = Base.dyn_cast<const Expr *>())
      return this->visit(BaseExpr);
  }

  return false;
}

template <class Emitter>
bool ByteCodeExprGen<Emitter>::visitAPValueInitializer(const APValue &Val,
                                                       const Expr *E) {
  if (Val.isStruct()) {
    const Record *R = this->getRecord(E->getType());
    assert(R);

    for (unsigned I = 0, N = Val.getStructNumFields(); I != N; ++I) {
      const APValue &F = Val.getStructField(I);
      const Record::Field *RF = R->getField(I);

      if (F.isInt()) {
        PrimType T = classifyPrim(RF->Decl->getType());
        if (!this->visitAPValue(F, T, E))
          return false;
        if (!this->emitInitField(T, RF->Offset, E))
          return false;
      } else if (F.isArray()) {
        assert(RF->Desc->isPrimitiveArray());
        const auto *ArrType = RF->Decl->getType()->getAsArrayTypeUnsafe();
        PrimType ElemT = classifyPrim(ArrType->getElementType());
        assert(ArrType);

        if (!this->emitDupPtr(E))
          return false;
        if (!this->emitGetPtrField(RF->Offset, E))
          return false;

        for (unsigned A = 0, AN = F.getArraySize(); A != AN; ++A) {
          if (!this->visitAPValue(F.getArrayInitializedElt(A), ElemT, E))
            return false;
          if (!this->emitInitElem(ElemT, A, E))
            return false;
        }

        if (!this->emitPopPtr(E))
          return false;
      } else {
        assert(false && "I don't think this should be possible");
      }
    }
    return true;
  }
  // TODO: Other types.

  return false;
}

template <class Emitter>
bool ByteCodeExprGen<Emitter>::VisitBuiltinCallExpr(const CallExpr *E) {
  const Function *Func = getFunction(E->getDirectCallee());
  if (!Func)
    return false;

  QualType ReturnType = E->getType();
  std::optional<PrimType> ReturnT = classify(E);

  // Non-primitive return type. Prepare storage.
  if (!Initializing && !ReturnT && !ReturnType->isVoidType()) {
    std::optional<unsigned> LocalIndex = allocateLocal(E);
    if (!LocalIndex)
      return false;
    if (!this->emitGetPtrLocal(*LocalIndex, E))
      return false;
  }

  if (!Func->isUnevaluatedBuiltin()) {
    // Put arguments on the stack.
    for (const auto *Arg : E->arguments()) {
      if (!this->visit(Arg))
        return false;
    }
  }

  if (!this->emitCallBI(Func, E, E))
    return false;

  if (DiscardResult && !ReturnType->isVoidType()) {
    assert(ReturnT);
    return this->emitPop(*ReturnT, E);
  }

  return true;
}

template <class Emitter>
bool ByteCodeExprGen<Emitter>::VisitCallExpr(const CallExpr *E) {
  if (E->getBuiltinCallee())
    return VisitBuiltinCallExpr(E);

  QualType ReturnType = E->getCallReturnType(Ctx.getASTContext());
  std::optional<PrimType> T = classify(ReturnType);
  bool HasRVO = !ReturnType->isVoidType() && !T;
  const FunctionDecl *FuncDecl = E->getDirectCallee();

  if (HasRVO) {
    if (DiscardResult) {
      // If we need to discard the return value but the function returns its
      // value via an RVO pointer, we need to create one such pointer just
      // for this call.
      if (std::optional<unsigned> LocalIndex = allocateLocal(E)) {
        if (!this->emitGetPtrLocal(*LocalIndex, E))
          return false;
      }
    } else {
      // We need the result. Prepare a pointer to return or
      // dup the current one.
      if (!Initializing) {
        if (std::optional<unsigned> LocalIndex = allocateLocal(E)) {
          if (!this->emitGetPtrLocal(*LocalIndex, E))
            return false;
        }
      }
      if (!this->emitDupPtr(E))
        return false;
    }
  }

  auto Args = llvm::ArrayRef(E->getArgs(), E->getNumArgs());
  // Calling a static operator will still
  // pass the instance, but we don't need it.
  // Discard it here.
  if (isa<CXXOperatorCallExpr>(E)) {
    if (const auto *MD = dyn_cast_if_present<CXXMethodDecl>(FuncDecl);
        MD && MD->isStatic()) {
      if (!this->discard(E->getArg(0)))
        return false;
      Args = Args.drop_front();
    }
  }

  // Add the (optional, implicit) This pointer.
  if (const auto *MC = dyn_cast<CXXMemberCallExpr>(E)) {
    if (!this->visit(MC->getImplicitObjectArgument()))
      return false;
  }

  llvm::BitVector NonNullArgs = collectNonNullArgs(FuncDecl, Args);
  // Put arguments on the stack.
  unsigned ArgIndex = 0;
  for (const auto *Arg : Args) {
    if (!this->visit(Arg))
      return false;

    // If we know the callee already, check the known parametrs for nullability.
    if (FuncDecl && NonNullArgs[ArgIndex]) {
      PrimType ArgT = classify(Arg).value_or(PT_Ptr);
      if (ArgT == PT_Ptr || ArgT == PT_FnPtr) {
        if (!this->emitCheckNonNullArg(ArgT, Arg))
          return false;
      }
    }
    ++ArgIndex;
  }

  if (FuncDecl) {
    const Function *Func = getFunction(FuncDecl);
    if (!Func)
      return false;
    assert(HasRVO == Func->hasRVO());

    bool HasQualifier = false;
    if (const auto *ME = dyn_cast<MemberExpr>(E->getCallee()))
      HasQualifier = ME->hasQualifier();

    bool IsVirtual = false;
    if (const auto *MD = dyn_cast<CXXMethodDecl>(FuncDecl))
      IsVirtual = MD->isVirtual();

    // In any case call the function. The return value will end up on the stack
    // and if the function has RVO, we already have the pointer on the stack to
    // write the result into.
    if (IsVirtual && !HasQualifier) {
      uint32_t VarArgSize = 0;
      unsigned NumParams =
          Func->getNumWrittenParams() + isa<CXXOperatorCallExpr>(E);
      for (unsigned I = NumParams, N = E->getNumArgs(); I != N; ++I)
        VarArgSize += align(primSize(classify(E->getArg(I)).value_or(PT_Ptr)));

      if (!this->emitCallVirt(Func, VarArgSize, E))
        return false;
    } else if (Func->isVariadic()) {
      uint32_t VarArgSize = 0;
      unsigned NumParams =
          Func->getNumWrittenParams() + isa<CXXOperatorCallExpr>(E);
      for (unsigned I = NumParams, N = E->getNumArgs(); I != N; ++I)
        VarArgSize += align(primSize(classify(E->getArg(I)).value_or(PT_Ptr)));
      if (!this->emitCallVar(Func, VarArgSize, E))
        return false;
    } else {
      if (!this->emitCall(Func, 0, E))
        return false;
    }
  } else {
    // Indirect call. Visit the callee, which will leave a FunctionPointer on
    // the stack. Cleanup of the returned value if necessary will be done after
    // the function call completed.

    // Sum the size of all args from the call expr.
    uint32_t ArgSize = 0;
    for (unsigned I = 0, N = E->getNumArgs(); I != N; ++I)
      ArgSize += align(primSize(classify(E->getArg(I)).value_or(PT_Ptr)));

    if (!this->visit(E->getCallee()))
      return false;

    if (!this->emitCallPtr(ArgSize, E, E))
      return false;
  }

  // Cleanup for discarded return values.
  if (DiscardResult && !ReturnType->isVoidType() && T)
    return this->emitPop(*T, E);

  return true;
}

template <class Emitter>
bool ByteCodeExprGen<Emitter>::VisitCXXDefaultInitExpr(
    const CXXDefaultInitExpr *E) {
  SourceLocScope<Emitter> SLS(this, E);
  return this->delegate(E->getExpr());
}

template <class Emitter>
bool ByteCodeExprGen<Emitter>::VisitCXXDefaultArgExpr(
    const CXXDefaultArgExpr *E) {
  SourceLocScope<Emitter> SLS(this, E);

  const Expr *SubExpr = E->getExpr();
  if (std::optional<PrimType> T = classify(E->getExpr()))
    return this->visit(SubExpr);

  assert(Initializing);
  return this->visitInitializer(SubExpr);
}

template <class Emitter>
bool ByteCodeExprGen<Emitter>::VisitCXXBoolLiteralExpr(
    const CXXBoolLiteralExpr *E) {
  if (DiscardResult)
    return true;

  return this->emitConstBool(E->getValue(), E);
}

template <class Emitter>
bool ByteCodeExprGen<Emitter>::VisitCXXNullPtrLiteralExpr(
    const CXXNullPtrLiteralExpr *E) {
  if (DiscardResult)
    return true;

  return this->emitNullPtr(nullptr, E);
}

template <class Emitter>
bool ByteCodeExprGen<Emitter>::VisitGNUNullExpr(const GNUNullExpr *E) {
  if (DiscardResult)
    return true;

  assert(E->getType()->isIntegerType());

  PrimType T = classifyPrim(E->getType());
  return this->emitZero(T, E);
}

template <class Emitter>
bool ByteCodeExprGen<Emitter>::VisitCXXThisExpr(const CXXThisExpr *E) {
  if (DiscardResult)
    return true;

  if (this->LambdaThisCapture.Offset > 0) {
    if (this->LambdaThisCapture.IsPtr)
      return this->emitGetThisFieldPtr(this->LambdaThisCapture.Offset, E);
    return this->emitGetPtrThisField(this->LambdaThisCapture.Offset, E);
  }

  return this->emitThis(E);
}

template <class Emitter>
bool ByteCodeExprGen<Emitter>::VisitUnaryOperator(const UnaryOperator *E) {
  const Expr *SubExpr = E->getSubExpr();
  if (SubExpr->getType()->isAnyComplexType())
    return this->VisitComplexUnaryOperator(E);
  std::optional<PrimType> T = classify(SubExpr->getType());

  switch (E->getOpcode()) {
  case UO_PostInc: { // x++
    if (!Ctx.getLangOpts().CPlusPlus14)
      return this->emitInvalid(E);

    if (!this->visit(SubExpr))
      return false;

    if (T == PT_Ptr || T == PT_FnPtr) {
      if (!this->emitIncPtr(E))
        return false;

      return DiscardResult ? this->emitPopPtr(E) : true;
    }

    if (T == PT_Float) {
      return DiscardResult ? this->emitIncfPop(getRoundingMode(E), E)
                           : this->emitIncf(getRoundingMode(E), E);
    }

    return DiscardResult ? this->emitIncPop(*T, E) : this->emitInc(*T, E);
  }
  case UO_PostDec: { // x--
    if (!Ctx.getLangOpts().CPlusPlus14)
      return this->emitInvalid(E);

    if (!this->visit(SubExpr))
      return false;

    if (T == PT_Ptr || T == PT_FnPtr) {
      if (!this->emitDecPtr(E))
        return false;

      return DiscardResult ? this->emitPopPtr(E) : true;
    }

    if (T == PT_Float) {
      return DiscardResult ? this->emitDecfPop(getRoundingMode(E), E)
                           : this->emitDecf(getRoundingMode(E), E);
    }

    return DiscardResult ? this->emitDecPop(*T, E) : this->emitDec(*T, E);
  }
  case UO_PreInc: { // ++x
    if (!Ctx.getLangOpts().CPlusPlus14)
      return this->emitInvalid(E);

    if (!this->visit(SubExpr))
      return false;

    if (T == PT_Ptr || T == PT_FnPtr) {
      if (!this->emitLoadPtr(E))
        return false;
      if (!this->emitConstUint8(1, E))
        return false;
      if (!this->emitAddOffsetUint8(E))
        return false;
      return DiscardResult ? this->emitStorePopPtr(E) : this->emitStorePtr(E);
    }

    // Post-inc and pre-inc are the same if the value is to be discarded.
    if (DiscardResult) {
      if (T == PT_Float)
        return this->emitIncfPop(getRoundingMode(E), E);
      return this->emitIncPop(*T, E);
    }

    if (T == PT_Float) {
      const auto &TargetSemantics = Ctx.getFloatSemantics(E->getType());
      if (!this->emitLoadFloat(E))
        return false;
      if (!this->emitConstFloat(llvm::APFloat(TargetSemantics, 1), E))
        return false;
      if (!this->emitAddf(getRoundingMode(E), E))
        return false;
      if (!this->emitStoreFloat(E))
        return false;
    } else {
      assert(isIntegralType(*T));
      if (!this->emitLoad(*T, E))
        return false;
      if (!this->emitConst(1, E))
        return false;
      if (!this->emitAdd(*T, E))
        return false;
      if (!this->emitStore(*T, E))
        return false;
    }
    return E->isGLValue() || this->emitLoadPop(*T, E);
  }
  case UO_PreDec: { // --x
    if (!Ctx.getLangOpts().CPlusPlus14)
      return this->emitInvalid(E);

    if (!this->visit(SubExpr))
      return false;

    if (T == PT_Ptr || T == PT_FnPtr) {
      if (!this->emitLoadPtr(E))
        return false;
      if (!this->emitConstUint8(1, E))
        return false;
      if (!this->emitSubOffsetUint8(E))
        return false;
      return DiscardResult ? this->emitStorePopPtr(E) : this->emitStorePtr(E);
    }

    // Post-dec and pre-dec are the same if the value is to be discarded.
    if (DiscardResult) {
      if (T == PT_Float)
        return this->emitDecfPop(getRoundingMode(E), E);
      return this->emitDecPop(*T, E);
    }

    if (T == PT_Float) {
      const auto &TargetSemantics = Ctx.getFloatSemantics(E->getType());
      if (!this->emitLoadFloat(E))
        return false;
      if (!this->emitConstFloat(llvm::APFloat(TargetSemantics, 1), E))
        return false;
      if (!this->emitSubf(getRoundingMode(E), E))
        return false;
      if (!this->emitStoreFloat(E))
        return false;
    } else {
      assert(isIntegralType(*T));
      if (!this->emitLoad(*T, E))
        return false;
      if (!this->emitConst(1, E))
        return false;
      if (!this->emitSub(*T, E))
        return false;
      if (!this->emitStore(*T, E))
        return false;
    }
    return E->isGLValue() || this->emitLoadPop(*T, E);
  }
  case UO_LNot: // !x
    if (DiscardResult)
      return this->discard(SubExpr);

    if (!this->visitBool(SubExpr))
      return false;

    if (!this->emitInvBool(E))
      return false;

    if (PrimType ET = classifyPrim(E->getType()); ET != PT_Bool)
      return this->emitCast(PT_Bool, ET, E);
    return true;
  case UO_Minus: // -x
    if (!this->visit(SubExpr))
      return false;
    return DiscardResult ? this->emitPop(*T, E) : this->emitNeg(*T, E);
  case UO_Plus:  // +x
    if (!this->visit(SubExpr)) // noop
      return false;
    return DiscardResult ? this->emitPop(*T, E) : true;
  case UO_AddrOf: // &x
    // We should already have a pointer when we get here.
    return this->delegate(SubExpr);
  case UO_Deref:  // *x
    if (DiscardResult)
      return this->discard(SubExpr);
    return this->visit(SubExpr);
  case UO_Not:    // ~x
    if (!this->visit(SubExpr))
      return false;
    return DiscardResult ? this->emitPop(*T, E) : this->emitComp(*T, E);
  case UO_Real: // __real x
    assert(T);
    return this->delegate(SubExpr);
  case UO_Imag: { // __imag x
    assert(T);
    if (!this->discard(SubExpr))
      return false;
    return this->visitZeroInitializer(*T, SubExpr->getType(), SubExpr);
  }
  case UO_Extension:
    return this->delegate(SubExpr);
  case UO_Coawait:
    assert(false && "Unhandled opcode");
  }

  return false;
}

template <class Emitter>
bool ByteCodeExprGen<Emitter>::VisitComplexUnaryOperator(
    const UnaryOperator *E) {
  const Expr *SubExpr = E->getSubExpr();
  assert(SubExpr->getType()->isAnyComplexType());

  if (DiscardResult)
    return this->discard(SubExpr);

  std::optional<PrimType> ResT = classify(E);
  auto prepareResult = [=]() -> bool {
    if (!ResT && !Initializing) {
      std::optional<unsigned> LocalIndex = allocateLocal(SubExpr);
      if (!LocalIndex)
        return false;
      return this->emitGetPtrLocal(*LocalIndex, E);
    }

    return true;
  };

  // The offset of the temporary, if we created one.
  unsigned SubExprOffset = ~0u;
  auto createTemp = [=, &SubExprOffset]() -> bool {
    SubExprOffset = this->allocateLocalPrimitive(SubExpr, PT_Ptr, true, false);
    if (!this->visit(SubExpr))
      return false;
    return this->emitSetLocal(PT_Ptr, SubExprOffset, E);
  };

  PrimType ElemT = classifyComplexElementType(SubExpr->getType());
  auto getElem = [=](unsigned Offset, unsigned Index) -> bool {
    if (!this->emitGetLocal(PT_Ptr, Offset, E))
      return false;
    return this->emitArrayElemPop(ElemT, Index, E);
  };

  switch (E->getOpcode()) {
  case UO_Minus:
    if (!prepareResult())
      return false;
    if (!createTemp())
      return false;
    for (unsigned I = 0; I != 2; ++I) {
      if (!getElem(SubExprOffset, I))
        return false;
      if (!this->emitNeg(ElemT, E))
        return false;
      if (!this->emitInitElem(ElemT, I, E))
        return false;
    }
    break;

  case UO_Plus:   // +x
  case UO_AddrOf: // &x
  case UO_Deref:  // *x
    return this->delegate(SubExpr);

  case UO_LNot:
    if (!this->visit(SubExpr))
      return false;
    if (!this->emitComplexBoolCast(SubExpr))
      return false;
    if (!this->emitInvBool(E))
      return false;
    if (PrimType ET = classifyPrim(E->getType()); ET != PT_Bool)
      return this->emitCast(PT_Bool, ET, E);
    return true;

  case UO_Real:
    return this->emitComplexReal(SubExpr);

  case UO_Imag:
    if (!this->visit(SubExpr))
      return false;

    if (SubExpr->isLValue()) {
      if (!this->emitConstUint8(1, E))
        return false;
      return this->emitArrayElemPtrPopUint8(E);
    }

    // Since our _Complex implementation does not map to a primitive type,
    // we sometimes have to do the lvalue-to-rvalue conversion here manually.
    return this->emitArrayElemPop(classifyPrim(E->getType()), 1, E);

  default:
    return this->emitInvalid(E);
  }

  return true;
}

template <class Emitter>
bool ByteCodeExprGen<Emitter>::VisitDeclRefExpr(const DeclRefExpr *E) {
  if (DiscardResult)
    return true;

  const auto *D = E->getDecl();

  if (const auto *ECD = dyn_cast<EnumConstantDecl>(D)) {
    return this->emitConst(ECD->getInitVal(), E);
  } else if (const auto *BD = dyn_cast<BindingDecl>(D)) {
    return this->visit(BD->getBinding());
  } else if (const auto *FuncDecl = dyn_cast<FunctionDecl>(D)) {
    const Function *F = getFunction(FuncDecl);
    return F && this->emitGetFnPtr(F, E);
  } else if (const auto *TPOD = dyn_cast<TemplateParamObjectDecl>(D)) {
    if (std::optional<unsigned> Index = P.getOrCreateGlobal(D)) {
      if (!this->emitGetPtrGlobal(*Index, E))
        return false;
      if (std::optional<PrimType> T = classify(E->getType())) {
        if (!this->visitAPValue(TPOD->getValue(), *T, E))
          return false;
        return this->emitInitGlobal(*T, *Index, E);
      }
      return this->visitAPValueInitializer(TPOD->getValue(), E);
    }
    return false;
  }

  // References are implemented via pointers, so when we see a DeclRefExpr
  // pointing to a reference, we need to get its value directly (i.e. the
  // pointer to the actual value) instead of a pointer to the pointer to the
  // value.
  bool IsReference = D->getType()->isReferenceType();

  // Check for local/global variables and parameters.
  if (auto It = Locals.find(D); It != Locals.end()) {
    const unsigned Offset = It->second.Offset;
    if (IsReference)
      return this->emitGetLocal(PT_Ptr, Offset, E);
    return this->emitGetPtrLocal(Offset, E);
  } else if (auto GlobalIndex = P.getGlobal(D)) {
    if (IsReference)
      return this->emitGetGlobal(classifyPrim(E), *GlobalIndex, E);

    return this->emitGetPtrGlobal(*GlobalIndex, E);
  } else if (const auto *PVD = dyn_cast<ParmVarDecl>(D)) {
    if (auto It = this->Params.find(PVD); It != this->Params.end()) {
      if (IsReference || !It->second.IsPtr)
        return this->emitGetParam(classifyPrim(E), It->second.Offset, E);

      return this->emitGetPtrParam(It->second.Offset, E);
    }
  }

  // Handle lambda captures.
  if (auto It = this->LambdaCaptures.find(D);
      It != this->LambdaCaptures.end()) {
    auto [Offset, IsPtr] = It->second;

    if (IsPtr)
      return this->emitGetThisFieldPtr(Offset, E);
    return this->emitGetPtrThisField(Offset, E);
  }

  // Try to lazily visit (or emit dummy pointers for) declarations
  // we haven't seen yet.
  if (Ctx.getLangOpts().CPlusPlus) {
    if (const auto *VD = dyn_cast<VarDecl>(D)) {
      // Visit local const variables like normal.
      if ((VD->isLocalVarDecl() || VD->isStaticDataMember()) &&
          VD->getType().isConstQualified()) {
        if (!this->visitVarDecl(VD))
          return false;
        // Retry.
        return this->VisitDeclRefExpr(E);
      }
    }
  } else {
    if (const auto *VD = dyn_cast<VarDecl>(D);
        VD && VD->getAnyInitializer() && VD->getType().isConstQualified() &&
        !VD->isWeak()) {
      if (!this->visitVarDecl(VD))
        return false;
      // Retry.
      return this->VisitDeclRefExpr(E);
    }
  }

  if (std::optional<unsigned> I = P.getOrCreateDummy(D)) {
    if (!this->emitGetPtrGlobal(*I, E))
      return false;
<<<<<<< HEAD
=======
    if (E->getType()->isVoidType())
      return true;
>>>>>>> 13f6d404
    // Convert the dummy pointer to another pointer type if we have to.
    if (PrimType PT = classifyPrim(E); PT != PT_Ptr) {
      if (!this->emitDecayPtr(PT_Ptr, PT, E))
        return false;
    }
    return true;
  }

  return this->emitInvalidDeclRef(E, E);
}

template <class Emitter>
void ByteCodeExprGen<Emitter>::emitCleanup() {
  for (VariableScope<Emitter> *C = VarScope; C; C = C->getParent())
    C->emitDestruction();
}

template <class Emitter>
unsigned
ByteCodeExprGen<Emitter>::collectBaseOffset(const QualType BaseType,
                                            const QualType DerivedType) {
  const auto extractRecordDecl = [](QualType Ty) -> const CXXRecordDecl * {
    if (const auto *PT = dyn_cast<PointerType>(Ty))
      return PT->getPointeeType()->getAsCXXRecordDecl();
    return Ty->getAsCXXRecordDecl();
  };
  const CXXRecordDecl *BaseDecl = extractRecordDecl(BaseType);
  const CXXRecordDecl *DerivedDecl = extractRecordDecl(DerivedType);

  return Ctx.collectBaseOffset(BaseDecl, DerivedDecl);
}

/// Emit casts from a PrimType to another PrimType.
template <class Emitter>
bool ByteCodeExprGen<Emitter>::emitPrimCast(PrimType FromT, PrimType ToT,
                                            QualType ToQT, const Expr *E) {

  if (FromT == PT_Float) {
    // Floating to floating.
    if (ToT == PT_Float) {
      const llvm::fltSemantics *ToSem = &Ctx.getFloatSemantics(ToQT);
      return this->emitCastFP(ToSem, getRoundingMode(E), E);
    }

    if (ToT == PT_IntAP)
      return this->emitCastFloatingIntegralAP(Ctx.getBitWidth(ToQT), E);
    if (ToT == PT_IntAPS)
      return this->emitCastFloatingIntegralAPS(Ctx.getBitWidth(ToQT), E);

    // Float to integral.
    if (isIntegralType(ToT) || ToT == PT_Bool)
      return this->emitCastFloatingIntegral(ToT, E);
  }

  if (isIntegralType(FromT) || FromT == PT_Bool) {
    if (ToT == PT_IntAP)
      return this->emitCastAP(FromT, Ctx.getBitWidth(ToQT), E);
    if (ToT == PT_IntAPS)
      return this->emitCastAPS(FromT, Ctx.getBitWidth(ToQT), E);

    // Integral to integral.
    if (isIntegralType(ToT) || ToT == PT_Bool)
      return FromT != ToT ? this->emitCast(FromT, ToT, E) : true;

    if (ToT == PT_Float) {
      // Integral to floating.
      const llvm::fltSemantics *ToSem = &Ctx.getFloatSemantics(ToQT);
      return this->emitCastIntegralFloating(FromT, ToSem, getRoundingMode(E),
                                            E);
    }
  }

  return false;
}

/// Emits __real(SubExpr)
template <class Emitter>
bool ByteCodeExprGen<Emitter>::emitComplexReal(const Expr *SubExpr) {
  assert(SubExpr->getType()->isAnyComplexType());

  if (DiscardResult)
    return this->discard(SubExpr);

  if (!this->visit(SubExpr))
    return false;
  if (SubExpr->isLValue()) {
    if (!this->emitConstUint8(0, SubExpr))
      return false;
    return this->emitArrayElemPtrPopUint8(SubExpr);
  }

  // Rvalue, load the actual element.
  return this->emitArrayElemPop(classifyComplexElementType(SubExpr->getType()),
                                0, SubExpr);
}

template <class Emitter>
bool ByteCodeExprGen<Emitter>::emitComplexBoolCast(const Expr *E) {
  assert(!DiscardResult);
  PrimType ElemT = classifyComplexElementType(E->getType());
  // We emit the expression (__real(E) != 0 || __imag(E) != 0)
  // for us, that means (bool)E[0] || (bool)E[1]
  if (!this->emitArrayElem(ElemT, 0, E))
    return false;
  if (ElemT == PT_Float) {
    if (!this->emitCastFloatingIntegral(PT_Bool, E))
      return false;
  } else {
    if (!this->emitCast(ElemT, PT_Bool, E))
      return false;
  }

  // We now have the bool value of E[0] on the stack.
  LabelTy LabelTrue = this->getLabel();
  if (!this->jumpTrue(LabelTrue))
    return false;

  if (!this->emitArrayElemPop(ElemT, 1, E))
    return false;
  if (ElemT == PT_Float) {
    if (!this->emitCastFloatingIntegral(PT_Bool, E))
      return false;
  } else {
    if (!this->emitCast(ElemT, PT_Bool, E))
      return false;
  }
  // Leave the boolean value of E[1] on the stack.
  LabelTy EndLabel = this->getLabel();
  this->jump(EndLabel);

  this->emitLabel(LabelTrue);
  if (!this->emitPopPtr(E))
    return false;
  if (!this->emitConstBool(true, E))
    return false;

  this->fallthrough(EndLabel);
  this->emitLabel(EndLabel);

  return true;
}

template <class Emitter>
bool ByteCodeExprGen<Emitter>::emitComplexComparison(const Expr *LHS,
                                                     const Expr *RHS,
                                                     const BinaryOperator *E) {
  assert(E->isComparisonOp());
  assert(!Initializing);
  assert(!DiscardResult);

  PrimType ElemT;
  bool LHSIsComplex;
  unsigned LHSOffset;
  if (LHS->getType()->isAnyComplexType()) {
    LHSIsComplex = true;
    ElemT = classifyComplexElementType(LHS->getType());
    LHSOffset = allocateLocalPrimitive(LHS, PT_Ptr, /*IsConst=*/true,
                                       /*IsExtended=*/false);
    if (!this->visit(LHS))
      return false;
    if (!this->emitSetLocal(PT_Ptr, LHSOffset, E))
      return false;
  } else {
    LHSIsComplex = false;
    PrimType LHST = classifyPrim(LHS->getType());
    LHSOffset = this->allocateLocalPrimitive(LHS, LHST, true, false);
    if (!this->visit(LHS))
      return false;
    if (!this->emitSetLocal(LHST, LHSOffset, E))
      return false;
  }

  bool RHSIsComplex;
  unsigned RHSOffset;
  if (RHS->getType()->isAnyComplexType()) {
    RHSIsComplex = true;
    ElemT = classifyComplexElementType(RHS->getType());
    RHSOffset = allocateLocalPrimitive(RHS, PT_Ptr, /*IsConst=*/true,
                                       /*IsExtended=*/false);
    if (!this->visit(RHS))
      return false;
    if (!this->emitSetLocal(PT_Ptr, RHSOffset, E))
      return false;
  } else {
    RHSIsComplex = false;
    PrimType RHST = classifyPrim(RHS->getType());
    RHSOffset = this->allocateLocalPrimitive(RHS, RHST, true, false);
    if (!this->visit(RHS))
      return false;
    if (!this->emitSetLocal(RHST, RHSOffset, E))
      return false;
  }

  auto getElem = [&](unsigned LocalOffset, unsigned Index,
                     bool IsComplex) -> bool {
    if (IsComplex) {
      if (!this->emitGetLocal(PT_Ptr, LocalOffset, E))
        return false;
      return this->emitArrayElemPop(ElemT, Index, E);
    }
    return this->emitGetLocal(ElemT, LocalOffset, E);
  };

  for (unsigned I = 0; I != 2; ++I) {
    // Get both values.
    if (!getElem(LHSOffset, I, LHSIsComplex))
      return false;
    if (!getElem(RHSOffset, I, RHSIsComplex))
      return false;
    // And compare them.
    if (!this->emitEQ(ElemT, E))
      return false;

    if (!this->emitCastBoolUint8(E))
      return false;
  }

  // We now have two bool values on the stack. Compare those.
  if (!this->emitAddUint8(E))
    return false;
  if (!this->emitConstUint8(2, E))
    return false;

  if (E->getOpcode() == BO_EQ) {
    if (!this->emitEQUint8(E))
      return false;
  } else if (E->getOpcode() == BO_NE) {
    if (!this->emitNEUint8(E))
      return false;
  } else
    return false;

  // In C, this returns an int.
  if (PrimType ResT = classifyPrim(E->getType()); ResT != PT_Bool)
    return this->emitCast(PT_Bool, ResT, E);
  return true;
}

/// When calling this, we have a pointer of the local-to-destroy
/// on the stack.
/// Emit destruction of record types (or arrays of record types).
template <class Emitter>
bool ByteCodeExprGen<Emitter>::emitRecordDestruction(const Record *R) {
  assert(R);
  // First, destroy all fields.
  for (const Record::Field &Field : llvm::reverse(R->fields())) {
    const Descriptor *D = Field.Desc;
    if (!D->isPrimitive() && !D->isPrimitiveArray()) {
      if (!this->emitDupPtr(SourceInfo{}))
        return false;
      if (!this->emitGetPtrField(Field.Offset, SourceInfo{}))
        return false;
      if (!this->emitDestruction(D))
        return false;
      if (!this->emitPopPtr(SourceInfo{}))
        return false;
    }
  }

  // FIXME: Unions need to be handled differently here. We don't want to
  //   call the destructor of its members.

  // Now emit the destructor and recurse into base classes.
  if (const CXXDestructorDecl *Dtor = R->getDestructor();
      Dtor && !Dtor->isTrivial()) {
    const Function *DtorFunc = getFunction(Dtor);
    if (!DtorFunc)
      return false;
    assert(DtorFunc->hasThisPointer());
    assert(DtorFunc->getNumParams() == 1);
    if (!this->emitDupPtr(SourceInfo{}))
      return false;
    if (!this->emitCall(DtorFunc, 0, SourceInfo{}))
      return false;
  }

  for (const Record::Base &Base : llvm::reverse(R->bases())) {
    if (!this->emitGetPtrBase(Base.Offset, SourceInfo{}))
      return false;
    if (!this->emitRecordDestruction(Base.R))
      return false;
    if (!this->emitPopPtr(SourceInfo{}))
      return false;
  }

  // FIXME: Virtual bases.
  return true;
}
/// When calling this, we have a pointer of the local-to-destroy
/// on the stack.
/// Emit destruction of record types (or arrays of record types).
template <class Emitter>
bool ByteCodeExprGen<Emitter>::emitDestruction(const Descriptor *Desc) {
  assert(Desc);
  assert(!Desc->isPrimitive());
  assert(!Desc->isPrimitiveArray());

  // Arrays.
  if (Desc->isArray()) {
    const Descriptor *ElemDesc = Desc->ElemDesc;
    assert(ElemDesc);

    // Don't need to do anything for these.
    if (ElemDesc->isPrimitiveArray())
      return true;

    // If this is an array of record types, check if we need
    // to call the element destructors at all. If not, try
    // to save the work.
    if (const Record *ElemRecord = ElemDesc->ElemRecord) {
      if (const CXXDestructorDecl *Dtor = ElemRecord->getDestructor();
          !Dtor || Dtor->isTrivial())
        return true;
    }

    for (ssize_t I = Desc->getNumElems() - 1; I >= 0; --I) {
      if (!this->emitConstUint64(I, SourceInfo{}))
        return false;
      if (!this->emitArrayElemPtrUint64(SourceInfo{}))
        return false;
      if (!this->emitDestruction(ElemDesc))
        return false;
      if (!this->emitPopPtr(SourceInfo{}))
        return false;
    }
    return true;
  }

  assert(Desc->ElemRecord);
  return this->emitRecordDestruction(Desc->ElemRecord);
}

namespace clang {
namespace interp {

template class ByteCodeExprGen<ByteCodeEmitter>;
template class ByteCodeExprGen<EvalEmitter>;

} // namespace interp
} // namespace clang<|MERGE_RESOLUTION|>--- conflicted
+++ resolved
@@ -1080,26 +1080,6 @@
     };
 
     if (R->isUnion()) {
-<<<<<<< HEAD
-      assert(Inits.size() == 1);
-      const Expr *Init = Inits[0];
-      const FieldDecl *FToInit = nullptr;
-      if (const auto *ILE = dyn_cast<InitListExpr>(E))
-        FToInit = ILE->getInitializedFieldInUnion();
-      else
-        FToInit = cast<CXXParenListInitExpr>(E)->getInitializedFieldInUnion();
-
-      if (!this->emitDupPtr(E))
-        return false;
-
-      const Record::Field *FieldToInit = R->getField(FToInit);
-      if (std::optional<PrimType> T = classify(Init)) {
-        if (!initPrimitiveField(FieldToInit, Init, *T))
-          return false;
-      } else {
-        if (!initCompositeField(FieldToInit, Init))
-          return false;
-=======
       if (Inits.size() == 0) {
         // Zero-initialize the first union field.
         if (R->getNumFields() == 0)
@@ -1132,7 +1112,6 @@
           if (!initCompositeField(FieldToInit, Init))
             return false;
         }
->>>>>>> 13f6d404
       }
       return this->emitFinishInit(E);
     }
@@ -1659,15 +1638,12 @@
 }
 
 template <class Emitter>
-<<<<<<< HEAD
-=======
 bool ByteCodeExprGen<Emitter>::VisitObjCStringLiteral(
     const ObjCStringLiteral *E) {
   return this->delegate(E->getString());
 }
 
 template <class Emitter>
->>>>>>> 13f6d404
 bool ByteCodeExprGen<Emitter>::VisitSYCLUniqueStableNameExpr(
     const SYCLUniqueStableNameExpr *E) {
   if (DiscardResult)
@@ -2673,8 +2649,6 @@
   return true;
 }
 
-<<<<<<< HEAD
-=======
 template <class Emitter>
 bool ByteCodeExprGen<Emitter>::VisitObjCBoxedExpr(const ObjCBoxedExpr *E) {
   if (!E->isExpressibleAsConstantInitializer())
@@ -2683,7 +2657,6 @@
   return this->delegate(E->getSubExpr());
 }
 
->>>>>>> 13f6d404
 template <class Emitter> bool ByteCodeExprGen<Emitter>::discard(const Expr *E) {
   OptionScope<Emitter> Scope(this, /*NewDiscardResult=*/true,
                              /*NewInitializing=*/false);
@@ -3852,11 +3825,8 @@
   if (std::optional<unsigned> I = P.getOrCreateDummy(D)) {
     if (!this->emitGetPtrGlobal(*I, E))
       return false;
-<<<<<<< HEAD
-=======
     if (E->getType()->isVoidType())
       return true;
->>>>>>> 13f6d404
     // Convert the dummy pointer to another pointer type if we have to.
     if (PrimType PT = classifyPrim(E); PT != PT_Ptr) {
       if (!this->emitDecayPtr(PT_Ptr, PT, E))
