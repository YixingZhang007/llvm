--- conflicted
+++ resolved
@@ -729,13 +729,8 @@
     return true;
 
   const SourceInfo &E = S.Current->getSource(OpPC);
-<<<<<<< HEAD
-  S.FFDiag(E, diag::note_constexpr_new);
-  return false;
-=======
   S.CCEDiag(E, diag::note_constexpr_new);
   return true;
->>>>>>> 9c4aab8c
 }
 
 bool CheckNewDeleteForms(InterpState &S, CodePtr OpPC, bool NewWasArray,
