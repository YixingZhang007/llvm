--- conflicted
+++ resolved
@@ -5748,7 +5748,6 @@
     Out << "E";
     break;
   }
-<<<<<<< HEAD
   case Expr::SYCLUniqueStableIdExprClass: {
     const auto *USID = cast<SYCLUniqueStableIdExpr>(E);
     NotPrimaryExpr();
@@ -5758,11 +5757,9 @@
     Out << "E";
     break;
   }
-=======
   case Expr::HLSLOutArgExprClass:
     llvm_unreachable(
         "cannot mangle hlsl temporary value; mangling wrong thing?");
->>>>>>> 89fb8490
   }
 
   if (AsTemplateArg && !IsPrimaryExpr)
