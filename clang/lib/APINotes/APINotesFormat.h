--- conflicted
+++ resolved
@@ -24,11 +24,7 @@
 /// API notes file minor version number.
 ///
 /// When the format changes IN ANY WAY, this number should be incremented.
-<<<<<<< HEAD
-const uint16_t VERSION_MINOR = 28; // nested tags
-=======
 const uint16_t VERSION_MINOR = 30; // fields
->>>>>>> 98391913
 
 const uint8_t kSwiftCopyable = 1;
 const uint8_t kSwiftNonCopyable = 2;
@@ -207,8 +203,6 @@
                          >;
 } // namespace cxx_method_block
 
-<<<<<<< HEAD
-=======
 namespace field_block {
 enum {
   FIELD_DATA = 1,
@@ -223,7 +217,6 @@
                          >;
 } // namespace field_block
 
->>>>>>> 98391913
 namespace objc_selector_block {
 enum {
   OBJC_SELECTOR_DATA = 1,
