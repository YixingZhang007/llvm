//===- ASTReaderStmt.cpp - Stmt/Expr Deserialization ----------------------===//
//
// Part of the LLVM Project, under the Apache License v2.0 with LLVM Exceptions.
// See https://llvm.org/LICENSE.txt for license information.
// SPDX-License-Identifier: Apache-2.0 WITH LLVM-exception
//
//===----------------------------------------------------------------------===//
//
// Statement/expression deserialization.  This implements the
// ASTReader::ReadStmt method.
//
//===----------------------------------------------------------------------===//

#include "clang/AST/ASTConcept.h"
#include "clang/AST/ASTContext.h"
#include "clang/AST/AttrIterator.h"
#include "clang/AST/Decl.h"
#include "clang/AST/DeclAccessPair.h"
#include "clang/AST/DeclCXX.h"
#include "clang/AST/DeclGroup.h"
#include "clang/AST/DeclObjC.h"
#include "clang/AST/DeclTemplate.h"
#include "clang/AST/DeclarationName.h"
#include "clang/AST/DependenceFlags.h"
#include "clang/AST/Expr.h"
#include "clang/AST/ExprCXX.h"
#include "clang/AST/ExprObjC.h"
#include "clang/AST/ExprOpenMP.h"
#include "clang/AST/NestedNameSpecifier.h"
#include "clang/AST/OpenMPClause.h"
#include "clang/AST/OperationKinds.h"
#include "clang/AST/Stmt.h"
#include "clang/AST/StmtCXX.h"
#include "clang/AST/StmtObjC.h"
#include "clang/AST/StmtOpenMP.h"
#include "clang/AST/StmtVisitor.h"
#include "clang/AST/TemplateBase.h"
#include "clang/AST/Type.h"
#include "clang/AST/UnresolvedSet.h"
#include "clang/Basic/CapturedStmt.h"
#include "clang/Basic/ExpressionTraits.h"
#include "clang/Basic/LLVM.h"
#include "clang/Basic/Lambda.h"
#include "clang/Basic/LangOptions.h"
#include "clang/Basic/OpenMPKinds.h"
#include "clang/Basic/OperatorKinds.h"
#include "clang/Basic/SourceLocation.h"
#include "clang/Basic/Specifiers.h"
#include "clang/Basic/TypeTraits.h"
#include "clang/Lex/Token.h"
#include "clang/Serialization/ASTBitCodes.h"
#include "clang/Serialization/ASTRecordReader.h"
#include "llvm/ADT/BitmaskEnum.h"
#include "llvm/ADT/DenseMap.h"
#include "llvm/ADT/SmallString.h"
#include "llvm/ADT/SmallVector.h"
#include "llvm/ADT/StringRef.h"
#include "llvm/Bitstream/BitstreamReader.h"
#include "llvm/Support/Casting.h"
#include "llvm/Support/ErrorHandling.h"
#include <algorithm>
#include <cassert>
#include <cstdint>
#include <optional>
#include <string>

using namespace clang;
using namespace serialization;

namespace clang {

  class ASTStmtReader : public StmtVisitor<ASTStmtReader> {
    ASTRecordReader &Record;
    llvm::BitstreamCursor &DeclsCursor;

    std::optional<BitsUnpacker> CurrentUnpackingBits;

    SourceLocation readSourceLocation() {
      return Record.readSourceLocation();
    }

    SourceRange readSourceRange() {
      return Record.readSourceRange();
    }

    std::string readString() {
      return Record.readString();
    }

    TypeSourceInfo *readTypeSourceInfo() {
      return Record.readTypeSourceInfo();
    }

    Decl *readDecl() {
      return Record.readDecl();
    }

    template<typename T>
    T *readDeclAs() {
      return Record.readDeclAs<T>();
    }

  public:
    ASTStmtReader(ASTRecordReader &Record, llvm::BitstreamCursor &Cursor)
        : Record(Record), DeclsCursor(Cursor) {}

    /// The number of record fields required for the Stmt class
    /// itself.
    static const unsigned NumStmtFields = 0;

    /// The number of record fields required for the Expr class
    /// itself.
    static const unsigned NumExprFields = NumStmtFields + 2;

    /// The number of bits required for the packing bits for the Expr class.
    static const unsigned NumExprBits = 10;

    /// Read and initialize a ExplicitTemplateArgumentList structure.
    void ReadTemplateKWAndArgsInfo(ASTTemplateKWAndArgsInfo &Args,
                                   TemplateArgumentLoc *ArgsLocArray,
                                   unsigned NumTemplateArgs);

    void VisitStmt(Stmt *S);
#define STMT(Type, Base) \
    void Visit##Type(Type *);
#include "clang/AST/StmtNodes.inc"
  };

} // namespace clang

void ASTStmtReader::ReadTemplateKWAndArgsInfo(ASTTemplateKWAndArgsInfo &Args,
                                              TemplateArgumentLoc *ArgsLocArray,
                                              unsigned NumTemplateArgs) {
  SourceLocation TemplateKWLoc = readSourceLocation();
  TemplateArgumentListInfo ArgInfo;
  ArgInfo.setLAngleLoc(readSourceLocation());
  ArgInfo.setRAngleLoc(readSourceLocation());
  for (unsigned i = 0; i != NumTemplateArgs; ++i)
    ArgInfo.addArgument(Record.readTemplateArgumentLoc());
  Args.initializeFrom(TemplateKWLoc, ArgInfo, ArgsLocArray);
}

void ASTStmtReader::VisitStmt(Stmt *S) {
  assert(Record.getIdx() == NumStmtFields && "Incorrect statement field count");
}

void ASTStmtReader::VisitNullStmt(NullStmt *S) {
  VisitStmt(S);
  S->setSemiLoc(readSourceLocation());
  S->NullStmtBits.HasLeadingEmptyMacro = Record.readInt();
}

void ASTStmtReader::VisitCompoundStmt(CompoundStmt *S) {
  VisitStmt(S);
  SmallVector<Stmt *, 16> Stmts;
  unsigned NumStmts = Record.readInt();
  unsigned HasFPFeatures = Record.readInt();
  assert(S->hasStoredFPFeatures() == HasFPFeatures);
  while (NumStmts--)
    Stmts.push_back(Record.readSubStmt());
  S->setStmts(Stmts);
  if (HasFPFeatures)
    S->setStoredFPFeatures(
        FPOptionsOverride::getFromOpaqueInt(Record.readInt()));
  S->LBraceLoc = readSourceLocation();
  S->RBraceLoc = readSourceLocation();
}

void ASTStmtReader::VisitSwitchCase(SwitchCase *S) {
  VisitStmt(S);
  Record.recordSwitchCaseID(S, Record.readInt());
  S->setKeywordLoc(readSourceLocation());
  S->setColonLoc(readSourceLocation());
}

void ASTStmtReader::VisitCaseStmt(CaseStmt *S) {
  VisitSwitchCase(S);
  bool CaseStmtIsGNURange = Record.readInt();
  S->setLHS(Record.readSubExpr());
  S->setSubStmt(Record.readSubStmt());
  if (CaseStmtIsGNURange) {
    S->setRHS(Record.readSubExpr());
    S->setEllipsisLoc(readSourceLocation());
  }
}

void ASTStmtReader::VisitDefaultStmt(DefaultStmt *S) {
  VisitSwitchCase(S);
  S->setSubStmt(Record.readSubStmt());
}

void ASTStmtReader::VisitLabelStmt(LabelStmt *S) {
  VisitStmt(S);
  bool IsSideEntry = Record.readInt();
  auto *LD = readDeclAs<LabelDecl>();
  LD->setStmt(S);
  S->setDecl(LD);
  S->setSubStmt(Record.readSubStmt());
  S->setIdentLoc(readSourceLocation());
  S->setSideEntry(IsSideEntry);
}

void ASTStmtReader::VisitAttributedStmt(AttributedStmt *S) {
  VisitStmt(S);
  // NumAttrs in AttributedStmt is set when creating an empty
  // AttributedStmt in AttributedStmt::CreateEmpty, since it is needed
  // to allocate the right amount of space for the trailing Attr *.
  uint64_t NumAttrs = Record.readInt();
  AttrVec Attrs;
  Record.readAttributes(Attrs);
  (void)NumAttrs;
  assert(NumAttrs == S->AttributedStmtBits.NumAttrs);
  assert(NumAttrs == Attrs.size());
  std::copy(Attrs.begin(), Attrs.end(), S->getAttrArrayPtr());
  S->SubStmt = Record.readSubStmt();
  S->AttributedStmtBits.AttrLoc = readSourceLocation();
}

void ASTStmtReader::VisitIfStmt(IfStmt *S) {
  VisitStmt(S);

  CurrentUnpackingBits.emplace(Record.readInt());

  bool HasElse = CurrentUnpackingBits->getNextBit();
  bool HasVar = CurrentUnpackingBits->getNextBit();
  bool HasInit = CurrentUnpackingBits->getNextBit();

  S->setStatementKind(static_cast<IfStatementKind>(Record.readInt()));
  S->setCond(Record.readSubExpr());
  S->setThen(Record.readSubStmt());
  if (HasElse)
    S->setElse(Record.readSubStmt());
  if (HasVar)
    S->setConditionVariableDeclStmt(cast<DeclStmt>(Record.readSubStmt()));
  if (HasInit)
    S->setInit(Record.readSubStmt());

  S->setIfLoc(readSourceLocation());
  S->setLParenLoc(readSourceLocation());
  S->setRParenLoc(readSourceLocation());
  if (HasElse)
    S->setElseLoc(readSourceLocation());
}

void ASTStmtReader::VisitSwitchStmt(SwitchStmt *S) {
  VisitStmt(S);

  bool HasInit = Record.readInt();
  bool HasVar = Record.readInt();
  bool AllEnumCasesCovered = Record.readInt();
  if (AllEnumCasesCovered)
    S->setAllEnumCasesCovered();

  S->setCond(Record.readSubExpr());
  S->setBody(Record.readSubStmt());
  if (HasInit)
    S->setInit(Record.readSubStmt());
  if (HasVar)
    S->setConditionVariableDeclStmt(cast<DeclStmt>(Record.readSubStmt()));

  S->setSwitchLoc(readSourceLocation());
  S->setLParenLoc(readSourceLocation());
  S->setRParenLoc(readSourceLocation());

  SwitchCase *PrevSC = nullptr;
  for (auto E = Record.size(); Record.getIdx() != E; ) {
    SwitchCase *SC = Record.getSwitchCaseWithID(Record.readInt());
    if (PrevSC)
      PrevSC->setNextSwitchCase(SC);
    else
      S->setSwitchCaseList(SC);

    PrevSC = SC;
  }
}

void ASTStmtReader::VisitWhileStmt(WhileStmt *S) {
  VisitStmt(S);

  bool HasVar = Record.readInt();

  S->setCond(Record.readSubExpr());
  S->setBody(Record.readSubStmt());
  if (HasVar)
    S->setConditionVariableDeclStmt(cast<DeclStmt>(Record.readSubStmt()));

  S->setWhileLoc(readSourceLocation());
  S->setLParenLoc(readSourceLocation());
  S->setRParenLoc(readSourceLocation());
}

void ASTStmtReader::VisitDoStmt(DoStmt *S) {
  VisitStmt(S);
  S->setCond(Record.readSubExpr());
  S->setBody(Record.readSubStmt());
  S->setDoLoc(readSourceLocation());
  S->setWhileLoc(readSourceLocation());
  S->setRParenLoc(readSourceLocation());
}

void ASTStmtReader::VisitForStmt(ForStmt *S) {
  VisitStmt(S);
  S->setInit(Record.readSubStmt());
  S->setCond(Record.readSubExpr());
  S->setConditionVariableDeclStmt(cast_or_null<DeclStmt>(Record.readSubStmt()));
  S->setInc(Record.readSubExpr());
  S->setBody(Record.readSubStmt());
  S->setForLoc(readSourceLocation());
  S->setLParenLoc(readSourceLocation());
  S->setRParenLoc(readSourceLocation());
}

void ASTStmtReader::VisitGotoStmt(GotoStmt *S) {
  VisitStmt(S);
  S->setLabel(readDeclAs<LabelDecl>());
  S->setGotoLoc(readSourceLocation());
  S->setLabelLoc(readSourceLocation());
}

void ASTStmtReader::VisitIndirectGotoStmt(IndirectGotoStmt *S) {
  VisitStmt(S);
  S->setGotoLoc(readSourceLocation());
  S->setStarLoc(readSourceLocation());
  S->setTarget(Record.readSubExpr());
}

void ASTStmtReader::VisitContinueStmt(ContinueStmt *S) {
  VisitStmt(S);
  S->setContinueLoc(readSourceLocation());
}

void ASTStmtReader::VisitBreakStmt(BreakStmt *S) {
  VisitStmt(S);
  S->setBreakLoc(readSourceLocation());
}

void ASTStmtReader::VisitReturnStmt(ReturnStmt *S) {
  VisitStmt(S);

  bool HasNRVOCandidate = Record.readInt();

  S->setRetValue(Record.readSubExpr());
  if (HasNRVOCandidate)
    S->setNRVOCandidate(readDeclAs<VarDecl>());

  S->setReturnLoc(readSourceLocation());
}

void ASTStmtReader::VisitDeclStmt(DeclStmt *S) {
  VisitStmt(S);
  S->setStartLoc(readSourceLocation());
  S->setEndLoc(readSourceLocation());

  if (Record.size() - Record.getIdx() == 1) {
    // Single declaration
    S->setDeclGroup(DeclGroupRef(readDecl()));
  } else {
    SmallVector<Decl *, 16> Decls;
    int N = Record.size() - Record.getIdx();
    Decls.reserve(N);
    for (int I = 0; I < N; ++I)
      Decls.push_back(readDecl());
    S->setDeclGroup(DeclGroupRef(DeclGroup::Create(Record.getContext(),
                                                   Decls.data(),
                                                   Decls.size())));
  }
}

void ASTStmtReader::VisitAsmStmt(AsmStmt *S) {
  VisitStmt(S);
  S->NumOutputs = Record.readInt();
  S->NumInputs = Record.readInt();
  S->NumClobbers = Record.readInt();
  S->setAsmLoc(readSourceLocation());
  S->setVolatile(Record.readInt());
  S->setSimple(Record.readInt());
}

void ASTStmtReader::VisitGCCAsmStmt(GCCAsmStmt *S) {
  VisitAsmStmt(S);
  S->NumLabels = Record.readInt();
  S->setRParenLoc(readSourceLocation());
  S->setAsmString(cast_or_null<StringLiteral>(Record.readSubStmt()));

  unsigned NumOutputs = S->getNumOutputs();
  unsigned NumInputs = S->getNumInputs();
  unsigned NumClobbers = S->getNumClobbers();
  unsigned NumLabels = S->getNumLabels();

  // Outputs and inputs
  SmallVector<IdentifierInfo *, 16> Names;
  SmallVector<StringLiteral*, 16> Constraints;
  SmallVector<Stmt*, 16> Exprs;
  for (unsigned I = 0, N = NumOutputs + NumInputs; I != N; ++I) {
    Names.push_back(Record.readIdentifier());
    Constraints.push_back(cast_or_null<StringLiteral>(Record.readSubStmt()));
    Exprs.push_back(Record.readSubStmt());
  }

  // Constraints
  SmallVector<StringLiteral*, 16> Clobbers;
  for (unsigned I = 0; I != NumClobbers; ++I)
    Clobbers.push_back(cast_or_null<StringLiteral>(Record.readSubStmt()));

  // Labels
  for (unsigned I = 0, N = NumLabels; I != N; ++I) {
    Names.push_back(Record.readIdentifier());
    Exprs.push_back(Record.readSubStmt());
  }

  S->setOutputsAndInputsAndClobbers(Record.getContext(),
                                    Names.data(), Constraints.data(),
                                    Exprs.data(), NumOutputs, NumInputs,
                                    NumLabels,
                                    Clobbers.data(), NumClobbers);
}

void ASTStmtReader::VisitMSAsmStmt(MSAsmStmt *S) {
  VisitAsmStmt(S);
  S->LBraceLoc = readSourceLocation();
  S->EndLoc = readSourceLocation();
  S->NumAsmToks = Record.readInt();
  std::string AsmStr = readString();

  // Read the tokens.
  SmallVector<Token, 16> AsmToks;
  AsmToks.reserve(S->NumAsmToks);
  for (unsigned i = 0, e = S->NumAsmToks; i != e; ++i) {
    AsmToks.push_back(Record.readToken());
  }

  // The calls to reserve() for the FooData vectors are mandatory to
  // prevent dead StringRefs in the Foo vectors.

  // Read the clobbers.
  SmallVector<std::string, 16> ClobbersData;
  SmallVector<StringRef, 16> Clobbers;
  ClobbersData.reserve(S->NumClobbers);
  Clobbers.reserve(S->NumClobbers);
  for (unsigned i = 0, e = S->NumClobbers; i != e; ++i) {
    ClobbersData.push_back(readString());
    Clobbers.push_back(ClobbersData.back());
  }

  // Read the operands.
  unsigned NumOperands = S->NumOutputs + S->NumInputs;
  SmallVector<Expr*, 16> Exprs;
  SmallVector<std::string, 16> ConstraintsData;
  SmallVector<StringRef, 16> Constraints;
  Exprs.reserve(NumOperands);
  ConstraintsData.reserve(NumOperands);
  Constraints.reserve(NumOperands);
  for (unsigned i = 0; i != NumOperands; ++i) {
    Exprs.push_back(cast<Expr>(Record.readSubStmt()));
    ConstraintsData.push_back(readString());
    Constraints.push_back(ConstraintsData.back());
  }

  S->initialize(Record.getContext(), AsmStr, AsmToks,
                Constraints, Exprs, Clobbers);
}

void ASTStmtReader::VisitCoroutineBodyStmt(CoroutineBodyStmt *S) {
  VisitStmt(S);
  assert(Record.peekInt() == S->NumParams);
  Record.skipInts(1);
  auto *StoredStmts = S->getStoredStmts();
  for (unsigned i = 0;
       i < CoroutineBodyStmt::SubStmt::FirstParamMove + S->NumParams; ++i)
    StoredStmts[i] = Record.readSubStmt();
}

void ASTStmtReader::VisitCoreturnStmt(CoreturnStmt *S) {
  VisitStmt(S);
  S->CoreturnLoc = Record.readSourceLocation();
  for (auto &SubStmt: S->SubStmts)
    SubStmt = Record.readSubStmt();
  S->IsImplicit = Record.readInt() != 0;
}

void ASTStmtReader::VisitCoawaitExpr(CoawaitExpr *E) {
  VisitExpr(E);
  E->KeywordLoc = readSourceLocation();
  for (auto &SubExpr: E->SubExprs)
    SubExpr = Record.readSubStmt();
  E->OpaqueValue = cast_or_null<OpaqueValueExpr>(Record.readSubStmt());
  E->setIsImplicit(Record.readInt() != 0);
}

void ASTStmtReader::VisitCoyieldExpr(CoyieldExpr *E) {
  VisitExpr(E);
  E->KeywordLoc = readSourceLocation();
  for (auto &SubExpr: E->SubExprs)
    SubExpr = Record.readSubStmt();
  E->OpaqueValue = cast_or_null<OpaqueValueExpr>(Record.readSubStmt());
}

void ASTStmtReader::VisitDependentCoawaitExpr(DependentCoawaitExpr *E) {
  VisitExpr(E);
  E->KeywordLoc = readSourceLocation();
  for (auto &SubExpr: E->SubExprs)
    SubExpr = Record.readSubStmt();
}

void ASTStmtReader::VisitCapturedStmt(CapturedStmt *S) {
  VisitStmt(S);
  Record.skipInts(1);
  S->setCapturedDecl(readDeclAs<CapturedDecl>());
  S->setCapturedRegionKind(static_cast<CapturedRegionKind>(Record.readInt()));
  S->setCapturedRecordDecl(readDeclAs<RecordDecl>());

  // Capture inits
  for (CapturedStmt::capture_init_iterator I = S->capture_init_begin(),
                                           E = S->capture_init_end();
       I != E; ++I)
    *I = Record.readSubExpr();

  // Body
  S->setCapturedStmt(Record.readSubStmt());
  S->getCapturedDecl()->setBody(S->getCapturedStmt());

  // Captures
  for (auto &I : S->captures()) {
    I.VarAndKind.setPointer(readDeclAs<VarDecl>());
    I.VarAndKind.setInt(
        static_cast<CapturedStmt::VariableCaptureKind>(Record.readInt()));
    I.Loc = readSourceLocation();
  }
}

void ASTStmtReader::VisitExpr(Expr *E) {
  VisitStmt(E);
  CurrentUnpackingBits.emplace(Record.readInt());
  E->setDependence(static_cast<ExprDependence>(
      CurrentUnpackingBits->getNextBits(/*Width=*/5)));
  E->setValueKind(static_cast<ExprValueKind>(
      CurrentUnpackingBits->getNextBits(/*Width=*/2)));
  E->setObjectKind(static_cast<ExprObjectKind>(
      CurrentUnpackingBits->getNextBits(/*Width=*/3)));

  E->setType(Record.readType());
  assert(Record.getIdx() == NumExprFields &&
         "Incorrect expression field count");
}

void ASTStmtReader::VisitConstantExpr(ConstantExpr *E) {
  VisitExpr(E);

  auto StorageKind = static_cast<ConstantResultStorageKind>(Record.readInt());
  assert(E->getResultStorageKind() == StorageKind && "Wrong ResultKind!");

  E->ConstantExprBits.APValueKind = Record.readInt();
  E->ConstantExprBits.IsUnsigned = Record.readInt();
  E->ConstantExprBits.BitWidth = Record.readInt();
  E->ConstantExprBits.HasCleanup = false; // Not serialized, see below.
  E->ConstantExprBits.IsImmediateInvocation = Record.readInt();

  switch (StorageKind) {
  case ConstantResultStorageKind::None:
    break;

  case ConstantResultStorageKind::Int64:
    E->Int64Result() = Record.readInt();
    break;

  case ConstantResultStorageKind::APValue:
    E->APValueResult() = Record.readAPValue();
    if (E->APValueResult().needsCleanup()) {
      E->ConstantExprBits.HasCleanup = true;
      Record.getContext().addDestruction(&E->APValueResult());
    }
    break;
  }

  E->setSubExpr(Record.readSubExpr());
}

void ASTStmtReader::VisitSYCLUniqueStableNameExpr(SYCLUniqueStableNameExpr *E) {
  VisitExpr(E);

  E->setLocation(readSourceLocation());
  E->setLParenLocation(readSourceLocation());
  E->setRParenLocation(readSourceLocation());

  E->setTypeSourceInfo(Record.readTypeSourceInfo());
}

void ASTStmtReader::VisitSYCLUniqueStableIdExpr(SYCLUniqueStableIdExpr *E) {
  VisitExpr(E);

  E->setLocation(readSourceLocation());
  E->setLParenLocation(readSourceLocation());
  E->setRParenLocation(readSourceLocation());

  E->setExpr(Record.readSubExpr());
}

void ASTStmtReader::VisitPredefinedExpr(PredefinedExpr *E) {
  VisitExpr(E);
  bool HasFunctionName = Record.readInt();
  E->PredefinedExprBits.HasFunctionName = HasFunctionName;
  E->PredefinedExprBits.Kind = Record.readInt();
  E->PredefinedExprBits.IsTransparent = Record.readInt();
  E->setLocation(readSourceLocation());
  if (HasFunctionName)
    E->setFunctionName(cast<StringLiteral>(Record.readSubExpr()));
}

void ASTStmtReader::VisitDeclRefExpr(DeclRefExpr *E) {
  VisitExpr(E);

  CurrentUnpackingBits.emplace(Record.readInt());
  E->DeclRefExprBits.HadMultipleCandidates = CurrentUnpackingBits->getNextBit();
  E->DeclRefExprBits.RefersToEnclosingVariableOrCapture =
      CurrentUnpackingBits->getNextBit();
  E->DeclRefExprBits.NonOdrUseReason =
      CurrentUnpackingBits->getNextBits(/*Width=*/2);
  E->DeclRefExprBits.IsImmediateEscalating = CurrentUnpackingBits->getNextBit();
  E->DeclRefExprBits.HasFoundDecl = CurrentUnpackingBits->getNextBit();
  E->DeclRefExprBits.HasQualifier = CurrentUnpackingBits->getNextBit();
  E->DeclRefExprBits.HasTemplateKWAndArgsInfo =
      CurrentUnpackingBits->getNextBit();
  E->DeclRefExprBits.CapturedByCopyInLambdaWithExplicitObjectParameter = false;
  unsigned NumTemplateArgs = 0;
  if (E->hasTemplateKWAndArgsInfo())
    NumTemplateArgs = Record.readInt();

  if (E->hasQualifier())
    new (E->getTrailingObjects<NestedNameSpecifierLoc>())
        NestedNameSpecifierLoc(Record.readNestedNameSpecifierLoc());

  if (E->hasFoundDecl())
    *E->getTrailingObjects<NamedDecl *>() = readDeclAs<NamedDecl>();

  if (E->hasTemplateKWAndArgsInfo())
    ReadTemplateKWAndArgsInfo(
        *E->getTrailingObjects<ASTTemplateKWAndArgsInfo>(),
        E->getTrailingObjects<TemplateArgumentLoc>(), NumTemplateArgs);

  E->D = readDeclAs<ValueDecl>();
  E->setLocation(readSourceLocation());
  E->DNLoc = Record.readDeclarationNameLoc(E->getDecl()->getDeclName());
}

void ASTStmtReader::VisitIntegerLiteral(IntegerLiteral *E) {
  VisitExpr(E);
  E->setLocation(readSourceLocation());
  E->setValue(Record.getContext(), Record.readAPInt());
}

void ASTStmtReader::VisitFixedPointLiteral(FixedPointLiteral *E) {
  VisitExpr(E);
  E->setLocation(readSourceLocation());
  E->setScale(Record.readInt());
  E->setValue(Record.getContext(), Record.readAPInt());
}

void ASTStmtReader::VisitFloatingLiteral(FloatingLiteral *E) {
  VisitExpr(E);
  E->setRawSemantics(
      static_cast<llvm::APFloatBase::Semantics>(Record.readInt()));
  E->setExact(Record.readInt());
  E->setValue(Record.getContext(), Record.readAPFloat(E->getSemantics()));
  E->setLocation(readSourceLocation());
}

void ASTStmtReader::VisitImaginaryLiteral(ImaginaryLiteral *E) {
  VisitExpr(E);
  E->setSubExpr(Record.readSubExpr());
}

void ASTStmtReader::VisitStringLiteral(StringLiteral *E) {
  VisitExpr(E);

  // NumConcatenated, Length and CharByteWidth are set by the empty
  // ctor since they are needed to allocate storage for the trailing objects.
  unsigned NumConcatenated = Record.readInt();
  unsigned Length = Record.readInt();
  unsigned CharByteWidth = Record.readInt();
  assert((NumConcatenated == E->getNumConcatenated()) &&
         "Wrong number of concatenated tokens!");
  assert((Length == E->getLength()) && "Wrong Length!");
  assert((CharByteWidth == E->getCharByteWidth()) && "Wrong character width!");
  E->StringLiteralBits.Kind = Record.readInt();
  E->StringLiteralBits.IsPascal = Record.readInt();

  // The character width is originally computed via mapCharByteWidth.
  // Check that the deserialized character width is consistant with the result
  // of calling mapCharByteWidth.
  assert((CharByteWidth ==
          StringLiteral::mapCharByteWidth(Record.getContext().getTargetInfo(),
                                          E->getKind())) &&
         "Wrong character width!");

  // Deserialize the trailing array of SourceLocation.
  for (unsigned I = 0; I < NumConcatenated; ++I)
    E->setStrTokenLoc(I, readSourceLocation());

  // Deserialize the trailing array of char holding the string data.
  char *StrData = E->getStrDataAsChar();
  for (unsigned I = 0; I < Length * CharByteWidth; ++I)
    StrData[I] = Record.readInt();
}

void ASTStmtReader::VisitCharacterLiteral(CharacterLiteral *E) {
  VisitExpr(E);
  E->setValue(Record.readInt());
  E->setLocation(readSourceLocation());
  E->setKind(static_cast<CharacterLiteralKind>(Record.readInt()));
}

void ASTStmtReader::VisitParenExpr(ParenExpr *E) {
  VisitExpr(E);
  E->setLParen(readSourceLocation());
  E->setRParen(readSourceLocation());
  E->setSubExpr(Record.readSubExpr());
}

void ASTStmtReader::VisitParenListExpr(ParenListExpr *E) {
  VisitExpr(E);
  unsigned NumExprs = Record.readInt();
  assert((NumExprs == E->getNumExprs()) && "Wrong NumExprs!");
  for (unsigned I = 0; I != NumExprs; ++I)
    E->getTrailingObjects<Stmt *>()[I] = Record.readSubStmt();
  E->LParenLoc = readSourceLocation();
  E->RParenLoc = readSourceLocation();
}

void ASTStmtReader::VisitUnaryOperator(UnaryOperator *E) {
  VisitExpr(E);
  bool hasFP_Features = CurrentUnpackingBits->getNextBit();
  assert(hasFP_Features == E->hasStoredFPFeatures());
  E->setSubExpr(Record.readSubExpr());
  E->setOpcode(
      (UnaryOperator::Opcode)CurrentUnpackingBits->getNextBits(/*Width=*/5));
  E->setOperatorLoc(readSourceLocation());
  E->setCanOverflow(CurrentUnpackingBits->getNextBit());
  if (hasFP_Features)
    E->setStoredFPFeatures(
        FPOptionsOverride::getFromOpaqueInt(Record.readInt()));
}

void ASTStmtReader::VisitOffsetOfExpr(OffsetOfExpr *E) {
  VisitExpr(E);
  assert(E->getNumComponents() == Record.peekInt());
  Record.skipInts(1);
  assert(E->getNumExpressions() == Record.peekInt());
  Record.skipInts(1);
  E->setOperatorLoc(readSourceLocation());
  E->setRParenLoc(readSourceLocation());
  E->setTypeSourceInfo(readTypeSourceInfo());
  for (unsigned I = 0, N = E->getNumComponents(); I != N; ++I) {
    auto Kind = static_cast<OffsetOfNode::Kind>(Record.readInt());
    SourceLocation Start = readSourceLocation();
    SourceLocation End = readSourceLocation();
    switch (Kind) {
    case OffsetOfNode::Array:
      E->setComponent(I, OffsetOfNode(Start, Record.readInt(), End));
      break;

    case OffsetOfNode::Field:
      E->setComponent(
          I, OffsetOfNode(Start, readDeclAs<FieldDecl>(), End));
      break;

    case OffsetOfNode::Identifier:
      E->setComponent(
          I,
          OffsetOfNode(Start, Record.readIdentifier(), End));
      break;

    case OffsetOfNode::Base: {
      auto *Base = new (Record.getContext()) CXXBaseSpecifier();
      *Base = Record.readCXXBaseSpecifier();
      E->setComponent(I, OffsetOfNode(Base));
      break;
    }
    }
  }

  for (unsigned I = 0, N = E->getNumExpressions(); I != N; ++I)
    E->setIndexExpr(I, Record.readSubExpr());
}

void ASTStmtReader::VisitUnaryExprOrTypeTraitExpr(UnaryExprOrTypeTraitExpr *E) {
  VisitExpr(E);
  E->setKind(static_cast<UnaryExprOrTypeTrait>(Record.readInt()));
  if (Record.peekInt() == 0) {
    E->setArgument(Record.readSubExpr());
    Record.skipInts(1);
  } else {
    E->setArgument(readTypeSourceInfo());
  }
  E->setOperatorLoc(readSourceLocation());
  E->setRParenLoc(readSourceLocation());
}

static StringRef saveStrToCtx(const std::string &S, ASTContext &Ctx) {
  char *Buf = new (Ctx) char[S.size()];
  std::copy(S.begin(), S.end(), Buf);
  return StringRef(Buf, S.size());
}

static ConstraintSatisfaction
readConstraintSatisfaction(ASTRecordReader &Record) {
  ConstraintSatisfaction Satisfaction;
  Satisfaction.IsSatisfied = Record.readInt();
  Satisfaction.ContainsErrors = Record.readInt();
  const ASTContext &C = Record.getContext();
  if (!Satisfaction.IsSatisfied) {
    unsigned NumDetailRecords = Record.readInt();
    for (unsigned i = 0; i != NumDetailRecords; ++i) {
      if (/* IsDiagnostic */Record.readInt()) {
        SourceLocation DiagLocation = Record.readSourceLocation();
<<<<<<< HEAD
        StringRef DiagMessage =
            saveStrToCtx(Record.readString(), Record.getContext());

        Satisfaction.Details.emplace_back(
            new (Record.getContext())
                ConstraintSatisfaction::SubstitutionDiagnostic(DiagLocation,
                                                               DiagMessage));
=======
        StringRef DiagMessage = C.backupStr(Record.readString());

        Satisfaction.Details.emplace_back(
            new (C) ConstraintSatisfaction::SubstitutionDiagnostic(
                DiagLocation, DiagMessage));
>>>>>>> 9c4aab8c
      } else
        Satisfaction.Details.emplace_back(Record.readExpr());
    }
  }
  return Satisfaction;
}

void ASTStmtReader::VisitConceptSpecializationExpr(
        ConceptSpecializationExpr *E) {
  VisitExpr(E);
  E->SpecDecl = Record.readDeclAs<ImplicitConceptSpecializationDecl>();
  if (Record.readBool())
    E->ConceptRef = Record.readConceptReference();
  E->Satisfaction = E->isValueDependent() ? nullptr :
      ASTConstraintSatisfaction::Create(Record.getContext(),
                                        readConstraintSatisfaction(Record));
}

static concepts::Requirement::SubstitutionDiagnostic *
readSubstitutionDiagnostic(ASTRecordReader &Record) {
<<<<<<< HEAD
  StringRef SubstitutedEntity =
      saveStrToCtx(Record.readString(), Record.getContext());

  SourceLocation DiagLoc = Record.readSourceLocation();
  StringRef DiagMessage =
      saveStrToCtx(Record.readString(), Record.getContext());
=======
  const ASTContext &C = Record.getContext();
  StringRef SubstitutedEntity = C.backupStr(Record.readString());
  SourceLocation DiagLoc = Record.readSourceLocation();
  StringRef DiagMessage = C.backupStr(Record.readString());
>>>>>>> 9c4aab8c

  return new (Record.getContext())
      concepts::Requirement::SubstitutionDiagnostic{SubstitutedEntity, DiagLoc,
                                                    DiagMessage};
}

void ASTStmtReader::VisitRequiresExpr(RequiresExpr *E) {
  VisitExpr(E);
  unsigned NumLocalParameters = Record.readInt();
  unsigned NumRequirements = Record.readInt();
  E->RequiresExprBits.RequiresKWLoc = Record.readSourceLocation();
  E->RequiresExprBits.IsSatisfied = Record.readInt();
  E->Body = Record.readDeclAs<RequiresExprBodyDecl>();
  llvm::SmallVector<ParmVarDecl *, 4> LocalParameters;
  for (unsigned i = 0; i < NumLocalParameters; ++i)
    LocalParameters.push_back(cast<ParmVarDecl>(Record.readDecl()));
  std::copy(LocalParameters.begin(), LocalParameters.end(),
            E->getTrailingObjects<ParmVarDecl *>());
  llvm::SmallVector<concepts::Requirement *, 4> Requirements;
  for (unsigned i = 0; i < NumRequirements; ++i) {
    auto RK =
        static_cast<concepts::Requirement::RequirementKind>(Record.readInt());
    concepts::Requirement *R = nullptr;
    switch (RK) {
      case concepts::Requirement::RK_Type: {
        auto Status =
            static_cast<concepts::TypeRequirement::SatisfactionStatus>(
                Record.readInt());
        if (Status == concepts::TypeRequirement::SS_SubstitutionFailure)
          R = new (Record.getContext())
              concepts::TypeRequirement(readSubstitutionDiagnostic(Record));
        else
          R = new (Record.getContext())
              concepts::TypeRequirement(Record.readTypeSourceInfo());
      } break;
      case concepts::Requirement::RK_Simple:
      case concepts::Requirement::RK_Compound: {
        auto Status =
            static_cast<concepts::ExprRequirement::SatisfactionStatus>(
                Record.readInt());
        llvm::PointerUnion<concepts::Requirement::SubstitutionDiagnostic *,
                           Expr *> E;
        if (Status == concepts::ExprRequirement::SS_ExprSubstitutionFailure) {
          E = readSubstitutionDiagnostic(Record);
        } else
          E = Record.readExpr();

        std::optional<concepts::ExprRequirement::ReturnTypeRequirement> Req;
        ConceptSpecializationExpr *SubstitutedConstraintExpr = nullptr;
        SourceLocation NoexceptLoc;
        if (RK == concepts::Requirement::RK_Simple) {
          Req.emplace();
        } else {
          NoexceptLoc = Record.readSourceLocation();
          switch (/* returnTypeRequirementKind */Record.readInt()) {
            case 0:
              // No return type requirement.
              Req.emplace();
              break;
            case 1: {
              // type-constraint
              TemplateParameterList *TPL = Record.readTemplateParameterList();
              if (Status >=
                  concepts::ExprRequirement::SS_ConstraintsNotSatisfied)
                SubstitutedConstraintExpr =
                    cast<ConceptSpecializationExpr>(Record.readExpr());
              Req.emplace(TPL);
            } break;
            case 2:
              // Substitution failure
              Req.emplace(readSubstitutionDiagnostic(Record));
              break;
          }
        }
        if (Expr *Ex = E.dyn_cast<Expr *>())
          R = new (Record.getContext()) concepts::ExprRequirement(
                  Ex, RK == concepts::Requirement::RK_Simple, NoexceptLoc,
                  std::move(*Req), Status, SubstitutedConstraintExpr);
        else
          R = new (Record.getContext()) concepts::ExprRequirement(
                  E.get<concepts::Requirement::SubstitutionDiagnostic *>(),
                  RK == concepts::Requirement::RK_Simple, NoexceptLoc,
                  std::move(*Req));
      } break;
      case concepts::Requirement::RK_Nested: {
        ASTContext &C = Record.getContext();
        bool HasInvalidConstraint = Record.readInt();
        if (HasInvalidConstraint) {
<<<<<<< HEAD
          StringRef InvalidConstraint =
              saveStrToCtx(Record.readString(), Record.getContext());
          R = new (Record.getContext()) concepts::NestedRequirement(
=======
          StringRef InvalidConstraint = C.backupStr(Record.readString());
          R = new (C) concepts::NestedRequirement(
>>>>>>> 9c4aab8c
              Record.getContext(), InvalidConstraint,
              readConstraintSatisfaction(Record));
          break;
        }
        Expr *E = Record.readExpr();
        if (E->isInstantiationDependent())
          R = new (C) concepts::NestedRequirement(E);
        else
          R = new (C) concepts::NestedRequirement(
              C, E, readConstraintSatisfaction(Record));
      } break;
    }
    if (!R)
      continue;
    Requirements.push_back(R);
  }
  std::copy(Requirements.begin(), Requirements.end(),
            E->getTrailingObjects<concepts::Requirement *>());
  E->LParenLoc = Record.readSourceLocation();
  E->RParenLoc = Record.readSourceLocation();
  E->RBraceLoc = Record.readSourceLocation();
}

void ASTStmtReader::VisitArraySubscriptExpr(ArraySubscriptExpr *E) {
  VisitExpr(E);
  E->setLHS(Record.readSubExpr());
  E->setRHS(Record.readSubExpr());
  E->setRBracketLoc(readSourceLocation());
}

void ASTStmtReader::VisitMatrixSubscriptExpr(MatrixSubscriptExpr *E) {
  VisitExpr(E);
  E->setBase(Record.readSubExpr());
  E->setRowIdx(Record.readSubExpr());
  E->setColumnIdx(Record.readSubExpr());
  E->setRBracketLoc(readSourceLocation());
}

void ASTStmtReader::VisitArraySectionExpr(ArraySectionExpr *E) {
  VisitExpr(E);
  E->ASType = Record.readEnum<ArraySectionExpr::ArraySectionType>();

  E->setBase(Record.readSubExpr());
  E->setLowerBound(Record.readSubExpr());
  E->setLength(Record.readSubExpr());

  if (E->isOMPArraySection())
    E->setStride(Record.readSubExpr());

  E->setColonLocFirst(readSourceLocation());

  if (E->isOMPArraySection())
    E->setColonLocSecond(readSourceLocation());

  E->setRBracketLoc(readSourceLocation());
}

void ASTStmtReader::VisitOMPArrayShapingExpr(OMPArrayShapingExpr *E) {
  VisitExpr(E);
  unsigned NumDims = Record.readInt();
  E->setBase(Record.readSubExpr());
  SmallVector<Expr *, 4> Dims(NumDims);
  for (unsigned I = 0; I < NumDims; ++I)
    Dims[I] = Record.readSubExpr();
  E->setDimensions(Dims);
  SmallVector<SourceRange, 4> SRs(NumDims);
  for (unsigned I = 0; I < NumDims; ++I)
    SRs[I] = readSourceRange();
  E->setBracketsRanges(SRs);
  E->setLParenLoc(readSourceLocation());
  E->setRParenLoc(readSourceLocation());
}

void ASTStmtReader::VisitOMPIteratorExpr(OMPIteratorExpr *E) {
  VisitExpr(E);
  unsigned NumIters = Record.readInt();
  E->setIteratorKwLoc(readSourceLocation());
  E->setLParenLoc(readSourceLocation());
  E->setRParenLoc(readSourceLocation());
  for (unsigned I = 0; I < NumIters; ++I) {
    E->setIteratorDeclaration(I, Record.readDeclRef());
    E->setAssignmentLoc(I, readSourceLocation());
    Expr *Begin = Record.readSubExpr();
    Expr *End = Record.readSubExpr();
    Expr *Step = Record.readSubExpr();
    SourceLocation ColonLoc = readSourceLocation();
    SourceLocation SecColonLoc;
    if (Step)
      SecColonLoc = readSourceLocation();
    E->setIteratorRange(I, Begin, ColonLoc, End, SecColonLoc, Step);
    // Deserialize helpers
    OMPIteratorHelperData HD;
    HD.CounterVD = cast_or_null<VarDecl>(Record.readDeclRef());
    HD.Upper = Record.readSubExpr();
    HD.Update = Record.readSubExpr();
    HD.CounterUpdate = Record.readSubExpr();
    E->setHelper(I, HD);
  }
}

void ASTStmtReader::VisitCallExpr(CallExpr *E) {
  VisitExpr(E);

  unsigned NumArgs = Record.readInt();
  CurrentUnpackingBits.emplace(Record.readInt());
  E->setADLCallKind(
      static_cast<CallExpr::ADLCallKind>(CurrentUnpackingBits->getNextBit()));
  bool HasFPFeatures = CurrentUnpackingBits->getNextBit();
  assert((NumArgs == E->getNumArgs()) && "Wrong NumArgs!");
  E->setRParenLoc(readSourceLocation());
  E->setCallee(Record.readSubExpr());
  for (unsigned I = 0; I != NumArgs; ++I)
    E->setArg(I, Record.readSubExpr());

  if (HasFPFeatures)
    E->setStoredFPFeatures(
        FPOptionsOverride::getFromOpaqueInt(Record.readInt()));
}

void ASTStmtReader::VisitCXXMemberCallExpr(CXXMemberCallExpr *E) {
  VisitCallExpr(E);
}

void ASTStmtReader::VisitMemberExpr(MemberExpr *E) {
  VisitExpr(E);

  CurrentUnpackingBits.emplace(Record.readInt());
  bool HasQualifier = CurrentUnpackingBits->getNextBit();
  bool HasFoundDecl = CurrentUnpackingBits->getNextBit();
  bool HasTemplateInfo = CurrentUnpackingBits->getNextBit();
  unsigned NumTemplateArgs = Record.readInt();

  E->Base = Record.readSubExpr();
  E->MemberDecl = Record.readDeclAs<ValueDecl>();
  E->MemberDNLoc = Record.readDeclarationNameLoc(E->MemberDecl->getDeclName());
  E->MemberLoc = Record.readSourceLocation();
  E->MemberExprBits.IsArrow = CurrentUnpackingBits->getNextBit();
  E->MemberExprBits.HasQualifier = HasQualifier;
  E->MemberExprBits.HasFoundDecl = HasFoundDecl;
  E->MemberExprBits.HasTemplateKWAndArgsInfo = HasTemplateInfo;
  E->MemberExprBits.HadMultipleCandidates = CurrentUnpackingBits->getNextBit();
  E->MemberExprBits.NonOdrUseReason =
      CurrentUnpackingBits->getNextBits(/*Width=*/2);
  E->MemberExprBits.OperatorLoc = Record.readSourceLocation();

  if (HasQualifier)
    new (E->getTrailingObjects<NestedNameSpecifierLoc>())
        NestedNameSpecifierLoc(Record.readNestedNameSpecifierLoc());

  if (HasFoundDecl) {
    auto *FoundD = Record.readDeclAs<NamedDecl>();
    auto AS = (AccessSpecifier)CurrentUnpackingBits->getNextBits(/*Width=*/2);
    *E->getTrailingObjects<DeclAccessPair>() = DeclAccessPair::make(FoundD, AS);
  }

  if (HasTemplateInfo)
    ReadTemplateKWAndArgsInfo(
        *E->getTrailingObjects<ASTTemplateKWAndArgsInfo>(),
        E->getTrailingObjects<TemplateArgumentLoc>(), NumTemplateArgs);
}

void ASTStmtReader::VisitObjCIsaExpr(ObjCIsaExpr *E) {
  VisitExpr(E);
  E->setBase(Record.readSubExpr());
  E->setIsaMemberLoc(readSourceLocation());
  E->setOpLoc(readSourceLocation());
  E->setArrow(Record.readInt());
}

void ASTStmtReader::
VisitObjCIndirectCopyRestoreExpr(ObjCIndirectCopyRestoreExpr *E) {
  VisitExpr(E);
  E->Operand = Record.readSubExpr();
  E->setShouldCopy(Record.readInt());
}

void ASTStmtReader::VisitObjCBridgedCastExpr(ObjCBridgedCastExpr *E) {
  VisitExplicitCastExpr(E);
  E->LParenLoc = readSourceLocation();
  E->BridgeKeywordLoc = readSourceLocation();
  E->Kind = Record.readInt();
}

void ASTStmtReader::VisitCastExpr(CastExpr *E) {
  VisitExpr(E);
  unsigned NumBaseSpecs = Record.readInt();
  assert(NumBaseSpecs == E->path_size());

  CurrentUnpackingBits.emplace(Record.readInt());
  E->setCastKind((CastKind)CurrentUnpackingBits->getNextBits(/*Width=*/7));
  unsigned HasFPFeatures = CurrentUnpackingBits->getNextBit();
  assert(E->hasStoredFPFeatures() == HasFPFeatures);

  E->setSubExpr(Record.readSubExpr());

  CastExpr::path_iterator BaseI = E->path_begin();
  while (NumBaseSpecs--) {
    auto *BaseSpec = new (Record.getContext()) CXXBaseSpecifier;
    *BaseSpec = Record.readCXXBaseSpecifier();
    *BaseI++ = BaseSpec;
  }
  if (HasFPFeatures)
    *E->getTrailingFPFeatures() =
        FPOptionsOverride::getFromOpaqueInt(Record.readInt());
}

void ASTStmtReader::VisitBinaryOperator(BinaryOperator *E) {
  VisitExpr(E);
  CurrentUnpackingBits.emplace(Record.readInt());
  E->setOpcode(
      (BinaryOperator::Opcode)CurrentUnpackingBits->getNextBits(/*Width=*/6));
  bool hasFP_Features = CurrentUnpackingBits->getNextBit();
  E->setHasStoredFPFeatures(hasFP_Features);
  E->setLHS(Record.readSubExpr());
  E->setRHS(Record.readSubExpr());
  E->setOperatorLoc(readSourceLocation());
  if (hasFP_Features)
    E->setStoredFPFeatures(
        FPOptionsOverride::getFromOpaqueInt(Record.readInt()));
}

void ASTStmtReader::VisitCompoundAssignOperator(CompoundAssignOperator *E) {
  VisitBinaryOperator(E);
  E->setComputationLHSType(Record.readType());
  E->setComputationResultType(Record.readType());
}

void ASTStmtReader::VisitConditionalOperator(ConditionalOperator *E) {
  VisitExpr(E);
  E->SubExprs[ConditionalOperator::COND] = Record.readSubExpr();
  E->SubExprs[ConditionalOperator::LHS] = Record.readSubExpr();
  E->SubExprs[ConditionalOperator::RHS] = Record.readSubExpr();
  E->QuestionLoc = readSourceLocation();
  E->ColonLoc = readSourceLocation();
}

void
ASTStmtReader::VisitBinaryConditionalOperator(BinaryConditionalOperator *E) {
  VisitExpr(E);
  E->OpaqueValue = cast<OpaqueValueExpr>(Record.readSubExpr());
  E->SubExprs[BinaryConditionalOperator::COMMON] = Record.readSubExpr();
  E->SubExprs[BinaryConditionalOperator::COND] = Record.readSubExpr();
  E->SubExprs[BinaryConditionalOperator::LHS] = Record.readSubExpr();
  E->SubExprs[BinaryConditionalOperator::RHS] = Record.readSubExpr();
  E->QuestionLoc = readSourceLocation();
  E->ColonLoc = readSourceLocation();
}

void ASTStmtReader::VisitImplicitCastExpr(ImplicitCastExpr *E) {
  VisitCastExpr(E);
  E->setIsPartOfExplicitCast(CurrentUnpackingBits->getNextBit());
}

void ASTStmtReader::VisitExplicitCastExpr(ExplicitCastExpr *E) {
  VisitCastExpr(E);
  E->setTypeInfoAsWritten(readTypeSourceInfo());
}

void ASTStmtReader::VisitCStyleCastExpr(CStyleCastExpr *E) {
  VisitExplicitCastExpr(E);
  E->setLParenLoc(readSourceLocation());
  E->setRParenLoc(readSourceLocation());
}

void ASTStmtReader::VisitCompoundLiteralExpr(CompoundLiteralExpr *E) {
  VisitExpr(E);
  E->setLParenLoc(readSourceLocation());
  E->setTypeSourceInfo(readTypeSourceInfo());
  E->setInitializer(Record.readSubExpr());
  E->setFileScope(Record.readInt());
}

void ASTStmtReader::VisitExtVectorElementExpr(ExtVectorElementExpr *E) {
  VisitExpr(E);
  E->setBase(Record.readSubExpr());
  E->setAccessor(Record.readIdentifier());
  E->setAccessorLoc(readSourceLocation());
}

void ASTStmtReader::VisitInitListExpr(InitListExpr *E) {
  VisitExpr(E);
  if (auto *SyntForm = cast_or_null<InitListExpr>(Record.readSubStmt()))
    E->setSyntacticForm(SyntForm);
  E->setLBraceLoc(readSourceLocation());
  E->setRBraceLoc(readSourceLocation());
  bool isArrayFiller = Record.readInt();
  Expr *filler = nullptr;
  if (isArrayFiller) {
    filler = Record.readSubExpr();
    E->ArrayFillerOrUnionFieldInit = filler;
  } else
    E->ArrayFillerOrUnionFieldInit = readDeclAs<FieldDecl>();
  E->sawArrayRangeDesignator(Record.readInt());
  unsigned NumInits = Record.readInt();
  E->reserveInits(Record.getContext(), NumInits);
  if (isArrayFiller) {
    for (unsigned I = 0; I != NumInits; ++I) {
      Expr *init = Record.readSubExpr();
      E->updateInit(Record.getContext(), I, init ? init : filler);
    }
  } else {
    for (unsigned I = 0; I != NumInits; ++I)
      E->updateInit(Record.getContext(), I, Record.readSubExpr());
  }
}

void ASTStmtReader::VisitDesignatedInitExpr(DesignatedInitExpr *E) {
  using Designator = DesignatedInitExpr::Designator;

  VisitExpr(E);
  unsigned NumSubExprs = Record.readInt();
  assert(NumSubExprs == E->getNumSubExprs() && "Wrong number of subexprs");
  for (unsigned I = 0; I != NumSubExprs; ++I)
    E->setSubExpr(I, Record.readSubExpr());
  E->setEqualOrColonLoc(readSourceLocation());
  E->setGNUSyntax(Record.readInt());

  SmallVector<Designator, 4> Designators;
  while (Record.getIdx() < Record.size()) {
    switch ((DesignatorTypes)Record.readInt()) {
    case DESIG_FIELD_DECL: {
      auto *Field = readDeclAs<FieldDecl>();
      SourceLocation DotLoc = readSourceLocation();
      SourceLocation FieldLoc = readSourceLocation();
      Designators.push_back(Designator::CreateFieldDesignator(
          Field->getIdentifier(), DotLoc, FieldLoc));
      Designators.back().setFieldDecl(Field);
      break;
    }

    case DESIG_FIELD_NAME: {
      const IdentifierInfo *Name = Record.readIdentifier();
      SourceLocation DotLoc = readSourceLocation();
      SourceLocation FieldLoc = readSourceLocation();
      Designators.push_back(Designator::CreateFieldDesignator(Name, DotLoc,
                                                              FieldLoc));
      break;
    }

    case DESIG_ARRAY: {
      unsigned Index = Record.readInt();
      SourceLocation LBracketLoc = readSourceLocation();
      SourceLocation RBracketLoc = readSourceLocation();
      Designators.push_back(Designator::CreateArrayDesignator(Index,
                                                              LBracketLoc,
                                                              RBracketLoc));
      break;
    }

    case DESIG_ARRAY_RANGE: {
      unsigned Index = Record.readInt();
      SourceLocation LBracketLoc = readSourceLocation();
      SourceLocation EllipsisLoc = readSourceLocation();
      SourceLocation RBracketLoc = readSourceLocation();
      Designators.push_back(Designator::CreateArrayRangeDesignator(
          Index, LBracketLoc, EllipsisLoc, RBracketLoc));
      break;
    }
    }
  }
  E->setDesignators(Record.getContext(),
                    Designators.data(), Designators.size());
}

void ASTStmtReader::VisitDesignatedInitUpdateExpr(DesignatedInitUpdateExpr *E) {
  VisitExpr(E);
  E->setBase(Record.readSubExpr());
  E->setUpdater(Record.readSubExpr());
}

void ASTStmtReader::VisitNoInitExpr(NoInitExpr *E) {
  VisitExpr(E);
}

void ASTStmtReader::VisitArrayInitLoopExpr(ArrayInitLoopExpr *E) {
  VisitExpr(E);
  E->SubExprs[0] = Record.readSubExpr();
  E->SubExprs[1] = Record.readSubExpr();
}

void ASTStmtReader::VisitArrayInitIndexExpr(ArrayInitIndexExpr *E) {
  VisitExpr(E);
}

void ASTStmtReader::VisitImplicitValueInitExpr(ImplicitValueInitExpr *E) {
  VisitExpr(E);
}

void ASTStmtReader::VisitVAArgExpr(VAArgExpr *E) {
  VisitExpr(E);
  E->setSubExpr(Record.readSubExpr());
  E->setWrittenTypeInfo(readTypeSourceInfo());
  E->setBuiltinLoc(readSourceLocation());
  E->setRParenLoc(readSourceLocation());
  E->setIsMicrosoftABI(Record.readInt());
}

void ASTStmtReader::VisitSourceLocExpr(SourceLocExpr *E) {
  VisitExpr(E);
  E->ParentContext = readDeclAs<DeclContext>();
  E->BuiltinLoc = readSourceLocation();
  E->RParenLoc = readSourceLocation();
  E->SourceLocExprBits.Kind = Record.readInt();
}

void ASTStmtReader::VisitEmbedExpr(EmbedExpr *E) {
  VisitExpr(E);
  E->EmbedKeywordLoc = readSourceLocation();
  EmbedDataStorage *Data = new (Record.getContext()) EmbedDataStorage;
  Data->BinaryData = cast<StringLiteral>(Record.readSubStmt());
  E->Data = Data;
  E->Begin = Record.readInt();
  E->NumOfElements = Record.readInt();
}

void ASTStmtReader::VisitAddrLabelExpr(AddrLabelExpr *E) {
  VisitExpr(E);
  E->setAmpAmpLoc(readSourceLocation());
  E->setLabelLoc(readSourceLocation());
  E->setLabel(readDeclAs<LabelDecl>());
}

void ASTStmtReader::VisitStmtExpr(StmtExpr *E) {
  VisitExpr(E);
  E->setLParenLoc(readSourceLocation());
  E->setRParenLoc(readSourceLocation());
  E->setSubStmt(cast_or_null<CompoundStmt>(Record.readSubStmt()));
  E->StmtExprBits.TemplateDepth = Record.readInt();
}

void ASTStmtReader::VisitChooseExpr(ChooseExpr *E) {
  VisitExpr(E);
  E->setCond(Record.readSubExpr());
  E->setLHS(Record.readSubExpr());
  E->setRHS(Record.readSubExpr());
  E->setBuiltinLoc(readSourceLocation());
  E->setRParenLoc(readSourceLocation());
  E->setIsConditionTrue(Record.readInt());
}

void ASTStmtReader::VisitGNUNullExpr(GNUNullExpr *E) {
  VisitExpr(E);
  E->setTokenLocation(readSourceLocation());
}

void ASTStmtReader::VisitShuffleVectorExpr(ShuffleVectorExpr *E) {
  VisitExpr(E);
  SmallVector<Expr *, 16> Exprs;
  unsigned NumExprs = Record.readInt();
  while (NumExprs--)
    Exprs.push_back(Record.readSubExpr());
  E->setExprs(Record.getContext(), Exprs);
  E->setBuiltinLoc(readSourceLocation());
  E->setRParenLoc(readSourceLocation());
}

void ASTStmtReader::VisitConvertVectorExpr(ConvertVectorExpr *E) {
  VisitExpr(E);
  E->BuiltinLoc = readSourceLocation();
  E->RParenLoc = readSourceLocation();
  E->TInfo = readTypeSourceInfo();
  E->SrcExpr = Record.readSubExpr();
}

void ASTStmtReader::VisitBlockExpr(BlockExpr *E) {
  VisitExpr(E);
  E->setBlockDecl(readDeclAs<BlockDecl>());
}

void ASTStmtReader::VisitGenericSelectionExpr(GenericSelectionExpr *E) {
  VisitExpr(E);

  unsigned NumAssocs = Record.readInt();
  assert(NumAssocs == E->getNumAssocs() && "Wrong NumAssocs!");
  E->IsExprPredicate = Record.readInt();
  E->ResultIndex = Record.readInt();
  E->GenericSelectionExprBits.GenericLoc = readSourceLocation();
  E->DefaultLoc = readSourceLocation();
  E->RParenLoc = readSourceLocation();

  Stmt **Stmts = E->getTrailingObjects<Stmt *>();
  // Add 1 to account for the controlling expression which is the first
  // expression in the trailing array of Stmt *. This is not needed for
  // the trailing array of TypeSourceInfo *.
  for (unsigned I = 0, N = NumAssocs + 1; I < N; ++I)
    Stmts[I] = Record.readSubExpr();

  TypeSourceInfo **TSIs = E->getTrailingObjects<TypeSourceInfo *>();
  for (unsigned I = 0, N = NumAssocs; I < N; ++I)
    TSIs[I] = readTypeSourceInfo();
}

void ASTStmtReader::VisitPseudoObjectExpr(PseudoObjectExpr *E) {
  VisitExpr(E);
  unsigned numSemanticExprs = Record.readInt();
  assert(numSemanticExprs + 1 == E->PseudoObjectExprBits.NumSubExprs);
  E->PseudoObjectExprBits.ResultIndex = Record.readInt();

  // Read the syntactic expression.
  E->getSubExprsBuffer()[0] = Record.readSubExpr();

  // Read all the semantic expressions.
  for (unsigned i = 0; i != numSemanticExprs; ++i) {
    Expr *subExpr = Record.readSubExpr();
    E->getSubExprsBuffer()[i+1] = subExpr;
  }
}

void ASTStmtReader::VisitAtomicExpr(AtomicExpr *E) {
  VisitExpr(E);
  E->Op = AtomicExpr::AtomicOp(Record.readInt());
  E->NumSubExprs = AtomicExpr::getNumSubExprs(E->Op);
  for (unsigned I = 0; I != E->NumSubExprs; ++I)
    E->SubExprs[I] = Record.readSubExpr();
  E->BuiltinLoc = readSourceLocation();
  E->RParenLoc = readSourceLocation();
}

//===----------------------------------------------------------------------===//
// Objective-C Expressions and Statements

void ASTStmtReader::VisitObjCStringLiteral(ObjCStringLiteral *E) {
  VisitExpr(E);
  E->setString(cast<StringLiteral>(Record.readSubStmt()));
  E->setAtLoc(readSourceLocation());
}

void ASTStmtReader::VisitObjCBoxedExpr(ObjCBoxedExpr *E) {
  VisitExpr(E);
  // could be one of several IntegerLiteral, FloatLiteral, etc.
  E->SubExpr = Record.readSubStmt();
  E->BoxingMethod = readDeclAs<ObjCMethodDecl>();
  E->Range = readSourceRange();
}

void ASTStmtReader::VisitObjCArrayLiteral(ObjCArrayLiteral *E) {
  VisitExpr(E);
  unsigned NumElements = Record.readInt();
  assert(NumElements == E->getNumElements() && "Wrong number of elements");
  Expr **Elements = E->getElements();
  for (unsigned I = 0, N = NumElements; I != N; ++I)
    Elements[I] = Record.readSubExpr();
  E->ArrayWithObjectsMethod = readDeclAs<ObjCMethodDecl>();
  E->Range = readSourceRange();
}

void ASTStmtReader::VisitObjCDictionaryLiteral(ObjCDictionaryLiteral *E) {
  VisitExpr(E);
  unsigned NumElements = Record.readInt();
  assert(NumElements == E->getNumElements() && "Wrong number of elements");
  bool HasPackExpansions = Record.readInt();
  assert(HasPackExpansions == E->HasPackExpansions &&"Pack expansion mismatch");
  auto *KeyValues =
      E->getTrailingObjects<ObjCDictionaryLiteral::KeyValuePair>();
  auto *Expansions =
      E->getTrailingObjects<ObjCDictionaryLiteral::ExpansionData>();
  for (unsigned I = 0; I != NumElements; ++I) {
    KeyValues[I].Key = Record.readSubExpr();
    KeyValues[I].Value = Record.readSubExpr();
    if (HasPackExpansions) {
      Expansions[I].EllipsisLoc = readSourceLocation();
      Expansions[I].NumExpansionsPlusOne = Record.readInt();
    }
  }
  E->DictWithObjectsMethod = readDeclAs<ObjCMethodDecl>();
  E->Range = readSourceRange();
}

void ASTStmtReader::VisitObjCEncodeExpr(ObjCEncodeExpr *E) {
  VisitExpr(E);
  E->setEncodedTypeSourceInfo(readTypeSourceInfo());
  E->setAtLoc(readSourceLocation());
  E->setRParenLoc(readSourceLocation());
}

void ASTStmtReader::VisitObjCSelectorExpr(ObjCSelectorExpr *E) {
  VisitExpr(E);
  E->setSelector(Record.readSelector());
  E->setAtLoc(readSourceLocation());
  E->setRParenLoc(readSourceLocation());
}

void ASTStmtReader::VisitObjCProtocolExpr(ObjCProtocolExpr *E) {
  VisitExpr(E);
  E->setProtocol(readDeclAs<ObjCProtocolDecl>());
  E->setAtLoc(readSourceLocation());
  E->ProtoLoc = readSourceLocation();
  E->setRParenLoc(readSourceLocation());
}

void ASTStmtReader::VisitObjCIvarRefExpr(ObjCIvarRefExpr *E) {
  VisitExpr(E);
  E->setDecl(readDeclAs<ObjCIvarDecl>());
  E->setLocation(readSourceLocation());
  E->setOpLoc(readSourceLocation());
  E->setBase(Record.readSubExpr());
  E->setIsArrow(Record.readInt());
  E->setIsFreeIvar(Record.readInt());
}

void ASTStmtReader::VisitObjCPropertyRefExpr(ObjCPropertyRefExpr *E) {
  VisitExpr(E);
  unsigned MethodRefFlags = Record.readInt();
  bool Implicit = Record.readInt() != 0;
  if (Implicit) {
    auto *Getter = readDeclAs<ObjCMethodDecl>();
    auto *Setter = readDeclAs<ObjCMethodDecl>();
    E->setImplicitProperty(Getter, Setter, MethodRefFlags);
  } else {
    E->setExplicitProperty(readDeclAs<ObjCPropertyDecl>(), MethodRefFlags);
  }
  E->setLocation(readSourceLocation());
  E->setReceiverLocation(readSourceLocation());
  switch (Record.readInt()) {
  case 0:
    E->setBase(Record.readSubExpr());
    break;
  case 1:
    E->setSuperReceiver(Record.readType());
    break;
  case 2:
    E->setClassReceiver(readDeclAs<ObjCInterfaceDecl>());
    break;
  }
}

void ASTStmtReader::VisitObjCSubscriptRefExpr(ObjCSubscriptRefExpr *E) {
  VisitExpr(E);
  E->setRBracket(readSourceLocation());
  E->setBaseExpr(Record.readSubExpr());
  E->setKeyExpr(Record.readSubExpr());
  E->GetAtIndexMethodDecl = readDeclAs<ObjCMethodDecl>();
  E->SetAtIndexMethodDecl = readDeclAs<ObjCMethodDecl>();
}

void ASTStmtReader::VisitObjCMessageExpr(ObjCMessageExpr *E) {
  VisitExpr(E);
  assert(Record.peekInt() == E->getNumArgs());
  Record.skipInts(1);
  unsigned NumStoredSelLocs = Record.readInt();
  E->SelLocsKind = Record.readInt();
  E->setDelegateInitCall(Record.readInt());
  E->IsImplicit = Record.readInt();
  auto Kind = static_cast<ObjCMessageExpr::ReceiverKind>(Record.readInt());
  switch (Kind) {
  case ObjCMessageExpr::Instance:
    E->setInstanceReceiver(Record.readSubExpr());
    break;

  case ObjCMessageExpr::Class:
    E->setClassReceiver(readTypeSourceInfo());
    break;

  case ObjCMessageExpr::SuperClass:
  case ObjCMessageExpr::SuperInstance: {
    QualType T = Record.readType();
    SourceLocation SuperLoc = readSourceLocation();
    E->setSuper(SuperLoc, T, Kind == ObjCMessageExpr::SuperInstance);
    break;
  }
  }

  assert(Kind == E->getReceiverKind());

  if (Record.readInt())
    E->setMethodDecl(readDeclAs<ObjCMethodDecl>());
  else
    E->setSelector(Record.readSelector());

  E->LBracLoc = readSourceLocation();
  E->RBracLoc = readSourceLocation();

  for (unsigned I = 0, N = E->getNumArgs(); I != N; ++I)
    E->setArg(I, Record.readSubExpr());

  SourceLocation *Locs = E->getStoredSelLocs();
  for (unsigned I = 0; I != NumStoredSelLocs; ++I)
    Locs[I] = readSourceLocation();
}

void ASTStmtReader::VisitObjCForCollectionStmt(ObjCForCollectionStmt *S) {
  VisitStmt(S);
  S->setElement(Record.readSubStmt());
  S->setCollection(Record.readSubExpr());
  S->setBody(Record.readSubStmt());
  S->setForLoc(readSourceLocation());
  S->setRParenLoc(readSourceLocation());
}

void ASTStmtReader::VisitObjCAtCatchStmt(ObjCAtCatchStmt *S) {
  VisitStmt(S);
  S->setCatchBody(Record.readSubStmt());
  S->setCatchParamDecl(readDeclAs<VarDecl>());
  S->setAtCatchLoc(readSourceLocation());
  S->setRParenLoc(readSourceLocation());
}

void ASTStmtReader::VisitObjCAtFinallyStmt(ObjCAtFinallyStmt *S) {
  VisitStmt(S);
  S->setFinallyBody(Record.readSubStmt());
  S->setAtFinallyLoc(readSourceLocation());
}

void ASTStmtReader::VisitObjCAutoreleasePoolStmt(ObjCAutoreleasePoolStmt *S) {
  VisitStmt(S); // FIXME: no test coverage.
  S->setSubStmt(Record.readSubStmt());
  S->setAtLoc(readSourceLocation());
}

void ASTStmtReader::VisitObjCAtTryStmt(ObjCAtTryStmt *S) {
  VisitStmt(S);
  assert(Record.peekInt() == S->getNumCatchStmts());
  Record.skipInts(1);
  bool HasFinally = Record.readInt();
  S->setTryBody(Record.readSubStmt());
  for (unsigned I = 0, N = S->getNumCatchStmts(); I != N; ++I)
    S->setCatchStmt(I, cast_or_null<ObjCAtCatchStmt>(Record.readSubStmt()));

  if (HasFinally)
    S->setFinallyStmt(Record.readSubStmt());
  S->setAtTryLoc(readSourceLocation());
}

void ASTStmtReader::VisitObjCAtSynchronizedStmt(ObjCAtSynchronizedStmt *S) {
  VisitStmt(S); // FIXME: no test coverage.
  S->setSynchExpr(Record.readSubStmt());
  S->setSynchBody(Record.readSubStmt());
  S->setAtSynchronizedLoc(readSourceLocation());
}

void ASTStmtReader::VisitObjCAtThrowStmt(ObjCAtThrowStmt *S) {
  VisitStmt(S); // FIXME: no test coverage.
  S->setThrowExpr(Record.readSubStmt());
  S->setThrowLoc(readSourceLocation());
}

void ASTStmtReader::VisitObjCBoolLiteralExpr(ObjCBoolLiteralExpr *E) {
  VisitExpr(E);
  E->setValue(Record.readInt());
  E->setLocation(readSourceLocation());
}

void ASTStmtReader::VisitObjCAvailabilityCheckExpr(ObjCAvailabilityCheckExpr *E) {
  VisitExpr(E);
  SourceRange R = Record.readSourceRange();
  E->AtLoc = R.getBegin();
  E->RParen = R.getEnd();
  E->VersionToCheck = Record.readVersionTuple();
}

//===----------------------------------------------------------------------===//
// C++ Expressions and Statements
//===----------------------------------------------------------------------===//

void ASTStmtReader::VisitCXXCatchStmt(CXXCatchStmt *S) {
  VisitStmt(S);
  S->CatchLoc = readSourceLocation();
  S->ExceptionDecl = readDeclAs<VarDecl>();
  S->HandlerBlock = Record.readSubStmt();
}

void ASTStmtReader::VisitCXXTryStmt(CXXTryStmt *S) {
  VisitStmt(S);
  assert(Record.peekInt() == S->getNumHandlers() && "NumStmtFields is wrong ?");
  Record.skipInts(1);
  S->TryLoc = readSourceLocation();
  S->getStmts()[0] = Record.readSubStmt();
  for (unsigned i = 0, e = S->getNumHandlers(); i != e; ++i)
    S->getStmts()[i + 1] = Record.readSubStmt();
}

void ASTStmtReader::VisitCXXForRangeStmt(CXXForRangeStmt *S) {
  VisitStmt(S);
  S->ForLoc = readSourceLocation();
  S->CoawaitLoc = readSourceLocation();
  S->ColonLoc = readSourceLocation();
  S->RParenLoc = readSourceLocation();
  S->setInit(Record.readSubStmt());
  S->setRangeStmt(Record.readSubStmt());
  S->setBeginStmt(Record.readSubStmt());
  S->setEndStmt(Record.readSubStmt());
  S->setCond(Record.readSubExpr());
  S->setInc(Record.readSubExpr());
  S->setLoopVarStmt(Record.readSubStmt());
  S->setBody(Record.readSubStmt());
}

void ASTStmtReader::VisitMSDependentExistsStmt(MSDependentExistsStmt *S) {
  VisitStmt(S);
  S->KeywordLoc = readSourceLocation();
  S->IsIfExists = Record.readInt();
  S->QualifierLoc = Record.readNestedNameSpecifierLoc();
  S->NameInfo = Record.readDeclarationNameInfo();
  S->SubStmt = Record.readSubStmt();
}

void ASTStmtReader::VisitCXXOperatorCallExpr(CXXOperatorCallExpr *E) {
  VisitCallExpr(E);
  E->CXXOperatorCallExprBits.OperatorKind = Record.readInt();
  E->Range = Record.readSourceRange();
}

void ASTStmtReader::VisitCXXRewrittenBinaryOperator(
    CXXRewrittenBinaryOperator *E) {
  VisitExpr(E);
  E->CXXRewrittenBinaryOperatorBits.IsReversed = Record.readInt();
  E->SemanticForm = Record.readSubExpr();
}

void ASTStmtReader::VisitCXXConstructExpr(CXXConstructExpr *E) {
  VisitExpr(E);

  unsigned NumArgs = Record.readInt();
  assert((NumArgs == E->getNumArgs()) && "Wrong NumArgs!");

  E->CXXConstructExprBits.Elidable = Record.readInt();
  E->CXXConstructExprBits.HadMultipleCandidates = Record.readInt();
  E->CXXConstructExprBits.ListInitialization = Record.readInt();
  E->CXXConstructExprBits.StdInitListInitialization = Record.readInt();
  E->CXXConstructExprBits.ZeroInitialization = Record.readInt();
  E->CXXConstructExprBits.ConstructionKind = Record.readInt();
  E->CXXConstructExprBits.IsImmediateEscalating = Record.readInt();
  E->CXXConstructExprBits.Loc = readSourceLocation();
  E->Constructor = readDeclAs<CXXConstructorDecl>();
  E->ParenOrBraceRange = readSourceRange();

  for (unsigned I = 0; I != NumArgs; ++I)
    E->setArg(I, Record.readSubExpr());
}

void ASTStmtReader::VisitCXXInheritedCtorInitExpr(CXXInheritedCtorInitExpr *E) {
  VisitExpr(E);
  E->Constructor = readDeclAs<CXXConstructorDecl>();
  E->Loc = readSourceLocation();
  E->ConstructsVirtualBase = Record.readInt();
  E->InheritedFromVirtualBase = Record.readInt();
}

void ASTStmtReader::VisitCXXTemporaryObjectExpr(CXXTemporaryObjectExpr *E) {
  VisitCXXConstructExpr(E);
  E->TSI = readTypeSourceInfo();
}

void ASTStmtReader::VisitLambdaExpr(LambdaExpr *E) {
  VisitExpr(E);
  unsigned NumCaptures = Record.readInt();
  (void)NumCaptures;
  assert(NumCaptures == E->LambdaExprBits.NumCaptures);
  E->IntroducerRange = readSourceRange();
  E->LambdaExprBits.CaptureDefault = Record.readInt();
  E->CaptureDefaultLoc = readSourceLocation();
  E->LambdaExprBits.ExplicitParams = Record.readInt();
  E->LambdaExprBits.ExplicitResultType = Record.readInt();
  E->ClosingBrace = readSourceLocation();

  // Read capture initializers.
  for (LambdaExpr::capture_init_iterator C = E->capture_init_begin(),
                                         CEnd = E->capture_init_end();
       C != CEnd; ++C)
    *C = Record.readSubExpr();

  // The body will be lazily deserialized when needed from the call operator
  // declaration.
}

void
ASTStmtReader::VisitCXXStdInitializerListExpr(CXXStdInitializerListExpr *E) {
  VisitExpr(E);
  E->SubExpr = Record.readSubExpr();
}

void ASTStmtReader::VisitCXXNamedCastExpr(CXXNamedCastExpr *E) {
  VisitExplicitCastExpr(E);
  SourceRange R = readSourceRange();
  E->Loc = R.getBegin();
  E->RParenLoc = R.getEnd();
  if (CurrentUnpackingBits->getNextBit())
    E->AngleBrackets = readSourceRange();
}

void ASTStmtReader::VisitCXXStaticCastExpr(CXXStaticCastExpr *E) {
  return VisitCXXNamedCastExpr(E);
}

void ASTStmtReader::VisitCXXDynamicCastExpr(CXXDynamicCastExpr *E) {
  return VisitCXXNamedCastExpr(E);
}

void ASTStmtReader::VisitCXXReinterpretCastExpr(CXXReinterpretCastExpr *E) {
  return VisitCXXNamedCastExpr(E);
}

void ASTStmtReader::VisitCXXAddrspaceCastExpr(CXXAddrspaceCastExpr *E) {
  return VisitCXXNamedCastExpr(E);
}

void ASTStmtReader::VisitCXXConstCastExpr(CXXConstCastExpr *E) {
  return VisitCXXNamedCastExpr(E);
}

void ASTStmtReader::VisitCXXFunctionalCastExpr(CXXFunctionalCastExpr *E) {
  VisitExplicitCastExpr(E);
  E->setLParenLoc(readSourceLocation());
  E->setRParenLoc(readSourceLocation());
}

void ASTStmtReader::VisitBuiltinBitCastExpr(BuiltinBitCastExpr *E) {
  VisitExplicitCastExpr(E);
  E->KWLoc = readSourceLocation();
  E->RParenLoc = readSourceLocation();
}

void ASTStmtReader::VisitSYCLBuiltinNumFieldsExpr(SYCLBuiltinNumFieldsExpr *E) {
  E->setLocation(readSourceLocation());
  E->SourceTy = Record.readType();
}

void ASTStmtReader::VisitSYCLBuiltinFieldTypeExpr(SYCLBuiltinFieldTypeExpr *E) {
  E->setLocation(readSourceLocation());
  E->SourceTy = Record.readType();
  E->Index = Record.readExpr();
}

void ASTStmtReader::VisitSYCLBuiltinNumBasesExpr(SYCLBuiltinNumBasesExpr *E) {
  E->setLocation(readSourceLocation());
  E->SourceTy = Record.readType();
}

void ASTStmtReader::VisitSYCLBuiltinBaseTypeExpr(SYCLBuiltinBaseTypeExpr *E) {
  E->setLocation(readSourceLocation());
  E->SourceTy = Record.readType();
  E->Index = Record.readExpr();
}

void ASTStmtReader::VisitUserDefinedLiteral(UserDefinedLiteral *E) {
  VisitCallExpr(E);
  E->UDSuffixLoc = readSourceLocation();
}

void ASTStmtReader::VisitCXXBoolLiteralExpr(CXXBoolLiteralExpr *E) {
  VisitExpr(E);
  E->setValue(Record.readInt());
  E->setLocation(readSourceLocation());
}

void ASTStmtReader::VisitCXXNullPtrLiteralExpr(CXXNullPtrLiteralExpr *E) {
  VisitExpr(E);
  E->setLocation(readSourceLocation());
}

void ASTStmtReader::VisitCXXTypeidExpr(CXXTypeidExpr *E) {
  VisitExpr(E);
  E->setSourceRange(readSourceRange());
  if (E->isTypeOperand())
    E->Operand = readTypeSourceInfo();
  else
    E->Operand = Record.readSubExpr();
}

void ASTStmtReader::VisitCXXThisExpr(CXXThisExpr *E) {
  VisitExpr(E);
  E->setLocation(readSourceLocation());
  E->setImplicit(Record.readInt());
  E->setCapturedByCopyInLambdaWithExplicitObjectParameter(Record.readInt());
}

void ASTStmtReader::VisitCXXThrowExpr(CXXThrowExpr *E) {
  VisitExpr(E);
  E->CXXThrowExprBits.ThrowLoc = readSourceLocation();
  E->Operand = Record.readSubExpr();
  E->CXXThrowExprBits.IsThrownVariableInScope = Record.readInt();
}

void ASTStmtReader::VisitCXXDefaultArgExpr(CXXDefaultArgExpr *E) {
  VisitExpr(E);
  E->Param = readDeclAs<ParmVarDecl>();
  E->UsedContext = readDeclAs<DeclContext>();
  E->CXXDefaultArgExprBits.Loc = readSourceLocation();
  E->CXXDefaultArgExprBits.HasRewrittenInit = Record.readInt();
  if (E->CXXDefaultArgExprBits.HasRewrittenInit)
    *E->getTrailingObjects<Expr *>() = Record.readSubExpr();
}

void ASTStmtReader::VisitCXXDefaultInitExpr(CXXDefaultInitExpr *E) {
  VisitExpr(E);
  E->CXXDefaultInitExprBits.HasRewrittenInit = Record.readInt();
  E->Field = readDeclAs<FieldDecl>();
  E->UsedContext = readDeclAs<DeclContext>();
  E->CXXDefaultInitExprBits.Loc = readSourceLocation();
  if (E->CXXDefaultInitExprBits.HasRewrittenInit)
    *E->getTrailingObjects<Expr *>() = Record.readSubExpr();
}

void ASTStmtReader::VisitCXXBindTemporaryExpr(CXXBindTemporaryExpr *E) {
  VisitExpr(E);
  E->setTemporary(Record.readCXXTemporary());
  E->setSubExpr(Record.readSubExpr());
}

void ASTStmtReader::VisitCXXScalarValueInitExpr(CXXScalarValueInitExpr *E) {
  VisitExpr(E);
  E->TypeInfo = readTypeSourceInfo();
  E->CXXScalarValueInitExprBits.RParenLoc = readSourceLocation();
}

void ASTStmtReader::VisitCXXNewExpr(CXXNewExpr *E) {
  VisitExpr(E);

  bool IsArray = Record.readInt();
  bool HasInit = Record.readInt();
  unsigned NumPlacementArgs = Record.readInt();
  bool IsParenTypeId = Record.readInt();

  E->CXXNewExprBits.IsGlobalNew = Record.readInt();
  E->CXXNewExprBits.ShouldPassAlignment = Record.readInt();
  E->CXXNewExprBits.UsualArrayDeleteWantsSize = Record.readInt();
  E->CXXNewExprBits.HasInitializer = Record.readInt();
  E->CXXNewExprBits.StoredInitializationStyle = Record.readInt();

  assert((IsArray == E->isArray()) && "Wrong IsArray!");
  assert((HasInit == E->hasInitializer()) && "Wrong HasInit!");
  assert((NumPlacementArgs == E->getNumPlacementArgs()) &&
         "Wrong NumPlacementArgs!");
  assert((IsParenTypeId == E->isParenTypeId()) && "Wrong IsParenTypeId!");
  (void)IsArray;
  (void)HasInit;
  (void)NumPlacementArgs;

  E->setOperatorNew(readDeclAs<FunctionDecl>());
  E->setOperatorDelete(readDeclAs<FunctionDecl>());
  E->AllocatedTypeInfo = readTypeSourceInfo();
  if (IsParenTypeId)
    E->getTrailingObjects<SourceRange>()[0] = readSourceRange();
  E->Range = readSourceRange();
  E->DirectInitRange = readSourceRange();

  // Install all the subexpressions.
  for (CXXNewExpr::raw_arg_iterator I = E->raw_arg_begin(),
                                    N = E->raw_arg_end();
       I != N; ++I)
    *I = Record.readSubStmt();
}

void ASTStmtReader::VisitCXXDeleteExpr(CXXDeleteExpr *E) {
  VisitExpr(E);
  E->CXXDeleteExprBits.GlobalDelete = Record.readInt();
  E->CXXDeleteExprBits.ArrayForm = Record.readInt();
  E->CXXDeleteExprBits.ArrayFormAsWritten = Record.readInt();
  E->CXXDeleteExprBits.UsualArrayDeleteWantsSize = Record.readInt();
  E->OperatorDelete = readDeclAs<FunctionDecl>();
  E->Argument = Record.readSubExpr();
  E->CXXDeleteExprBits.Loc = readSourceLocation();
}

void ASTStmtReader::VisitCXXPseudoDestructorExpr(CXXPseudoDestructorExpr *E) {
  VisitExpr(E);

  E->Base = Record.readSubExpr();
  E->IsArrow = Record.readInt();
  E->OperatorLoc = readSourceLocation();
  E->QualifierLoc = Record.readNestedNameSpecifierLoc();
  E->ScopeType = readTypeSourceInfo();
  E->ColonColonLoc = readSourceLocation();
  E->TildeLoc = readSourceLocation();

  IdentifierInfo *II = Record.readIdentifier();
  if (II)
    E->setDestroyedType(II, readSourceLocation());
  else
    E->setDestroyedType(readTypeSourceInfo());
}

void ASTStmtReader::VisitExprWithCleanups(ExprWithCleanups *E) {
  VisitExpr(E);

  unsigned NumObjects = Record.readInt();
  assert(NumObjects == E->getNumObjects());
  for (unsigned i = 0; i != NumObjects; ++i) {
    unsigned CleanupKind = Record.readInt();
    ExprWithCleanups::CleanupObject Obj;
    if (CleanupKind == COK_Block)
      Obj = readDeclAs<BlockDecl>();
    else if (CleanupKind == COK_CompoundLiteral)
      Obj = cast<CompoundLiteralExpr>(Record.readSubExpr());
    else
      llvm_unreachable("unexpected cleanup object type");
    E->getTrailingObjects<ExprWithCleanups::CleanupObject>()[i] = Obj;
  }

  E->ExprWithCleanupsBits.CleanupsHaveSideEffects = Record.readInt();
  E->SubExpr = Record.readSubExpr();
}

void ASTStmtReader::VisitCXXDependentScopeMemberExpr(
    CXXDependentScopeMemberExpr *E) {
  VisitExpr(E);

  unsigned NumTemplateArgs = Record.readInt();
  CurrentUnpackingBits.emplace(Record.readInt());
  bool HasTemplateKWAndArgsInfo = CurrentUnpackingBits->getNextBit();
  bool HasFirstQualifierFoundInScope = CurrentUnpackingBits->getNextBit();

  assert((HasTemplateKWAndArgsInfo == E->hasTemplateKWAndArgsInfo()) &&
         "Wrong HasTemplateKWAndArgsInfo!");
  assert(
      (HasFirstQualifierFoundInScope == E->hasFirstQualifierFoundInScope()) &&
      "Wrong HasFirstQualifierFoundInScope!");

  if (HasTemplateKWAndArgsInfo)
    ReadTemplateKWAndArgsInfo(
        *E->getTrailingObjects<ASTTemplateKWAndArgsInfo>(),
        E->getTrailingObjects<TemplateArgumentLoc>(), NumTemplateArgs);

  assert((NumTemplateArgs == E->getNumTemplateArgs()) &&
         "Wrong NumTemplateArgs!");

  E->CXXDependentScopeMemberExprBits.IsArrow =
      CurrentUnpackingBits->getNextBit();

  E->BaseType = Record.readType();
  E->QualifierLoc = Record.readNestedNameSpecifierLoc();
  // not ImplicitAccess
  if (CurrentUnpackingBits->getNextBit())
    E->Base = Record.readSubExpr();
  else
    E->Base = nullptr;

  E->CXXDependentScopeMemberExprBits.OperatorLoc = readSourceLocation();

  if (HasFirstQualifierFoundInScope)
    *E->getTrailingObjects<NamedDecl *>() = readDeclAs<NamedDecl>();

  E->MemberNameInfo = Record.readDeclarationNameInfo();
}

void
ASTStmtReader::VisitDependentScopeDeclRefExpr(DependentScopeDeclRefExpr *E) {
  VisitExpr(E);

  if (CurrentUnpackingBits->getNextBit()) // HasTemplateKWAndArgsInfo
    ReadTemplateKWAndArgsInfo(
        *E->getTrailingObjects<ASTTemplateKWAndArgsInfo>(),
        E->getTrailingObjects<TemplateArgumentLoc>(),
        /*NumTemplateArgs=*/CurrentUnpackingBits->getNextBits(/*Width=*/16));

  E->QualifierLoc = Record.readNestedNameSpecifierLoc();
  E->NameInfo = Record.readDeclarationNameInfo();
}

void
ASTStmtReader::VisitCXXUnresolvedConstructExpr(CXXUnresolvedConstructExpr *E) {
  VisitExpr(E);
  assert(Record.peekInt() == E->getNumArgs() &&
         "Read wrong record during creation ?");
  Record.skipInts(1);
  for (unsigned I = 0, N = E->getNumArgs(); I != N; ++I)
    E->setArg(I, Record.readSubExpr());
  E->TypeAndInitForm.setPointer(readTypeSourceInfo());
  E->setLParenLoc(readSourceLocation());
  E->setRParenLoc(readSourceLocation());
  E->TypeAndInitForm.setInt(Record.readInt());
}

void ASTStmtReader::VisitOverloadExpr(OverloadExpr *E) {
  VisitExpr(E);

  unsigned NumResults = Record.readInt();
  CurrentUnpackingBits.emplace(Record.readInt());
  bool HasTemplateKWAndArgsInfo = CurrentUnpackingBits->getNextBit();
  assert((E->getNumDecls() == NumResults) && "Wrong NumResults!");
  assert((E->hasTemplateKWAndArgsInfo() == HasTemplateKWAndArgsInfo) &&
         "Wrong HasTemplateKWAndArgsInfo!");

  if (HasTemplateKWAndArgsInfo) {
    unsigned NumTemplateArgs = Record.readInt();
    ReadTemplateKWAndArgsInfo(*E->getTrailingASTTemplateKWAndArgsInfo(),
                              E->getTrailingTemplateArgumentLoc(),
                              NumTemplateArgs);
    assert((E->getNumTemplateArgs() == NumTemplateArgs) &&
           "Wrong NumTemplateArgs!");
  }

  UnresolvedSet<8> Decls;
  for (unsigned I = 0; I != NumResults; ++I) {
    auto *D = readDeclAs<NamedDecl>();
    auto AS = (AccessSpecifier)Record.readInt();
    Decls.addDecl(D, AS);
  }

  DeclAccessPair *Results = E->getTrailingResults();
  UnresolvedSetIterator Iter = Decls.begin();
  for (unsigned I = 0; I != NumResults; ++I) {
    Results[I] = (Iter + I).getPair();
  }

  E->NameInfo = Record.readDeclarationNameInfo();
  E->QualifierLoc = Record.readNestedNameSpecifierLoc();
}

void ASTStmtReader::VisitUnresolvedMemberExpr(UnresolvedMemberExpr *E) {
  VisitOverloadExpr(E);
  E->UnresolvedMemberExprBits.IsArrow = CurrentUnpackingBits->getNextBit();
  E->UnresolvedMemberExprBits.HasUnresolvedUsing =
      CurrentUnpackingBits->getNextBit();

  if (/*!isImplicitAccess=*/CurrentUnpackingBits->getNextBit())
    E->Base = Record.readSubExpr();
  else
    E->Base = nullptr;

  E->OperatorLoc = readSourceLocation();

  E->BaseType = Record.readType();
}

void ASTStmtReader::VisitUnresolvedLookupExpr(UnresolvedLookupExpr *E) {
  VisitOverloadExpr(E);
  E->UnresolvedLookupExprBits.RequiresADL = CurrentUnpackingBits->getNextBit();
  E->NamingClass = readDeclAs<CXXRecordDecl>();
}

void ASTStmtReader::VisitTypeTraitExpr(TypeTraitExpr *E) {
  VisitExpr(E);
  E->TypeTraitExprBits.NumArgs = Record.readInt();
  E->TypeTraitExprBits.Kind = Record.readInt();
  E->TypeTraitExprBits.Value = Record.readInt();
  SourceRange Range = readSourceRange();
  E->Loc = Range.getBegin();
  E->RParenLoc = Range.getEnd();

  auto **Args = E->getTrailingObjects<TypeSourceInfo *>();
  for (unsigned I = 0, N = E->getNumArgs(); I != N; ++I)
    Args[I] = readTypeSourceInfo();
}

void ASTStmtReader::VisitArrayTypeTraitExpr(ArrayTypeTraitExpr *E) {
  VisitExpr(E);
  E->ATT = (ArrayTypeTrait)Record.readInt();
  E->Value = (unsigned int)Record.readInt();
  SourceRange Range = readSourceRange();
  E->Loc = Range.getBegin();
  E->RParen = Range.getEnd();
  E->QueriedType = readTypeSourceInfo();
  E->Dimension = Record.readSubExpr();
}

void ASTStmtReader::VisitExpressionTraitExpr(ExpressionTraitExpr *E) {
  VisitExpr(E);
  E->ET = (ExpressionTrait)Record.readInt();
  E->Value = (bool)Record.readInt();
  SourceRange Range = readSourceRange();
  E->QueriedExpression = Record.readSubExpr();
  E->Loc = Range.getBegin();
  E->RParen = Range.getEnd();
}

void ASTStmtReader::VisitCXXNoexceptExpr(CXXNoexceptExpr *E) {
  VisitExpr(E);
  E->CXXNoexceptExprBits.Value = Record.readInt();
  E->Range = readSourceRange();
  E->Operand = Record.readSubExpr();
}

void ASTStmtReader::VisitPackExpansionExpr(PackExpansionExpr *E) {
  VisitExpr(E);
  E->EllipsisLoc = readSourceLocation();
  E->NumExpansions = Record.readInt();
  E->Pattern = Record.readSubExpr();
}

void ASTStmtReader::VisitSizeOfPackExpr(SizeOfPackExpr *E) {
  VisitExpr(E);
  unsigned NumPartialArgs = Record.readInt();
  E->OperatorLoc = readSourceLocation();
  E->PackLoc = readSourceLocation();
  E->RParenLoc = readSourceLocation();
  E->Pack = Record.readDeclAs<NamedDecl>();
  if (E->isPartiallySubstituted()) {
    assert(E->Length == NumPartialArgs);
    for (auto *I = E->getTrailingObjects<TemplateArgument>(),
              *E = I + NumPartialArgs;
         I != E; ++I)
      new (I) TemplateArgument(Record.readTemplateArgument());
  } else if (!E->isValueDependent()) {
    E->Length = Record.readInt();
  }
}

void ASTStmtReader::VisitPackIndexingExpr(PackIndexingExpr *E) {
  VisitExpr(E);
  E->TransformedExpressions = Record.readInt();
  E->ExpandedToEmptyPack = Record.readInt();
  E->EllipsisLoc = readSourceLocation();
  E->RSquareLoc = readSourceLocation();
  E->SubExprs[0] = Record.readStmt();
  E->SubExprs[1] = Record.readStmt();
  auto **Exprs = E->getTrailingObjects<Expr *>();
  for (unsigned I = 0; I < E->TransformedExpressions; ++I)
    Exprs[I] = Record.readExpr();
}

void ASTStmtReader::VisitSubstNonTypeTemplateParmExpr(
                                              SubstNonTypeTemplateParmExpr *E) {
  VisitExpr(E);
  E->AssociatedDeclAndRef.setPointer(readDeclAs<Decl>());
  E->AssociatedDeclAndRef.setInt(CurrentUnpackingBits->getNextBit());
  E->Index = CurrentUnpackingBits->getNextBits(/*Width=*/12);
  if (CurrentUnpackingBits->getNextBit())
    E->PackIndex = Record.readInt();
  else
    E->PackIndex = 0;
  E->SubstNonTypeTemplateParmExprBits.NameLoc = readSourceLocation();
  E->Replacement = Record.readSubExpr();
}

void ASTStmtReader::VisitSubstNonTypeTemplateParmPackExpr(
                                          SubstNonTypeTemplateParmPackExpr *E) {
  VisitExpr(E);
  E->AssociatedDecl = readDeclAs<Decl>();
  E->Index = Record.readInt();
  TemplateArgument ArgPack = Record.readTemplateArgument();
  if (ArgPack.getKind() != TemplateArgument::Pack)
    return;

  E->Arguments = ArgPack.pack_begin();
  E->NumArguments = ArgPack.pack_size();
  E->NameLoc = readSourceLocation();
}

void ASTStmtReader::VisitFunctionParmPackExpr(FunctionParmPackExpr *E) {
  VisitExpr(E);
  E->NumParameters = Record.readInt();
  E->ParamPack = readDeclAs<ParmVarDecl>();
  E->NameLoc = readSourceLocation();
  auto **Parms = E->getTrailingObjects<VarDecl *>();
  for (unsigned i = 0, n = E->NumParameters; i != n; ++i)
    Parms[i] = readDeclAs<VarDecl>();
}

void ASTStmtReader::VisitMaterializeTemporaryExpr(MaterializeTemporaryExpr *E) {
  VisitExpr(E);
  bool HasMaterialzedDecl = Record.readInt();
  if (HasMaterialzedDecl)
    E->State = cast<LifetimeExtendedTemporaryDecl>(Record.readDecl());
  else
    E->State = Record.readSubExpr();
}

void ASTStmtReader::VisitCXXFoldExpr(CXXFoldExpr *E) {
  VisitExpr(E);
  E->LParenLoc = readSourceLocation();
  E->EllipsisLoc = readSourceLocation();
  E->RParenLoc = readSourceLocation();
  E->NumExpansions = Record.readInt();
  E->SubExprs[0] = Record.readSubExpr();
  E->SubExprs[1] = Record.readSubExpr();
  E->SubExprs[2] = Record.readSubExpr();
  E->Opcode = (BinaryOperatorKind)Record.readInt();
}

void ASTStmtReader::VisitCXXParenListInitExpr(CXXParenListInitExpr *E) {
  VisitExpr(E);
  unsigned ExpectedNumExprs = Record.readInt();
  assert(E->NumExprs == ExpectedNumExprs &&
         "expected number of expressions does not equal the actual number of "
         "serialized expressions.");
  E->NumUserSpecifiedExprs = Record.readInt();
  E->InitLoc = readSourceLocation();
  E->LParenLoc = readSourceLocation();
  E->RParenLoc = readSourceLocation();
  for (unsigned I = 0; I < ExpectedNumExprs; I++)
    E->getTrailingObjects<Expr *>()[I] = Record.readSubExpr();

  bool HasArrayFillerOrUnionDecl = Record.readBool();
  if (HasArrayFillerOrUnionDecl) {
    bool HasArrayFiller = Record.readBool();
    if (HasArrayFiller) {
      E->setArrayFiller(Record.readSubExpr());
    } else {
      E->setInitializedFieldInUnion(readDeclAs<FieldDecl>());
    }
  }
  E->updateDependence();
}

void ASTStmtReader::VisitOpaqueValueExpr(OpaqueValueExpr *E) {
  VisitExpr(E);
  E->SourceExpr = Record.readSubExpr();
  E->OpaqueValueExprBits.Loc = readSourceLocation();
  E->setIsUnique(Record.readInt());
}

void ASTStmtReader::VisitTypoExpr(TypoExpr *E) {
  llvm_unreachable("Cannot read TypoExpr nodes");
}

void ASTStmtReader::VisitRecoveryExpr(RecoveryExpr *E) {
  VisitExpr(E);
  unsigned NumArgs = Record.readInt();
  E->BeginLoc = readSourceLocation();
  E->EndLoc = readSourceLocation();
  assert((NumArgs + 0LL ==
          std::distance(E->children().begin(), E->children().end())) &&
         "Wrong NumArgs!");
  (void)NumArgs;
  for (Stmt *&Child : E->children())
    Child = Record.readSubStmt();
}

//===----------------------------------------------------------------------===//
// Microsoft Expressions and Statements
//===----------------------------------------------------------------------===//
void ASTStmtReader::VisitMSPropertyRefExpr(MSPropertyRefExpr *E) {
  VisitExpr(E);
  E->IsArrow = (Record.readInt() != 0);
  E->BaseExpr = Record.readSubExpr();
  E->QualifierLoc = Record.readNestedNameSpecifierLoc();
  E->MemberLoc = readSourceLocation();
  E->TheDecl = readDeclAs<MSPropertyDecl>();
}

void ASTStmtReader::VisitMSPropertySubscriptExpr(MSPropertySubscriptExpr *E) {
  VisitExpr(E);
  E->setBase(Record.readSubExpr());
  E->setIdx(Record.readSubExpr());
  E->setRBracketLoc(readSourceLocation());
}

void ASTStmtReader::VisitCXXUuidofExpr(CXXUuidofExpr *E) {
  VisitExpr(E);
  E->setSourceRange(readSourceRange());
  E->Guid = readDeclAs<MSGuidDecl>();
  if (E->isTypeOperand())
    E->Operand = readTypeSourceInfo();
  else
    E->Operand = Record.readSubExpr();
}

void ASTStmtReader::VisitSEHLeaveStmt(SEHLeaveStmt *S) {
  VisitStmt(S);
  S->setLeaveLoc(readSourceLocation());
}

void ASTStmtReader::VisitSEHExceptStmt(SEHExceptStmt *S) {
  VisitStmt(S);
  S->Loc = readSourceLocation();
  S->Children[SEHExceptStmt::FILTER_EXPR] = Record.readSubStmt();
  S->Children[SEHExceptStmt::BLOCK] = Record.readSubStmt();
}

void ASTStmtReader::VisitSEHFinallyStmt(SEHFinallyStmt *S) {
  VisitStmt(S);
  S->Loc = readSourceLocation();
  S->Block = Record.readSubStmt();
}

void ASTStmtReader::VisitSEHTryStmt(SEHTryStmt *S) {
  VisitStmt(S);
  S->IsCXXTry = Record.readInt();
  S->TryLoc = readSourceLocation();
  S->Children[SEHTryStmt::TRY] = Record.readSubStmt();
  S->Children[SEHTryStmt::HANDLER] = Record.readSubStmt();
}

//===----------------------------------------------------------------------===//
// CUDA Expressions and Statements
//===----------------------------------------------------------------------===//

void ASTStmtReader::VisitCUDAKernelCallExpr(CUDAKernelCallExpr *E) {
  VisitCallExpr(E);
  E->setPreArg(CUDAKernelCallExpr::CONFIG, Record.readSubExpr());
}

//===----------------------------------------------------------------------===//
// OpenCL Expressions and Statements.
//===----------------------------------------------------------------------===//
void ASTStmtReader::VisitAsTypeExpr(AsTypeExpr *E) {
  VisitExpr(E);
  E->BuiltinLoc = readSourceLocation();
  E->RParenLoc = readSourceLocation();
  E->SrcExpr = Record.readSubExpr();
}

//===----------------------------------------------------------------------===//
// OpenMP Directives.
//===----------------------------------------------------------------------===//

void ASTStmtReader::VisitOMPCanonicalLoop(OMPCanonicalLoop *S) {
  VisitStmt(S);
  for (Stmt *&SubStmt : S->SubStmts)
    SubStmt = Record.readSubStmt();
}

void ASTStmtReader::VisitOMPExecutableDirective(OMPExecutableDirective *E) {
  Record.readOMPChildren(E->Data);
  E->setLocStart(readSourceLocation());
  E->setLocEnd(readSourceLocation());
}

void ASTStmtReader::VisitOMPLoopBasedDirective(OMPLoopBasedDirective *D) {
  VisitStmt(D);
  // Field CollapsedNum was read in ReadStmtFromStream.
  Record.skipInts(1);
  VisitOMPExecutableDirective(D);
}

void ASTStmtReader::VisitOMPLoopDirective(OMPLoopDirective *D) {
  VisitOMPLoopBasedDirective(D);
}

void ASTStmtReader::VisitOMPMetaDirective(OMPMetaDirective *D) {
  VisitStmt(D);
  // The NumClauses field was read in ReadStmtFromStream.
  Record.skipInts(1);
  VisitOMPExecutableDirective(D);
}

void ASTStmtReader::VisitOMPParallelDirective(OMPParallelDirective *D) {
  VisitStmt(D);
  VisitOMPExecutableDirective(D);
  D->setHasCancel(Record.readBool());
}

void ASTStmtReader::VisitOMPSimdDirective(OMPSimdDirective *D) {
  VisitOMPLoopDirective(D);
}

void ASTStmtReader::VisitOMPLoopTransformationDirective(
    OMPLoopTransformationDirective *D) {
  VisitOMPLoopBasedDirective(D);
  D->setNumGeneratedLoops(Record.readUInt32());
}

void ASTStmtReader::VisitOMPTileDirective(OMPTileDirective *D) {
  VisitOMPLoopTransformationDirective(D);
}

void ASTStmtReader::VisitOMPUnrollDirective(OMPUnrollDirective *D) {
  VisitOMPLoopTransformationDirective(D);
}

void ASTStmtReader::VisitOMPReverseDirective(OMPReverseDirective *D) {
  VisitOMPLoopTransformationDirective(D);
}

void ASTStmtReader::VisitOMPInterchangeDirective(OMPInterchangeDirective *D) {
  VisitOMPLoopTransformationDirective(D);
}

void ASTStmtReader::VisitOMPForDirective(OMPForDirective *D) {
  VisitOMPLoopDirective(D);
  D->setHasCancel(Record.readBool());
}

void ASTStmtReader::VisitOMPForSimdDirective(OMPForSimdDirective *D) {
  VisitOMPLoopDirective(D);
}

void ASTStmtReader::VisitOMPSectionsDirective(OMPSectionsDirective *D) {
  VisitStmt(D);
  VisitOMPExecutableDirective(D);
  D->setHasCancel(Record.readBool());
}

void ASTStmtReader::VisitOMPSectionDirective(OMPSectionDirective *D) {
  VisitStmt(D);
  VisitOMPExecutableDirective(D);
  D->setHasCancel(Record.readBool());
}

void ASTStmtReader::VisitOMPScopeDirective(OMPScopeDirective *D) {
  VisitStmt(D);
  VisitOMPExecutableDirective(D);
}

void ASTStmtReader::VisitOMPSingleDirective(OMPSingleDirective *D) {
  VisitStmt(D);
  VisitOMPExecutableDirective(D);
}

void ASTStmtReader::VisitOMPMasterDirective(OMPMasterDirective *D) {
  VisitStmt(D);
  VisitOMPExecutableDirective(D);
}

void ASTStmtReader::VisitOMPCriticalDirective(OMPCriticalDirective *D) {
  VisitStmt(D);
  VisitOMPExecutableDirective(D);
  D->DirName = Record.readDeclarationNameInfo();
}

void ASTStmtReader::VisitOMPParallelForDirective(OMPParallelForDirective *D) {
  VisitOMPLoopDirective(D);
  D->setHasCancel(Record.readBool());
}

void ASTStmtReader::VisitOMPParallelForSimdDirective(
    OMPParallelForSimdDirective *D) {
  VisitOMPLoopDirective(D);
}

void ASTStmtReader::VisitOMPParallelMasterDirective(
    OMPParallelMasterDirective *D) {
  VisitStmt(D);
  VisitOMPExecutableDirective(D);
}

void ASTStmtReader::VisitOMPParallelMaskedDirective(
    OMPParallelMaskedDirective *D) {
  VisitStmt(D);
  VisitOMPExecutableDirective(D);
}

void ASTStmtReader::VisitOMPParallelSectionsDirective(
    OMPParallelSectionsDirective *D) {
  VisitStmt(D);
  VisitOMPExecutableDirective(D);
  D->setHasCancel(Record.readBool());
}

void ASTStmtReader::VisitOMPTaskDirective(OMPTaskDirective *D) {
  VisitStmt(D);
  VisitOMPExecutableDirective(D);
  D->setHasCancel(Record.readBool());
}

void ASTStmtReader::VisitOMPTaskyieldDirective(OMPTaskyieldDirective *D) {
  VisitStmt(D);
  VisitOMPExecutableDirective(D);
}

void ASTStmtReader::VisitOMPBarrierDirective(OMPBarrierDirective *D) {
  VisitStmt(D);
  VisitOMPExecutableDirective(D);
}

void ASTStmtReader::VisitOMPTaskwaitDirective(OMPTaskwaitDirective *D) {
  VisitStmt(D);
  // The NumClauses field was read in ReadStmtFromStream.
  Record.skipInts(1);
  VisitOMPExecutableDirective(D);
}

void ASTStmtReader::VisitOMPErrorDirective(OMPErrorDirective *D) {
  VisitStmt(D);
  // The NumClauses field was read in ReadStmtFromStream.
  Record.skipInts(1);
  VisitOMPExecutableDirective(D);
}

void ASTStmtReader::VisitOMPTaskgroupDirective(OMPTaskgroupDirective *D) {
  VisitStmt(D);
  VisitOMPExecutableDirective(D);
}

void ASTStmtReader::VisitOMPFlushDirective(OMPFlushDirective *D) {
  VisitStmt(D);
  VisitOMPExecutableDirective(D);
}

void ASTStmtReader::VisitOMPDepobjDirective(OMPDepobjDirective *D) {
  VisitStmt(D);
  VisitOMPExecutableDirective(D);
}

void ASTStmtReader::VisitOMPScanDirective(OMPScanDirective *D) {
  VisitStmt(D);
  VisitOMPExecutableDirective(D);
}

void ASTStmtReader::VisitOMPOrderedDirective(OMPOrderedDirective *D) {
  VisitStmt(D);
  VisitOMPExecutableDirective(D);
}

void ASTStmtReader::VisitOMPAtomicDirective(OMPAtomicDirective *D) {
  VisitStmt(D);
  VisitOMPExecutableDirective(D);
  D->Flags.IsXLHSInRHSPart = Record.readBool() ? 1 : 0;
  D->Flags.IsPostfixUpdate = Record.readBool() ? 1 : 0;
  D->Flags.IsFailOnly = Record.readBool() ? 1 : 0;
}

void ASTStmtReader::VisitOMPTargetDirective(OMPTargetDirective *D) {
  VisitStmt(D);
  VisitOMPExecutableDirective(D);
}

void ASTStmtReader::VisitOMPTargetDataDirective(OMPTargetDataDirective *D) {
  VisitStmt(D);
  VisitOMPExecutableDirective(D);
}

void ASTStmtReader::VisitOMPTargetEnterDataDirective(
    OMPTargetEnterDataDirective *D) {
  VisitStmt(D);
  VisitOMPExecutableDirective(D);
}

void ASTStmtReader::VisitOMPTargetExitDataDirective(
    OMPTargetExitDataDirective *D) {
  VisitStmt(D);
  VisitOMPExecutableDirective(D);
}

void ASTStmtReader::VisitOMPTargetParallelDirective(
    OMPTargetParallelDirective *D) {
  VisitStmt(D);
  VisitOMPExecutableDirective(D);
  D->setHasCancel(Record.readBool());
}

void ASTStmtReader::VisitOMPTargetParallelForDirective(
    OMPTargetParallelForDirective *D) {
  VisitOMPLoopDirective(D);
  D->setHasCancel(Record.readBool());
}

void ASTStmtReader::VisitOMPTeamsDirective(OMPTeamsDirective *D) {
  VisitStmt(D);
  VisitOMPExecutableDirective(D);
}

void ASTStmtReader::VisitOMPCancellationPointDirective(
    OMPCancellationPointDirective *D) {
  VisitStmt(D);
  VisitOMPExecutableDirective(D);
  D->setCancelRegion(Record.readEnum<OpenMPDirectiveKind>());
}

void ASTStmtReader::VisitOMPCancelDirective(OMPCancelDirective *D) {
  VisitStmt(D);
  VisitOMPExecutableDirective(D);
  D->setCancelRegion(Record.readEnum<OpenMPDirectiveKind>());
}

void ASTStmtReader::VisitOMPTaskLoopDirective(OMPTaskLoopDirective *D) {
  VisitOMPLoopDirective(D);
  D->setHasCancel(Record.readBool());
}

void ASTStmtReader::VisitOMPTaskLoopSimdDirective(OMPTaskLoopSimdDirective *D) {
  VisitOMPLoopDirective(D);
}

void ASTStmtReader::VisitOMPMasterTaskLoopDirective(
    OMPMasterTaskLoopDirective *D) {
  VisitOMPLoopDirective(D);
  D->setHasCancel(Record.readBool());
}

void ASTStmtReader::VisitOMPMaskedTaskLoopDirective(
    OMPMaskedTaskLoopDirective *D) {
  VisitOMPLoopDirective(D);
  D->setHasCancel(Record.readBool());
}

void ASTStmtReader::VisitOMPMasterTaskLoopSimdDirective(
    OMPMasterTaskLoopSimdDirective *D) {
  VisitOMPLoopDirective(D);
}

void ASTStmtReader::VisitOMPMaskedTaskLoopSimdDirective(
    OMPMaskedTaskLoopSimdDirective *D) {
  VisitOMPLoopDirective(D);
}

void ASTStmtReader::VisitOMPParallelMasterTaskLoopDirective(
    OMPParallelMasterTaskLoopDirective *D) {
  VisitOMPLoopDirective(D);
  D->setHasCancel(Record.readBool());
}

void ASTStmtReader::VisitOMPParallelMaskedTaskLoopDirective(
    OMPParallelMaskedTaskLoopDirective *D) {
  VisitOMPLoopDirective(D);
  D->setHasCancel(Record.readBool());
}

void ASTStmtReader::VisitOMPParallelMasterTaskLoopSimdDirective(
    OMPParallelMasterTaskLoopSimdDirective *D) {
  VisitOMPLoopDirective(D);
}

void ASTStmtReader::VisitOMPParallelMaskedTaskLoopSimdDirective(
    OMPParallelMaskedTaskLoopSimdDirective *D) {
  VisitOMPLoopDirective(D);
}

void ASTStmtReader::VisitOMPDistributeDirective(OMPDistributeDirective *D) {
  VisitOMPLoopDirective(D);
}

void ASTStmtReader::VisitOMPTargetUpdateDirective(OMPTargetUpdateDirective *D) {
  VisitStmt(D);
  VisitOMPExecutableDirective(D);
}

void ASTStmtReader::VisitOMPDistributeParallelForDirective(
    OMPDistributeParallelForDirective *D) {
  VisitOMPLoopDirective(D);
  D->setHasCancel(Record.readBool());
}

void ASTStmtReader::VisitOMPDistributeParallelForSimdDirective(
    OMPDistributeParallelForSimdDirective *D) {
  VisitOMPLoopDirective(D);
}

void ASTStmtReader::VisitOMPDistributeSimdDirective(
    OMPDistributeSimdDirective *D) {
  VisitOMPLoopDirective(D);
}

void ASTStmtReader::VisitOMPTargetParallelForSimdDirective(
    OMPTargetParallelForSimdDirective *D) {
  VisitOMPLoopDirective(D);
}

void ASTStmtReader::VisitOMPTargetSimdDirective(OMPTargetSimdDirective *D) {
  VisitOMPLoopDirective(D);
}

void ASTStmtReader::VisitOMPTeamsDistributeDirective(
    OMPTeamsDistributeDirective *D) {
  VisitOMPLoopDirective(D);
}

void ASTStmtReader::VisitOMPTeamsDistributeSimdDirective(
    OMPTeamsDistributeSimdDirective *D) {
  VisitOMPLoopDirective(D);
}

void ASTStmtReader::VisitOMPTeamsDistributeParallelForSimdDirective(
    OMPTeamsDistributeParallelForSimdDirective *D) {
  VisitOMPLoopDirective(D);
}

void ASTStmtReader::VisitOMPTeamsDistributeParallelForDirective(
    OMPTeamsDistributeParallelForDirective *D) {
  VisitOMPLoopDirective(D);
  D->setHasCancel(Record.readBool());
}

void ASTStmtReader::VisitOMPTargetTeamsDirective(OMPTargetTeamsDirective *D) {
  VisitStmt(D);
  VisitOMPExecutableDirective(D);
}

void ASTStmtReader::VisitOMPTargetTeamsDistributeDirective(
    OMPTargetTeamsDistributeDirective *D) {
  VisitOMPLoopDirective(D);
}

void ASTStmtReader::VisitOMPTargetTeamsDistributeParallelForDirective(
    OMPTargetTeamsDistributeParallelForDirective *D) {
  VisitOMPLoopDirective(D);
  D->setHasCancel(Record.readBool());
}

void ASTStmtReader::VisitOMPTargetTeamsDistributeParallelForSimdDirective(
    OMPTargetTeamsDistributeParallelForSimdDirective *D) {
  VisitOMPLoopDirective(D);
}

void ASTStmtReader::VisitOMPTargetTeamsDistributeSimdDirective(
    OMPTargetTeamsDistributeSimdDirective *D) {
  VisitOMPLoopDirective(D);
}

void ASTStmtReader::VisitOMPInteropDirective(OMPInteropDirective *D) {
  VisitStmt(D);
  VisitOMPExecutableDirective(D);
}

void ASTStmtReader::VisitOMPDispatchDirective(OMPDispatchDirective *D) {
  VisitStmt(D);
  VisitOMPExecutableDirective(D);
  D->setTargetCallLoc(Record.readSourceLocation());
}

void ASTStmtReader::VisitOMPMaskedDirective(OMPMaskedDirective *D) {
  VisitStmt(D);
  VisitOMPExecutableDirective(D);
}

void ASTStmtReader::VisitOMPGenericLoopDirective(OMPGenericLoopDirective *D) {
  VisitOMPLoopDirective(D);
}

void ASTStmtReader::VisitOMPTeamsGenericLoopDirective(
    OMPTeamsGenericLoopDirective *D) {
  VisitOMPLoopDirective(D);
}

void ASTStmtReader::VisitOMPTargetTeamsGenericLoopDirective(
    OMPTargetTeamsGenericLoopDirective *D) {
  VisitOMPLoopDirective(D);
  D->setCanBeParallelFor(Record.readBool());
}

void ASTStmtReader::VisitOMPParallelGenericLoopDirective(
    OMPParallelGenericLoopDirective *D) {
  VisitOMPLoopDirective(D);
}

void ASTStmtReader::VisitOMPTargetParallelGenericLoopDirective(
    OMPTargetParallelGenericLoopDirective *D) {
  VisitOMPLoopDirective(D);
}

//===----------------------------------------------------------------------===//
// OpenACC Constructs/Directives.
//===----------------------------------------------------------------------===//
void ASTStmtReader::VisitOpenACCConstructStmt(OpenACCConstructStmt *S) {
  (void)Record.readInt();
  S->Kind = Record.readEnum<OpenACCDirectiveKind>();
  S->Range = Record.readSourceRange();
  S->DirectiveLoc = Record.readSourceLocation();
  Record.readOpenACCClauseList(S->Clauses);
}

void ASTStmtReader::VisitOpenACCAssociatedStmtConstruct(
    OpenACCAssociatedStmtConstruct *S) {
  VisitOpenACCConstructStmt(S);
  S->setAssociatedStmt(Record.readSubStmt());
}

void ASTStmtReader::VisitOpenACCComputeConstruct(OpenACCComputeConstruct *S) {
  VisitStmt(S);
  VisitOpenACCAssociatedStmtConstruct(S);
  S->findAndSetChildLoops();
}

void ASTStmtReader::VisitOpenACCLoopConstruct(OpenACCLoopConstruct *S) {
  VisitStmt(S);
  VisitOpenACCAssociatedStmtConstruct(S);
}

//===----------------------------------------------------------------------===//
// ASTReader Implementation
//===----------------------------------------------------------------------===//

Stmt *ASTReader::ReadStmt(ModuleFile &F) {
  switch (ReadingKind) {
  case Read_None:
    llvm_unreachable("should not call this when not reading anything");
  case Read_Decl:
  case Read_Type:
    return ReadStmtFromStream(F);
  case Read_Stmt:
    return ReadSubStmt();
  }

  llvm_unreachable("ReadingKind not set ?");
}

Expr *ASTReader::ReadExpr(ModuleFile &F) {
  return cast_or_null<Expr>(ReadStmt(F));
}

Expr *ASTReader::ReadSubExpr() {
  return cast_or_null<Expr>(ReadSubStmt());
}

// Within the bitstream, expressions are stored in Reverse Polish
// Notation, with each of the subexpressions preceding the
// expression they are stored in. Subexpressions are stored from last to first.
// To evaluate expressions, we continue reading expressions and placing them on
// the stack, with expressions having operands removing those operands from the
// stack. Evaluation terminates when we see a STMT_STOP record, and
// the single remaining expression on the stack is our result.
Stmt *ASTReader::ReadStmtFromStream(ModuleFile &F) {
  ReadingKindTracker ReadingKind(Read_Stmt, *this);
  llvm::BitstreamCursor &Cursor = F.DeclsCursor;

  // Map of offset to previously deserialized stmt. The offset points
  // just after the stmt record.
  llvm::DenseMap<uint64_t, Stmt *> StmtEntries;

#ifndef NDEBUG
  unsigned PrevNumStmts = StmtStack.size();
#endif

  ASTRecordReader Record(*this, F);
  ASTStmtReader Reader(Record, Cursor);
  Stmt::EmptyShell Empty;

  while (true) {
    llvm::Expected<llvm::BitstreamEntry> MaybeEntry =
        Cursor.advanceSkippingSubblocks();
    if (!MaybeEntry) {
      Error(toString(MaybeEntry.takeError()));
      return nullptr;
    }
    llvm::BitstreamEntry Entry = MaybeEntry.get();

    switch (Entry.Kind) {
    case llvm::BitstreamEntry::SubBlock: // Handled for us already.
    case llvm::BitstreamEntry::Error:
      Error("malformed block record in AST file");
      return nullptr;
    case llvm::BitstreamEntry::EndBlock:
      goto Done;
    case llvm::BitstreamEntry::Record:
      // The interesting case.
      break;
    }

    ASTContext &Context = getContext();
    Stmt *S = nullptr;
    bool Finished = false;
    bool IsStmtReference = false;
    Expected<unsigned> MaybeStmtCode = Record.readRecord(Cursor, Entry.ID);
    if (!MaybeStmtCode) {
      Error(toString(MaybeStmtCode.takeError()));
      return nullptr;
    }
    switch ((StmtCode)MaybeStmtCode.get()) {
    case STMT_STOP:
      Finished = true;
      break;

    case STMT_REF_PTR:
      IsStmtReference = true;
      assert(StmtEntries.contains(Record[0]) &&
             "No stmt was recorded for this offset reference!");
      S = StmtEntries[Record.readInt()];
      break;

    case STMT_NULL_PTR:
      S = nullptr;
      break;

    case STMT_NULL:
      S = new (Context) NullStmt(Empty);
      break;

    case STMT_COMPOUND: {
      unsigned NumStmts = Record[ASTStmtReader::NumStmtFields];
      bool HasFPFeatures = Record[ASTStmtReader::NumStmtFields + 1];
      S = CompoundStmt::CreateEmpty(Context, NumStmts, HasFPFeatures);
      break;
    }

    case STMT_CASE:
      S = CaseStmt::CreateEmpty(
          Context,
          /*CaseStmtIsGNURange*/ Record[ASTStmtReader::NumStmtFields + 3]);
      break;

    case STMT_DEFAULT:
      S = new (Context) DefaultStmt(Empty);
      break;

    case STMT_LABEL:
      S = new (Context) LabelStmt(Empty);
      break;

    case STMT_ATTRIBUTED:
      S = AttributedStmt::CreateEmpty(
        Context,
        /*NumAttrs*/Record[ASTStmtReader::NumStmtFields]);
      break;

    case STMT_IF: {
      BitsUnpacker IfStmtBits(Record[ASTStmtReader::NumStmtFields]);
      bool HasElse = IfStmtBits.getNextBit();
      bool HasVar = IfStmtBits.getNextBit();
      bool HasInit = IfStmtBits.getNextBit();
      S = IfStmt::CreateEmpty(Context, HasElse, HasVar, HasInit);
      break;
    }

    case STMT_SWITCH:
      S = SwitchStmt::CreateEmpty(
          Context,
          /* HasInit=*/Record[ASTStmtReader::NumStmtFields],
          /* HasVar=*/Record[ASTStmtReader::NumStmtFields + 1]);
      break;

    case STMT_WHILE:
      S = WhileStmt::CreateEmpty(
          Context,
          /* HasVar=*/Record[ASTStmtReader::NumStmtFields]);
      break;

    case STMT_DO:
      S = new (Context) DoStmt(Empty);
      break;

    case STMT_FOR:
      S = new (Context) ForStmt(Empty);
      break;

    case STMT_GOTO:
      S = new (Context) GotoStmt(Empty);
      break;

    case STMT_INDIRECT_GOTO:
      S = new (Context) IndirectGotoStmt(Empty);
      break;

    case STMT_CONTINUE:
      S = new (Context) ContinueStmt(Empty);
      break;

    case STMT_BREAK:
      S = new (Context) BreakStmt(Empty);
      break;

    case STMT_RETURN:
      S = ReturnStmt::CreateEmpty(
          Context, /* HasNRVOCandidate=*/Record[ASTStmtReader::NumStmtFields]);
      break;

    case STMT_DECL:
      S = new (Context) DeclStmt(Empty);
      break;

    case STMT_GCCASM:
      S = new (Context) GCCAsmStmt(Empty);
      break;

    case STMT_MSASM:
      S = new (Context) MSAsmStmt(Empty);
      break;

    case STMT_CAPTURED:
      S = CapturedStmt::CreateDeserialized(
          Context, Record[ASTStmtReader::NumStmtFields]);
      break;

    case EXPR_CONSTANT:
      S = ConstantExpr::CreateEmpty(
          Context, static_cast<ConstantResultStorageKind>(
                       /*StorageKind=*/Record[ASTStmtReader::NumExprFields]));
      break;

    case EXPR_SYCL_UNIQUE_STABLE_NAME:
      S = SYCLUniqueStableNameExpr::CreateEmpty(Context);
      break;

    case EXPR_SYCL_UNIQUE_STABLE_ID:
      S = SYCLUniqueStableIdExpr::CreateEmpty(Context);
      break;

    case EXPR_PREDEFINED:
      S = PredefinedExpr::CreateEmpty(
          Context,
          /*HasFunctionName*/ Record[ASTStmtReader::NumExprFields]);
      break;

    case EXPR_DECL_REF: {
      BitsUnpacker DeclRefExprBits(Record[ASTStmtReader::NumExprFields]);
      DeclRefExprBits.advance(5);
      bool HasFoundDecl = DeclRefExprBits.getNextBit();
      bool HasQualifier = DeclRefExprBits.getNextBit();
      bool HasTemplateKWAndArgsInfo = DeclRefExprBits.getNextBit();
      unsigned NumTemplateArgs = HasTemplateKWAndArgsInfo
                                     ? Record[ASTStmtReader::NumExprFields + 1]
                                     : 0;
      S = DeclRefExpr::CreateEmpty(Context, HasQualifier, HasFoundDecl,
                                   HasTemplateKWAndArgsInfo, NumTemplateArgs);
      break;
    }

    case EXPR_INTEGER_LITERAL:
      S = IntegerLiteral::Create(Context, Empty);
      break;

    case EXPR_FIXEDPOINT_LITERAL:
      S = FixedPointLiteral::Create(Context, Empty);
      break;

    case EXPR_FLOATING_LITERAL:
      S = FloatingLiteral::Create(Context, Empty);
      break;

    case EXPR_IMAGINARY_LITERAL:
      S = new (Context) ImaginaryLiteral(Empty);
      break;

    case EXPR_STRING_LITERAL:
      S = StringLiteral::CreateEmpty(
          Context,
          /* NumConcatenated=*/Record[ASTStmtReader::NumExprFields],
          /* Length=*/Record[ASTStmtReader::NumExprFields + 1],
          /* CharByteWidth=*/Record[ASTStmtReader::NumExprFields + 2]);
      break;

    case EXPR_CHARACTER_LITERAL:
      S = new (Context) CharacterLiteral(Empty);
      break;

    case EXPR_PAREN:
      S = new (Context) ParenExpr(Empty);
      break;

    case EXPR_PAREN_LIST:
      S = ParenListExpr::CreateEmpty(
          Context,
          /* NumExprs=*/Record[ASTStmtReader::NumExprFields]);
      break;

    case EXPR_UNARY_OPERATOR: {
      BitsUnpacker UnaryOperatorBits(Record[ASTStmtReader::NumStmtFields]);
      UnaryOperatorBits.advance(ASTStmtReader::NumExprBits);
      bool HasFPFeatures = UnaryOperatorBits.getNextBit();
      S = UnaryOperator::CreateEmpty(Context, HasFPFeatures);
      break;
    }

    case EXPR_OFFSETOF:
      S = OffsetOfExpr::CreateEmpty(Context,
                                    Record[ASTStmtReader::NumExprFields],
                                    Record[ASTStmtReader::NumExprFields + 1]);
      break;

    case EXPR_SIZEOF_ALIGN_OF:
      S = new (Context) UnaryExprOrTypeTraitExpr(Empty);
      break;

    case EXPR_ARRAY_SUBSCRIPT:
      S = new (Context) ArraySubscriptExpr(Empty);
      break;

    case EXPR_MATRIX_SUBSCRIPT:
      S = new (Context) MatrixSubscriptExpr(Empty);
      break;

    case EXPR_ARRAY_SECTION:
      S = new (Context) ArraySectionExpr(Empty);
      break;

    case EXPR_OMP_ARRAY_SHAPING:
      S = OMPArrayShapingExpr::CreateEmpty(
          Context, Record[ASTStmtReader::NumExprFields]);
      break;

    case EXPR_OMP_ITERATOR:
      S = OMPIteratorExpr::CreateEmpty(Context,
                                       Record[ASTStmtReader::NumExprFields]);
      break;

    case EXPR_CALL: {
      auto NumArgs = Record[ASTStmtReader::NumExprFields];
      BitsUnpacker CallExprBits(Record[ASTStmtReader::NumExprFields + 1]);
      CallExprBits.advance(1);
      auto HasFPFeatures = CallExprBits.getNextBit();
      S = CallExpr::CreateEmpty(Context, NumArgs, HasFPFeatures, Empty);
      break;
    }

    case EXPR_RECOVERY:
      S = RecoveryExpr::CreateEmpty(
          Context, /*NumArgs=*/Record[ASTStmtReader::NumExprFields]);
      break;

    case EXPR_MEMBER: {
      BitsUnpacker ExprMemberBits(Record[ASTStmtReader::NumExprFields]);
      bool HasQualifier = ExprMemberBits.getNextBit();
      bool HasFoundDecl = ExprMemberBits.getNextBit();
      bool HasTemplateInfo = ExprMemberBits.getNextBit();
      unsigned NumTemplateArgs = Record[ASTStmtReader::NumExprFields + 1];
      S = MemberExpr::CreateEmpty(Context, HasQualifier, HasFoundDecl,
                                  HasTemplateInfo, NumTemplateArgs);
      break;
    }

    case EXPR_BINARY_OPERATOR: {
      BitsUnpacker BinaryOperatorBits(Record[ASTStmtReader::NumExprFields]);
      BinaryOperatorBits.advance(/*Size of opcode*/ 6);
      bool HasFPFeatures = BinaryOperatorBits.getNextBit();
      S = BinaryOperator::CreateEmpty(Context, HasFPFeatures);
      break;
    }

    case EXPR_COMPOUND_ASSIGN_OPERATOR: {
      BitsUnpacker BinaryOperatorBits(Record[ASTStmtReader::NumExprFields]);
      BinaryOperatorBits.advance(/*Size of opcode*/ 6);
      bool HasFPFeatures = BinaryOperatorBits.getNextBit();
      S = CompoundAssignOperator::CreateEmpty(Context, HasFPFeatures);
      break;
    }

    case EXPR_CONDITIONAL_OPERATOR:
      S = new (Context) ConditionalOperator(Empty);
      break;

    case EXPR_BINARY_CONDITIONAL_OPERATOR:
      S = new (Context) BinaryConditionalOperator(Empty);
      break;

    case EXPR_IMPLICIT_CAST: {
      unsigned PathSize = Record[ASTStmtReader::NumExprFields];
      BitsUnpacker CastExprBits(Record[ASTStmtReader::NumExprFields + 1]);
      CastExprBits.advance(7);
      bool HasFPFeatures = CastExprBits.getNextBit();
      S = ImplicitCastExpr::CreateEmpty(Context, PathSize, HasFPFeatures);
      break;
    }

    case EXPR_CSTYLE_CAST: {
      unsigned PathSize = Record[ASTStmtReader::NumExprFields];
      BitsUnpacker CastExprBits(Record[ASTStmtReader::NumExprFields + 1]);
      CastExprBits.advance(7);
      bool HasFPFeatures = CastExprBits.getNextBit();
      S = CStyleCastExpr::CreateEmpty(Context, PathSize, HasFPFeatures);
      break;
    }

    case EXPR_COMPOUND_LITERAL:
      S = new (Context) CompoundLiteralExpr(Empty);
      break;

    case EXPR_EXT_VECTOR_ELEMENT:
      S = new (Context) ExtVectorElementExpr(Empty);
      break;

    case EXPR_INIT_LIST:
      S = new (Context) InitListExpr(Empty);
      break;

    case EXPR_DESIGNATED_INIT:
      S = DesignatedInitExpr::CreateEmpty(Context,
                                     Record[ASTStmtReader::NumExprFields] - 1);

      break;

    case EXPR_DESIGNATED_INIT_UPDATE:
      S = new (Context) DesignatedInitUpdateExpr(Empty);
      break;

    case EXPR_IMPLICIT_VALUE_INIT:
      S = new (Context) ImplicitValueInitExpr(Empty);
      break;

    case EXPR_NO_INIT:
      S = new (Context) NoInitExpr(Empty);
      break;

    case EXPR_ARRAY_INIT_LOOP:
      S = new (Context) ArrayInitLoopExpr(Empty);
      break;

    case EXPR_ARRAY_INIT_INDEX:
      S = new (Context) ArrayInitIndexExpr(Empty);
      break;

    case EXPR_VA_ARG:
      S = new (Context) VAArgExpr(Empty);
      break;

    case EXPR_SOURCE_LOC:
      S = new (Context) SourceLocExpr(Empty);
      break;

    case EXPR_BUILTIN_PP_EMBED:
      S = new (Context) EmbedExpr(Empty);
      break;

    case EXPR_ADDR_LABEL:
      S = new (Context) AddrLabelExpr(Empty);
      break;

    case EXPR_STMT:
      S = new (Context) StmtExpr(Empty);
      break;

    case EXPR_CHOOSE:
      S = new (Context) ChooseExpr(Empty);
      break;

    case EXPR_GNU_NULL:
      S = new (Context) GNUNullExpr(Empty);
      break;

    case EXPR_SHUFFLE_VECTOR:
      S = new (Context) ShuffleVectorExpr(Empty);
      break;

    case EXPR_CONVERT_VECTOR:
      S = new (Context) ConvertVectorExpr(Empty);
      break;

    case EXPR_BLOCK:
      S = new (Context) BlockExpr(Empty);
      break;

    case EXPR_GENERIC_SELECTION:
      S = GenericSelectionExpr::CreateEmpty(
          Context,
          /*NumAssocs=*/Record[ASTStmtReader::NumExprFields]);
      break;

    case EXPR_OBJC_STRING_LITERAL:
      S = new (Context) ObjCStringLiteral(Empty);
      break;

    case EXPR_OBJC_BOXED_EXPRESSION:
      S = new (Context) ObjCBoxedExpr(Empty);
      break;

    case EXPR_OBJC_ARRAY_LITERAL:
      S = ObjCArrayLiteral::CreateEmpty(Context,
                                        Record[ASTStmtReader::NumExprFields]);
      break;

    case EXPR_OBJC_DICTIONARY_LITERAL:
      S = ObjCDictionaryLiteral::CreateEmpty(Context,
            Record[ASTStmtReader::NumExprFields],
            Record[ASTStmtReader::NumExprFields + 1]);
      break;

    case EXPR_OBJC_ENCODE:
      S = new (Context) ObjCEncodeExpr(Empty);
      break;

    case EXPR_OBJC_SELECTOR_EXPR:
      S = new (Context) ObjCSelectorExpr(Empty);
      break;

    case EXPR_OBJC_PROTOCOL_EXPR:
      S = new (Context) ObjCProtocolExpr(Empty);
      break;

    case EXPR_OBJC_IVAR_REF_EXPR:
      S = new (Context) ObjCIvarRefExpr(Empty);
      break;

    case EXPR_OBJC_PROPERTY_REF_EXPR:
      S = new (Context) ObjCPropertyRefExpr(Empty);
      break;

    case EXPR_OBJC_SUBSCRIPT_REF_EXPR:
      S = new (Context) ObjCSubscriptRefExpr(Empty);
      break;

    case EXPR_OBJC_KVC_REF_EXPR:
      llvm_unreachable("mismatching AST file");

    case EXPR_OBJC_MESSAGE_EXPR:
      S = ObjCMessageExpr::CreateEmpty(Context,
                                     Record[ASTStmtReader::NumExprFields],
                                     Record[ASTStmtReader::NumExprFields + 1]);
      break;

    case EXPR_OBJC_ISA:
      S = new (Context) ObjCIsaExpr(Empty);
      break;

    case EXPR_OBJC_INDIRECT_COPY_RESTORE:
      S = new (Context) ObjCIndirectCopyRestoreExpr(Empty);
      break;

    case EXPR_OBJC_BRIDGED_CAST:
      S = new (Context) ObjCBridgedCastExpr(Empty);
      break;

    case STMT_OBJC_FOR_COLLECTION:
      S = new (Context) ObjCForCollectionStmt(Empty);
      break;

    case STMT_OBJC_CATCH:
      S = new (Context) ObjCAtCatchStmt(Empty);
      break;

    case STMT_OBJC_FINALLY:
      S = new (Context) ObjCAtFinallyStmt(Empty);
      break;

    case STMT_OBJC_AT_TRY:
      S = ObjCAtTryStmt::CreateEmpty(Context,
                                     Record[ASTStmtReader::NumStmtFields],
                                     Record[ASTStmtReader::NumStmtFields + 1]);
      break;

    case STMT_OBJC_AT_SYNCHRONIZED:
      S = new (Context) ObjCAtSynchronizedStmt(Empty);
      break;

    case STMT_OBJC_AT_THROW:
      S = new (Context) ObjCAtThrowStmt(Empty);
      break;

    case STMT_OBJC_AUTORELEASE_POOL:
      S = new (Context) ObjCAutoreleasePoolStmt(Empty);
      break;

    case EXPR_OBJC_BOOL_LITERAL:
      S = new (Context) ObjCBoolLiteralExpr(Empty);
      break;

    case EXPR_OBJC_AVAILABILITY_CHECK:
      S = new (Context) ObjCAvailabilityCheckExpr(Empty);
      break;

    case STMT_SEH_LEAVE:
      S = new (Context) SEHLeaveStmt(Empty);
      break;

    case STMT_SEH_EXCEPT:
      S = new (Context) SEHExceptStmt(Empty);
      break;

    case STMT_SEH_FINALLY:
      S = new (Context) SEHFinallyStmt(Empty);
      break;

    case STMT_SEH_TRY:
      S = new (Context) SEHTryStmt(Empty);
      break;

    case STMT_CXX_CATCH:
      S = new (Context) CXXCatchStmt(Empty);
      break;

    case STMT_CXX_TRY:
      S = CXXTryStmt::Create(Context, Empty,
             /*numHandlers=*/Record[ASTStmtReader::NumStmtFields]);
      break;

    case STMT_CXX_FOR_RANGE:
      S = new (Context) CXXForRangeStmt(Empty);
      break;

    case STMT_MS_DEPENDENT_EXISTS:
      S = new (Context) MSDependentExistsStmt(SourceLocation(), true,
                                              NestedNameSpecifierLoc(),
                                              DeclarationNameInfo(),
                                              nullptr);
      break;

    case STMT_OMP_CANONICAL_LOOP:
      S = OMPCanonicalLoop::createEmpty(Context);
      break;

    case STMT_OMP_META_DIRECTIVE:
      S = OMPMetaDirective::CreateEmpty(
          Context, Record[ASTStmtReader::NumStmtFields], Empty);
      break;

    case STMT_OMP_PARALLEL_DIRECTIVE:
      S =
        OMPParallelDirective::CreateEmpty(Context,
                                          Record[ASTStmtReader::NumStmtFields],
                                          Empty);
      break;

    case STMT_OMP_SIMD_DIRECTIVE: {
      unsigned CollapsedNum = Record[ASTStmtReader::NumStmtFields];
      unsigned NumClauses = Record[ASTStmtReader::NumStmtFields + 1];
      S = OMPSimdDirective::CreateEmpty(Context, NumClauses,
                                        CollapsedNum, Empty);
      break;
    }

    case STMT_OMP_TILE_DIRECTIVE: {
      unsigned NumLoops = Record[ASTStmtReader::NumStmtFields];
      unsigned NumClauses = Record[ASTStmtReader::NumStmtFields + 1];
      S = OMPTileDirective::CreateEmpty(Context, NumClauses, NumLoops);
      break;
    }

    case STMT_OMP_UNROLL_DIRECTIVE: {
      assert(Record[ASTStmtReader::NumStmtFields] == 1 && "Unroll directive accepts only a single loop");
      unsigned NumClauses = Record[ASTStmtReader::NumStmtFields + 1];
      S = OMPUnrollDirective::CreateEmpty(Context, NumClauses);
      break;
    }

    case STMT_OMP_REVERSE_DIRECTIVE: {
      assert(Record[ASTStmtReader::NumStmtFields] == 1 &&
             "Reverse directive accepts only a single loop");
      assert(Record[ASTStmtReader::NumStmtFields + 1] == 0 &&
             "Reverse directive has no clauses");
      S = OMPReverseDirective::CreateEmpty(Context);
      break;
    }

    case STMT_OMP_INTERCHANGE_DIRECTIVE: {
      unsigned NumLoops = Record[ASTStmtReader::NumStmtFields];
      unsigned NumClauses = Record[ASTStmtReader::NumStmtFields + 1];
      S = OMPInterchangeDirective::CreateEmpty(Context, NumClauses, NumLoops);
      break;
    }

    case STMT_OMP_FOR_DIRECTIVE: {
      unsigned CollapsedNum = Record[ASTStmtReader::NumStmtFields];
      unsigned NumClauses = Record[ASTStmtReader::NumStmtFields + 1];
      S = OMPForDirective::CreateEmpty(Context, NumClauses, CollapsedNum,
                                       Empty);
      break;
    }

    case STMT_OMP_FOR_SIMD_DIRECTIVE: {
      unsigned CollapsedNum = Record[ASTStmtReader::NumStmtFields];
      unsigned NumClauses = Record[ASTStmtReader::NumStmtFields + 1];
      S = OMPForSimdDirective::CreateEmpty(Context, NumClauses, CollapsedNum,
                                           Empty);
      break;
    }

    case STMT_OMP_SECTIONS_DIRECTIVE:
      S = OMPSectionsDirective::CreateEmpty(
          Context, Record[ASTStmtReader::NumStmtFields], Empty);
      break;

    case STMT_OMP_SECTION_DIRECTIVE:
      S = OMPSectionDirective::CreateEmpty(Context, Empty);
      break;

    case STMT_OMP_SCOPE_DIRECTIVE:
      S = OMPScopeDirective::CreateEmpty(
          Context, Record[ASTStmtReader::NumStmtFields], Empty);
      break;

    case STMT_OMP_SINGLE_DIRECTIVE:
      S = OMPSingleDirective::CreateEmpty(
          Context, Record[ASTStmtReader::NumStmtFields], Empty);
      break;

    case STMT_OMP_MASTER_DIRECTIVE:
      S = OMPMasterDirective::CreateEmpty(Context, Empty);
      break;

    case STMT_OMP_CRITICAL_DIRECTIVE:
      S = OMPCriticalDirective::CreateEmpty(
          Context, Record[ASTStmtReader::NumStmtFields], Empty);
      break;

    case STMT_OMP_PARALLEL_FOR_DIRECTIVE: {
      unsigned CollapsedNum = Record[ASTStmtReader::NumStmtFields];
      unsigned NumClauses = Record[ASTStmtReader::NumStmtFields + 1];
      S = OMPParallelForDirective::CreateEmpty(Context, NumClauses,
                                               CollapsedNum, Empty);
      break;
    }

    case STMT_OMP_PARALLEL_FOR_SIMD_DIRECTIVE: {
      unsigned CollapsedNum = Record[ASTStmtReader::NumStmtFields];
      unsigned NumClauses = Record[ASTStmtReader::NumStmtFields + 1];
      S = OMPParallelForSimdDirective::CreateEmpty(Context, NumClauses,
                                                   CollapsedNum, Empty);
      break;
    }

    case STMT_OMP_PARALLEL_MASTER_DIRECTIVE:
      S = OMPParallelMasterDirective::CreateEmpty(
          Context, Record[ASTStmtReader::NumStmtFields], Empty);
      break;

    case STMT_OMP_PARALLEL_MASKED_DIRECTIVE:
      S = OMPParallelMaskedDirective::CreateEmpty(
          Context, Record[ASTStmtReader::NumStmtFields], Empty);
      break;

    case STMT_OMP_PARALLEL_SECTIONS_DIRECTIVE:
      S = OMPParallelSectionsDirective::CreateEmpty(
          Context, Record[ASTStmtReader::NumStmtFields], Empty);
      break;

    case STMT_OMP_TASK_DIRECTIVE:
      S = OMPTaskDirective::CreateEmpty(
          Context, Record[ASTStmtReader::NumStmtFields], Empty);
      break;

    case STMT_OMP_TASKYIELD_DIRECTIVE:
      S = OMPTaskyieldDirective::CreateEmpty(Context, Empty);
      break;

    case STMT_OMP_BARRIER_DIRECTIVE:
      S = OMPBarrierDirective::CreateEmpty(Context, Empty);
      break;

    case STMT_OMP_TASKWAIT_DIRECTIVE:
      S = OMPTaskwaitDirective::CreateEmpty(
          Context, Record[ASTStmtReader::NumStmtFields], Empty);
      break;

    case STMT_OMP_ERROR_DIRECTIVE:
      S = OMPErrorDirective::CreateEmpty(
          Context, Record[ASTStmtReader::NumStmtFields], Empty);
      break;

    case STMT_OMP_TASKGROUP_DIRECTIVE:
      S = OMPTaskgroupDirective::CreateEmpty(
          Context, Record[ASTStmtReader::NumStmtFields], Empty);
      break;

    case STMT_OMP_FLUSH_DIRECTIVE:
      S = OMPFlushDirective::CreateEmpty(
          Context, Record[ASTStmtReader::NumStmtFields], Empty);
      break;

    case STMT_OMP_DEPOBJ_DIRECTIVE:
      S = OMPDepobjDirective::CreateEmpty(
          Context, Record[ASTStmtReader::NumStmtFields], Empty);
      break;

    case STMT_OMP_SCAN_DIRECTIVE:
      S = OMPScanDirective::CreateEmpty(
          Context, Record[ASTStmtReader::NumStmtFields], Empty);
      break;

    case STMT_OMP_ORDERED_DIRECTIVE: {
      unsigned NumClauses = Record[ASTStmtReader::NumStmtFields];
      bool HasAssociatedStmt = Record[ASTStmtReader::NumStmtFields + 2];
      S = OMPOrderedDirective::CreateEmpty(Context, NumClauses,
                                           !HasAssociatedStmt, Empty);
      break;
    }

    case STMT_OMP_ATOMIC_DIRECTIVE:
      S = OMPAtomicDirective::CreateEmpty(
          Context, Record[ASTStmtReader::NumStmtFields], Empty);
      break;

    case STMT_OMP_TARGET_DIRECTIVE:
      S = OMPTargetDirective::CreateEmpty(
          Context, Record[ASTStmtReader::NumStmtFields], Empty);
      break;

    case STMT_OMP_TARGET_DATA_DIRECTIVE:
      S = OMPTargetDataDirective::CreateEmpty(
          Context, Record[ASTStmtReader::NumStmtFields], Empty);
      break;

    case STMT_OMP_TARGET_ENTER_DATA_DIRECTIVE:
      S = OMPTargetEnterDataDirective::CreateEmpty(
          Context, Record[ASTStmtReader::NumStmtFields], Empty);
      break;

    case STMT_OMP_TARGET_EXIT_DATA_DIRECTIVE:
      S = OMPTargetExitDataDirective::CreateEmpty(
          Context, Record[ASTStmtReader::NumStmtFields], Empty);
      break;

    case STMT_OMP_TARGET_PARALLEL_DIRECTIVE:
      S = OMPTargetParallelDirective::CreateEmpty(
          Context, Record[ASTStmtReader::NumStmtFields], Empty);
      break;

    case STMT_OMP_TARGET_PARALLEL_FOR_DIRECTIVE: {
      unsigned CollapsedNum = Record[ASTStmtReader::NumStmtFields];
      unsigned NumClauses = Record[ASTStmtReader::NumStmtFields + 1];
      S = OMPTargetParallelForDirective::CreateEmpty(Context, NumClauses,
                                                     CollapsedNum, Empty);
      break;
    }

    case STMT_OMP_TARGET_UPDATE_DIRECTIVE:
      S = OMPTargetUpdateDirective::CreateEmpty(
          Context, Record[ASTStmtReader::NumStmtFields], Empty);
      break;

    case STMT_OMP_TEAMS_DIRECTIVE:
      S = OMPTeamsDirective::CreateEmpty(
          Context, Record[ASTStmtReader::NumStmtFields], Empty);
      break;

    case STMT_OMP_CANCELLATION_POINT_DIRECTIVE:
      S = OMPCancellationPointDirective::CreateEmpty(Context, Empty);
      break;

    case STMT_OMP_CANCEL_DIRECTIVE:
      S = OMPCancelDirective::CreateEmpty(
          Context, Record[ASTStmtReader::NumStmtFields], Empty);
      break;

    case STMT_OMP_TASKLOOP_DIRECTIVE: {
      unsigned CollapsedNum = Record[ASTStmtReader::NumStmtFields];
      unsigned NumClauses = Record[ASTStmtReader::NumStmtFields + 1];
      S = OMPTaskLoopDirective::CreateEmpty(Context, NumClauses, CollapsedNum,
                                            Empty);
      break;
    }

    case STMT_OMP_TASKLOOP_SIMD_DIRECTIVE: {
      unsigned CollapsedNum = Record[ASTStmtReader::NumStmtFields];
      unsigned NumClauses = Record[ASTStmtReader::NumStmtFields + 1];
      S = OMPTaskLoopSimdDirective::CreateEmpty(Context, NumClauses,
                                                CollapsedNum, Empty);
      break;
    }

    case STMT_OMP_MASTER_TASKLOOP_DIRECTIVE: {
      unsigned CollapsedNum = Record[ASTStmtReader::NumStmtFields];
      unsigned NumClauses = Record[ASTStmtReader::NumStmtFields + 1];
      S = OMPMasterTaskLoopDirective::CreateEmpty(Context, NumClauses,
                                                  CollapsedNum, Empty);
      break;
    }

    case STMT_OMP_MASKED_TASKLOOP_DIRECTIVE: {
      unsigned CollapsedNum = Record[ASTStmtReader::NumStmtFields];
      unsigned NumClauses = Record[ASTStmtReader::NumStmtFields + 1];
      S = OMPMaskedTaskLoopDirective::CreateEmpty(Context, NumClauses,
                                                  CollapsedNum, Empty);
      break;
    }

    case STMT_OMP_MASTER_TASKLOOP_SIMD_DIRECTIVE: {
      unsigned CollapsedNum = Record[ASTStmtReader::NumStmtFields];
      unsigned NumClauses = Record[ASTStmtReader::NumStmtFields + 1];
      S = OMPMasterTaskLoopSimdDirective::CreateEmpty(Context, NumClauses,
                                                      CollapsedNum, Empty);
      break;
    }

    case STMT_OMP_MASKED_TASKLOOP_SIMD_DIRECTIVE: {
      unsigned CollapsedNum = Record[ASTStmtReader::NumStmtFields];
      unsigned NumClauses = Record[ASTStmtReader::NumStmtFields + 1];
      S = OMPMaskedTaskLoopSimdDirective::CreateEmpty(Context, NumClauses,
                                                      CollapsedNum, Empty);
      break;
    }

    case STMT_OMP_PARALLEL_MASTER_TASKLOOP_DIRECTIVE: {
      unsigned CollapsedNum = Record[ASTStmtReader::NumStmtFields];
      unsigned NumClauses = Record[ASTStmtReader::NumStmtFields + 1];
      S = OMPParallelMasterTaskLoopDirective::CreateEmpty(Context, NumClauses,
                                                          CollapsedNum, Empty);
      break;
    }

    case STMT_OMP_PARALLEL_MASKED_TASKLOOP_DIRECTIVE: {
      unsigned CollapsedNum = Record[ASTStmtReader::NumStmtFields];
      unsigned NumClauses = Record[ASTStmtReader::NumStmtFields + 1];
      S = OMPParallelMaskedTaskLoopDirective::CreateEmpty(Context, NumClauses,
                                                          CollapsedNum, Empty);
      break;
    }

    case STMT_OMP_PARALLEL_MASTER_TASKLOOP_SIMD_DIRECTIVE: {
      unsigned CollapsedNum = Record[ASTStmtReader::NumStmtFields];
      unsigned NumClauses = Record[ASTStmtReader::NumStmtFields + 1];
      S = OMPParallelMasterTaskLoopSimdDirective::CreateEmpty(
          Context, NumClauses, CollapsedNum, Empty);
      break;
    }

    case STMT_OMP_PARALLEL_MASKED_TASKLOOP_SIMD_DIRECTIVE: {
      unsigned CollapsedNum = Record[ASTStmtReader::NumStmtFields];
      unsigned NumClauses = Record[ASTStmtReader::NumStmtFields + 1];
      S = OMPParallelMaskedTaskLoopSimdDirective::CreateEmpty(
          Context, NumClauses, CollapsedNum, Empty);
      break;
    }

    case STMT_OMP_DISTRIBUTE_DIRECTIVE: {
      unsigned CollapsedNum = Record[ASTStmtReader::NumStmtFields];
      unsigned NumClauses = Record[ASTStmtReader::NumStmtFields + 1];
      S = OMPDistributeDirective::CreateEmpty(Context, NumClauses, CollapsedNum,
                                              Empty);
      break;
    }

    case STMT_OMP_DISTRIBUTE_PARALLEL_FOR_DIRECTIVE: {
      unsigned CollapsedNum = Record[ASTStmtReader::NumStmtFields];
      unsigned NumClauses = Record[ASTStmtReader::NumStmtFields + 1];
      S = OMPDistributeParallelForDirective::CreateEmpty(Context, NumClauses,
                                                         CollapsedNum, Empty);
      break;
    }

    case STMT_OMP_DISTRIBUTE_PARALLEL_FOR_SIMD_DIRECTIVE: {
      unsigned CollapsedNum = Record[ASTStmtReader::NumStmtFields];
      unsigned NumClauses = Record[ASTStmtReader::NumStmtFields + 1];
      S = OMPDistributeParallelForSimdDirective::CreateEmpty(Context, NumClauses,
                                                             CollapsedNum,
                                                             Empty);
      break;
    }

    case STMT_OMP_DISTRIBUTE_SIMD_DIRECTIVE: {
      unsigned CollapsedNum = Record[ASTStmtReader::NumStmtFields];
      unsigned NumClauses = Record[ASTStmtReader::NumStmtFields + 1];
      S = OMPDistributeSimdDirective::CreateEmpty(Context, NumClauses,
                                                  CollapsedNum, Empty);
      break;
    }

    case STMT_OMP_TARGET_PARALLEL_FOR_SIMD_DIRECTIVE: {
      unsigned CollapsedNum = Record[ASTStmtReader::NumStmtFields];
      unsigned NumClauses = Record[ASTStmtReader::NumStmtFields + 1];
      S = OMPTargetParallelForSimdDirective::CreateEmpty(Context, NumClauses,
                                                         CollapsedNum, Empty);
      break;
    }

    case STMT_OMP_TARGET_SIMD_DIRECTIVE: {
      unsigned CollapsedNum = Record[ASTStmtReader::NumStmtFields];
      unsigned NumClauses = Record[ASTStmtReader::NumStmtFields + 1];
      S = OMPTargetSimdDirective::CreateEmpty(Context, NumClauses, CollapsedNum,
                                              Empty);
      break;
    }

     case STMT_OMP_TEAMS_DISTRIBUTE_DIRECTIVE: {
       unsigned CollapsedNum = Record[ASTStmtReader::NumStmtFields];
       unsigned NumClauses = Record[ASTStmtReader::NumStmtFields + 1];
       S = OMPTeamsDistributeDirective::CreateEmpty(Context, NumClauses,
                                                    CollapsedNum, Empty);
       break;
    }

    case STMT_OMP_TEAMS_DISTRIBUTE_SIMD_DIRECTIVE: {
      unsigned CollapsedNum = Record[ASTStmtReader::NumStmtFields];
      unsigned NumClauses = Record[ASTStmtReader::NumStmtFields + 1];
      S = OMPTeamsDistributeSimdDirective::CreateEmpty(Context, NumClauses,
                                                       CollapsedNum, Empty);
      break;
    }

    case STMT_OMP_TEAMS_DISTRIBUTE_PARALLEL_FOR_SIMD_DIRECTIVE: {
      unsigned CollapsedNum = Record[ASTStmtReader::NumStmtFields];
      unsigned NumClauses = Record[ASTStmtReader::NumStmtFields + 1];
      S = OMPTeamsDistributeParallelForSimdDirective::CreateEmpty(
          Context, NumClauses, CollapsedNum, Empty);
      break;
    }

    case STMT_OMP_TEAMS_DISTRIBUTE_PARALLEL_FOR_DIRECTIVE: {
      unsigned CollapsedNum = Record[ASTStmtReader::NumStmtFields];
      unsigned NumClauses = Record[ASTStmtReader::NumStmtFields + 1];
      S = OMPTeamsDistributeParallelForDirective::CreateEmpty(
          Context, NumClauses, CollapsedNum, Empty);
      break;
    }

    case STMT_OMP_TARGET_TEAMS_DIRECTIVE:
      S = OMPTargetTeamsDirective::CreateEmpty(
          Context, Record[ASTStmtReader::NumStmtFields], Empty);
      break;

    case STMT_OMP_TARGET_TEAMS_DISTRIBUTE_DIRECTIVE: {
      unsigned CollapsedNum = Record[ASTStmtReader::NumStmtFields];
      unsigned NumClauses = Record[ASTStmtReader::NumStmtFields + 1];
      S = OMPTargetTeamsDistributeDirective::CreateEmpty(Context, NumClauses,
                                                         CollapsedNum, Empty);
      break;
    }

    case STMT_OMP_TARGET_TEAMS_DISTRIBUTE_PARALLEL_FOR_DIRECTIVE: {
      unsigned CollapsedNum = Record[ASTStmtReader::NumStmtFields];
      unsigned NumClauses = Record[ASTStmtReader::NumStmtFields + 1];
      S = OMPTargetTeamsDistributeParallelForDirective::CreateEmpty(
          Context, NumClauses, CollapsedNum, Empty);
      break;
    }

    case STMT_OMP_TARGET_TEAMS_DISTRIBUTE_PARALLEL_FOR_SIMD_DIRECTIVE: {
      unsigned CollapsedNum = Record[ASTStmtReader::NumStmtFields];
      unsigned NumClauses = Record[ASTStmtReader::NumStmtFields + 1];
      S = OMPTargetTeamsDistributeParallelForSimdDirective::CreateEmpty(
          Context, NumClauses, CollapsedNum, Empty);
      break;
    }

    case STMT_OMP_TARGET_TEAMS_DISTRIBUTE_SIMD_DIRECTIVE: {
      unsigned CollapsedNum = Record[ASTStmtReader::NumStmtFields];
      unsigned NumClauses = Record[ASTStmtReader::NumStmtFields + 1];
      S = OMPTargetTeamsDistributeSimdDirective::CreateEmpty(
          Context, NumClauses, CollapsedNum, Empty);
      break;
    }

    case STMT_OMP_INTEROP_DIRECTIVE:
      S = OMPInteropDirective::CreateEmpty(
          Context, Record[ASTStmtReader::NumStmtFields], Empty);
      break;

    case STMT_OMP_DISPATCH_DIRECTIVE:
      S = OMPDispatchDirective::CreateEmpty(
          Context, Record[ASTStmtReader::NumStmtFields], Empty);
      break;

    case STMT_OMP_MASKED_DIRECTIVE:
      S = OMPMaskedDirective::CreateEmpty(
          Context, Record[ASTStmtReader::NumStmtFields], Empty);
      break;

    case STMT_OMP_GENERIC_LOOP_DIRECTIVE: {
      unsigned CollapsedNum = Record[ASTStmtReader::NumStmtFields];
      unsigned NumClauses = Record[ASTStmtReader::NumStmtFields + 1];
      S = OMPGenericLoopDirective::CreateEmpty(Context, NumClauses,
                                               CollapsedNum, Empty);
      break;
    }

    case STMT_OMP_TEAMS_GENERIC_LOOP_DIRECTIVE: {
      unsigned CollapsedNum = Record[ASTStmtReader::NumStmtFields];
      unsigned NumClauses = Record[ASTStmtReader::NumStmtFields + 1];
      S = OMPTeamsGenericLoopDirective::CreateEmpty(Context, NumClauses,
                                                    CollapsedNum, Empty);
      break;
    }

    case STMT_OMP_TARGET_TEAMS_GENERIC_LOOP_DIRECTIVE: {
      unsigned CollapsedNum = Record[ASTStmtReader::NumStmtFields];
      unsigned NumClauses = Record[ASTStmtReader::NumStmtFields + 1];
      S = OMPTargetTeamsGenericLoopDirective::CreateEmpty(Context, NumClauses,
                                                          CollapsedNum, Empty);
      break;
    }

    case STMT_OMP_PARALLEL_GENERIC_LOOP_DIRECTIVE: {
      unsigned CollapsedNum = Record[ASTStmtReader::NumStmtFields];
      unsigned NumClauses = Record[ASTStmtReader::NumStmtFields + 1];
      S = OMPParallelGenericLoopDirective::CreateEmpty(Context, NumClauses,
                                                       CollapsedNum, Empty);
      break;
    }

    case STMT_OMP_TARGET_PARALLEL_GENERIC_LOOP_DIRECTIVE: {
      unsigned CollapsedNum = Record[ASTStmtReader::NumStmtFields];
      unsigned NumClauses = Record[ASTStmtReader::NumStmtFields + 1];
      S = OMPTargetParallelGenericLoopDirective::CreateEmpty(
          Context, NumClauses, CollapsedNum, Empty);
      break;
    }

    case EXPR_CXX_OPERATOR_CALL: {
      auto NumArgs = Record[ASTStmtReader::NumExprFields];
      BitsUnpacker CallExprBits(Record[ASTStmtReader::NumExprFields + 1]);
      CallExprBits.advance(1);
      auto HasFPFeatures = CallExprBits.getNextBit();
      S = CXXOperatorCallExpr::CreateEmpty(Context, NumArgs, HasFPFeatures,
                                           Empty);
      break;
    }

    case EXPR_CXX_MEMBER_CALL: {
      auto NumArgs = Record[ASTStmtReader::NumExprFields];
      BitsUnpacker CallExprBits(Record[ASTStmtReader::NumExprFields + 1]);
      CallExprBits.advance(1);
      auto HasFPFeatures = CallExprBits.getNextBit();
      S = CXXMemberCallExpr::CreateEmpty(Context, NumArgs, HasFPFeatures,
                                         Empty);
      break;
    }

    case EXPR_CXX_REWRITTEN_BINARY_OPERATOR:
      S = new (Context) CXXRewrittenBinaryOperator(Empty);
      break;

    case EXPR_CXX_CONSTRUCT:
      S = CXXConstructExpr::CreateEmpty(
          Context,
          /* NumArgs=*/Record[ASTStmtReader::NumExprFields]);
      break;

    case EXPR_CXX_INHERITED_CTOR_INIT:
      S = new (Context) CXXInheritedCtorInitExpr(Empty);
      break;

    case EXPR_CXX_TEMPORARY_OBJECT:
      S = CXXTemporaryObjectExpr::CreateEmpty(
          Context,
          /* NumArgs=*/Record[ASTStmtReader::NumExprFields]);
      break;

    case EXPR_CXX_STATIC_CAST: {
      unsigned PathSize = Record[ASTStmtReader::NumExprFields];
      BitsUnpacker CastExprBits(Record[ASTStmtReader::NumExprFields + 1]);
      CastExprBits.advance(7);
      bool HasFPFeatures = CastExprBits.getNextBit();
      S = CXXStaticCastExpr::CreateEmpty(Context, PathSize, HasFPFeatures);
      break;
    }

    case EXPR_CXX_DYNAMIC_CAST: {
      unsigned PathSize = Record[ASTStmtReader::NumExprFields];
      S = CXXDynamicCastExpr::CreateEmpty(Context, PathSize);
      break;
    }

    case EXPR_CXX_REINTERPRET_CAST: {
      unsigned PathSize = Record[ASTStmtReader::NumExprFields];
      S = CXXReinterpretCastExpr::CreateEmpty(Context, PathSize);
      break;
    }

    case EXPR_CXX_CONST_CAST:
      S = CXXConstCastExpr::CreateEmpty(Context);
      break;

    case EXPR_CXX_ADDRSPACE_CAST:
      S = CXXAddrspaceCastExpr::CreateEmpty(Context);
      break;

    case EXPR_CXX_FUNCTIONAL_CAST: {
      unsigned PathSize = Record[ASTStmtReader::NumExprFields];
      BitsUnpacker CastExprBits(Record[ASTStmtReader::NumExprFields + 1]);
      CastExprBits.advance(7);
      bool HasFPFeatures = CastExprBits.getNextBit();
      S = CXXFunctionalCastExpr::CreateEmpty(Context, PathSize, HasFPFeatures);
      break;
    }

    case EXPR_BUILTIN_BIT_CAST: {
#ifndef NDEBUG
      unsigned PathSize = Record[ASTStmtReader::NumExprFields];
      assert(PathSize == 0 && "Wrong PathSize!");
#endif
      S = new (Context) BuiltinBitCastExpr(Empty);
      break;
    }

    case EXPR_SYCL_BUILTIN_NUM_FIELDS:
      S = new (Context) SYCLBuiltinNumFieldsExpr(Empty);
      break;

    case EXPR_SYCL_BUILTIN_FIELD_TYPE:
      S = new (Context) SYCLBuiltinFieldTypeExpr(Empty);
      break;

    case EXPR_SYCL_BUILTIN_NUM_BASES:
      S = new (Context) SYCLBuiltinNumBasesExpr(Empty);
      break;

    case EXPR_SYCL_BUILTIN_BASE_TYPE:
      S = new (Context) SYCLBuiltinBaseTypeExpr(Empty);
      break;

    case EXPR_USER_DEFINED_LITERAL: {
      auto NumArgs = Record[ASTStmtReader::NumExprFields];
      BitsUnpacker CallExprBits(Record[ASTStmtReader::NumExprFields + 1]);
      CallExprBits.advance(1);
      auto HasFPFeatures = CallExprBits.getNextBit();
      S = UserDefinedLiteral::CreateEmpty(Context, NumArgs, HasFPFeatures,
                                          Empty);
      break;
    }

    case EXPR_CXX_STD_INITIALIZER_LIST:
      S = new (Context) CXXStdInitializerListExpr(Empty);
      break;

    case EXPR_CXX_BOOL_LITERAL:
      S = new (Context) CXXBoolLiteralExpr(Empty);
      break;

    case EXPR_CXX_NULL_PTR_LITERAL:
      S = new (Context) CXXNullPtrLiteralExpr(Empty);
      break;

    case EXPR_CXX_TYPEID_EXPR:
      S = new (Context) CXXTypeidExpr(Empty, true);
      break;

    case EXPR_CXX_TYPEID_TYPE:
      S = new (Context) CXXTypeidExpr(Empty, false);
      break;

    case EXPR_CXX_UUIDOF_EXPR:
      S = new (Context) CXXUuidofExpr(Empty, true);
      break;

    case EXPR_CXX_PROPERTY_REF_EXPR:
      S = new (Context) MSPropertyRefExpr(Empty);
      break;

    case EXPR_CXX_PROPERTY_SUBSCRIPT_EXPR:
      S = new (Context) MSPropertySubscriptExpr(Empty);
      break;

    case EXPR_CXX_UUIDOF_TYPE:
      S = new (Context) CXXUuidofExpr(Empty, false);
      break;

    case EXPR_CXX_THIS:
      S = CXXThisExpr::CreateEmpty(Context);
      break;

    case EXPR_CXX_THROW:
      S = new (Context) CXXThrowExpr(Empty);
      break;

    case EXPR_CXX_DEFAULT_ARG:
      S = CXXDefaultArgExpr::CreateEmpty(
          Context, /*HasRewrittenInit=*/Record[ASTStmtReader::NumExprFields]);
      break;

    case EXPR_CXX_DEFAULT_INIT:
      S = CXXDefaultInitExpr::CreateEmpty(
          Context, /*HasRewrittenInit=*/Record[ASTStmtReader::NumExprFields]);
      break;

    case EXPR_CXX_BIND_TEMPORARY:
      S = new (Context) CXXBindTemporaryExpr(Empty);
      break;

    case EXPR_CXX_SCALAR_VALUE_INIT:
      S = new (Context) CXXScalarValueInitExpr(Empty);
      break;

    case EXPR_CXX_NEW:
      S = CXXNewExpr::CreateEmpty(
          Context,
          /*IsArray=*/Record[ASTStmtReader::NumExprFields],
          /*HasInit=*/Record[ASTStmtReader::NumExprFields + 1],
          /*NumPlacementArgs=*/Record[ASTStmtReader::NumExprFields + 2],
          /*IsParenTypeId=*/Record[ASTStmtReader::NumExprFields + 3]);
      break;

    case EXPR_CXX_DELETE:
      S = new (Context) CXXDeleteExpr(Empty);
      break;

    case EXPR_CXX_PSEUDO_DESTRUCTOR:
      S = new (Context) CXXPseudoDestructorExpr(Empty);
      break;

    case EXPR_EXPR_WITH_CLEANUPS:
      S = ExprWithCleanups::Create(Context, Empty,
                                   Record[ASTStmtReader::NumExprFields]);
      break;

    case EXPR_CXX_DEPENDENT_SCOPE_MEMBER: {
      unsigned NumTemplateArgs = Record[ASTStmtReader::NumExprFields];
      BitsUnpacker DependentScopeMemberBits(
          Record[ASTStmtReader::NumExprFields + 1]);
      bool HasTemplateKWAndArgsInfo = DependentScopeMemberBits.getNextBit();

      bool HasFirstQualifierFoundInScope =
          DependentScopeMemberBits.getNextBit();
      S = CXXDependentScopeMemberExpr::CreateEmpty(
          Context, HasTemplateKWAndArgsInfo, NumTemplateArgs,
          HasFirstQualifierFoundInScope);
      break;
    }

    case EXPR_CXX_DEPENDENT_SCOPE_DECL_REF: {
      BitsUnpacker DependentScopeDeclRefBits(
          Record[ASTStmtReader::NumStmtFields]);
      DependentScopeDeclRefBits.advance(ASTStmtReader::NumExprBits);
      bool HasTemplateKWAndArgsInfo = DependentScopeDeclRefBits.getNextBit();
      unsigned NumTemplateArgs =
          HasTemplateKWAndArgsInfo
              ? DependentScopeDeclRefBits.getNextBits(/*Width=*/16)
              : 0;
      S = DependentScopeDeclRefExpr::CreateEmpty(
          Context, HasTemplateKWAndArgsInfo, NumTemplateArgs);
      break;
    }

    case EXPR_CXX_UNRESOLVED_CONSTRUCT:
      S = CXXUnresolvedConstructExpr::CreateEmpty(Context,
                              /*NumArgs=*/Record[ASTStmtReader::NumExprFields]);
      break;

    case EXPR_CXX_UNRESOLVED_MEMBER: {
      auto NumResults = Record[ASTStmtReader::NumExprFields];
      BitsUnpacker OverloadExprBits(Record[ASTStmtReader::NumExprFields + 1]);
      auto HasTemplateKWAndArgsInfo = OverloadExprBits.getNextBit();
      auto NumTemplateArgs = HasTemplateKWAndArgsInfo
                                 ? Record[ASTStmtReader::NumExprFields + 2]
                                 : 0;
      S = UnresolvedMemberExpr::CreateEmpty(
          Context, NumResults, HasTemplateKWAndArgsInfo, NumTemplateArgs);
      break;
    }

    case EXPR_CXX_UNRESOLVED_LOOKUP: {
      auto NumResults = Record[ASTStmtReader::NumExprFields];
      BitsUnpacker OverloadExprBits(Record[ASTStmtReader::NumExprFields + 1]);
      auto HasTemplateKWAndArgsInfo = OverloadExprBits.getNextBit();
      auto NumTemplateArgs = HasTemplateKWAndArgsInfo
                                 ? Record[ASTStmtReader::NumExprFields + 2]
                                 : 0;
      S = UnresolvedLookupExpr::CreateEmpty(
          Context, NumResults, HasTemplateKWAndArgsInfo, NumTemplateArgs);
      break;
    }

    case EXPR_TYPE_TRAIT:
      S = TypeTraitExpr::CreateDeserialized(Context,
            Record[ASTStmtReader::NumExprFields]);
      break;

    case EXPR_ARRAY_TYPE_TRAIT:
      S = new (Context) ArrayTypeTraitExpr(Empty);
      break;

    case EXPR_CXX_EXPRESSION_TRAIT:
      S = new (Context) ExpressionTraitExpr(Empty);
      break;

    case EXPR_CXX_NOEXCEPT:
      S = new (Context) CXXNoexceptExpr(Empty);
      break;

    case EXPR_PACK_EXPANSION:
      S = new (Context) PackExpansionExpr(Empty);
      break;

    case EXPR_SIZEOF_PACK:
      S = SizeOfPackExpr::CreateDeserialized(
              Context,
              /*NumPartialArgs=*/Record[ASTStmtReader::NumExprFields]);
      break;

    case EXPR_PACK_INDEXING:
      S = PackIndexingExpr::CreateDeserialized(
          Context,
          /*TransformedExprs=*/Record[ASTStmtReader::NumExprFields]);
      break;

    case EXPR_SUBST_NON_TYPE_TEMPLATE_PARM:
      S = new (Context) SubstNonTypeTemplateParmExpr(Empty);
      break;

    case EXPR_SUBST_NON_TYPE_TEMPLATE_PARM_PACK:
      S = new (Context) SubstNonTypeTemplateParmPackExpr(Empty);
      break;

    case EXPR_FUNCTION_PARM_PACK:
      S = FunctionParmPackExpr::CreateEmpty(Context,
                                          Record[ASTStmtReader::NumExprFields]);
      break;

    case EXPR_MATERIALIZE_TEMPORARY:
      S = new (Context) MaterializeTemporaryExpr(Empty);
      break;

    case EXPR_CXX_FOLD:
      S = new (Context) CXXFoldExpr(Empty);
      break;

    case EXPR_CXX_PAREN_LIST_INIT:
      S = CXXParenListInitExpr::CreateEmpty(
          Context, /*numExprs=*/Record[ASTStmtReader::NumExprFields], Empty);
      break;

    case EXPR_OPAQUE_VALUE:
      S = new (Context) OpaqueValueExpr(Empty);
      break;

    case EXPR_CUDA_KERNEL_CALL: {
      auto NumArgs = Record[ASTStmtReader::NumExprFields];
      BitsUnpacker CallExprBits(Record[ASTStmtReader::NumExprFields + 1]);
      CallExprBits.advance(1);
      auto HasFPFeatures = CallExprBits.getNextBit();
      S = CUDAKernelCallExpr::CreateEmpty(Context, NumArgs, HasFPFeatures,
                                          Empty);
      break;
    }

    case EXPR_ASTYPE:
      S = new (Context) AsTypeExpr(Empty);
      break;

    case EXPR_PSEUDO_OBJECT: {
      unsigned numSemanticExprs = Record[ASTStmtReader::NumExprFields];
      S = PseudoObjectExpr::Create(Context, Empty, numSemanticExprs);
      break;
    }

    case EXPR_ATOMIC:
      S = new (Context) AtomicExpr(Empty);
      break;

    case EXPR_LAMBDA: {
      unsigned NumCaptures = Record[ASTStmtReader::NumExprFields];
      S = LambdaExpr::CreateDeserialized(Context, NumCaptures);
      break;
    }

    case STMT_COROUTINE_BODY: {
      unsigned NumParams = Record[ASTStmtReader::NumStmtFields];
      S = CoroutineBodyStmt::Create(Context, Empty, NumParams);
      break;
    }

    case STMT_CORETURN:
      S = new (Context) CoreturnStmt(Empty);
      break;

    case EXPR_COAWAIT:
      S = new (Context) CoawaitExpr(Empty);
      break;

    case EXPR_COYIELD:
      S = new (Context) CoyieldExpr(Empty);
      break;

    case EXPR_DEPENDENT_COAWAIT:
      S = new (Context) DependentCoawaitExpr(Empty);
      break;

    case EXPR_CONCEPT_SPECIALIZATION: {
      S = new (Context) ConceptSpecializationExpr(Empty);
      break;
    }
    case STMT_OPENACC_COMPUTE_CONSTRUCT: {
      unsigned NumClauses = Record[ASTStmtReader::NumStmtFields];
      S = OpenACCComputeConstruct::CreateEmpty(Context, NumClauses);
      break;
    }
    case STMT_OPENACC_LOOP_CONSTRUCT: {
      unsigned NumClauses = Record[ASTStmtReader::NumStmtFields];
      S = OpenACCLoopConstruct::CreateEmpty(Context, NumClauses);
      break;
    }
    case EXPR_REQUIRES:
      unsigned numLocalParameters = Record[ASTStmtReader::NumExprFields];
      unsigned numRequirement = Record[ASTStmtReader::NumExprFields + 1];
      S = RequiresExpr::Create(Context, Empty, numLocalParameters,
                               numRequirement);
      break;
    }

    // We hit a STMT_STOP, so we're done with this expression.
    if (Finished)
      break;

    ++NumStatementsRead;

    if (S && !IsStmtReference) {
      Reader.Visit(S);
      StmtEntries[Cursor.GetCurrentBitNo()] = S;
    }

    assert(Record.getIdx() == Record.size() &&
           "Invalid deserialization of statement");
    StmtStack.push_back(S);
  }
Done:
  assert(StmtStack.size() > PrevNumStmts && "Read too many sub-stmts!");
  assert(StmtStack.size() == PrevNumStmts + 1 && "Extra expressions on stack!");
  return StmtStack.pop_back_val();
}<|MERGE_RESOLUTION|>--- conflicted
+++ resolved
@@ -795,12 +795,6 @@
   E->setRParenLoc(readSourceLocation());
 }
 
-static StringRef saveStrToCtx(const std::string &S, ASTContext &Ctx) {
-  char *Buf = new (Ctx) char[S.size()];
-  std::copy(S.begin(), S.end(), Buf);
-  return StringRef(Buf, S.size());
-}
-
 static ConstraintSatisfaction
 readConstraintSatisfaction(ASTRecordReader &Record) {
   ConstraintSatisfaction Satisfaction;
@@ -812,21 +806,11 @@
     for (unsigned i = 0; i != NumDetailRecords; ++i) {
       if (/* IsDiagnostic */Record.readInt()) {
         SourceLocation DiagLocation = Record.readSourceLocation();
-<<<<<<< HEAD
-        StringRef DiagMessage =
-            saveStrToCtx(Record.readString(), Record.getContext());
-
-        Satisfaction.Details.emplace_back(
-            new (Record.getContext())
-                ConstraintSatisfaction::SubstitutionDiagnostic(DiagLocation,
-                                                               DiagMessage));
-=======
         StringRef DiagMessage = C.backupStr(Record.readString());
 
         Satisfaction.Details.emplace_back(
             new (C) ConstraintSatisfaction::SubstitutionDiagnostic(
                 DiagLocation, DiagMessage));
->>>>>>> 9c4aab8c
       } else
         Satisfaction.Details.emplace_back(Record.readExpr());
     }
@@ -847,19 +831,10 @@
 
 static concepts::Requirement::SubstitutionDiagnostic *
 readSubstitutionDiagnostic(ASTRecordReader &Record) {
-<<<<<<< HEAD
-  StringRef SubstitutedEntity =
-      saveStrToCtx(Record.readString(), Record.getContext());
-
-  SourceLocation DiagLoc = Record.readSourceLocation();
-  StringRef DiagMessage =
-      saveStrToCtx(Record.readString(), Record.getContext());
-=======
   const ASTContext &C = Record.getContext();
   StringRef SubstitutedEntity = C.backupStr(Record.readString());
   SourceLocation DiagLoc = Record.readSourceLocation();
   StringRef DiagMessage = C.backupStr(Record.readString());
->>>>>>> 9c4aab8c
 
   return new (Record.getContext())
       concepts::Requirement::SubstitutionDiagnostic{SubstitutedEntity, DiagLoc,
@@ -948,14 +923,8 @@
         ASTContext &C = Record.getContext();
         bool HasInvalidConstraint = Record.readInt();
         if (HasInvalidConstraint) {
-<<<<<<< HEAD
-          StringRef InvalidConstraint =
-              saveStrToCtx(Record.readString(), Record.getContext());
-          R = new (Record.getContext()) concepts::NestedRequirement(
-=======
           StringRef InvalidConstraint = C.backupStr(Record.readString());
           R = new (C) concepts::NestedRequirement(
->>>>>>> 9c4aab8c
               Record.getContext(), InvalidConstraint,
               readConstraintSatisfaction(Record));
           break;
