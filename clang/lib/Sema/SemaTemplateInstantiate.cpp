//===------- SemaTemplateInstantiate.cpp - C++ Template Instantiation ------===/
//
// Part of the LLVM Project, under the Apache License v2.0 with LLVM Exceptions.
// See https://llvm.org/LICENSE.txt for license information.
// SPDX-License-Identifier: Apache-2.0 WITH LLVM-exception
//===----------------------------------------------------------------------===/
//
//  This file implements C++ template instantiation.
//
//===----------------------------------------------------------------------===/

#include "TreeTransform.h"
#include "clang/AST/ASTConcept.h"
#include "clang/AST/ASTConsumer.h"
#include "clang/AST/ASTContext.h"
#include "clang/AST/ASTLambda.h"
#include "clang/AST/ASTMutationListener.h"
#include "clang/AST/DeclTemplate.h"
#include "clang/AST/Expr.h"
#include "clang/AST/ExprConcepts.h"
#include "clang/AST/PrettyDeclStackTrace.h"
#include "clang/AST/TypeVisitor.h"
#include "clang/Basic/LangOptions.h"
#include "clang/Basic/Stack.h"
#include "clang/Basic/TargetInfo.h"
#include "clang/Sema/DeclSpec.h"
#include "clang/Sema/Initialization.h"
#include "clang/Sema/Lookup.h"
#include "clang/Sema/SemaConcept.h"
#include "clang/Sema/SemaInternal.h"
#include "clang/Sema/Template.h"
#include "clang/Sema/TemplateDeduction.h"
#include "clang/Sema/TemplateInstCallback.h"
#include "llvm/Support/TimeProfiler.h"

using namespace clang;
using namespace sema;

//===----------------------------------------------------------------------===/
// Template Instantiation Support
//===----------------------------------------------------------------------===/

namespace {
namespace TemplateInstArgsHelpers {
struct Response {
  const Decl *NextDecl = nullptr;
  bool IsDone = false;
  bool ClearRelativeToPrimary = true;
  static Response Done() {
    Response R;
    R.IsDone = true;
    return R;
  }
  static Response ChangeDecl(const Decl *ND) {
    Response R;
    R.NextDecl = ND;
    return R;
  }
  static Response ChangeDecl(const DeclContext *Ctx) {
    Response R;
    R.NextDecl = Decl::castFromDeclContext(Ctx);
    return R;
  }

  static Response UseNextDecl(const Decl *CurDecl) {
    return ChangeDecl(CurDecl->getDeclContext());
  }

  static Response DontClearRelativeToPrimaryNextDecl(const Decl *CurDecl) {
    Response R = Response::UseNextDecl(CurDecl);
    R.ClearRelativeToPrimary = false;
    return R;
  }
};
// Add template arguments from a variable template instantiation.
Response
HandleVarTemplateSpec(const VarTemplateSpecializationDecl *VarTemplSpec,
                      MultiLevelTemplateArgumentList &Result,
                      bool SkipForSpecialization) {
  // For a class-scope explicit specialization, there are no template arguments
  // at this level, but there may be enclosing template arguments.
  if (VarTemplSpec->isClassScopeExplicitSpecialization())
    return Response::DontClearRelativeToPrimaryNextDecl(VarTemplSpec);

  // We're done when we hit an explicit specialization.
  if (VarTemplSpec->getSpecializationKind() == TSK_ExplicitSpecialization &&
      !isa<VarTemplatePartialSpecializationDecl>(VarTemplSpec))
    return Response::Done();

  // If this variable template specialization was instantiated from a
  // specialized member that is a variable template, we're done.
  assert(VarTemplSpec->getSpecializedTemplate() && "No variable template?");
  llvm::PointerUnion<VarTemplateDecl *, VarTemplatePartialSpecializationDecl *>
      Specialized = VarTemplSpec->getSpecializedTemplateOrPartial();
  if (VarTemplatePartialSpecializationDecl *Partial =
          Specialized.dyn_cast<VarTemplatePartialSpecializationDecl *>()) {
<<<<<<< HEAD
    Result.addOuterTemplateArguments(
        Partial, VarTemplSpec->getTemplateInstantiationArgs().asArray());
=======
    if (!SkipForSpecialization)
      Result.addOuterTemplateArguments(
          Partial, VarTemplSpec->getTemplateInstantiationArgs().asArray(),
          /*Final=*/false);
>>>>>>> e7aa6127
    if (Partial->isMemberSpecialization())
      return Response::Done();
  } else {
    VarTemplateDecl *Tmpl = Specialized.get<VarTemplateDecl *>();
<<<<<<< HEAD
    Result.addOuterTemplateArguments(
        Tmpl, VarTemplSpec->getTemplateInstantiationArgs().asArray());
=======
    if (!SkipForSpecialization)
      Result.addOuterTemplateArguments(
          Tmpl, VarTemplSpec->getTemplateInstantiationArgs().asArray(),
          /*Final=*/false);
>>>>>>> e7aa6127
    if (Tmpl->isMemberSpecialization())
      return Response::Done();
  }
  return Response::DontClearRelativeToPrimaryNextDecl(VarTemplSpec);
}

// If we have a template template parameter with translation unit context,
// then we're performing substitution into a default template argument of
// this template template parameter before we've constructed the template
// that will own this template template parameter. In this case, we
// use empty template parameter lists for all of the outer templates
// to avoid performing any substitutions.
Response
HandleDefaultTempArgIntoTempTempParam(const TemplateTemplateParmDecl *TTP,
                                      MultiLevelTemplateArgumentList &Result) {
  for (unsigned I = 0, N = TTP->getDepth() + 1; I != N; ++I)
    Result.addOuterTemplateArguments(None);
  return Response::Done();
}

// Add template arguments from a class template instantiation.
Response
HandleClassTemplateSpec(const ClassTemplateSpecializationDecl *ClassTemplSpec,
                        MultiLevelTemplateArgumentList &Result,
                        bool SkipForSpecialization) {
  if (!ClassTemplSpec->isClassScopeExplicitSpecialization()) {
    // We're done when we hit an explicit specialization.
    if (ClassTemplSpec->getSpecializationKind() == TSK_ExplicitSpecialization &&
        !isa<ClassTemplatePartialSpecializationDecl>(ClassTemplSpec))
      return Response::Done();

<<<<<<< HEAD
    Result.addOuterTemplateArguments(
        const_cast<ClassTemplateSpecializationDecl *>(ClassTemplSpec),
        ClassTemplSpec->getTemplateInstantiationArgs().asArray());
=======
    if (!SkipForSpecialization)
      Result.addOuterTemplateArguments(
          const_cast<ClassTemplateSpecializationDecl *>(ClassTemplSpec),
          ClassTemplSpec->getTemplateInstantiationArgs().asArray(),
          /*Final=*/false);
>>>>>>> e7aa6127

    // If this class template specialization was instantiated from a
    // specialized member that is a class template, we're done.
    assert(ClassTemplSpec->getSpecializedTemplate() && "No class template?");
    if (ClassTemplSpec->getSpecializedTemplate()->isMemberSpecialization())
      return Response::Done();
  }
  return Response::UseNextDecl(ClassTemplSpec);
}

Response HandleFunction(const FunctionDecl *Function,
                        MultiLevelTemplateArgumentList &Result,
                        const FunctionDecl *Pattern, bool RelativeToPrimary,
                        bool ForConstraintInstantiation) {
  // Add template arguments from a function template specialization.
  if (!RelativeToPrimary &&
      Function->getTemplateSpecializationKindForInstantiation() ==
          TSK_ExplicitSpecialization)
    return Response::Done();

  if (!RelativeToPrimary &&
      Function->getTemplateSpecializationKind() == TSK_ExplicitSpecialization) {
    // This is an implicit instantiation of an explicit specialization. We
    // don't get any template arguments from this function but might get
    // some from an enclosing template.
    return Response::UseNextDecl(Function);
  } else if (const TemplateArgumentList *TemplateArgs =
                 Function->getTemplateSpecializationArgs()) {
    // Add the template arguments for this specialization.
    Result.addOuterTemplateArguments(const_cast<FunctionDecl *>(Function),
<<<<<<< HEAD
                                     TemplateArgs->asArray());
=======
                                     TemplateArgs->asArray(),
                                     /*Final=*/false);
>>>>>>> e7aa6127

    // If this function was instantiated from a specialized member that is
    // a function template, we're done.
    assert(Function->getPrimaryTemplate() && "No function template?");
    if (Function->getPrimaryTemplate()->isMemberSpecialization())
      return Response::Done();

    // If this function is a generic lambda specialization, we are done.
    if (!ForConstraintInstantiation &&
        isGenericLambdaCallOperatorOrStaticInvokerSpecialization(Function))
      return Response::Done();

  } else if (Function->getDescribedFunctionTemplate()) {
    assert(
        (ForConstraintInstantiation || Result.getNumSubstitutedLevels() == 0) &&
        "Outer template not instantiated?");
  }
  // If this is a friend or local declaration and it declares an entity at
  // namespace scope, take arguments from its lexical parent
  // instead of its semantic parent, unless of course the pattern we're
  // instantiating actually comes from the file's context!
  if ((Function->getFriendObjectKind() || Function->isLocalExternDecl()) &&
      Function->getNonTransparentDeclContext()->isFileContext() &&
      (!Pattern || !Pattern->getLexicalDeclContext()->isFileContext())) {
    return Response::ChangeDecl(Function->getLexicalDeclContext());
  }
  return Response::UseNextDecl(Function);
}

Response HandleRecordDecl(const CXXRecordDecl *Rec,
                          MultiLevelTemplateArgumentList &Result,
                          ASTContext &Context,
                          bool ForConstraintInstantiation) {
  if (ClassTemplateDecl *ClassTemplate = Rec->getDescribedClassTemplate()) {
    assert(
        (ForConstraintInstantiation || Result.getNumSubstitutedLevels() == 0) &&
        "Outer template not instantiated?");
    if (ClassTemplate->isMemberSpecialization())
      return Response::Done();
    if (ForConstraintInstantiation) {
      QualType RecordType = Context.getTypeDeclType(Rec);
      QualType Injected = cast<InjectedClassNameType>(RecordType)
                              ->getInjectedSpecializationType();
      const auto *InjectedType = cast<TemplateSpecializationType>(Injected);
      Result.addOuterTemplateArguments(const_cast<CXXRecordDecl *>(Rec),
<<<<<<< HEAD
                                       InjectedType->template_arguments());
=======
                                       InjectedType->template_arguments(),
                                       /*Final=*/false);
>>>>>>> e7aa6127
    }
  }

  bool IsFriend = Rec->getFriendObjectKind() ||
                  (Rec->getDescribedClassTemplate() &&
                   Rec->getDescribedClassTemplate()->getFriendObjectKind());
  if (ForConstraintInstantiation && IsFriend &&
      Rec->getNonTransparentDeclContext()->isFileContext()) {
    return Response::ChangeDecl(Rec->getLexicalDeclContext());
  }

  // This is to make sure we pick up the VarTemplateSpecializationDecl that this
  // lambda is defined inside of.
  if (Rec->isLambda())
    if (const Decl *LCD = Rec->getLambdaContextDecl())
      return Response::ChangeDecl(LCD);

  return Response::UseNextDecl(Rec);
}

Response HandleImplicitConceptSpecializationDecl(
    const ImplicitConceptSpecializationDecl *CSD,
    MultiLevelTemplateArgumentList &Result) {
  Result.addOuterTemplateArguments(
      const_cast<ImplicitConceptSpecializationDecl *>(CSD),
<<<<<<< HEAD
      CSD->getTemplateArguments());
=======
      CSD->getTemplateArguments(),
      /*Final=*/false);
>>>>>>> e7aa6127
  return Response::UseNextDecl(CSD);
}

Response HandleGenericDeclContext(const Decl *CurDecl) {
  return Response::UseNextDecl(CurDecl);
}
} // namespace TemplateInstArgsHelpers
} // namespace

/// Retrieve the template argument list(s) that should be used to
/// instantiate the definition of the given declaration.
///
/// \param ND the declaration for which we are computing template instantiation
/// arguments.
///
/// \param Innermost if non-NULL, specifies a template argument list for the
/// template declaration passed as ND.
///
/// \param RelativeToPrimary true if we should get the template
/// arguments relative to the primary template, even when we're
/// dealing with a specialization. This is only relevant for function
/// template specializations.
///
/// \param Pattern If non-NULL, indicates the pattern from which we will be
/// instantiating the definition of the given declaration, \p ND. This is
/// used to determine the proper set of template instantiation arguments for
/// friend function template specializations.
///
/// \param ForConstraintInstantiation when collecting arguments,
/// ForConstraintInstantiation indicates we should continue looking when
/// encountering a lambda generic call operator, and continue looking for
/// arguments on an enclosing class template.

MultiLevelTemplateArgumentList Sema::getTemplateInstantiationArgs(
    const NamedDecl *ND, bool Final, const TemplateArgumentList *Innermost,
    bool RelativeToPrimary, const FunctionDecl *Pattern,
    bool ForConstraintInstantiation, bool SkipForSpecialization) {
  assert(ND && "Can't find arguments for a decl if one isn't provided");
  // Accumulate the set of template argument lists in this structure.
  MultiLevelTemplateArgumentList Result;

  if (Innermost)
    Result.addOuterTemplateArguments(const_cast<NamedDecl *>(ND),
<<<<<<< HEAD
                                     Innermost->asArray());
=======
                                     Innermost->asArray(), Final);
>>>>>>> e7aa6127

  const Decl *CurDecl = ND;

  while (!CurDecl->isFileContextDecl()) {
    using namespace TemplateInstArgsHelpers;
    Response R;
    if (const auto *VarTemplSpec =
            dyn_cast<VarTemplateSpecializationDecl>(CurDecl)) {
      R = HandleVarTemplateSpec(VarTemplSpec, Result, SkipForSpecialization);
    } else if (const auto *ClassTemplSpec =
                   dyn_cast<ClassTemplateSpecializationDecl>(CurDecl)) {
      R = HandleClassTemplateSpec(ClassTemplSpec, Result,
                                  SkipForSpecialization);
    } else if (const auto *Function = dyn_cast<FunctionDecl>(CurDecl)) {
      R = HandleFunction(Function, Result, Pattern, RelativeToPrimary,
                         ForConstraintInstantiation);
    } else if (const auto *Rec = dyn_cast<CXXRecordDecl>(CurDecl)) {
      R = HandleRecordDecl(Rec, Result, Context, ForConstraintInstantiation);
    } else if (const auto *CSD =
                   dyn_cast<ImplicitConceptSpecializationDecl>(CurDecl)) {
      R = HandleImplicitConceptSpecializationDecl(CSD, Result);
    } else if (!isa<DeclContext>(CurDecl)) {
      R = Response::DontClearRelativeToPrimaryNextDecl(CurDecl);
      if (CurDecl->getDeclContext()->isTranslationUnit()) {
        if (const auto *TTP = dyn_cast<TemplateTemplateParmDecl>(CurDecl)) {
          R = HandleDefaultTempArgIntoTempTempParam(TTP, Result);
        }
      }
    } else {
      R = HandleGenericDeclContext(CurDecl);
    }

    if (R.IsDone)
      return Result;
    if (R.ClearRelativeToPrimary)
      RelativeToPrimary = false;
    assert(R.NextDecl);
    CurDecl = R.NextDecl;
  }

  return Result;
}

bool Sema::CodeSynthesisContext::isInstantiationRecord() const {
  switch (Kind) {
  case TemplateInstantiation:
  case ExceptionSpecInstantiation:
  case DefaultTemplateArgumentInstantiation:
  case DefaultFunctionArgumentInstantiation:
  case ExplicitTemplateArgumentSubstitution:
  case DeducedTemplateArgumentSubstitution:
  case PriorTemplateArgumentSubstitution:
  case ConstraintsCheck:
  case NestedRequirementConstraintsCheck:
    return true;

  case RequirementInstantiation:
  case RequirementParameterInstantiation:
  case DefaultTemplateArgumentChecking:
  case DeclaringSpecialMember:
  case DeclaringImplicitEqualityComparison:
  case DefiningSynthesizedFunction:
  case ExceptionSpecEvaluation:
  case ConstraintSubstitution:
  case ParameterMappingSubstitution:
  case ConstraintNormalization:
  case RewritingOperatorAsSpaceship:
  case InitializingStructuredBinding:
  case MarkingClassDllexported:
  case BuildingBuiltinDumpStructCall:
    return false;

  // This function should never be called when Kind's value is Memoization.
  case Memoization:
    break;
  }

  llvm_unreachable("Invalid SynthesisKind!");
}

Sema::InstantiatingTemplate::InstantiatingTemplate(
    Sema &SemaRef, CodeSynthesisContext::SynthesisKind Kind,
    SourceLocation PointOfInstantiation, SourceRange InstantiationRange,
    Decl *Entity, NamedDecl *Template, ArrayRef<TemplateArgument> TemplateArgs,
    sema::TemplateDeductionInfo *DeductionInfo)
    : SemaRef(SemaRef) {
  // Don't allow further instantiation if a fatal error and an uncompilable
  // error have occurred. Any diagnostics we might have raised will not be
  // visible, and we do not need to construct a correct AST.
  if (SemaRef.Diags.hasFatalErrorOccurred() &&
      SemaRef.hasUncompilableErrorOccurred()) {
    Invalid = true;
    return;
  }
  Invalid = CheckInstantiationDepth(PointOfInstantiation, InstantiationRange);
  if (!Invalid) {
    CodeSynthesisContext Inst;
    Inst.Kind = Kind;
    Inst.PointOfInstantiation = PointOfInstantiation;
    Inst.Entity = Entity;
    Inst.Template = Template;
    Inst.TemplateArgs = TemplateArgs.data();
    Inst.NumTemplateArgs = TemplateArgs.size();
    Inst.DeductionInfo = DeductionInfo;
    Inst.InstantiationRange = InstantiationRange;
    SemaRef.pushCodeSynthesisContext(Inst);

    AlreadyInstantiating = !Inst.Entity ? false :
        !SemaRef.InstantiatingSpecializations
             .insert({Inst.Entity->getCanonicalDecl(), Inst.Kind})
             .second;
    atTemplateBegin(SemaRef.TemplateInstCallbacks, SemaRef, Inst);
  }
}

Sema::InstantiatingTemplate::InstantiatingTemplate(
    Sema &SemaRef, SourceLocation PointOfInstantiation, Decl *Entity,
    SourceRange InstantiationRange)
    : InstantiatingTemplate(SemaRef,
                            CodeSynthesisContext::TemplateInstantiation,
                            PointOfInstantiation, InstantiationRange, Entity) {}

Sema::InstantiatingTemplate::InstantiatingTemplate(
    Sema &SemaRef, SourceLocation PointOfInstantiation, FunctionDecl *Entity,
    ExceptionSpecification, SourceRange InstantiationRange)
    : InstantiatingTemplate(
          SemaRef, CodeSynthesisContext::ExceptionSpecInstantiation,
          PointOfInstantiation, InstantiationRange, Entity) {}

Sema::InstantiatingTemplate::InstantiatingTemplate(
    Sema &SemaRef, SourceLocation PointOfInstantiation, TemplateParameter Param,
    TemplateDecl *Template, ArrayRef<TemplateArgument> TemplateArgs,
    SourceRange InstantiationRange)
    : InstantiatingTemplate(
          SemaRef,
          CodeSynthesisContext::DefaultTemplateArgumentInstantiation,
          PointOfInstantiation, InstantiationRange, getAsNamedDecl(Param),
          Template, TemplateArgs) {}

Sema::InstantiatingTemplate::InstantiatingTemplate(
    Sema &SemaRef, SourceLocation PointOfInstantiation,
    FunctionTemplateDecl *FunctionTemplate,
    ArrayRef<TemplateArgument> TemplateArgs,
    CodeSynthesisContext::SynthesisKind Kind,
    sema::TemplateDeductionInfo &DeductionInfo, SourceRange InstantiationRange)
    : InstantiatingTemplate(SemaRef, Kind, PointOfInstantiation,
                            InstantiationRange, FunctionTemplate, nullptr,
                            TemplateArgs, &DeductionInfo) {
  assert(
    Kind == CodeSynthesisContext::ExplicitTemplateArgumentSubstitution ||
    Kind == CodeSynthesisContext::DeducedTemplateArgumentSubstitution);
}

Sema::InstantiatingTemplate::InstantiatingTemplate(
    Sema &SemaRef, SourceLocation PointOfInstantiation,
    TemplateDecl *Template,
    ArrayRef<TemplateArgument> TemplateArgs,
    sema::TemplateDeductionInfo &DeductionInfo, SourceRange InstantiationRange)
    : InstantiatingTemplate(
          SemaRef,
          CodeSynthesisContext::DeducedTemplateArgumentSubstitution,
          PointOfInstantiation, InstantiationRange, Template, nullptr,
          TemplateArgs, &DeductionInfo) {}

Sema::InstantiatingTemplate::InstantiatingTemplate(
    Sema &SemaRef, SourceLocation PointOfInstantiation,
    ClassTemplatePartialSpecializationDecl *PartialSpec,
    ArrayRef<TemplateArgument> TemplateArgs,
    sema::TemplateDeductionInfo &DeductionInfo, SourceRange InstantiationRange)
    : InstantiatingTemplate(
          SemaRef,
          CodeSynthesisContext::DeducedTemplateArgumentSubstitution,
          PointOfInstantiation, InstantiationRange, PartialSpec, nullptr,
          TemplateArgs, &DeductionInfo) {}

Sema::InstantiatingTemplate::InstantiatingTemplate(
    Sema &SemaRef, SourceLocation PointOfInstantiation,
    VarTemplatePartialSpecializationDecl *PartialSpec,
    ArrayRef<TemplateArgument> TemplateArgs,
    sema::TemplateDeductionInfo &DeductionInfo, SourceRange InstantiationRange)
    : InstantiatingTemplate(
          SemaRef,
          CodeSynthesisContext::DeducedTemplateArgumentSubstitution,
          PointOfInstantiation, InstantiationRange, PartialSpec, nullptr,
          TemplateArgs, &DeductionInfo) {}

Sema::InstantiatingTemplate::InstantiatingTemplate(
    Sema &SemaRef, SourceLocation PointOfInstantiation, ParmVarDecl *Param,
    ArrayRef<TemplateArgument> TemplateArgs, SourceRange InstantiationRange)
    : InstantiatingTemplate(
          SemaRef,
          CodeSynthesisContext::DefaultFunctionArgumentInstantiation,
          PointOfInstantiation, InstantiationRange, Param, nullptr,
          TemplateArgs) {}

Sema::InstantiatingTemplate::InstantiatingTemplate(
    Sema &SemaRef, SourceLocation PointOfInstantiation, NamedDecl *Template,
    NonTypeTemplateParmDecl *Param, ArrayRef<TemplateArgument> TemplateArgs,
    SourceRange InstantiationRange)
    : InstantiatingTemplate(
          SemaRef,
          CodeSynthesisContext::PriorTemplateArgumentSubstitution,
          PointOfInstantiation, InstantiationRange, Param, Template,
          TemplateArgs) {}

Sema::InstantiatingTemplate::InstantiatingTemplate(
    Sema &SemaRef, SourceLocation PointOfInstantiation, NamedDecl *Template,
    TemplateTemplateParmDecl *Param, ArrayRef<TemplateArgument> TemplateArgs,
    SourceRange InstantiationRange)
    : InstantiatingTemplate(
          SemaRef,
          CodeSynthesisContext::PriorTemplateArgumentSubstitution,
          PointOfInstantiation, InstantiationRange, Param, Template,
          TemplateArgs) {}

Sema::InstantiatingTemplate::InstantiatingTemplate(
    Sema &SemaRef, SourceLocation PointOfInstantiation, TemplateDecl *Template,
    NamedDecl *Param, ArrayRef<TemplateArgument> TemplateArgs,
    SourceRange InstantiationRange)
    : InstantiatingTemplate(
          SemaRef, CodeSynthesisContext::DefaultTemplateArgumentChecking,
          PointOfInstantiation, InstantiationRange, Param, Template,
          TemplateArgs) {}

Sema::InstantiatingTemplate::InstantiatingTemplate(
    Sema &SemaRef, SourceLocation PointOfInstantiation,
    concepts::Requirement *Req, sema::TemplateDeductionInfo &DeductionInfo,
    SourceRange InstantiationRange)
    : InstantiatingTemplate(
          SemaRef, CodeSynthesisContext::RequirementInstantiation,
          PointOfInstantiation, InstantiationRange, /*Entity=*/nullptr,
          /*Template=*/nullptr, /*TemplateArgs=*/None, &DeductionInfo) {}


Sema::InstantiatingTemplate::InstantiatingTemplate(
    Sema &SemaRef, SourceLocation PointOfInstantiation,
    concepts::NestedRequirement *Req, ConstraintsCheck,
    SourceRange InstantiationRange)
    : InstantiatingTemplate(
          SemaRef, CodeSynthesisContext::NestedRequirementConstraintsCheck,
          PointOfInstantiation, InstantiationRange, /*Entity=*/nullptr,
          /*Template=*/nullptr, /*TemplateArgs=*/None) {}

Sema::InstantiatingTemplate::InstantiatingTemplate(
    Sema &SemaRef, SourceLocation PointOfInstantiation, const RequiresExpr *RE,
    sema::TemplateDeductionInfo &DeductionInfo, SourceRange InstantiationRange)
    : InstantiatingTemplate(
          SemaRef, CodeSynthesisContext::RequirementParameterInstantiation,
          PointOfInstantiation, InstantiationRange, /*Entity=*/nullptr,
          /*Template=*/nullptr, /*TemplateArgs=*/None, &DeductionInfo) {}

Sema::InstantiatingTemplate::InstantiatingTemplate(
    Sema &SemaRef, SourceLocation PointOfInstantiation,
    ConstraintsCheck, NamedDecl *Template,
    ArrayRef<TemplateArgument> TemplateArgs, SourceRange InstantiationRange)
    : InstantiatingTemplate(
          SemaRef, CodeSynthesisContext::ConstraintsCheck,
          PointOfInstantiation, InstantiationRange, Template, nullptr,
          TemplateArgs) {}

Sema::InstantiatingTemplate::InstantiatingTemplate(
    Sema &SemaRef, SourceLocation PointOfInstantiation,
    ConstraintSubstitution, NamedDecl *Template,
    sema::TemplateDeductionInfo &DeductionInfo, SourceRange InstantiationRange)
    : InstantiatingTemplate(
          SemaRef, CodeSynthesisContext::ConstraintSubstitution,
          PointOfInstantiation, InstantiationRange, Template, nullptr,
          {}, &DeductionInfo) {}

Sema::InstantiatingTemplate::InstantiatingTemplate(
    Sema &SemaRef, SourceLocation PointOfInstantiation,
    ConstraintNormalization, NamedDecl *Template,
    SourceRange InstantiationRange)
    : InstantiatingTemplate(
          SemaRef, CodeSynthesisContext::ConstraintNormalization,
          PointOfInstantiation, InstantiationRange, Template) {}

Sema::InstantiatingTemplate::InstantiatingTemplate(
    Sema &SemaRef, SourceLocation PointOfInstantiation,
    ParameterMappingSubstitution, NamedDecl *Template,
    SourceRange InstantiationRange)
    : InstantiatingTemplate(
          SemaRef, CodeSynthesisContext::ParameterMappingSubstitution,
          PointOfInstantiation, InstantiationRange, Template) {}


void Sema::pushCodeSynthesisContext(CodeSynthesisContext Ctx) {
  Ctx.SavedInNonInstantiationSFINAEContext = InNonInstantiationSFINAEContext;
  InNonInstantiationSFINAEContext = false;

  CodeSynthesisContexts.push_back(Ctx);

  if (!Ctx.isInstantiationRecord())
    ++NonInstantiationEntries;

  // Check to see if we're low on stack space. We can't do anything about this
  // from here, but we can at least warn the user.
  if (isStackNearlyExhausted())
    warnStackExhausted(Ctx.PointOfInstantiation);
}

void Sema::popCodeSynthesisContext() {
  auto &Active = CodeSynthesisContexts.back();
  if (!Active.isInstantiationRecord()) {
    assert(NonInstantiationEntries > 0);
    --NonInstantiationEntries;
  }

  InNonInstantiationSFINAEContext = Active.SavedInNonInstantiationSFINAEContext;

  // Name lookup no longer looks in this template's defining module.
  assert(CodeSynthesisContexts.size() >=
             CodeSynthesisContextLookupModules.size() &&
         "forgot to remove a lookup module for a template instantiation");
  if (CodeSynthesisContexts.size() ==
      CodeSynthesisContextLookupModules.size()) {
    if (Module *M = CodeSynthesisContextLookupModules.back())
      LookupModulesCache.erase(M);
    CodeSynthesisContextLookupModules.pop_back();
  }

  // If we've left the code synthesis context for the current context stack,
  // stop remembering that we've emitted that stack.
  if (CodeSynthesisContexts.size() ==
      LastEmittedCodeSynthesisContextDepth)
    LastEmittedCodeSynthesisContextDepth = 0;

  CodeSynthesisContexts.pop_back();
}

void Sema::InstantiatingTemplate::Clear() {
  if (!Invalid) {
    if (!AlreadyInstantiating) {
      auto &Active = SemaRef.CodeSynthesisContexts.back();
      if (Active.Entity)
        SemaRef.InstantiatingSpecializations.erase(
            {Active.Entity->getCanonicalDecl(), Active.Kind});
    }

    atTemplateEnd(SemaRef.TemplateInstCallbacks, SemaRef,
                  SemaRef.CodeSynthesisContexts.back());

    SemaRef.popCodeSynthesisContext();
    Invalid = true;
  }
}

static std::string convertCallArgsToString(Sema &S,
                                           llvm::ArrayRef<const Expr *> Args) {
  std::string Result;
  llvm::raw_string_ostream OS(Result);
  llvm::ListSeparator Comma;
  for (const Expr *Arg : Args) {
    OS << Comma;
    Arg->IgnoreParens()->printPretty(OS, nullptr,
                                     S.Context.getPrintingPolicy());
  }
  return Result;
}

bool Sema::InstantiatingTemplate::CheckInstantiationDepth(
                                        SourceLocation PointOfInstantiation,
                                           SourceRange InstantiationRange) {
  assert(SemaRef.NonInstantiationEntries <=
         SemaRef.CodeSynthesisContexts.size());
  if ((SemaRef.CodeSynthesisContexts.size() -
          SemaRef.NonInstantiationEntries)
        <= SemaRef.getLangOpts().InstantiationDepth)
    return false;

  SemaRef.Diag(PointOfInstantiation,
               diag::err_template_recursion_depth_exceeded)
    << SemaRef.getLangOpts().InstantiationDepth
    << InstantiationRange;
  SemaRef.Diag(PointOfInstantiation, diag::note_template_recursion_depth)
    << SemaRef.getLangOpts().InstantiationDepth;
  return true;
}

/// Prints the current instantiation stack through a series of
/// notes.
void Sema::PrintInstantiationStack() {
  // Determine which template instantiations to skip, if any.
  unsigned SkipStart = CodeSynthesisContexts.size(), SkipEnd = SkipStart;
  unsigned Limit = Diags.getTemplateBacktraceLimit();
  if (Limit && Limit < CodeSynthesisContexts.size()) {
    SkipStart = Limit / 2 + Limit % 2;
    SkipEnd = CodeSynthesisContexts.size() - Limit / 2;
  }

  // FIXME: In all of these cases, we need to show the template arguments
  unsigned InstantiationIdx = 0;
  for (SmallVectorImpl<CodeSynthesisContext>::reverse_iterator
         Active = CodeSynthesisContexts.rbegin(),
         ActiveEnd = CodeSynthesisContexts.rend();
       Active != ActiveEnd;
       ++Active, ++InstantiationIdx) {
    // Skip this instantiation?
    if (InstantiationIdx >= SkipStart && InstantiationIdx < SkipEnd) {
      if (InstantiationIdx == SkipStart) {
        // Note that we're skipping instantiations.
        Diags.Report(Active->PointOfInstantiation,
                     diag::note_instantiation_contexts_suppressed)
          << unsigned(CodeSynthesisContexts.size() - Limit);
      }
      continue;
    }

    switch (Active->Kind) {
    case CodeSynthesisContext::TemplateInstantiation: {
      Decl *D = Active->Entity;
      if (CXXRecordDecl *Record = dyn_cast<CXXRecordDecl>(D)) {
        unsigned DiagID = diag::note_template_member_class_here;
        if (isa<ClassTemplateSpecializationDecl>(Record))
          DiagID = diag::note_template_class_instantiation_here;
        Diags.Report(Active->PointOfInstantiation, DiagID)
          << Record << Active->InstantiationRange;
      } else if (FunctionDecl *Function = dyn_cast<FunctionDecl>(D)) {
        unsigned DiagID;
        if (Function->getPrimaryTemplate())
          DiagID = diag::note_function_template_spec_here;
        else
          DiagID = diag::note_template_member_function_here;
        Diags.Report(Active->PointOfInstantiation, DiagID)
          << Function
          << Active->InstantiationRange;
      } else if (VarDecl *VD = dyn_cast<VarDecl>(D)) {
        Diags.Report(Active->PointOfInstantiation,
                     VD->isStaticDataMember()?
                       diag::note_template_static_data_member_def_here
                     : diag::note_template_variable_def_here)
          << VD
          << Active->InstantiationRange;
      } else if (EnumDecl *ED = dyn_cast<EnumDecl>(D)) {
        Diags.Report(Active->PointOfInstantiation,
                     diag::note_template_enum_def_here)
          << ED
          << Active->InstantiationRange;
      } else if (FieldDecl *FD = dyn_cast<FieldDecl>(D)) {
        Diags.Report(Active->PointOfInstantiation,
                     diag::note_template_nsdmi_here)
            << FD << Active->InstantiationRange;
      } else {
        Diags.Report(Active->PointOfInstantiation,
                     diag::note_template_type_alias_instantiation_here)
          << cast<TypeAliasTemplateDecl>(D)
          << Active->InstantiationRange;
      }
      break;
    }

    case CodeSynthesisContext::DefaultTemplateArgumentInstantiation: {
      TemplateDecl *Template = cast<TemplateDecl>(Active->Template);
      SmallString<128> TemplateArgsStr;
      llvm::raw_svector_ostream OS(TemplateArgsStr);
      Template->printName(OS, getPrintingPolicy());
      printTemplateArgumentList(OS, Active->template_arguments(),
                                getPrintingPolicy());
      Diags.Report(Active->PointOfInstantiation,
                   diag::note_default_arg_instantiation_here)
        << OS.str()
        << Active->InstantiationRange;
      break;
    }

    case CodeSynthesisContext::ExplicitTemplateArgumentSubstitution: {
      FunctionTemplateDecl *FnTmpl = cast<FunctionTemplateDecl>(Active->Entity);
      Diags.Report(Active->PointOfInstantiation,
                   diag::note_explicit_template_arg_substitution_here)
        << FnTmpl
        << getTemplateArgumentBindingsText(FnTmpl->getTemplateParameters(),
                                           Active->TemplateArgs,
                                           Active->NumTemplateArgs)
        << Active->InstantiationRange;
      break;
    }

    case CodeSynthesisContext::DeducedTemplateArgumentSubstitution: {
      if (FunctionTemplateDecl *FnTmpl =
              dyn_cast<FunctionTemplateDecl>(Active->Entity)) {
        Diags.Report(Active->PointOfInstantiation,
                     diag::note_function_template_deduction_instantiation_here)
          << FnTmpl
          << getTemplateArgumentBindingsText(FnTmpl->getTemplateParameters(),
                                             Active->TemplateArgs,
                                             Active->NumTemplateArgs)
          << Active->InstantiationRange;
      } else {
        bool IsVar = isa<VarTemplateDecl>(Active->Entity) ||
                     isa<VarTemplateSpecializationDecl>(Active->Entity);
        bool IsTemplate = false;
        TemplateParameterList *Params;
        if (auto *D = dyn_cast<TemplateDecl>(Active->Entity)) {
          IsTemplate = true;
          Params = D->getTemplateParameters();
        } else if (auto *D = dyn_cast<ClassTemplatePartialSpecializationDecl>(
                       Active->Entity)) {
          Params = D->getTemplateParameters();
        } else if (auto *D = dyn_cast<VarTemplatePartialSpecializationDecl>(
                       Active->Entity)) {
          Params = D->getTemplateParameters();
        } else {
          llvm_unreachable("unexpected template kind");
        }

        Diags.Report(Active->PointOfInstantiation,
                     diag::note_deduced_template_arg_substitution_here)
          << IsVar << IsTemplate << cast<NamedDecl>(Active->Entity)
          << getTemplateArgumentBindingsText(Params, Active->TemplateArgs,
                                             Active->NumTemplateArgs)
          << Active->InstantiationRange;
      }
      break;
    }

    case CodeSynthesisContext::DefaultFunctionArgumentInstantiation: {
      ParmVarDecl *Param = cast<ParmVarDecl>(Active->Entity);
      FunctionDecl *FD = cast<FunctionDecl>(Param->getDeclContext());

      SmallString<128> TemplateArgsStr;
      llvm::raw_svector_ostream OS(TemplateArgsStr);
      FD->printName(OS, getPrintingPolicy());
      printTemplateArgumentList(OS, Active->template_arguments(),
                                getPrintingPolicy());
      Diags.Report(Active->PointOfInstantiation,
                   diag::note_default_function_arg_instantiation_here)
        << OS.str()
        << Active->InstantiationRange;
      break;
    }

    case CodeSynthesisContext::PriorTemplateArgumentSubstitution: {
      NamedDecl *Parm = cast<NamedDecl>(Active->Entity);
      std::string Name;
      if (!Parm->getName().empty())
        Name = std::string(" '") + Parm->getName().str() + "'";

      TemplateParameterList *TemplateParams = nullptr;
      if (TemplateDecl *Template = dyn_cast<TemplateDecl>(Active->Template))
        TemplateParams = Template->getTemplateParameters();
      else
        TemplateParams =
          cast<ClassTemplatePartialSpecializationDecl>(Active->Template)
                                                      ->getTemplateParameters();
      Diags.Report(Active->PointOfInstantiation,
                   diag::note_prior_template_arg_substitution)
        << isa<TemplateTemplateParmDecl>(Parm)
        << Name
        << getTemplateArgumentBindingsText(TemplateParams,
                                           Active->TemplateArgs,
                                           Active->NumTemplateArgs)
        << Active->InstantiationRange;
      break;
    }

    case CodeSynthesisContext::DefaultTemplateArgumentChecking: {
      TemplateParameterList *TemplateParams = nullptr;
      if (TemplateDecl *Template = dyn_cast<TemplateDecl>(Active->Template))
        TemplateParams = Template->getTemplateParameters();
      else
        TemplateParams =
          cast<ClassTemplatePartialSpecializationDecl>(Active->Template)
                                                      ->getTemplateParameters();

      Diags.Report(Active->PointOfInstantiation,
                   diag::note_template_default_arg_checking)
        << getTemplateArgumentBindingsText(TemplateParams,
                                           Active->TemplateArgs,
                                           Active->NumTemplateArgs)
        << Active->InstantiationRange;
      break;
    }

    case CodeSynthesisContext::ExceptionSpecEvaluation:
      Diags.Report(Active->PointOfInstantiation,
                   diag::note_evaluating_exception_spec_here)
          << cast<FunctionDecl>(Active->Entity);
      break;

    case CodeSynthesisContext::ExceptionSpecInstantiation:
      Diags.Report(Active->PointOfInstantiation,
                   diag::note_template_exception_spec_instantiation_here)
        << cast<FunctionDecl>(Active->Entity)
        << Active->InstantiationRange;
      break;

    case CodeSynthesisContext::RequirementInstantiation:
      Diags.Report(Active->PointOfInstantiation,
                   diag::note_template_requirement_instantiation_here)
        << Active->InstantiationRange;
      break;
    case CodeSynthesisContext::RequirementParameterInstantiation:
      Diags.Report(Active->PointOfInstantiation,
                   diag::note_template_requirement_params_instantiation_here)
          << Active->InstantiationRange;
      break;

    case CodeSynthesisContext::NestedRequirementConstraintsCheck:
      Diags.Report(Active->PointOfInstantiation,
                   diag::note_nested_requirement_here)
        << Active->InstantiationRange;
      break;

    case CodeSynthesisContext::DeclaringSpecialMember:
      Diags.Report(Active->PointOfInstantiation,
                   diag::note_in_declaration_of_implicit_special_member)
        << cast<CXXRecordDecl>(Active->Entity) << Active->SpecialMember;
      break;

    case CodeSynthesisContext::DeclaringImplicitEqualityComparison:
      Diags.Report(Active->Entity->getLocation(),
                   diag::note_in_declaration_of_implicit_equality_comparison);
      break;

    case CodeSynthesisContext::DefiningSynthesizedFunction: {
      // FIXME: For synthesized functions that are not defaulted,
      // produce a note.
      auto *FD = dyn_cast<FunctionDecl>(Active->Entity);
      DefaultedFunctionKind DFK =
          FD ? getDefaultedFunctionKind(FD) : DefaultedFunctionKind();
      if (DFK.isSpecialMember()) {
        auto *MD = cast<CXXMethodDecl>(FD);
        Diags.Report(Active->PointOfInstantiation,
                     diag::note_member_synthesized_at)
            << MD->isExplicitlyDefaulted() << DFK.asSpecialMember()
            << Context.getTagDeclType(MD->getParent());
      } else if (DFK.isComparison()) {
        Diags.Report(Active->PointOfInstantiation,
                     diag::note_comparison_synthesized_at)
            << (int)DFK.asComparison()
            << Context.getTagDeclType(
                   cast<CXXRecordDecl>(FD->getLexicalDeclContext()));
      }
      break;
    }

    case CodeSynthesisContext::RewritingOperatorAsSpaceship:
      Diags.Report(Active->Entity->getLocation(),
                   diag::note_rewriting_operator_as_spaceship);
      break;

    case CodeSynthesisContext::InitializingStructuredBinding:
      Diags.Report(Active->PointOfInstantiation,
                   diag::note_in_binding_decl_init)
          << cast<BindingDecl>(Active->Entity);
      break;

    case CodeSynthesisContext::MarkingClassDllexported:
      Diags.Report(Active->PointOfInstantiation,
                   diag::note_due_to_dllexported_class)
          << cast<CXXRecordDecl>(Active->Entity) << !getLangOpts().CPlusPlus11;
      break;

    case CodeSynthesisContext::BuildingBuiltinDumpStructCall:
      Diags.Report(Active->PointOfInstantiation,
                   diag::note_building_builtin_dump_struct_call)
          << convertCallArgsToString(
                 *this,
                 llvm::makeArrayRef(Active->CallArgs, Active->NumCallArgs));
      break;

    case CodeSynthesisContext::Memoization:
      break;

    case CodeSynthesisContext::ConstraintsCheck: {
      unsigned DiagID = 0;
      if (!Active->Entity) {
        Diags.Report(Active->PointOfInstantiation,
                     diag::note_nested_requirement_here)
          << Active->InstantiationRange;
        break;
      }
      if (isa<ConceptDecl>(Active->Entity))
        DiagID = diag::note_concept_specialization_here;
      else if (isa<TemplateDecl>(Active->Entity))
        DiagID = diag::note_checking_constraints_for_template_id_here;
      else if (isa<VarTemplatePartialSpecializationDecl>(Active->Entity))
        DiagID = diag::note_checking_constraints_for_var_spec_id_here;
      else if (isa<ClassTemplatePartialSpecializationDecl>(Active->Entity))
        DiagID = diag::note_checking_constraints_for_class_spec_id_here;
      else {
        assert(isa<FunctionDecl>(Active->Entity));
        DiagID = diag::note_checking_constraints_for_function_here;
      }
      SmallString<128> TemplateArgsStr;
      llvm::raw_svector_ostream OS(TemplateArgsStr);
      cast<NamedDecl>(Active->Entity)->printName(OS, getPrintingPolicy());
      if (!isa<FunctionDecl>(Active->Entity)) {
        printTemplateArgumentList(OS, Active->template_arguments(),
                                  getPrintingPolicy());
      }
      Diags.Report(Active->PointOfInstantiation, DiagID) << OS.str()
        << Active->InstantiationRange;
      break;
    }
    case CodeSynthesisContext::ConstraintSubstitution:
      Diags.Report(Active->PointOfInstantiation,
                   diag::note_constraint_substitution_here)
          << Active->InstantiationRange;
      break;
    case CodeSynthesisContext::ConstraintNormalization:
      Diags.Report(Active->PointOfInstantiation,
                   diag::note_constraint_normalization_here)
          << cast<NamedDecl>(Active->Entity)->getName()
          << Active->InstantiationRange;
      break;
    case CodeSynthesisContext::ParameterMappingSubstitution:
      Diags.Report(Active->PointOfInstantiation,
                   diag::note_parameter_mapping_substitution_here)
          << Active->InstantiationRange;
      break;
    }
  }
}

Optional<TemplateDeductionInfo *> Sema::isSFINAEContext() const {
  if (InNonInstantiationSFINAEContext)
    return Optional<TemplateDeductionInfo *>(nullptr);

  for (SmallVectorImpl<CodeSynthesisContext>::const_reverse_iterator
         Active = CodeSynthesisContexts.rbegin(),
         ActiveEnd = CodeSynthesisContexts.rend();
       Active != ActiveEnd;
       ++Active)
  {
    switch (Active->Kind) {
    case CodeSynthesisContext::TemplateInstantiation:
      // An instantiation of an alias template may or may not be a SFINAE
      // context, depending on what else is on the stack.
      if (isa<TypeAliasTemplateDecl>(Active->Entity))
        break;
      [[fallthrough]];
    case CodeSynthesisContext::DefaultFunctionArgumentInstantiation:
    case CodeSynthesisContext::ExceptionSpecInstantiation:
    case CodeSynthesisContext::ConstraintsCheck:
    case CodeSynthesisContext::ParameterMappingSubstitution:
    case CodeSynthesisContext::ConstraintNormalization:
    case CodeSynthesisContext::NestedRequirementConstraintsCheck:
      // This is a template instantiation, so there is no SFINAE.
      return None;

    case CodeSynthesisContext::DefaultTemplateArgumentInstantiation:
    case CodeSynthesisContext::PriorTemplateArgumentSubstitution:
    case CodeSynthesisContext::DefaultTemplateArgumentChecking:
    case CodeSynthesisContext::RewritingOperatorAsSpaceship:
      // A default template argument instantiation and substitution into
      // template parameters with arguments for prior parameters may or may
      // not be a SFINAE context; look further up the stack.
      break;

    case CodeSynthesisContext::ExplicitTemplateArgumentSubstitution:
    case CodeSynthesisContext::DeducedTemplateArgumentSubstitution:
    case CodeSynthesisContext::ConstraintSubstitution:
    case CodeSynthesisContext::RequirementInstantiation:
    case CodeSynthesisContext::RequirementParameterInstantiation:
      // We're either substituting explicitly-specified template arguments,
      // deduced template arguments, a constraint expression or a requirement
      // in a requires expression, so SFINAE applies.
      assert(Active->DeductionInfo && "Missing deduction info pointer");
      return Active->DeductionInfo;

    case CodeSynthesisContext::DeclaringSpecialMember:
    case CodeSynthesisContext::DeclaringImplicitEqualityComparison:
    case CodeSynthesisContext::DefiningSynthesizedFunction:
    case CodeSynthesisContext::InitializingStructuredBinding:
    case CodeSynthesisContext::MarkingClassDllexported:
    case CodeSynthesisContext::BuildingBuiltinDumpStructCall:
      // This happens in a context unrelated to template instantiation, so
      // there is no SFINAE.
      return None;

    case CodeSynthesisContext::ExceptionSpecEvaluation:
      // FIXME: This should not be treated as a SFINAE context, because
      // we will cache an incorrect exception specification. However, clang
      // bootstrap relies this! See PR31692.
      break;

    case CodeSynthesisContext::Memoization:
      break;
    }

    // The inner context was transparent for SFINAE. If it occurred within a
    // non-instantiation SFINAE context, then SFINAE applies.
    if (Active->SavedInNonInstantiationSFINAEContext)
      return Optional<TemplateDeductionInfo *>(nullptr);
  }

  return None;
}

//===----------------------------------------------------------------------===/
// Template Instantiation for Types
//===----------------------------------------------------------------------===/
namespace {
  class TemplateInstantiator : public TreeTransform<TemplateInstantiator> {
    const MultiLevelTemplateArgumentList &TemplateArgs;
    SourceLocation Loc;
    DeclarationName Entity;
    bool EvaluateConstraints = true;

  public:
    typedef TreeTransform<TemplateInstantiator> inherited;

    TemplateInstantiator(Sema &SemaRef,
                         const MultiLevelTemplateArgumentList &TemplateArgs,
                         SourceLocation Loc, DeclarationName Entity)
        : inherited(SemaRef), TemplateArgs(TemplateArgs), Loc(Loc),
          Entity(Entity) {}

    void setEvaluateConstraints(bool B) {
      EvaluateConstraints = B;
    }
    bool getEvaluateConstraints() {
      return EvaluateConstraints;
    }

    /// Determine whether the given type \p T has already been
    /// transformed.
    ///
    /// For the purposes of template instantiation, a type has already been
    /// transformed if it is NULL or if it is not dependent.
    bool AlreadyTransformed(QualType T);

    /// Returns the location of the entity being instantiated, if known.
    SourceLocation getBaseLocation() { return Loc; }

    /// Returns the name of the entity being instantiated, if any.
    DeclarationName getBaseEntity() { return Entity; }

    /// Sets the "base" location and entity when that
    /// information is known based on another transformation.
    void setBase(SourceLocation Loc, DeclarationName Entity) {
      this->Loc = Loc;
      this->Entity = Entity;
    }

    unsigned TransformTemplateDepth(unsigned Depth) {
      return TemplateArgs.getNewDepth(Depth);
    }

    Optional<unsigned> getPackIndex(TemplateArgument Pack) {
      int Index = getSema().ArgumentPackSubstitutionIndex;
      if (Index == -1)
        return None;
      return Pack.pack_size() - 1 - Index;
    }

    bool TryExpandParameterPacks(SourceLocation EllipsisLoc,
                                 SourceRange PatternRange,
                                 ArrayRef<UnexpandedParameterPack> Unexpanded,
                                 bool &ShouldExpand, bool &RetainExpansion,
                                 Optional<unsigned> &NumExpansions) {
      return getSema().CheckParameterPacksForExpansion(EllipsisLoc,
                                                       PatternRange, Unexpanded,
                                                       TemplateArgs,
                                                       ShouldExpand,
                                                       RetainExpansion,
                                                       NumExpansions);
    }

    void ExpandingFunctionParameterPack(ParmVarDecl *Pack) {
      SemaRef.CurrentInstantiationScope->MakeInstantiatedLocalArgPack(Pack);
    }

    TemplateArgument ForgetPartiallySubstitutedPack() {
      TemplateArgument Result;
      if (NamedDecl *PartialPack
            = SemaRef.CurrentInstantiationScope->getPartiallySubstitutedPack()){
        MultiLevelTemplateArgumentList &TemplateArgs
          = const_cast<MultiLevelTemplateArgumentList &>(this->TemplateArgs);
        unsigned Depth, Index;
        std::tie(Depth, Index) = getDepthAndIndex(PartialPack);
        if (TemplateArgs.hasTemplateArgument(Depth, Index)) {
          Result = TemplateArgs(Depth, Index);
          TemplateArgs.setArgument(Depth, Index, TemplateArgument());
        }
      }

      return Result;
    }

    void RememberPartiallySubstitutedPack(TemplateArgument Arg) {
      if (Arg.isNull())
        return;

      if (NamedDecl *PartialPack
            = SemaRef.CurrentInstantiationScope->getPartiallySubstitutedPack()){
        MultiLevelTemplateArgumentList &TemplateArgs
        = const_cast<MultiLevelTemplateArgumentList &>(this->TemplateArgs);
        unsigned Depth, Index;
        std::tie(Depth, Index) = getDepthAndIndex(PartialPack);
        TemplateArgs.setArgument(Depth, Index, Arg);
      }
    }

    /// Transform the given declaration by instantiating a reference to
    /// this declaration.
    Decl *TransformDecl(SourceLocation Loc, Decl *D);

    void transformAttrs(Decl *Old, Decl *New) {
      SemaRef.InstantiateAttrs(TemplateArgs, Old, New);
    }

    void transformedLocalDecl(Decl *Old, ArrayRef<Decl *> NewDecls) {
      if (Old->isParameterPack()) {
        SemaRef.CurrentInstantiationScope->MakeInstantiatedLocalArgPack(Old);
        for (auto *New : NewDecls)
          SemaRef.CurrentInstantiationScope->InstantiatedLocalPackArg(
              Old, cast<VarDecl>(New));
        return;
      }

      assert(NewDecls.size() == 1 &&
             "should only have multiple expansions for a pack");
      Decl *New = NewDecls.front();

      // If we've instantiated the call operator of a lambda or the call
      // operator template of a generic lambda, update the "instantiation of"
      // information.
      auto *NewMD = dyn_cast<CXXMethodDecl>(New);
      if (NewMD && isLambdaCallOperator(NewMD)) {
        auto *OldMD = dyn_cast<CXXMethodDecl>(Old);
        if (auto *NewTD = NewMD->getDescribedFunctionTemplate())
          NewTD->setInstantiatedFromMemberTemplate(
              OldMD->getDescribedFunctionTemplate());
        else
          NewMD->setInstantiationOfMemberFunction(OldMD,
                                                  TSK_ImplicitInstantiation);
      }

      SemaRef.CurrentInstantiationScope->InstantiatedLocal(Old, New);

      // We recreated a local declaration, but not by instantiating it. There
      // may be pending dependent diagnostics to produce.
      if (auto *DC = dyn_cast<DeclContext>(Old))
        SemaRef.PerformDependentDiagnostics(DC, TemplateArgs);
    }

    /// Transform the definition of the given declaration by
    /// instantiating it.
    Decl *TransformDefinition(SourceLocation Loc, Decl *D);

    /// Transform the first qualifier within a scope by instantiating the
    /// declaration.
    NamedDecl *TransformFirstQualifierInScope(NamedDecl *D, SourceLocation Loc);

    /// Rebuild the exception declaration and register the declaration
    /// as an instantiated local.
    VarDecl *RebuildExceptionDecl(VarDecl *ExceptionDecl,
                                  TypeSourceInfo *Declarator,
                                  SourceLocation StartLoc,
                                  SourceLocation NameLoc,
                                  IdentifierInfo *Name);

    /// Rebuild the Objective-C exception declaration and register the
    /// declaration as an instantiated local.
    VarDecl *RebuildObjCExceptionDecl(VarDecl *ExceptionDecl,
                                      TypeSourceInfo *TSInfo, QualType T);

    /// Check for tag mismatches when instantiating an
    /// elaborated type.
    QualType RebuildElaboratedType(SourceLocation KeywordLoc,
                                   ElaboratedTypeKeyword Keyword,
                                   NestedNameSpecifierLoc QualifierLoc,
                                   QualType T);

    TemplateName
    TransformTemplateName(CXXScopeSpec &SS, TemplateName Name,
                          SourceLocation NameLoc,
                          QualType ObjectType = QualType(),
                          NamedDecl *FirstQualifierInScope = nullptr,
                          bool AllowInjectedClassName = false);

    const LoopHintAttr *TransformLoopHintAttr(const LoopHintAttr *LH);
    const SYCLIntelFPGAIVDepAttr *
    TransformSYCLIntelFPGAIVDepAttr(const SYCLIntelFPGAIVDepAttr *IV);
    const SYCLIntelFPGAInitiationIntervalAttr *
    TransformSYCLIntelFPGAInitiationIntervalAttr(
        const SYCLIntelFPGAInitiationIntervalAttr *II);
    const SYCLIntelFPGAMaxConcurrencyAttr *
    TransformSYCLIntelFPGAMaxConcurrencyAttr(
        const SYCLIntelFPGAMaxConcurrencyAttr *MC);
    const LoopUnrollHintAttr *
    TransformLoopUnrollHintAttr(const LoopUnrollHintAttr *LU);
    const SYCLIntelFPGALoopCoalesceAttr *TransformSYCLIntelFPGALoopCoalesceAttr(
        const SYCLIntelFPGALoopCoalesceAttr *LC);
    const SYCLIntelFPGAMaxInterleavingAttr *
    TransformSYCLIntelFPGAMaxInterleavingAttr(
        const SYCLIntelFPGAMaxInterleavingAttr *MI);
    const SYCLIntelFPGASpeculatedIterationsAttr *
    TransformSYCLIntelFPGASpeculatedIterationsAttr(
        const SYCLIntelFPGASpeculatedIterationsAttr *SI);
    const SYCLIntelFPGALoopCountAttr *
    TransformSYCLIntelFPGALoopCountAttr(const SYCLIntelFPGALoopCountAttr *SI);
    const SYCLIntelFPGAMaxReinvocationDelayAttr *
    TransformSYCLIntelFPGAMaxReinvocationDelayAttr(
        const SYCLIntelFPGAMaxReinvocationDelayAttr *MRD);

    ExprResult TransformPredefinedExpr(PredefinedExpr *E);
    ExprResult TransformDeclRefExpr(DeclRefExpr *E);
    ExprResult TransformCXXDefaultArgExpr(CXXDefaultArgExpr *E);

    ExprResult TransformTemplateParmRefExpr(DeclRefExpr *E,
                                            NonTypeTemplateParmDecl *D);
    ExprResult TransformSubstNonTypeTemplateParmPackExpr(
                                           SubstNonTypeTemplateParmPackExpr *E);
    ExprResult TransformSubstNonTypeTemplateParmExpr(
                                           SubstNonTypeTemplateParmExpr *E);

    /// Rebuild a DeclRefExpr for a VarDecl reference.
    ExprResult RebuildVarDeclRefExpr(VarDecl *PD, SourceLocation Loc);

    /// Transform a reference to a function or init-capture parameter pack.
    ExprResult TransformFunctionParmPackRefExpr(DeclRefExpr *E, VarDecl *PD);

    /// Transform a FunctionParmPackExpr which was built when we couldn't
    /// expand a function parameter pack reference which refers to an expanded
    /// pack.
    ExprResult TransformFunctionParmPackExpr(FunctionParmPackExpr *E);

    QualType TransformFunctionProtoType(TypeLocBuilder &TLB,
                                        FunctionProtoTypeLoc TL) {
      // Call the base version; it will forward to our overridden version below.
      return inherited::TransformFunctionProtoType(TLB, TL);
    }

    template<typename Fn>
    QualType TransformFunctionProtoType(TypeLocBuilder &TLB,
                                        FunctionProtoTypeLoc TL,
                                        CXXRecordDecl *ThisContext,
                                        Qualifiers ThisTypeQuals,
                                        Fn TransformExceptionSpec);

    ParmVarDecl *TransformFunctionTypeParam(ParmVarDecl *OldParm,
                                            int indexAdjustment,
                                            Optional<unsigned> NumExpansions,
                                            bool ExpectParameterPack);

    using inherited::TransformTemplateTypeParmType;
    /// Transforms a template type parameter type by performing
    /// substitution of the corresponding template type argument.
    QualType TransformTemplateTypeParmType(TypeLocBuilder &TLB,
                                           TemplateTypeParmTypeLoc TL,
                                           bool SuppressObjCLifetime);

    QualType BuildSubstTemplateTypeParmType(
        TypeLocBuilder &TLB, bool SuppressObjCLifetime, bool Final,
        Decl *AssociatedDecl, unsigned Index, Optional<unsigned> PackIndex,
        TemplateArgument Arg, SourceLocation NameLoc);

    /// Transforms an already-substituted template type parameter pack
    /// into either itself (if we aren't substituting into its pack expansion)
    /// or the appropriate substituted argument.
    using inherited::TransformSubstTemplateTypeParmPackType;
    QualType
    TransformSubstTemplateTypeParmPackType(TypeLocBuilder &TLB,
                                           SubstTemplateTypeParmPackTypeLoc TL,
                                           bool SuppressObjCLifetime);

    ExprResult TransformLambdaExpr(LambdaExpr *E) {
      LocalInstantiationScope Scope(SemaRef, /*CombineWithOuterScope=*/true);
      Sema::ConstraintEvalRAII<TemplateInstantiator> RAII(*this);
      ExprResult Result = inherited::TransformLambdaExpr(E);
      if (Result.isInvalid())
        return Result;

      CXXMethodDecl *MD = Result.getAs<LambdaExpr>()->getCallOperator();
      for (ParmVarDecl *PVD : MD->parameters()) {
        if (!PVD->hasDefaultArg())
          continue;
        Expr *UninstExpr = PVD->getUninstantiatedDefaultArg();
        // FIXME: Obtain the source location for the '=' token.
        SourceLocation EqualLoc = UninstExpr->getBeginLoc();
        if (SemaRef.SubstDefaultArgument(EqualLoc, PVD, TemplateArgs)) {
          // If substitution fails, the default argument is set to a
          // RecoveryExpr that wraps the uninstantiated default argument so
          // that downstream diagnostics are omitted.
          ExprResult ErrorResult = SemaRef.CreateRecoveryExpr(
              UninstExpr->getBeginLoc(), UninstExpr->getEndLoc(),
              { UninstExpr }, UninstExpr->getType());
          if (ErrorResult.isUsable())
            PVD->setDefaultArg(ErrorResult.get());
        }
      }

      return Result;
    }

    ExprResult TransformRequiresExpr(RequiresExpr *E) {
      LocalInstantiationScope Scope(SemaRef, /*CombineWithOuterScope=*/true);
      return inherited::TransformRequiresExpr(E);
    }

    bool TransformRequiresExprRequirements(
        ArrayRef<concepts::Requirement *> Reqs,
        SmallVectorImpl<concepts::Requirement *> &Transformed) {
      bool SatisfactionDetermined = false;
      for (concepts::Requirement *Req : Reqs) {
        concepts::Requirement *TransReq = nullptr;
        if (!SatisfactionDetermined) {
          if (auto *TypeReq = dyn_cast<concepts::TypeRequirement>(Req))
            TransReq = TransformTypeRequirement(TypeReq);
          else if (auto *ExprReq = dyn_cast<concepts::ExprRequirement>(Req))
            TransReq = TransformExprRequirement(ExprReq);
          else
            TransReq = TransformNestedRequirement(
                cast<concepts::NestedRequirement>(Req));
          if (!TransReq)
            return true;
          if (!TransReq->isDependent() && !TransReq->isSatisfied())
            // [expr.prim.req]p6
            //   [...]  The substitution and semantic constraint checking
            //   proceeds in lexical order and stops when a condition that
            //   determines the result of the requires-expression is
            //   encountered. [..]
            SatisfactionDetermined = true;
        } else
          TransReq = Req;
        Transformed.push_back(TransReq);
      }
      return false;
    }

    TemplateParameterList *TransformTemplateParameterList(
                              TemplateParameterList *OrigTPL)  {
      if (!OrigTPL || !OrigTPL->size()) return OrigTPL;

      DeclContext *Owner = OrigTPL->getParam(0)->getDeclContext();
      TemplateDeclInstantiator  DeclInstantiator(getSema(),
                        /* DeclContext *Owner */ Owner, TemplateArgs);
      DeclInstantiator.setEvaluateConstraints(EvaluateConstraints);
      return DeclInstantiator.SubstTemplateParams(OrigTPL);
    }

    concepts::TypeRequirement *
    TransformTypeRequirement(concepts::TypeRequirement *Req);
    concepts::ExprRequirement *
    TransformExprRequirement(concepts::ExprRequirement *Req);
    concepts::NestedRequirement *
    TransformNestedRequirement(concepts::NestedRequirement *Req);
    ExprResult TransformRequiresTypeParams(
        SourceLocation KWLoc, SourceLocation RBraceLoc, const RequiresExpr *RE,
        RequiresExprBodyDecl *Body, ArrayRef<ParmVarDecl *> Params,
        SmallVectorImpl<QualType> &PTypes,
        SmallVectorImpl<ParmVarDecl *> &TransParams,
        Sema::ExtParameterInfoBuilder &PInfos);

  private:
    ExprResult transformNonTypeTemplateParmRef(
        Decl *AssociatedDecl, const NonTypeTemplateParmDecl *parm,
        SourceLocation loc, TemplateArgument arg, Optional<unsigned> PackIndex);
  };
}

bool TemplateInstantiator::AlreadyTransformed(QualType T) {
  if (T.isNull())
    return true;

  if (T->isInstantiationDependentType() || T->isVariablyModifiedType())
    return false;

  getSema().MarkDeclarationsReferencedInType(Loc, T);
  return true;
}

static TemplateArgument
getPackSubstitutedTemplateArgument(Sema &S, TemplateArgument Arg) {
  assert(S.ArgumentPackSubstitutionIndex >= 0);
  assert(S.ArgumentPackSubstitutionIndex < (int)Arg.pack_size());
  Arg = Arg.pack_begin()[S.ArgumentPackSubstitutionIndex];
  if (Arg.isPackExpansion())
    Arg = Arg.getPackExpansionPattern();
  return Arg;
}

Decl *TemplateInstantiator::TransformDecl(SourceLocation Loc, Decl *D) {
  if (!D)
    return nullptr;

  if (TemplateTemplateParmDecl *TTP = dyn_cast<TemplateTemplateParmDecl>(D)) {
    if (TTP->getDepth() < TemplateArgs.getNumLevels()) {
      // If the corresponding template argument is NULL or non-existent, it's
      // because we are performing instantiation from explicitly-specified
      // template arguments in a function template, but there were some
      // arguments left unspecified.
      if (!TemplateArgs.hasTemplateArgument(TTP->getDepth(),
                                            TTP->getPosition()))
        return D;

      TemplateArgument Arg = TemplateArgs(TTP->getDepth(), TTP->getPosition());

      if (TTP->isParameterPack()) {
        assert(Arg.getKind() == TemplateArgument::Pack &&
               "Missing argument pack");
        Arg = getPackSubstitutedTemplateArgument(getSema(), Arg);
      }

      TemplateName Template = Arg.getAsTemplate().getNameToSubstitute();
      assert(!Template.isNull() && Template.getAsTemplateDecl() &&
             "Wrong kind of template template argument");
      return Template.getAsTemplateDecl();
    }

    // Fall through to find the instantiated declaration for this template
    // template parameter.
  }

  return SemaRef.FindInstantiatedDecl(Loc, cast<NamedDecl>(D), TemplateArgs);
}

Decl *TemplateInstantiator::TransformDefinition(SourceLocation Loc, Decl *D) {
  Decl *Inst = getSema().SubstDecl(D, getSema().CurContext, TemplateArgs);
  if (!Inst)
    return nullptr;

  getSema().CurrentInstantiationScope->InstantiatedLocal(D, Inst);
  return Inst;
}

NamedDecl *
TemplateInstantiator::TransformFirstQualifierInScope(NamedDecl *D,
                                                     SourceLocation Loc) {
  // If the first part of the nested-name-specifier was a template type
  // parameter, instantiate that type parameter down to a tag type.
  if (TemplateTypeParmDecl *TTPD = dyn_cast_or_null<TemplateTypeParmDecl>(D)) {
    const TemplateTypeParmType *TTP
      = cast<TemplateTypeParmType>(getSema().Context.getTypeDeclType(TTPD));

    if (TTP->getDepth() < TemplateArgs.getNumLevels()) {
      // FIXME: This needs testing w/ member access expressions.
      TemplateArgument Arg = TemplateArgs(TTP->getDepth(), TTP->getIndex());

      if (TTP->isParameterPack()) {
        assert(Arg.getKind() == TemplateArgument::Pack &&
               "Missing argument pack");

        if (getSema().ArgumentPackSubstitutionIndex == -1)
          return nullptr;

        Arg = getPackSubstitutedTemplateArgument(getSema(), Arg);
      }

      QualType T = Arg.getAsType();
      if (T.isNull())
        return cast_or_null<NamedDecl>(TransformDecl(Loc, D));

      if (const TagType *Tag = T->getAs<TagType>())
        return Tag->getDecl();

      // The resulting type is not a tag; complain.
      getSema().Diag(Loc, diag::err_nested_name_spec_non_tag) << T;
      return nullptr;
    }
  }

  return cast_or_null<NamedDecl>(TransformDecl(Loc, D));
}

VarDecl *
TemplateInstantiator::RebuildExceptionDecl(VarDecl *ExceptionDecl,
                                           TypeSourceInfo *Declarator,
                                           SourceLocation StartLoc,
                                           SourceLocation NameLoc,
                                           IdentifierInfo *Name) {
  VarDecl *Var = inherited::RebuildExceptionDecl(ExceptionDecl, Declarator,
                                                 StartLoc, NameLoc, Name);
  if (Var)
    getSema().CurrentInstantiationScope->InstantiatedLocal(ExceptionDecl, Var);
  return Var;
}

VarDecl *TemplateInstantiator::RebuildObjCExceptionDecl(VarDecl *ExceptionDecl,
                                                        TypeSourceInfo *TSInfo,
                                                        QualType T) {
  VarDecl *Var = inherited::RebuildObjCExceptionDecl(ExceptionDecl, TSInfo, T);
  if (Var)
    getSema().CurrentInstantiationScope->InstantiatedLocal(ExceptionDecl, Var);
  return Var;
}

QualType
TemplateInstantiator::RebuildElaboratedType(SourceLocation KeywordLoc,
                                            ElaboratedTypeKeyword Keyword,
                                            NestedNameSpecifierLoc QualifierLoc,
                                            QualType T) {
  if (const TagType *TT = T->getAs<TagType>()) {
    TagDecl* TD = TT->getDecl();

    SourceLocation TagLocation = KeywordLoc;

    IdentifierInfo *Id = TD->getIdentifier();

    // TODO: should we even warn on struct/class mismatches for this?  Seems
    // like it's likely to produce a lot of spurious errors.
    if (Id && Keyword != ETK_None && Keyword != ETK_Typename) {
      TagTypeKind Kind = TypeWithKeyword::getTagTypeKindForKeyword(Keyword);
      if (!SemaRef.isAcceptableTagRedeclaration(TD, Kind, /*isDefinition*/false,
                                                TagLocation, Id)) {
        SemaRef.Diag(TagLocation, diag::err_use_with_wrong_tag)
          << Id
          << FixItHint::CreateReplacement(SourceRange(TagLocation),
                                          TD->getKindName());
        SemaRef.Diag(TD->getLocation(), diag::note_previous_use);
      }
    }
  }

  return inherited::RebuildElaboratedType(KeywordLoc, Keyword, QualifierLoc, T);
}

TemplateName TemplateInstantiator::TransformTemplateName(
    CXXScopeSpec &SS, TemplateName Name, SourceLocation NameLoc,
    QualType ObjectType, NamedDecl *FirstQualifierInScope,
    bool AllowInjectedClassName) {
  if (TemplateTemplateParmDecl *TTP
       = dyn_cast_or_null<TemplateTemplateParmDecl>(Name.getAsTemplateDecl())) {
    if (TTP->getDepth() < TemplateArgs.getNumLevels()) {
      // If the corresponding template argument is NULL or non-existent, it's
      // because we are performing instantiation from explicitly-specified
      // template arguments in a function template, but there were some
      // arguments left unspecified.
      if (!TemplateArgs.hasTemplateArgument(TTP->getDepth(),
                                            TTP->getPosition()))
        return Name;

      TemplateArgument Arg = TemplateArgs(TTP->getDepth(), TTP->getPosition());

      if (TemplateArgs.isRewrite()) {
        // We're rewriting the template parameter as a reference to another
        // template parameter.
        if (Arg.getKind() == TemplateArgument::Pack) {
          assert(Arg.pack_size() == 1 && Arg.pack_begin()->isPackExpansion() &&
                 "unexpected pack arguments in template rewrite");
          Arg = Arg.pack_begin()->getPackExpansionPattern();
        }
        assert(Arg.getKind() == TemplateArgument::Template &&
               "unexpected nontype template argument kind in template rewrite");
        return Arg.getAsTemplate();
      }

<<<<<<< HEAD
      Decl *AssociatedDecl = TemplateArgs.getAssociatedDecl(TTP->getDepth());
=======
      auto [AssociatedDecl, Final] =
          TemplateArgs.getAssociatedDecl(TTP->getDepth());
>>>>>>> e7aa6127
      Optional<unsigned> PackIndex;
      if (TTP->isParameterPack()) {
        assert(Arg.getKind() == TemplateArgument::Pack &&
               "Missing argument pack");

        if (getSema().ArgumentPackSubstitutionIndex == -1) {
          // We have the template argument pack to substitute, but we're not
          // actually expanding the enclosing pack expansion yet. So, just
          // keep the entire argument pack.
          return getSema().Context.getSubstTemplateTemplateParmPack(
<<<<<<< HEAD
              Arg, AssociatedDecl, TTP->getIndex());
=======
              Arg, AssociatedDecl, TTP->getIndex(), Final);
>>>>>>> e7aa6127
        }

        PackIndex = getPackIndex(Arg);
        Arg = getPackSubstitutedTemplateArgument(getSema(), Arg);
        PackIndex = getSema().ArgumentPackSubstitutionIndex;
      }

      TemplateName Template = Arg.getAsTemplate().getNameToSubstitute();
      assert(!Template.isNull() && "Null template template argument");
      assert(!Template.getAsQualifiedTemplateName() &&
             "template decl to substitute is qualified?");

<<<<<<< HEAD
      Template = getSema().Context.getSubstTemplateTemplateParm(
          Template, AssociatedDecl, TTP->getIndex(), PackIndex);
      return Template;
=======
      if (Final)
        return Template;
      return getSema().Context.getSubstTemplateTemplateParm(
          Template, AssociatedDecl, TTP->getIndex(), PackIndex);
>>>>>>> e7aa6127
    }
  }

  if (SubstTemplateTemplateParmPackStorage *SubstPack
      = Name.getAsSubstTemplateTemplateParmPack()) {
    if (getSema().ArgumentPackSubstitutionIndex == -1)
      return Name;

    TemplateArgument Pack = SubstPack->getArgumentPack();
    TemplateName Template =
        getPackSubstitutedTemplateArgument(getSema(), Pack).getAsTemplate();
    if (SubstPack->getFinal())
      return Template;
    return getSema().Context.getSubstTemplateTemplateParm(
        Template.getNameToSubstitute(), SubstPack->getAssociatedDecl(),
        SubstPack->getIndex(), getPackIndex(Pack));
  }

  return inherited::TransformTemplateName(SS, Name, NameLoc, ObjectType,
                                          FirstQualifierInScope,
                                          AllowInjectedClassName);
}

ExprResult
TemplateInstantiator::TransformPredefinedExpr(PredefinedExpr *E) {
  if (!E->isTypeDependent())
    return E;

  return getSema().BuildPredefinedExpr(E->getLocation(), E->getIdentKind());
}

ExprResult
TemplateInstantiator::TransformTemplateParmRefExpr(DeclRefExpr *E,
                                               NonTypeTemplateParmDecl *NTTP) {
  // If the corresponding template argument is NULL or non-existent, it's
  // because we are performing instantiation from explicitly-specified
  // template arguments in a function template, but there were some
  // arguments left unspecified.
  if (!TemplateArgs.hasTemplateArgument(NTTP->getDepth(),
                                        NTTP->getPosition()))
    return E;

  TemplateArgument Arg = TemplateArgs(NTTP->getDepth(), NTTP->getPosition());

  if (TemplateArgs.isRewrite()) {
    // We're rewriting the template parameter as a reference to another
    // template parameter.
    if (Arg.getKind() == TemplateArgument::Pack) {
      assert(Arg.pack_size() == 1 && Arg.pack_begin()->isPackExpansion() &&
             "unexpected pack arguments in template rewrite");
      Arg = Arg.pack_begin()->getPackExpansionPattern();
    }
    assert(Arg.getKind() == TemplateArgument::Expression &&
           "unexpected nontype template argument kind in template rewrite");
    // FIXME: This can lead to the same subexpression appearing multiple times
    // in a complete expression.
    return Arg.getAsExpr();
  }

<<<<<<< HEAD
  Decl *AssociatedDecl = TemplateArgs.getAssociatedDecl(NTTP->getDepth());
=======
  auto [AssociatedDecl, _] = TemplateArgs.getAssociatedDecl(NTTP->getDepth());
>>>>>>> e7aa6127
  Optional<unsigned> PackIndex;
  if (NTTP->isParameterPack()) {
    assert(Arg.getKind() == TemplateArgument::Pack &&
           "Missing argument pack");

    if (getSema().ArgumentPackSubstitutionIndex == -1) {
      // We have an argument pack, but we can't select a particular argument
      // out of it yet. Therefore, we'll build an expression to hold on to that
      // argument pack.
      QualType TargetType = SemaRef.SubstType(NTTP->getType(), TemplateArgs,
                                              E->getLocation(),
                                              NTTP->getDeclName());
      if (TargetType.isNull())
        return ExprError();

      QualType ExprType = TargetType.getNonLValueExprType(SemaRef.Context);
      if (TargetType->isRecordType())
        ExprType.addConst();
      // FIXME: Pass in Final.
      return new (SemaRef.Context) SubstNonTypeTemplateParmPackExpr(
          ExprType, TargetType->isReferenceType() ? VK_LValue : VK_PRValue,
          E->getLocation(), Arg, AssociatedDecl, NTTP->getPosition());
    }
<<<<<<< HEAD
    PackIndex = getSema().ArgumentPackSubstitutionIndex;
    Arg = getPackSubstitutedTemplateArgument(getSema(), Arg);
  }

=======
    PackIndex = getPackIndex(Arg);
    Arg = getPackSubstitutedTemplateArgument(getSema(), Arg);
  }
  // FIXME: Don't put subst node on Final replacement.
>>>>>>> e7aa6127
  return transformNonTypeTemplateParmRef(AssociatedDecl, NTTP, E->getLocation(),
                                         Arg, PackIndex);
}

const LoopHintAttr *
TemplateInstantiator::TransformLoopHintAttr(const LoopHintAttr *LH) {
  Expr *TransformedExpr = getDerived().TransformExpr(LH->getValue()).get();

  if (TransformedExpr == LH->getValue())
    return LH;

  // Generate error if there is a problem with the value.
  if (getSema().CheckLoopHintExpr(TransformedExpr, LH->getLocation()))
    return LH;

  // Create new LoopHintValueAttr with integral expression in place of the
  // non-type template parameter.
  return LoopHintAttr::CreateImplicit(getSema().Context, LH->getOption(),
                                      LH->getState(), TransformedExpr, *LH);
}

const SYCLIntelFPGAIVDepAttr *
TemplateInstantiator::TransformSYCLIntelFPGAIVDepAttr(
    const SYCLIntelFPGAIVDepAttr *IVDep) {

  Expr *Expr1 = IVDep->getSafelenExpr()
                    ? getDerived().TransformExpr(IVDep->getSafelenExpr()).get()
                    : nullptr;
  Expr *Expr2 = IVDep->getArrayExpr()
                    ? getDerived().TransformExpr(IVDep->getArrayExpr()).get()
                    : nullptr;

  return getSema().BuildSYCLIntelFPGAIVDepAttr(*IVDep, Expr1, Expr2);
}

const SYCLIntelFPGAInitiationIntervalAttr *
TemplateInstantiator::TransformSYCLIntelFPGAInitiationIntervalAttr(
    const SYCLIntelFPGAInitiationIntervalAttr *II) {
  Expr *TransformedExpr =
      getDerived().TransformExpr(II->getIntervalExpr()).get();
  return getSema().BuildSYCLIntelFPGAInitiationIntervalAttr(*II,
                                                            TransformedExpr);
}

const SYCLIntelFPGAMaxConcurrencyAttr *
TemplateInstantiator::TransformSYCLIntelFPGAMaxConcurrencyAttr(
    const SYCLIntelFPGAMaxConcurrencyAttr *MC) {
  Expr *TransformedExpr =
      getDerived().TransformExpr(MC->getNThreadsExpr()).get();
  return getSema().BuildSYCLIntelFPGAMaxConcurrencyAttr(*MC, TransformedExpr);
}

const SYCLIntelFPGALoopCoalesceAttr *
TemplateInstantiator::TransformSYCLIntelFPGALoopCoalesceAttr(
    const SYCLIntelFPGALoopCoalesceAttr *LC) {
  Expr *TransformedExpr = getDerived().TransformExpr(LC->getNExpr()).get();
  return getSema().BuildSYCLIntelFPGALoopCoalesceAttr(*LC, TransformedExpr);
}

const SYCLIntelFPGAMaxInterleavingAttr *
TemplateInstantiator::TransformSYCLIntelFPGAMaxInterleavingAttr(
    const SYCLIntelFPGAMaxInterleavingAttr *MI) {
  Expr *TransformedExpr = getDerived().TransformExpr(MI->getNExpr()).get();
  return getSema().BuildSYCLIntelFPGAMaxInterleavingAttr(*MI, TransformedExpr);
}

const SYCLIntelFPGASpeculatedIterationsAttr *
TemplateInstantiator::TransformSYCLIntelFPGASpeculatedIterationsAttr(
    const SYCLIntelFPGASpeculatedIterationsAttr *SI) {
  Expr *TransformedExpr = getDerived().TransformExpr(SI->getNExpr()).get();
  return getSema().BuildSYCLIntelFPGASpeculatedIterationsAttr(*SI,
                                                              TransformedExpr);
}

const SYCLIntelFPGALoopCountAttr *
TemplateInstantiator::TransformSYCLIntelFPGALoopCountAttr(
    const SYCLIntelFPGALoopCountAttr *LCA) {
  Expr *TransformedExpr =
      getDerived().TransformExpr(LCA->getNTripCount()).get();
  return getSema().BuildSYCLIntelFPGALoopCountAttr(*LCA, TransformedExpr);
}

const LoopUnrollHintAttr *TemplateInstantiator::TransformLoopUnrollHintAttr(
    const LoopUnrollHintAttr *LU) {
  Expr *TransformedExpr =
      getDerived().TransformExpr(LU->getUnrollHintExpr()).get();
  return getSema().BuildLoopUnrollHintAttr(*LU, TransformedExpr);
}

const SYCLIntelFPGAMaxReinvocationDelayAttr *
TemplateInstantiator::TransformSYCLIntelFPGAMaxReinvocationDelayAttr(
    const SYCLIntelFPGAMaxReinvocationDelayAttr *MRD) {
  Expr *TransformedExpr = getDerived().TransformExpr(MRD->getNExpr()).get();
  return getSema().BuildSYCLIntelFPGAMaxReinvocationDelayAttr(*MRD,
                                                              TransformedExpr);
}

ExprResult TemplateInstantiator::transformNonTypeTemplateParmRef(
    Decl *AssociatedDecl, const NonTypeTemplateParmDecl *parm,
    SourceLocation loc, TemplateArgument arg, Optional<unsigned> PackIndex) {
  ExprResult result;

  // Determine the substituted parameter type. We can usually infer this from
  // the template argument, but not always.
  auto SubstParamType = [&] {
    QualType T;
    if (parm->isExpandedParameterPack())
      T = parm->getExpansionType(SemaRef.ArgumentPackSubstitutionIndex);
    else
      T = parm->getType();
    if (parm->isParameterPack() && isa<PackExpansionType>(T))
      T = cast<PackExpansionType>(T)->getPattern();
    return SemaRef.SubstType(T, TemplateArgs, loc, parm->getDeclName());
  };

  bool refParam = false;

  // The template argument itself might be an expression, in which case we just
  // return that expression. This happens when substituting into an alias
  // template.
  if (arg.getKind() == TemplateArgument::Expression) {
    Expr *argExpr = arg.getAsExpr();
    result = argExpr;
    if (argExpr->isLValue()) {
      if (argExpr->getType()->isRecordType()) {
        // Check whether the parameter was actually a reference.
        QualType paramType = SubstParamType();
        if (paramType.isNull())
          return ExprError();
        refParam = paramType->isReferenceType();
      } else {
        refParam = true;
      }
    }
  } else if (arg.getKind() == TemplateArgument::Declaration ||
             arg.getKind() == TemplateArgument::NullPtr) {
    ValueDecl *VD;
    if (arg.getKind() == TemplateArgument::Declaration) {
      VD = arg.getAsDecl();

      // Find the instantiation of the template argument.  This is
      // required for nested templates.
      VD = cast_or_null<ValueDecl>(
             getSema().FindInstantiatedDecl(loc, VD, TemplateArgs));
      if (!VD)
        return ExprError();
    } else {
      // Propagate NULL template argument.
      VD = nullptr;
    }

    QualType paramType = VD ? arg.getParamTypeForDecl() : arg.getNullPtrType();
    assert(!paramType.isNull() && "type substitution failed for param type");
    assert(!paramType->isDependentType() && "param type still dependent");
    result = SemaRef.BuildExpressionFromDeclTemplateArgument(arg, paramType, loc);
    refParam = paramType->isReferenceType();
  } else {
    result = SemaRef.BuildExpressionFromIntegralTemplateArgument(arg, loc);
    assert(result.isInvalid() ||
           SemaRef.Context.hasSameType(result.get()->getType(),
                                       arg.getIntegralType()));
  }

  if (result.isInvalid())
    return ExprError();

  Expr *resultExpr = result.get();
  // FIXME: Don't put subst node on final replacement.
  return new (SemaRef.Context) SubstNonTypeTemplateParmExpr(
      resultExpr->getType(), resultExpr->getValueKind(), loc, resultExpr,
      AssociatedDecl, parm->getIndex(), PackIndex, refParam);
}

ExprResult
TemplateInstantiator::TransformSubstNonTypeTemplateParmPackExpr(
                                          SubstNonTypeTemplateParmPackExpr *E) {
  int PackIndex = getSema().ArgumentPackSubstitutionIndex;
  if (PackIndex == -1) {
    // We aren't expanding the parameter pack, so just return ourselves.
    return E;
  }

<<<<<<< HEAD
  TemplateArgument Arg = E->getArgumentPack();
  Arg = getPackSubstitutedTemplateArgument(getSema(), Arg);
  return transformNonTypeTemplateParmRef(
      E->getAssociatedDecl(), E->getParameterPack(),
      E->getParameterPackLocation(), Arg, PackIndex);
=======
  TemplateArgument Pack = E->getArgumentPack();
  TemplateArgument Arg = getPackSubstitutedTemplateArgument(getSema(), Pack);
  // FIXME: Don't put subst node on final replacement.
  return transformNonTypeTemplateParmRef(
      E->getAssociatedDecl(), E->getParameterPack(),
      E->getParameterPackLocation(), Arg, getPackIndex(Pack));
>>>>>>> e7aa6127
}

ExprResult
TemplateInstantiator::TransformSubstNonTypeTemplateParmExpr(
                                          SubstNonTypeTemplateParmExpr *E) {
  ExprResult SubstReplacement = E->getReplacement();
  if (!isa<ConstantExpr>(SubstReplacement.get()))
    SubstReplacement = TransformExpr(E->getReplacement());
  if (SubstReplacement.isInvalid())
    return true;
  QualType SubstType = TransformType(E->getParameterType(getSema().Context));
  if (SubstType.isNull())
    return true;
  // The type may have been previously dependent and not now, which means we
  // might have to implicit cast the argument to the new type, for example:
  // template<auto T, decltype(T) U>
  // concept C = sizeof(U) == 4;
  // void foo() requires C<2, 'a'> { }
  // When normalizing foo(), we first form the normalized constraints of C:
  // AtomicExpr(sizeof(U) == 4,
  //            U=SubstNonTypeTemplateParmExpr(Param=U,
  //                                           Expr=DeclRef(U),
  //                                           Type=decltype(T)))
  // Then we substitute T = 2, U = 'a' into the parameter mapping, and need to
  // produce:
  // AtomicExpr(sizeof(U) == 4,
  //            U=SubstNonTypeTemplateParmExpr(Param=U,
  //                                           Expr=ImpCast(
  //                                               decltype(2),
  //                                               SubstNTTPE(Param=U, Expr='a',
  //                                                          Type=char)),
  //                                           Type=decltype(2)))
  // The call to CheckTemplateArgument here produces the ImpCast.
  TemplateArgument SugaredConverted, CanonicalConverted;
  if (SemaRef
          .CheckTemplateArgument(E->getParameter(), SubstType,
                                 SubstReplacement.get(), SugaredConverted,
                                 CanonicalConverted, Sema::CTAK_Specified)
          .isInvalid())
    return true;
  return transformNonTypeTemplateParmRef(E->getAssociatedDecl(),
                                         E->getParameter(), E->getExprLoc(),
<<<<<<< HEAD
                                         Converted, E->getPackIndex());
=======
                                         SugaredConverted, E->getPackIndex());
>>>>>>> e7aa6127
}

ExprResult TemplateInstantiator::RebuildVarDeclRefExpr(VarDecl *PD,
                                                       SourceLocation Loc) {
  DeclarationNameInfo NameInfo(PD->getDeclName(), Loc);
  return getSema().BuildDeclarationNameExpr(CXXScopeSpec(), NameInfo, PD);
}

ExprResult
TemplateInstantiator::TransformFunctionParmPackExpr(FunctionParmPackExpr *E) {
  if (getSema().ArgumentPackSubstitutionIndex != -1) {
    // We can expand this parameter pack now.
    VarDecl *D = E->getExpansion(getSema().ArgumentPackSubstitutionIndex);
    VarDecl *VD = cast_or_null<VarDecl>(TransformDecl(E->getExprLoc(), D));
    if (!VD)
      return ExprError();
    return RebuildVarDeclRefExpr(VD, E->getExprLoc());
  }

  QualType T = TransformType(E->getType());
  if (T.isNull())
    return ExprError();

  // Transform each of the parameter expansions into the corresponding
  // parameters in the instantiation of the function decl.
  SmallVector<VarDecl *, 8> Vars;
  Vars.reserve(E->getNumExpansions());
  for (FunctionParmPackExpr::iterator I = E->begin(), End = E->end();
       I != End; ++I) {
    VarDecl *D = cast_or_null<VarDecl>(TransformDecl(E->getExprLoc(), *I));
    if (!D)
      return ExprError();
    Vars.push_back(D);
  }

  auto *PackExpr =
      FunctionParmPackExpr::Create(getSema().Context, T, E->getParameterPack(),
                                   E->getParameterPackLocation(), Vars);
  getSema().MarkFunctionParmPackReferenced(PackExpr);
  return PackExpr;
}

ExprResult
TemplateInstantiator::TransformFunctionParmPackRefExpr(DeclRefExpr *E,
                                                       VarDecl *PD) {
  typedef LocalInstantiationScope::DeclArgumentPack DeclArgumentPack;
  llvm::PointerUnion<Decl *, DeclArgumentPack *> *Found
    = getSema().CurrentInstantiationScope->findInstantiationOf(PD);
  assert(Found && "no instantiation for parameter pack");

  Decl *TransformedDecl;
  if (DeclArgumentPack *Pack = Found->dyn_cast<DeclArgumentPack *>()) {
    // If this is a reference to a function parameter pack which we can
    // substitute but can't yet expand, build a FunctionParmPackExpr for it.
    if (getSema().ArgumentPackSubstitutionIndex == -1) {
      QualType T = TransformType(E->getType());
      if (T.isNull())
        return ExprError();
      auto *PackExpr = FunctionParmPackExpr::Create(getSema().Context, T, PD,
                                                    E->getExprLoc(), *Pack);
      getSema().MarkFunctionParmPackReferenced(PackExpr);
      return PackExpr;
    }

    TransformedDecl = (*Pack)[getSema().ArgumentPackSubstitutionIndex];
  } else {
    TransformedDecl = Found->get<Decl*>();
  }

  // We have either an unexpanded pack or a specific expansion.
  return RebuildVarDeclRefExpr(cast<VarDecl>(TransformedDecl), E->getExprLoc());
}

ExprResult
TemplateInstantiator::TransformDeclRefExpr(DeclRefExpr *E) {
  NamedDecl *D = E->getDecl();

  // Handle references to non-type template parameters and non-type template
  // parameter packs.
  if (NonTypeTemplateParmDecl *NTTP = dyn_cast<NonTypeTemplateParmDecl>(D)) {
    if (NTTP->getDepth() < TemplateArgs.getNumLevels())
      return TransformTemplateParmRefExpr(E, NTTP);

    // We have a non-type template parameter that isn't fully substituted;
    // FindInstantiatedDecl will find it in the local instantiation scope.
  }

  // Handle references to function parameter packs.
  if (VarDecl *PD = dyn_cast<VarDecl>(D))
    if (PD->isParameterPack())
      return TransformFunctionParmPackRefExpr(E, PD);

  return inherited::TransformDeclRefExpr(E);
}

ExprResult TemplateInstantiator::TransformCXXDefaultArgExpr(
    CXXDefaultArgExpr *E) {
  assert(!cast<FunctionDecl>(E->getParam()->getDeclContext())->
             getDescribedFunctionTemplate() &&
         "Default arg expressions are never formed in dependent cases.");
  return SemaRef.BuildCXXDefaultArgExpr(E->getUsedLocation(),
                           cast<FunctionDecl>(E->getParam()->getDeclContext()),
                                        E->getParam());
}

template<typename Fn>
QualType TemplateInstantiator::TransformFunctionProtoType(TypeLocBuilder &TLB,
                                 FunctionProtoTypeLoc TL,
                                 CXXRecordDecl *ThisContext,
                                 Qualifiers ThisTypeQuals,
                                 Fn TransformExceptionSpec) {
  // We need a local instantiation scope for this function prototype.
  LocalInstantiationScope Scope(SemaRef, /*CombineWithOuterScope=*/true);
  return inherited::TransformFunctionProtoType(
      TLB, TL, ThisContext, ThisTypeQuals, TransformExceptionSpec);
}

ParmVarDecl *
TemplateInstantiator::TransformFunctionTypeParam(ParmVarDecl *OldParm,
                                                 int indexAdjustment,
                                               Optional<unsigned> NumExpansions,
                                                 bool ExpectParameterPack) {
  auto NewParm = SemaRef.SubstParmVarDecl(
      OldParm, TemplateArgs, indexAdjustment, NumExpansions,
      ExpectParameterPack, EvaluateConstraints);
  if (NewParm && SemaRef.getLangOpts().OpenCL)
    SemaRef.deduceOpenCLAddressSpace(NewParm);
  return NewParm;
}

QualType TemplateInstantiator::BuildSubstTemplateTypeParmType(
    TypeLocBuilder &TLB, bool SuppressObjCLifetime, bool Final,
    Decl *AssociatedDecl, unsigned Index, Optional<unsigned> PackIndex,
    TemplateArgument Arg, SourceLocation NameLoc) {
  QualType Replacement = Arg.getAsType();

  // If the template parameter had ObjC lifetime qualifiers,
  // then any such qualifiers on the replacement type are ignored.
  if (SuppressObjCLifetime) {
    Qualifiers RQs;
    RQs = Replacement.getQualifiers();
    RQs.removeObjCLifetime();
    Replacement =
        SemaRef.Context.getQualifiedType(Replacement.getUnqualifiedType(), RQs);
  }

  if (Final) {
    TLB.pushTrivial(SemaRef.Context, Replacement, NameLoc);
    return Replacement;
  }
  // TODO: only do this uniquing once, at the start of instantiation.
  QualType Result = getSema().Context.getSubstTemplateTypeParmType(
      Replacement, AssociatedDecl, Index, PackIndex);
  SubstTemplateTypeParmTypeLoc NewTL =
      TLB.push<SubstTemplateTypeParmTypeLoc>(Result);
  NewTL.setNameLoc(NameLoc);
  return Result;
}

QualType
TemplateInstantiator::TransformTemplateTypeParmType(TypeLocBuilder &TLB,
                                                    TemplateTypeParmTypeLoc TL,
                                                    bool SuppressObjCLifetime) {
  const TemplateTypeParmType *T = TL.getTypePtr();
  if (T->getDepth() < TemplateArgs.getNumLevels()) {
    // Replace the template type parameter with its corresponding
    // template argument.

    // If the corresponding template argument is NULL or doesn't exist, it's
    // because we are performing instantiation from explicitly-specified
    // template arguments in a function template class, but there were some
    // arguments left unspecified.
    if (!TemplateArgs.hasTemplateArgument(T->getDepth(), T->getIndex())) {
      TemplateTypeParmTypeLoc NewTL
        = TLB.push<TemplateTypeParmTypeLoc>(TL.getType());
      NewTL.setNameLoc(TL.getNameLoc());
      return TL.getType();
    }

    TemplateArgument Arg = TemplateArgs(T->getDepth(), T->getIndex());

    if (TemplateArgs.isRewrite()) {
      // We're rewriting the template parameter as a reference to another
      // template parameter.
      if (Arg.getKind() == TemplateArgument::Pack) {
        assert(Arg.pack_size() == 1 && Arg.pack_begin()->isPackExpansion() &&
               "unexpected pack arguments in template rewrite");
        Arg = Arg.pack_begin()->getPackExpansionPattern();
      }
      assert(Arg.getKind() == TemplateArgument::Type &&
             "unexpected nontype template argument kind in template rewrite");
      QualType NewT = Arg.getAsType();
      assert(isa<TemplateTypeParmType>(NewT) &&
             "type parm not rewritten to type parm");
      auto NewTL = TLB.push<TemplateTypeParmTypeLoc>(NewT);
      NewTL.setNameLoc(TL.getNameLoc());
      return NewT;
    }

<<<<<<< HEAD
    Decl *AssociatedDecl =
        const_cast<Decl *>(TemplateArgs.getAssociatedDecl(T->getDepth()));
=======
    auto [AssociatedDecl, Final] =
        TemplateArgs.getAssociatedDecl(T->getDepth());
>>>>>>> e7aa6127
    Optional<unsigned> PackIndex;
    if (T->isParameterPack()) {
      assert(Arg.getKind() == TemplateArgument::Pack &&
             "Missing argument pack");

      if (getSema().ArgumentPackSubstitutionIndex == -1) {
        // We have the template argument pack, but we're not expanding the
        // enclosing pack expansion yet. Just save the template argument
        // pack for later substitution.
        QualType Result = getSema().Context.getSubstTemplateTypeParmPackType(
<<<<<<< HEAD
            AssociatedDecl, T->getIndex(), Arg);
=======
            AssociatedDecl, T->getIndex(), Final, Arg);
>>>>>>> e7aa6127
        SubstTemplateTypeParmPackTypeLoc NewTL
          = TLB.push<SubstTemplateTypeParmPackTypeLoc>(Result);
        NewTL.setNameLoc(TL.getNameLoc());
        return Result;
      }

      // PackIndex starts from last element.
      PackIndex = getPackIndex(Arg);
      Arg = getPackSubstitutedTemplateArgument(getSema(), Arg);
    }

    assert(Arg.getKind() == TemplateArgument::Type &&
           "Template argument kind mismatch");

<<<<<<< HEAD
    QualType Replacement = Arg.getAsType();

    // TODO: only do this uniquing once, at the start of instantiation.
    QualType Result = getSema().Context.getSubstTemplateTypeParmType(
        Replacement, AssociatedDecl, T->getIndex(), PackIndex);
    SubstTemplateTypeParmTypeLoc NewTL
      = TLB.push<SubstTemplateTypeParmTypeLoc>(Result);
    NewTL.setNameLoc(TL.getNameLoc());
    return Result;
=======
    return BuildSubstTemplateTypeParmType(TLB, SuppressObjCLifetime, Final,
                                          AssociatedDecl, T->getIndex(),
                                          PackIndex, Arg, TL.getNameLoc());
>>>>>>> e7aa6127
  }

  // The template type parameter comes from an inner template (e.g.,
  // the template parameter list of a member template inside the
  // template we are instantiating). Create a new template type
  // parameter with the template "level" reduced by one.
  TemplateTypeParmDecl *NewTTPDecl = nullptr;
  if (TemplateTypeParmDecl *OldTTPDecl = T->getDecl())
    NewTTPDecl = cast_or_null<TemplateTypeParmDecl>(
        TransformDecl(TL.getNameLoc(), OldTTPDecl));
  QualType Result = getSema().Context.getTemplateTypeParmType(
      T->getDepth() - TemplateArgs.getNumSubstitutedLevels(), T->getIndex(),
      T->isParameterPack(), NewTTPDecl);
  TemplateTypeParmTypeLoc NewTL = TLB.push<TemplateTypeParmTypeLoc>(Result);
  NewTL.setNameLoc(TL.getNameLoc());
  return Result;
}

QualType TemplateInstantiator::TransformSubstTemplateTypeParmPackType(
<<<<<<< HEAD
    TypeLocBuilder &TLB, SubstTemplateTypeParmPackTypeLoc TL) {
=======
    TypeLocBuilder &TLB, SubstTemplateTypeParmPackTypeLoc TL,
    bool SuppressObjCLifetime) {
>>>>>>> e7aa6127
  const SubstTemplateTypeParmPackType *T = TL.getTypePtr();

  Decl *NewReplaced = TransformDecl(TL.getNameLoc(), T->getAssociatedDecl());

  if (getSema().ArgumentPackSubstitutionIndex == -1) {
    // We aren't expanding the parameter pack, so just return ourselves.
    QualType Result = TL.getType();
    if (NewReplaced != T->getAssociatedDecl())
      Result = getSema().Context.getSubstTemplateTypeParmPackType(
<<<<<<< HEAD
          NewReplaced, T->getIndex(), T->getArgumentPack());
=======
          NewReplaced, T->getIndex(), T->getFinal(), T->getArgumentPack());
>>>>>>> e7aa6127
    SubstTemplateTypeParmPackTypeLoc NewTL =
        TLB.push<SubstTemplateTypeParmPackTypeLoc>(Result);
    NewTL.setNameLoc(TL.getNameLoc());
    return Result;
  }

  TemplateArgument Pack = T->getArgumentPack();
  TemplateArgument Arg = getPackSubstitutedTemplateArgument(getSema(), Pack);
<<<<<<< HEAD
  // PackIndex starts from last element.
  QualType Result = getSema().Context.getSubstTemplateTypeParmType(
      Arg.getAsType(), NewReplaced, T->getIndex(),
      Pack.pack_size() - 1 - getSema().ArgumentPackSubstitutionIndex);
  SubstTemplateTypeParmTypeLoc NewTL =
      TLB.push<SubstTemplateTypeParmTypeLoc>(Result);
  NewTL.setNameLoc(TL.getNameLoc());
  return Result;
=======
  return BuildSubstTemplateTypeParmType(
      TLB, SuppressObjCLifetime, T->getFinal(), NewReplaced, T->getIndex(),
      getPackIndex(Pack), Arg, TL.getNameLoc());
>>>>>>> e7aa6127
}

template<typename EntityPrinter>
static concepts::Requirement::SubstitutionDiagnostic *
createSubstDiag(Sema &S, TemplateDeductionInfo &Info, EntityPrinter Printer) {
  SmallString<128> Message;
  SourceLocation ErrorLoc;
  if (Info.hasSFINAEDiagnostic()) {
    PartialDiagnosticAt PDA(SourceLocation(),
                            PartialDiagnostic::NullDiagnostic{});
    Info.takeSFINAEDiagnostic(PDA);
    PDA.second.EmitToString(S.getDiagnostics(), Message);
    ErrorLoc = PDA.first;
  } else {
    ErrorLoc = Info.getLocation();
  }
  char *MessageBuf = new (S.Context) char[Message.size()];
  std::copy(Message.begin(), Message.end(), MessageBuf);
  SmallString<128> Entity;
  llvm::raw_svector_ostream OS(Entity);
  Printer(OS);
  char *EntityBuf = new (S.Context) char[Entity.size()];
  std::copy(Entity.begin(), Entity.end(), EntityBuf);
  return new (S.Context) concepts::Requirement::SubstitutionDiagnostic{
      StringRef(EntityBuf, Entity.size()), ErrorLoc,
      StringRef(MessageBuf, Message.size())};
}

ExprResult TemplateInstantiator::TransformRequiresTypeParams(
    SourceLocation KWLoc, SourceLocation RBraceLoc, const RequiresExpr *RE,
    RequiresExprBodyDecl *Body, ArrayRef<ParmVarDecl *> Params,
    SmallVectorImpl<QualType> &PTypes,
    SmallVectorImpl<ParmVarDecl *> &TransParams,
    Sema::ExtParameterInfoBuilder &PInfos) {

  TemplateDeductionInfo Info(KWLoc);
  Sema::InstantiatingTemplate TypeInst(SemaRef, KWLoc,
                                       RE, Info,
                                       SourceRange{KWLoc, RBraceLoc});
  Sema::SFINAETrap Trap(SemaRef);

  unsigned ErrorIdx;
  if (getDerived().TransformFunctionTypeParams(
          KWLoc, Params, /*ParamTypes=*/nullptr, /*ParamInfos=*/nullptr, PTypes,
          &TransParams, PInfos, &ErrorIdx) ||
      Trap.hasErrorOccurred()) {
    SmallVector<concepts::Requirement *, 4> TransReqs;
    ParmVarDecl *FailedDecl = Params[ErrorIdx];
    // Add a 'failed' Requirement to contain the error that caused the failure
    // here.
    TransReqs.push_back(RebuildTypeRequirement(createSubstDiag(
        SemaRef, Info, [&](llvm::raw_ostream &OS) { OS << *FailedDecl; })));
    return getDerived().RebuildRequiresExpr(KWLoc, Body, TransParams, TransReqs,
                                            RBraceLoc);
  }

  return ExprResult{};
}

concepts::TypeRequirement *
TemplateInstantiator::TransformTypeRequirement(concepts::TypeRequirement *Req) {
  if (!Req->isDependent() && !AlwaysRebuild())
    return Req;
  if (Req->isSubstitutionFailure()) {
    if (AlwaysRebuild())
      return RebuildTypeRequirement(
              Req->getSubstitutionDiagnostic());
    return Req;
  }

  Sema::SFINAETrap Trap(SemaRef);
  TemplateDeductionInfo Info(Req->getType()->getTypeLoc().getBeginLoc());
  Sema::InstantiatingTemplate TypeInst(SemaRef,
      Req->getType()->getTypeLoc().getBeginLoc(), Req, Info,
      Req->getType()->getTypeLoc().getSourceRange());
  if (TypeInst.isInvalid())
    return nullptr;
  TypeSourceInfo *TransType = TransformType(Req->getType());
  if (!TransType || Trap.hasErrorOccurred())
    return RebuildTypeRequirement(createSubstDiag(SemaRef, Info,
        [&] (llvm::raw_ostream& OS) {
            Req->getType()->getType().print(OS, SemaRef.getPrintingPolicy());
        }));
  return RebuildTypeRequirement(TransType);
}

concepts::ExprRequirement *
TemplateInstantiator::TransformExprRequirement(concepts::ExprRequirement *Req) {
  if (!Req->isDependent() && !AlwaysRebuild())
    return Req;

  Sema::SFINAETrap Trap(SemaRef);

  llvm::PointerUnion<Expr *, concepts::Requirement::SubstitutionDiagnostic *>
      TransExpr;
  if (Req->isExprSubstitutionFailure())
    TransExpr = Req->getExprSubstitutionDiagnostic();
  else {
    Expr *E = Req->getExpr();
    TemplateDeductionInfo Info(E->getBeginLoc());
    Sema::InstantiatingTemplate ExprInst(SemaRef, E->getBeginLoc(), Req, Info,
                                         E->getSourceRange());
    if (ExprInst.isInvalid())
      return nullptr;
    ExprResult TransExprRes = TransformExpr(E);
    if (!TransExprRes.isInvalid() && !Trap.hasErrorOccurred() &&
        TransExprRes.get()->hasPlaceholderType())
      TransExprRes = SemaRef.CheckPlaceholderExpr(TransExprRes.get());
    if (TransExprRes.isInvalid() || Trap.hasErrorOccurred())
      TransExpr = createSubstDiag(SemaRef, Info, [&](llvm::raw_ostream &OS) {
        E->printPretty(OS, nullptr, SemaRef.getPrintingPolicy());
      });
    else
      TransExpr = TransExprRes.get();
  }

  llvm::Optional<concepts::ExprRequirement::ReturnTypeRequirement> TransRetReq;
  const auto &RetReq = Req->getReturnTypeRequirement();
  if (RetReq.isEmpty())
    TransRetReq.emplace();
  else if (RetReq.isSubstitutionFailure())
    TransRetReq.emplace(RetReq.getSubstitutionDiagnostic());
  else if (RetReq.isTypeConstraint()) {
    TemplateParameterList *OrigTPL =
        RetReq.getTypeConstraintTemplateParameterList();
    TemplateDeductionInfo Info(OrigTPL->getTemplateLoc());
    Sema::InstantiatingTemplate TPLInst(SemaRef, OrigTPL->getTemplateLoc(),
                                        Req, Info, OrigTPL->getSourceRange());
    if (TPLInst.isInvalid())
      return nullptr;
    TemplateParameterList *TPL = TransformTemplateParameterList(OrigTPL);
    if (!TPL)
      TransRetReq.emplace(createSubstDiag(SemaRef, Info,
          [&] (llvm::raw_ostream& OS) {
              RetReq.getTypeConstraint()->getImmediatelyDeclaredConstraint()
                  ->printPretty(OS, nullptr, SemaRef.getPrintingPolicy());
          }));
    else {
      TPLInst.Clear();
      TransRetReq.emplace(TPL);
    }
  }
  assert(TransRetReq && "All code paths leading here must set TransRetReq");
  if (Expr *E = TransExpr.dyn_cast<Expr *>())
    return RebuildExprRequirement(E, Req->isSimple(), Req->getNoexceptLoc(),
                                  std::move(*TransRetReq));
  return RebuildExprRequirement(
      TransExpr.get<concepts::Requirement::SubstitutionDiagnostic *>(),
      Req->isSimple(), Req->getNoexceptLoc(), std::move(*TransRetReq));
}

concepts::NestedRequirement *
TemplateInstantiator::TransformNestedRequirement(
    concepts::NestedRequirement *Req) {
  if (!Req->isDependent() && !AlwaysRebuild())
    return Req;
  if (Req->isSubstitutionFailure()) {
    if (AlwaysRebuild())
      return RebuildNestedRequirement(
          Req->getSubstitutionDiagnostic());
    return Req;
  }
  Sema::InstantiatingTemplate ReqInst(SemaRef,
      Req->getConstraintExpr()->getBeginLoc(), Req,
      Sema::InstantiatingTemplate::ConstraintsCheck{},
      Req->getConstraintExpr()->getSourceRange());

  ExprResult TransConstraint;
  ConstraintSatisfaction Satisfaction;
  TemplateDeductionInfo Info(Req->getConstraintExpr()->getBeginLoc());
  {
    EnterExpressionEvaluationContext ContextRAII(
        SemaRef, Sema::ExpressionEvaluationContext::ConstantEvaluated);
    Sema::SFINAETrap Trap(SemaRef);
    Sema::InstantiatingTemplate ConstrInst(SemaRef,
        Req->getConstraintExpr()->getBeginLoc(), Req, Info,
        Req->getConstraintExpr()->getSourceRange());
    if (ConstrInst.isInvalid())
      return nullptr;
    TransConstraint = TransformExpr(Req->getConstraintExpr());
    if (!TransConstraint.isInvalid()) {
      bool CheckSucceeded =
          SemaRef.CheckConstraintExpression(TransConstraint.get());
      (void)CheckSucceeded;
      assert((CheckSucceeded || Trap.hasErrorOccurred()) &&
                                   "CheckConstraintExpression failed, but "
                                   "did not produce a SFINAE error");
    }
    // Use version of CheckConstraintSatisfaction that does no substitutions.
    if (!TransConstraint.isInvalid() &&
        !TransConstraint.get()->isInstantiationDependent() &&
        !Trap.hasErrorOccurred()) {
      bool CheckFailed = SemaRef.CheckConstraintSatisfaction(
          TransConstraint.get(), Satisfaction);
      (void)CheckFailed;
      assert((!CheckFailed || Trap.hasErrorOccurred()) &&
                                 "CheckConstraintSatisfaction failed, "
                                 "but did not produce a SFINAE error");
    }
    if (TransConstraint.isInvalid() || Trap.hasErrorOccurred())
      return RebuildNestedRequirement(createSubstDiag(SemaRef, Info,
          [&] (llvm::raw_ostream& OS) {
              Req->getConstraintExpr()->printPretty(OS, nullptr,
                                                    SemaRef.getPrintingPolicy());
          }));
  }
  if (TransConstraint.get()->isInstantiationDependent())
    return new (SemaRef.Context)
        concepts::NestedRequirement(TransConstraint.get());
  return new (SemaRef.Context) concepts::NestedRequirement(
      SemaRef.Context, TransConstraint.get(), Satisfaction);
}


/// Perform substitution on the type T with a given set of template
/// arguments.
///
/// This routine substitutes the given template arguments into the
/// type T and produces the instantiated type.
///
/// \param T the type into which the template arguments will be
/// substituted. If this type is not dependent, it will be returned
/// immediately.
///
/// \param Args the template arguments that will be
/// substituted for the top-level template parameters within T.
///
/// \param Loc the location in the source code where this substitution
/// is being performed. It will typically be the location of the
/// declarator (if we're instantiating the type of some declaration)
/// or the location of the type in the source code (if, e.g., we're
/// instantiating the type of a cast expression).
///
/// \param Entity the name of the entity associated with a declaration
/// being instantiated (if any). May be empty to indicate that there
/// is no such entity (if, e.g., this is a type that occurs as part of
/// a cast expression) or that the entity has no name (e.g., an
/// unnamed function parameter).
///
/// \param AllowDeducedTST Whether a DeducedTemplateSpecializationType is
/// acceptable as the top level type of the result.
///
/// \returns If the instantiation succeeds, the instantiated
/// type. Otherwise, produces diagnostics and returns a NULL type.
TypeSourceInfo *Sema::SubstType(TypeSourceInfo *T,
                                const MultiLevelTemplateArgumentList &Args,
                                SourceLocation Loc,
                                DeclarationName Entity,
                                bool AllowDeducedTST) {
  assert(!CodeSynthesisContexts.empty() &&
         "Cannot perform an instantiation without some context on the "
         "instantiation stack");

  if (!T->getType()->isInstantiationDependentType() &&
      !T->getType()->isVariablyModifiedType())
    return T;

  TemplateInstantiator Instantiator(*this, Args, Loc, Entity);
  return AllowDeducedTST ? Instantiator.TransformTypeWithDeducedTST(T)
                         : Instantiator.TransformType(T);
}

TypeSourceInfo *Sema::SubstType(TypeLoc TL,
                                const MultiLevelTemplateArgumentList &Args,
                                SourceLocation Loc,
                                DeclarationName Entity) {
  assert(!CodeSynthesisContexts.empty() &&
         "Cannot perform an instantiation without some context on the "
         "instantiation stack");

  if (TL.getType().isNull())
    return nullptr;

  if (!TL.getType()->isInstantiationDependentType() &&
      !TL.getType()->isVariablyModifiedType()) {
    // FIXME: Make a copy of the TypeLoc data here, so that we can
    // return a new TypeSourceInfo. Inefficient!
    TypeLocBuilder TLB;
    TLB.pushFullCopy(TL);
    return TLB.getTypeSourceInfo(Context, TL.getType());
  }

  TemplateInstantiator Instantiator(*this, Args, Loc, Entity);
  TypeLocBuilder TLB;
  TLB.reserve(TL.getFullDataSize());
  QualType Result = Instantiator.TransformType(TLB, TL);
  if (Result.isNull())
    return nullptr;

  return TLB.getTypeSourceInfo(Context, Result);
}

/// Deprecated form of the above.
QualType Sema::SubstType(QualType T,
                         const MultiLevelTemplateArgumentList &TemplateArgs,
                         SourceLocation Loc, DeclarationName Entity) {
  assert(!CodeSynthesisContexts.empty() &&
         "Cannot perform an instantiation without some context on the "
         "instantiation stack");

  // If T is not a dependent type or a variably-modified type, there
  // is nothing to do.
  if (!T->isInstantiationDependentType() && !T->isVariablyModifiedType())
    return T;

  TemplateInstantiator Instantiator(*this, TemplateArgs, Loc, Entity);
  return Instantiator.TransformType(T);
}

static bool NeedsInstantiationAsFunctionType(TypeSourceInfo *T) {
  if (T->getType()->isInstantiationDependentType() ||
      T->getType()->isVariablyModifiedType())
    return true;

  TypeLoc TL = T->getTypeLoc().IgnoreParens();
  if (!TL.getAs<FunctionProtoTypeLoc>())
    return false;

  FunctionProtoTypeLoc FP = TL.castAs<FunctionProtoTypeLoc>();
  for (ParmVarDecl *P : FP.getParams()) {
    // This must be synthesized from a typedef.
    if (!P) continue;

    // If there are any parameters, a new TypeSourceInfo that refers to the
    // instantiated parameters must be built.
    return true;
  }

  return false;
}

/// A form of SubstType intended specifically for instantiating the
/// type of a FunctionDecl.  Its purpose is solely to force the
/// instantiation of default-argument expressions and to avoid
/// instantiating an exception-specification.
TypeSourceInfo *Sema::SubstFunctionDeclType(TypeSourceInfo *T,
                                const MultiLevelTemplateArgumentList &Args,
                                SourceLocation Loc,
                                DeclarationName Entity,
                                CXXRecordDecl *ThisContext,
                                Qualifiers ThisTypeQuals,
                                bool EvaluateConstraints) {
  assert(!CodeSynthesisContexts.empty() &&
         "Cannot perform an instantiation without some context on the "
         "instantiation stack");

  if (!NeedsInstantiationAsFunctionType(T))
    return T;

  TemplateInstantiator Instantiator(*this, Args, Loc, Entity);
  Instantiator.setEvaluateConstraints(EvaluateConstraints);

  TypeLocBuilder TLB;

  TypeLoc TL = T->getTypeLoc();
  TLB.reserve(TL.getFullDataSize());

  QualType Result;

  if (FunctionProtoTypeLoc Proto =
          TL.IgnoreParens().getAs<FunctionProtoTypeLoc>()) {
    // Instantiate the type, other than its exception specification. The
    // exception specification is instantiated in InitFunctionInstantiation
    // once we've built the FunctionDecl.
    // FIXME: Set the exception specification to EST_Uninstantiated here,
    // instead of rebuilding the function type again later.
    Result = Instantiator.TransformFunctionProtoType(
        TLB, Proto, ThisContext, ThisTypeQuals,
        [](FunctionProtoType::ExceptionSpecInfo &ESI,
           bool &Changed) { return false; });
  } else {
    Result = Instantiator.TransformType(TLB, TL);
  }
  if (Result.isNull())
    return nullptr;

  return TLB.getTypeSourceInfo(Context, Result);
}

bool Sema::SubstExceptionSpec(SourceLocation Loc,
                              FunctionProtoType::ExceptionSpecInfo &ESI,
                              SmallVectorImpl<QualType> &ExceptionStorage,
                              const MultiLevelTemplateArgumentList &Args) {
  assert(ESI.Type != EST_Uninstantiated);

  bool Changed = false;
  TemplateInstantiator Instantiator(*this, Args, Loc, DeclarationName());
  return Instantiator.TransformExceptionSpec(Loc, ESI, ExceptionStorage,
                                             Changed);
}

void Sema::SubstExceptionSpec(FunctionDecl *New, const FunctionProtoType *Proto,
                              const MultiLevelTemplateArgumentList &Args) {
  FunctionProtoType::ExceptionSpecInfo ESI =
      Proto->getExtProtoInfo().ExceptionSpec;

  SmallVector<QualType, 4> ExceptionStorage;
  if (SubstExceptionSpec(New->getTypeSourceInfo()->getTypeLoc().getEndLoc(),
                         ESI, ExceptionStorage, Args))
    // On error, recover by dropping the exception specification.
    ESI.Type = EST_None;

  UpdateExceptionSpec(New, ESI);
}

namespace {

  struct GetContainedInventedTypeParmVisitor :
    public TypeVisitor<GetContainedInventedTypeParmVisitor,
                       TemplateTypeParmDecl *> {
    using TypeVisitor<GetContainedInventedTypeParmVisitor,
                      TemplateTypeParmDecl *>::Visit;

    TemplateTypeParmDecl *Visit(QualType T) {
      if (T.isNull())
        return nullptr;
      return Visit(T.getTypePtr());
    }
    // The deduced type itself.
    TemplateTypeParmDecl *VisitTemplateTypeParmType(
        const TemplateTypeParmType *T) {
      if (!T->getDecl() || !T->getDecl()->isImplicit())
        return nullptr;
      return T->getDecl();
    }

    // Only these types can contain 'auto' types, and subsequently be replaced
    // by references to invented parameters.

    TemplateTypeParmDecl *VisitElaboratedType(const ElaboratedType *T) {
      return Visit(T->getNamedType());
    }

    TemplateTypeParmDecl *VisitPointerType(const PointerType *T) {
      return Visit(T->getPointeeType());
    }

    TemplateTypeParmDecl *VisitBlockPointerType(const BlockPointerType *T) {
      return Visit(T->getPointeeType());
    }

    TemplateTypeParmDecl *VisitReferenceType(const ReferenceType *T) {
      return Visit(T->getPointeeTypeAsWritten());
    }

    TemplateTypeParmDecl *VisitMemberPointerType(const MemberPointerType *T) {
      return Visit(T->getPointeeType());
    }

    TemplateTypeParmDecl *VisitArrayType(const ArrayType *T) {
      return Visit(T->getElementType());
    }

    TemplateTypeParmDecl *VisitDependentSizedExtVectorType(
      const DependentSizedExtVectorType *T) {
      return Visit(T->getElementType());
    }

    TemplateTypeParmDecl *VisitVectorType(const VectorType *T) {
      return Visit(T->getElementType());
    }

    TemplateTypeParmDecl *VisitFunctionProtoType(const FunctionProtoType *T) {
      return VisitFunctionType(T);
    }

    TemplateTypeParmDecl *VisitFunctionType(const FunctionType *T) {
      return Visit(T->getReturnType());
    }

    TemplateTypeParmDecl *VisitParenType(const ParenType *T) {
      return Visit(T->getInnerType());
    }

    TemplateTypeParmDecl *VisitAttributedType(const AttributedType *T) {
      return Visit(T->getModifiedType());
    }

    TemplateTypeParmDecl *VisitMacroQualifiedType(const MacroQualifiedType *T) {
      return Visit(T->getUnderlyingType());
    }

    TemplateTypeParmDecl *VisitAdjustedType(const AdjustedType *T) {
      return Visit(T->getOriginalType());
    }

    TemplateTypeParmDecl *VisitPackExpansionType(const PackExpansionType *T) {
      return Visit(T->getPattern());
    }
  };

} // namespace

bool Sema::SubstTypeConstraint(
    TemplateTypeParmDecl *Inst, const TypeConstraint *TC,
    const MultiLevelTemplateArgumentList &TemplateArgs,
    bool EvaluateConstraints) {
  const ASTTemplateArgumentListInfo *TemplArgInfo =
      TC->getTemplateArgsAsWritten();

  if (!EvaluateConstraints) {
    Inst->setTypeConstraint(TC->getNestedNameSpecifierLoc(),
                            TC->getConceptNameInfo(), TC->getNamedConcept(),
                            TC->getNamedConcept(), TemplArgInfo,
                            TC->getImmediatelyDeclaredConstraint());
    return false;
  }

  TemplateArgumentListInfo InstArgs;

  if (TemplArgInfo) {
    InstArgs.setLAngleLoc(TemplArgInfo->LAngleLoc);
    InstArgs.setRAngleLoc(TemplArgInfo->RAngleLoc);
    if (SubstTemplateArguments(TemplArgInfo->arguments(), TemplateArgs,
                               InstArgs))
      return true;
  }
  return AttachTypeConstraint(
      TC->getNestedNameSpecifierLoc(), TC->getConceptNameInfo(),
      TC->getNamedConcept(), &InstArgs, Inst,
      Inst->isParameterPack()
          ? cast<CXXFoldExpr>(TC->getImmediatelyDeclaredConstraint())
                ->getEllipsisLoc()
          : SourceLocation());
}

ParmVarDecl *
Sema::SubstParmVarDecl(ParmVarDecl *OldParm,
                       const MultiLevelTemplateArgumentList &TemplateArgs,
                       int indexAdjustment, Optional<unsigned> NumExpansions,
                       bool ExpectParameterPack, bool EvaluateConstraint) {
  TypeSourceInfo *OldDI = OldParm->getTypeSourceInfo();
  TypeSourceInfo *NewDI = nullptr;

  TypeLoc OldTL = OldDI->getTypeLoc();
  if (PackExpansionTypeLoc ExpansionTL = OldTL.getAs<PackExpansionTypeLoc>()) {

    // We have a function parameter pack. Substitute into the pattern of the
    // expansion.
    NewDI = SubstType(ExpansionTL.getPatternLoc(), TemplateArgs,
                      OldParm->getLocation(), OldParm->getDeclName());
    if (!NewDI)
      return nullptr;

    if (NewDI->getType()->containsUnexpandedParameterPack()) {
      // We still have unexpanded parameter packs, which means that
      // our function parameter is still a function parameter pack.
      // Therefore, make its type a pack expansion type.
      NewDI = CheckPackExpansion(NewDI, ExpansionTL.getEllipsisLoc(),
                                 NumExpansions);
    } else if (ExpectParameterPack) {
      // We expected to get a parameter pack but didn't (because the type
      // itself is not a pack expansion type), so complain. This can occur when
      // the substitution goes through an alias template that "loses" the
      // pack expansion.
      Diag(OldParm->getLocation(),
           diag::err_function_parameter_pack_without_parameter_packs)
        << NewDI->getType();
      return nullptr;
    }
  } else {
    NewDI = SubstType(OldDI, TemplateArgs, OldParm->getLocation(),
                      OldParm->getDeclName());
  }

  if (!NewDI)
    return nullptr;

  if (NewDI->getType()->isVoidType()) {
    Diag(OldParm->getLocation(), diag::err_param_with_void_type);
    return nullptr;
  }

  // In abbreviated templates, TemplateTypeParmDecls with possible
  // TypeConstraints are created when the parameter list is originally parsed.
  // The TypeConstraints can therefore reference other functions parameters in
  // the abbreviated function template, which is why we must instantiate them
  // here, when the instantiated versions of those referenced parameters are in
  // scope.
  if (TemplateTypeParmDecl *TTP =
          GetContainedInventedTypeParmVisitor().Visit(OldDI->getType())) {
    if (const TypeConstraint *TC = TTP->getTypeConstraint()) {
      auto *Inst = cast_or_null<TemplateTypeParmDecl>(
          FindInstantiatedDecl(TTP->getLocation(), TTP, TemplateArgs));
      // We will first get here when instantiating the abbreviated function
      // template's described function, but we might also get here later.
      // Make sure we do not instantiate the TypeConstraint more than once.
      if (Inst && !Inst->getTypeConstraint()) {
        if (SubstTypeConstraint(Inst, TC, TemplateArgs, EvaluateConstraint))
          return nullptr;
      }
    }
  }

  ParmVarDecl *NewParm = CheckParameter(Context.getTranslationUnitDecl(),
                                        OldParm->getInnerLocStart(),
                                        OldParm->getLocation(),
                                        OldParm->getIdentifier(),
                                        NewDI->getType(), NewDI,
                                        OldParm->getStorageClass());
  if (!NewParm)
    return nullptr;

  // Mark the (new) default argument as uninstantiated (if any).
  if (OldParm->hasUninstantiatedDefaultArg()) {
    Expr *Arg = OldParm->getUninstantiatedDefaultArg();
    NewParm->setUninstantiatedDefaultArg(Arg);
  } else if (OldParm->hasUnparsedDefaultArg()) {
    NewParm->setUnparsedDefaultArg();
    UnparsedDefaultArgInstantiations[OldParm].push_back(NewParm);
  } else if (Expr *Arg = OldParm->getDefaultArg()) {
    // Default arguments cannot be substituted until the declaration context
    // for the associated function or lambda capture class is available.
    // This is necessary for cases like the following where construction of
    // the lambda capture class for the outer lambda is dependent on the
    // parameter types but where the default argument is dependent on the
    // outer lambda's declaration context.
    //   template <typename T>
    //   auto f() {
    //     return [](T = []{ return T{}; }()) { return 0; };
    //   }
    NewParm->setUninstantiatedDefaultArg(Arg);
  }

  NewParm->setHasInheritedDefaultArg(OldParm->hasInheritedDefaultArg());

  if (OldParm->isParameterPack() && !NewParm->isParameterPack()) {
    // Add the new parameter to the instantiated parameter pack.
    CurrentInstantiationScope->InstantiatedLocalPackArg(OldParm, NewParm);
  } else {
    // Introduce an Old -> New mapping
    CurrentInstantiationScope->InstantiatedLocal(OldParm, NewParm);
  }

  // FIXME: OldParm may come from a FunctionProtoType, in which case CurContext
  // can be anything, is this right ?
  NewParm->setDeclContext(CurContext);

  NewParm->setScopeInfo(OldParm->getFunctionScopeDepth(),
                        OldParm->getFunctionScopeIndex() + indexAdjustment);

  InstantiateAttrs(TemplateArgs, OldParm, NewParm);

  return NewParm;
}

/// Substitute the given template arguments into the given set of
/// parameters, producing the set of parameter types that would be generated
/// from such a substitution.
bool Sema::SubstParmTypes(
    SourceLocation Loc, ArrayRef<ParmVarDecl *> Params,
    const FunctionProtoType::ExtParameterInfo *ExtParamInfos,
    const MultiLevelTemplateArgumentList &TemplateArgs,
    SmallVectorImpl<QualType> &ParamTypes,
    SmallVectorImpl<ParmVarDecl *> *OutParams,
    ExtParameterInfoBuilder &ParamInfos) {
  assert(!CodeSynthesisContexts.empty() &&
         "Cannot perform an instantiation without some context on the "
         "instantiation stack");

  TemplateInstantiator Instantiator(*this, TemplateArgs, Loc,
                                    DeclarationName());
  return Instantiator.TransformFunctionTypeParams(
      Loc, Params, nullptr, ExtParamInfos, ParamTypes, OutParams, ParamInfos);
}

/// Substitute the given template arguments into the default argument.
bool Sema::SubstDefaultArgument(
    SourceLocation Loc,
    ParmVarDecl *Param,
    const MultiLevelTemplateArgumentList &TemplateArgs,
    bool ForCallExpr) {
  FunctionDecl *FD = cast<FunctionDecl>(Param->getDeclContext());
  Expr *PatternExpr = Param->getUninstantiatedDefaultArg();

  EnterExpressionEvaluationContext EvalContext(
      *this, ExpressionEvaluationContext::PotentiallyEvaluated, Param);

  InstantiatingTemplate Inst(*this, Loc, Param, TemplateArgs.getInnermost());
  if (Inst.isInvalid())
    return true;
  if (Inst.isAlreadyInstantiating()) {
    Diag(Param->getBeginLoc(), diag::err_recursive_default_argument) << FD;
    Param->setInvalidDecl();
    return true;
  }

  ExprResult Result;
  {
    // C++ [dcl.fct.default]p5:
    //   The names in the [default argument] expression are bound, and
    //   the semantic constraints are checked, at the point where the
    //   default argument expression appears.
    ContextRAII SavedContext(*this, FD);
    std::unique_ptr<LocalInstantiationScope> LIS;

    if (ForCallExpr) {
      // When instantiating a default argument due to use in a call expression,
      // an instantiation scope that includes the parameters of the callee is
      // required to satisfy references from the default argument. For example:
      //   template<typename T> void f(T a, int = decltype(a)());
      //   void g() { f(0); }
      LIS = std::make_unique<LocalInstantiationScope>(*this);
      FunctionDecl *PatternFD = FD->getTemplateInstantiationPattern(
          /*ForDefinition*/ false);
      if (addInstantiatedParametersToScope(FD, PatternFD, *LIS, TemplateArgs))
        return true;
    }

    runWithSufficientStackSpace(Loc, [&] {
      Result = SubstInitializer(PatternExpr, TemplateArgs,
                                /*DirectInit*/false);
    });
  }
  if (Result.isInvalid())
    return true;

  if (ForCallExpr) {
    // Check the expression as an initializer for the parameter.
    InitializedEntity Entity
      = InitializedEntity::InitializeParameter(Context, Param);
    InitializationKind Kind = InitializationKind::CreateCopy(
        Param->getLocation(),
        /*FIXME:EqualLoc*/ PatternExpr->getBeginLoc());
    Expr *ResultE = Result.getAs<Expr>();

    InitializationSequence InitSeq(*this, Entity, Kind, ResultE);
    Result = InitSeq.Perform(*this, Entity, Kind, ResultE);
    if (Result.isInvalid())
      return true;

    Result =
        ActOnFinishFullExpr(Result.getAs<Expr>(), Param->getOuterLocStart(),
                            /*DiscardedValue*/ false);
  } else {
    // FIXME: Obtain the source location for the '=' token.
    SourceLocation EqualLoc = PatternExpr->getBeginLoc();
    Result = ConvertParamDefaultArgument(Param, Result.getAs<Expr>(), EqualLoc);
  }
  if (Result.isInvalid())
      return true;

  // Remember the instantiated default argument.
  Param->setDefaultArg(Result.getAs<Expr>());

  return false;
}

/// Perform substitution on the base class specifiers of the
/// given class template specialization.
///
/// Produces a diagnostic and returns true on error, returns false and
/// attaches the instantiated base classes to the class template
/// specialization if successful.
bool
Sema::SubstBaseSpecifiers(CXXRecordDecl *Instantiation,
                          CXXRecordDecl *Pattern,
                          const MultiLevelTemplateArgumentList &TemplateArgs) {
  bool Invalid = false;
  SmallVector<CXXBaseSpecifier*, 4> InstantiatedBases;
  for (const auto &Base : Pattern->bases()) {
    if (!Base.getType()->isDependentType()) {
      if (const CXXRecordDecl *RD = Base.getType()->getAsCXXRecordDecl()) {
        if (RD->isInvalidDecl())
          Instantiation->setInvalidDecl();
      }
      InstantiatedBases.push_back(new (Context) CXXBaseSpecifier(Base));
      continue;
    }

    SourceLocation EllipsisLoc;
    TypeSourceInfo *BaseTypeLoc;
    if (Base.isPackExpansion()) {
      // This is a pack expansion. See whether we should expand it now, or
      // wait until later.
      SmallVector<UnexpandedParameterPack, 2> Unexpanded;
      collectUnexpandedParameterPacks(Base.getTypeSourceInfo()->getTypeLoc(),
                                      Unexpanded);
      bool ShouldExpand = false;
      bool RetainExpansion = false;
      Optional<unsigned> NumExpansions;
      if (CheckParameterPacksForExpansion(Base.getEllipsisLoc(),
                                          Base.getSourceRange(),
                                          Unexpanded,
                                          TemplateArgs, ShouldExpand,
                                          RetainExpansion,
                                          NumExpansions)) {
        Invalid = true;
        continue;
      }

      // If we should expand this pack expansion now, do so.
      if (ShouldExpand) {
        for (unsigned I = 0; I != *NumExpansions; ++I) {
            Sema::ArgumentPackSubstitutionIndexRAII SubstIndex(*this, I);

          TypeSourceInfo *BaseTypeLoc = SubstType(Base.getTypeSourceInfo(),
                                                  TemplateArgs,
                                              Base.getSourceRange().getBegin(),
                                                  DeclarationName());
          if (!BaseTypeLoc) {
            Invalid = true;
            continue;
          }

          if (CXXBaseSpecifier *InstantiatedBase
                = CheckBaseSpecifier(Instantiation,
                                     Base.getSourceRange(),
                                     Base.isVirtual(),
                                     Base.getAccessSpecifierAsWritten(),
                                     BaseTypeLoc,
                                     SourceLocation()))
            InstantiatedBases.push_back(InstantiatedBase);
          else
            Invalid = true;
        }

        continue;
      }

      // The resulting base specifier will (still) be a pack expansion.
      EllipsisLoc = Base.getEllipsisLoc();
      Sema::ArgumentPackSubstitutionIndexRAII SubstIndex(*this, -1);
      BaseTypeLoc = SubstType(Base.getTypeSourceInfo(),
                              TemplateArgs,
                              Base.getSourceRange().getBegin(),
                              DeclarationName());
    } else {
      BaseTypeLoc = SubstType(Base.getTypeSourceInfo(),
                              TemplateArgs,
                              Base.getSourceRange().getBegin(),
                              DeclarationName());
    }

    if (!BaseTypeLoc) {
      Invalid = true;
      continue;
    }

    if (CXXBaseSpecifier *InstantiatedBase
          = CheckBaseSpecifier(Instantiation,
                               Base.getSourceRange(),
                               Base.isVirtual(),
                               Base.getAccessSpecifierAsWritten(),
                               BaseTypeLoc,
                               EllipsisLoc))
      InstantiatedBases.push_back(InstantiatedBase);
    else
      Invalid = true;
  }

  if (!Invalid && AttachBaseSpecifiers(Instantiation, InstantiatedBases))
    Invalid = true;

  return Invalid;
}

// Defined via #include from SemaTemplateInstantiateDecl.cpp
namespace clang {
  namespace sema {
    Attr *instantiateTemplateAttribute(const Attr *At, ASTContext &C, Sema &S,
                            const MultiLevelTemplateArgumentList &TemplateArgs);
    Attr *instantiateTemplateAttributeForDecl(
        const Attr *At, ASTContext &C, Sema &S,
        const MultiLevelTemplateArgumentList &TemplateArgs);
  }
}

/// Instantiate the definition of a class from a given pattern.
///
/// \param PointOfInstantiation The point of instantiation within the
/// source code.
///
/// \param Instantiation is the declaration whose definition is being
/// instantiated. This will be either a class template specialization
/// or a member class of a class template specialization.
///
/// \param Pattern is the pattern from which the instantiation
/// occurs. This will be either the declaration of a class template or
/// the declaration of a member class of a class template.
///
/// \param TemplateArgs The template arguments to be substituted into
/// the pattern.
///
/// \param TSK the kind of implicit or explicit instantiation to perform.
///
/// \param Complain whether to complain if the class cannot be instantiated due
/// to the lack of a definition.
///
/// \returns true if an error occurred, false otherwise.
bool
Sema::InstantiateClass(SourceLocation PointOfInstantiation,
                       CXXRecordDecl *Instantiation, CXXRecordDecl *Pattern,
                       const MultiLevelTemplateArgumentList &TemplateArgs,
                       TemplateSpecializationKind TSK,
                       bool Complain) {
  CXXRecordDecl *PatternDef
    = cast_or_null<CXXRecordDecl>(Pattern->getDefinition());
  if (DiagnoseUninstantiableTemplate(PointOfInstantiation, Instantiation,
                                Instantiation->getInstantiatedFromMemberClass(),
                                     Pattern, PatternDef, TSK, Complain))
    return true;

  llvm::TimeTraceScope TimeScope("InstantiateClass", [&]() {
    std::string Name;
    llvm::raw_string_ostream OS(Name);
    Instantiation->getNameForDiagnostic(OS, getPrintingPolicy(),
                                        /*Qualified=*/true);
    return Name;
  });

  Pattern = PatternDef;

  // Record the point of instantiation.
  if (MemberSpecializationInfo *MSInfo
        = Instantiation->getMemberSpecializationInfo()) {
    MSInfo->setTemplateSpecializationKind(TSK);
    MSInfo->setPointOfInstantiation(PointOfInstantiation);
  } else if (ClassTemplateSpecializationDecl *Spec
        = dyn_cast<ClassTemplateSpecializationDecl>(Instantiation)) {
    Spec->setTemplateSpecializationKind(TSK);
    Spec->setPointOfInstantiation(PointOfInstantiation);
  }

  InstantiatingTemplate Inst(*this, PointOfInstantiation, Instantiation);
  if (Inst.isInvalid())
    return true;
  assert(!Inst.isAlreadyInstantiating() && "should have been caught by caller");
  PrettyDeclStackTraceEntry CrashInfo(Context, Instantiation, SourceLocation(),
                                      "instantiating class definition");

  // Enter the scope of this instantiation. We don't use
  // PushDeclContext because we don't have a scope.
  ContextRAII SavedContext(*this, Instantiation);
  EnterExpressionEvaluationContext EvalContext(
      *this, Sema::ExpressionEvaluationContext::PotentiallyEvaluated);

  // If this is an instantiation of a local class, merge this local
  // instantiation scope with the enclosing scope. Otherwise, every
  // instantiation of a class has its own local instantiation scope.
  bool MergeWithParentScope = !Instantiation->isDefinedOutsideFunctionOrMethod();
  LocalInstantiationScope Scope(*this, MergeWithParentScope);

  // Some class state isn't processed immediately but delayed till class
  // instantiation completes. We may not be ready to handle any delayed state
  // already on the stack as it might correspond to a different class, so save
  // it now and put it back later.
  SavePendingParsedClassStateRAII SavedPendingParsedClassState(*this);

  // Pull attributes from the pattern onto the instantiation.
  InstantiateAttrs(TemplateArgs, Pattern, Instantiation);

  // Start the definition of this instantiation.
  Instantiation->startDefinition();

  // The instantiation is visible here, even if it was first declared in an
  // unimported module.
  Instantiation->setVisibleDespiteOwningModule();

  // FIXME: This loses the as-written tag kind for an explicit instantiation.
  Instantiation->setTagKind(Pattern->getTagKind());

  // Do substitution on the base class specifiers.
  if (SubstBaseSpecifiers(Instantiation, Pattern, TemplateArgs))
    Instantiation->setInvalidDecl();

  TemplateDeclInstantiator Instantiator(*this, Instantiation, TemplateArgs);
  Instantiator.setEvaluateConstraints(false);
  SmallVector<Decl*, 4> Fields;
  // Delay instantiation of late parsed attributes.
  LateInstantiatedAttrVec LateAttrs;
  Instantiator.enableLateAttributeInstantiation(&LateAttrs);

  bool MightHaveConstexprVirtualFunctions = false;
  for (auto *Member : Pattern->decls()) {
    // Don't instantiate members not belonging in this semantic context.
    // e.g. for:
    // @code
    //    template <int i> class A {
    //      class B *g;
    //    };
    // @endcode
    // 'class B' has the template as lexical context but semantically it is
    // introduced in namespace scope.
    if (Member->getDeclContext() != Pattern)
      continue;

    // BlockDecls can appear in a default-member-initializer. They must be the
    // child of a BlockExpr, so we only know how to instantiate them from there.
    // Similarly, lambda closure types are recreated when instantiating the
    // corresponding LambdaExpr.
    if (isa<BlockDecl>(Member) ||
        (isa<CXXRecordDecl>(Member) && cast<CXXRecordDecl>(Member)->isLambda()))
      continue;

    if (Member->isInvalidDecl()) {
      Instantiation->setInvalidDecl();
      continue;
    }

    Decl *NewMember = Instantiator.Visit(Member);
    if (NewMember) {
      if (FieldDecl *Field = dyn_cast<FieldDecl>(NewMember)) {
        Fields.push_back(Field);
      } else if (EnumDecl *Enum = dyn_cast<EnumDecl>(NewMember)) {
        // C++11 [temp.inst]p1: The implicit instantiation of a class template
        // specialization causes the implicit instantiation of the definitions
        // of unscoped member enumerations.
        // Record a point of instantiation for this implicit instantiation.
        if (TSK == TSK_ImplicitInstantiation && !Enum->isScoped() &&
            Enum->isCompleteDefinition()) {
          MemberSpecializationInfo *MSInfo =Enum->getMemberSpecializationInfo();
          assert(MSInfo && "no spec info for member enum specialization");
          MSInfo->setTemplateSpecializationKind(TSK_ImplicitInstantiation);
          MSInfo->setPointOfInstantiation(PointOfInstantiation);
        }
      } else if (StaticAssertDecl *SA = dyn_cast<StaticAssertDecl>(NewMember)) {
        if (SA->isFailed()) {
          // A static_assert failed. Bail out; instantiating this
          // class is probably not meaningful.
          Instantiation->setInvalidDecl();
          break;
        }
      } else if (CXXMethodDecl *MD = dyn_cast<CXXMethodDecl>(NewMember)) {
        if (MD->isConstexpr() && !MD->getFriendObjectKind() &&
            (MD->isVirtualAsWritten() || Instantiation->getNumBases()))
          MightHaveConstexprVirtualFunctions = true;
      }

      if (NewMember->isInvalidDecl())
        Instantiation->setInvalidDecl();
    } else {
      // FIXME: Eventually, a NULL return will mean that one of the
      // instantiations was a semantic disaster, and we'll want to mark the
      // declaration invalid.
      // For now, we expect to skip some members that we can't yet handle.
    }
  }

  // Finish checking fields.
  ActOnFields(nullptr, Instantiation->getLocation(), Instantiation, Fields,
              SourceLocation(), SourceLocation(), ParsedAttributesView());
  CheckCompletedCXXClass(nullptr, Instantiation);

  // Default arguments are parsed, if not instantiated. We can go instantiate
  // default arg exprs for default constructors if necessary now. Unless we're
  // parsing a class, in which case wait until that's finished.
  if (ParsingClassDepth == 0)
    ActOnFinishCXXNonNestedClass();

  // Instantiate late parsed attributes, and attach them to their decls.
  // See Sema::InstantiateAttrs
  for (LateInstantiatedAttrVec::iterator I = LateAttrs.begin(),
       E = LateAttrs.end(); I != E; ++I) {
    assert(CurrentInstantiationScope == Instantiator.getStartingScope());
    CurrentInstantiationScope = I->Scope;

    // Allow 'this' within late-parsed attributes.
    auto *ND = cast<NamedDecl>(I->NewDecl);
    auto *ThisContext = dyn_cast_or_null<CXXRecordDecl>(ND->getDeclContext());
    CXXThisScopeRAII ThisScope(*this, ThisContext, Qualifiers(),
                               ND->isCXXInstanceMember());

    Attr *NewAttr =
      instantiateTemplateAttribute(I->TmplAttr, Context, *this, TemplateArgs);
    if (NewAttr)
      I->NewDecl->addAttr(NewAttr);
    LocalInstantiationScope::deleteScopes(I->Scope,
                                          Instantiator.getStartingScope());
  }
  Instantiator.disableLateAttributeInstantiation();
  LateAttrs.clear();

  ActOnFinishDelayedMemberInitializers(Instantiation);

  // FIXME: We should do something similar for explicit instantiations so they
  // end up in the right module.
  if (TSK == TSK_ImplicitInstantiation) {
    Instantiation->setLocation(Pattern->getLocation());
    Instantiation->setLocStart(Pattern->getInnerLocStart());
    Instantiation->setBraceRange(Pattern->getBraceRange());
  }

  if (!Instantiation->isInvalidDecl()) {
    // Perform any dependent diagnostics from the pattern.
    if (Pattern->isDependentContext())
      PerformDependentDiagnostics(Pattern, TemplateArgs);

    // Instantiate any out-of-line class template partial
    // specializations now.
    for (TemplateDeclInstantiator::delayed_partial_spec_iterator
              P = Instantiator.delayed_partial_spec_begin(),
           PEnd = Instantiator.delayed_partial_spec_end();
         P != PEnd; ++P) {
      if (!Instantiator.InstantiateClassTemplatePartialSpecialization(
              P->first, P->second)) {
        Instantiation->setInvalidDecl();
        break;
      }
    }

    // Instantiate any out-of-line variable template partial
    // specializations now.
    for (TemplateDeclInstantiator::delayed_var_partial_spec_iterator
              P = Instantiator.delayed_var_partial_spec_begin(),
           PEnd = Instantiator.delayed_var_partial_spec_end();
         P != PEnd; ++P) {
      if (!Instantiator.InstantiateVarTemplatePartialSpecialization(
              P->first, P->second)) {
        Instantiation->setInvalidDecl();
        break;
      }
    }
  }

  // Exit the scope of this instantiation.
  SavedContext.pop();

  if (!Instantiation->isInvalidDecl()) {
    // Always emit the vtable for an explicit instantiation definition
    // of a polymorphic class template specialization. Otherwise, eagerly
    // instantiate only constexpr virtual functions in preparation for their use
    // in constant evaluation.
    if (TSK == TSK_ExplicitInstantiationDefinition)
      MarkVTableUsed(PointOfInstantiation, Instantiation, true);
    else if (MightHaveConstexprVirtualFunctions)
      MarkVirtualMembersReferenced(PointOfInstantiation, Instantiation,
                                   /*ConstexprOnly*/ true);
  }

  Consumer.HandleTagDeclDefinition(Instantiation);

  return Instantiation->isInvalidDecl();
}

/// Instantiate the definition of an enum from a given pattern.
///
/// \param PointOfInstantiation The point of instantiation within the
///        source code.
/// \param Instantiation is the declaration whose definition is being
///        instantiated. This will be a member enumeration of a class
///        temploid specialization, or a local enumeration within a
///        function temploid specialization.
/// \param Pattern The templated declaration from which the instantiation
///        occurs.
/// \param TemplateArgs The template arguments to be substituted into
///        the pattern.
/// \param TSK The kind of implicit or explicit instantiation to perform.
///
/// \return \c true if an error occurred, \c false otherwise.
bool Sema::InstantiateEnum(SourceLocation PointOfInstantiation,
                           EnumDecl *Instantiation, EnumDecl *Pattern,
                           const MultiLevelTemplateArgumentList &TemplateArgs,
                           TemplateSpecializationKind TSK) {
  EnumDecl *PatternDef = Pattern->getDefinition();
  if (DiagnoseUninstantiableTemplate(PointOfInstantiation, Instantiation,
                                 Instantiation->getInstantiatedFromMemberEnum(),
                                     Pattern, PatternDef, TSK,/*Complain*/true))
    return true;
  Pattern = PatternDef;

  // Record the point of instantiation.
  if (MemberSpecializationInfo *MSInfo
        = Instantiation->getMemberSpecializationInfo()) {
    MSInfo->setTemplateSpecializationKind(TSK);
    MSInfo->setPointOfInstantiation(PointOfInstantiation);
  }

  InstantiatingTemplate Inst(*this, PointOfInstantiation, Instantiation);
  if (Inst.isInvalid())
    return true;
  if (Inst.isAlreadyInstantiating())
    return false;
  PrettyDeclStackTraceEntry CrashInfo(Context, Instantiation, SourceLocation(),
                                      "instantiating enum definition");

  // The instantiation is visible here, even if it was first declared in an
  // unimported module.
  Instantiation->setVisibleDespiteOwningModule();

  // Enter the scope of this instantiation. We don't use
  // PushDeclContext because we don't have a scope.
  ContextRAII SavedContext(*this, Instantiation);
  EnterExpressionEvaluationContext EvalContext(
      *this, Sema::ExpressionEvaluationContext::PotentiallyEvaluated);

  LocalInstantiationScope Scope(*this, /*MergeWithParentScope*/true);

  // Pull attributes from the pattern onto the instantiation.
  InstantiateAttrs(TemplateArgs, Pattern, Instantiation);

  TemplateDeclInstantiator Instantiator(*this, Instantiation, TemplateArgs);
  Instantiator.InstantiateEnumDefinition(Instantiation, Pattern);

  // Exit the scope of this instantiation.
  SavedContext.pop();

  return Instantiation->isInvalidDecl();
}


/// Instantiate the definition of a field from the given pattern.
///
/// \param PointOfInstantiation The point of instantiation within the
///        source code.
/// \param Instantiation is the declaration whose definition is being
///        instantiated. This will be a class of a class temploid
///        specialization, or a local enumeration within a function temploid
///        specialization.
/// \param Pattern The templated declaration from which the instantiation
///        occurs.
/// \param TemplateArgs The template arguments to be substituted into
///        the pattern.
///
/// \return \c true if an error occurred, \c false otherwise.
bool Sema::InstantiateInClassInitializer(
    SourceLocation PointOfInstantiation, FieldDecl *Instantiation,
    FieldDecl *Pattern, const MultiLevelTemplateArgumentList &TemplateArgs) {
  // If there is no initializer, we don't need to do anything.
  if (!Pattern->hasInClassInitializer())
    return false;

  assert(Instantiation->getInClassInitStyle() ==
             Pattern->getInClassInitStyle() &&
         "pattern and instantiation disagree about init style");

  // Error out if we haven't parsed the initializer of the pattern yet because
  // we are waiting for the closing brace of the outer class.
  Expr *OldInit = Pattern->getInClassInitializer();
  if (!OldInit) {
    RecordDecl *PatternRD = Pattern->getParent();
    RecordDecl *OutermostClass = PatternRD->getOuterLexicalRecordContext();
    Diag(PointOfInstantiation,
         diag::err_default_member_initializer_not_yet_parsed)
        << OutermostClass << Pattern;
    Diag(Pattern->getEndLoc(),
         diag::note_default_member_initializer_not_yet_parsed);
    Instantiation->setInvalidDecl();
    return true;
  }

  InstantiatingTemplate Inst(*this, PointOfInstantiation, Instantiation);
  if (Inst.isInvalid())
    return true;
  if (Inst.isAlreadyInstantiating()) {
    // Error out if we hit an instantiation cycle for this initializer.
    Diag(PointOfInstantiation, diag::err_default_member_initializer_cycle)
      << Instantiation;
    return true;
  }
  PrettyDeclStackTraceEntry CrashInfo(Context, Instantiation, SourceLocation(),
                                      "instantiating default member init");

  // Enter the scope of this instantiation. We don't use PushDeclContext because
  // we don't have a scope.
  ContextRAII SavedContext(*this, Instantiation->getParent());
  EnterExpressionEvaluationContext EvalContext(
      *this, Sema::ExpressionEvaluationContext::PotentiallyEvaluated);

  LocalInstantiationScope Scope(*this, true);

  // Instantiate the initializer.
  ActOnStartCXXInClassMemberInitializer();
  CXXThisScopeRAII ThisScope(*this, Instantiation->getParent(), Qualifiers());

  ExprResult NewInit = SubstInitializer(OldInit, TemplateArgs,
                                        /*CXXDirectInit=*/false);
  Expr *Init = NewInit.get();
  assert((!Init || !isa<ParenListExpr>(Init)) && "call-style init in class");
  ActOnFinishCXXInClassMemberInitializer(
      Instantiation, Init ? Init->getBeginLoc() : SourceLocation(), Init);

  if (auto *L = getASTMutationListener())
    L->DefaultMemberInitializerInstantiated(Instantiation);

  // Return true if the in-class initializer is still missing.
  return !Instantiation->getInClassInitializer();
}

namespace {
  /// A partial specialization whose template arguments have matched
  /// a given template-id.
  struct PartialSpecMatchResult {
    ClassTemplatePartialSpecializationDecl *Partial;
    TemplateArgumentList *Args;
  };
}

bool Sema::usesPartialOrExplicitSpecialization(
    SourceLocation Loc, ClassTemplateSpecializationDecl *ClassTemplateSpec) {
  if (ClassTemplateSpec->getTemplateSpecializationKind() ==
      TSK_ExplicitSpecialization)
    return true;

  SmallVector<ClassTemplatePartialSpecializationDecl *, 4> PartialSpecs;
  ClassTemplateSpec->getSpecializedTemplate()
                   ->getPartialSpecializations(PartialSpecs);
  for (unsigned I = 0, N = PartialSpecs.size(); I != N; ++I) {
    TemplateDeductionInfo Info(Loc);
    if (!DeduceTemplateArguments(PartialSpecs[I],
                                 ClassTemplateSpec->getTemplateArgs(), Info))
      return true;
  }

  return false;
}

/// Get the instantiation pattern to use to instantiate the definition of a
/// given ClassTemplateSpecializationDecl (either the pattern of the primary
/// template or of a partial specialization).
static ActionResult<CXXRecordDecl *>
getPatternForClassTemplateSpecialization(
    Sema &S, SourceLocation PointOfInstantiation,
    ClassTemplateSpecializationDecl *ClassTemplateSpec,
    TemplateSpecializationKind TSK) {
  Sema::InstantiatingTemplate Inst(S, PointOfInstantiation, ClassTemplateSpec);
  if (Inst.isInvalid())
    return {/*Invalid=*/true};
  if (Inst.isAlreadyInstantiating())
    return {/*Invalid=*/false};

  llvm::PointerUnion<ClassTemplateDecl *,
                     ClassTemplatePartialSpecializationDecl *>
      Specialized = ClassTemplateSpec->getSpecializedTemplateOrPartial();
  if (!Specialized.is<ClassTemplatePartialSpecializationDecl *>()) {
    // Find best matching specialization.
    ClassTemplateDecl *Template = ClassTemplateSpec->getSpecializedTemplate();

    // C++ [temp.class.spec.match]p1:
    //   When a class template is used in a context that requires an
    //   instantiation of the class, it is necessary to determine
    //   whether the instantiation is to be generated using the primary
    //   template or one of the partial specializations. This is done by
    //   matching the template arguments of the class template
    //   specialization with the template argument lists of the partial
    //   specializations.
    typedef PartialSpecMatchResult MatchResult;
    SmallVector<MatchResult, 4> Matched;
    SmallVector<ClassTemplatePartialSpecializationDecl *, 4> PartialSpecs;
    Template->getPartialSpecializations(PartialSpecs);
    TemplateSpecCandidateSet FailedCandidates(PointOfInstantiation);
    for (unsigned I = 0, N = PartialSpecs.size(); I != N; ++I) {
      ClassTemplatePartialSpecializationDecl *Partial = PartialSpecs[I];
      TemplateDeductionInfo Info(FailedCandidates.getLocation());
      if (Sema::TemplateDeductionResult Result = S.DeduceTemplateArguments(
              Partial, ClassTemplateSpec->getTemplateArgs(), Info)) {
        // Store the failed-deduction information for use in diagnostics, later.
        // TODO: Actually use the failed-deduction info?
        FailedCandidates.addCandidate().set(
            DeclAccessPair::make(Template, AS_public), Partial,
            MakeDeductionFailureInfo(S.Context, Result, Info));
        (void)Result;
      } else {
        Matched.push_back(PartialSpecMatchResult());
        Matched.back().Partial = Partial;
        Matched.back().Args = Info.takeCanonical();
      }
    }

    // If we're dealing with a member template where the template parameters
    // have been instantiated, this provides the original template parameters
    // from which the member template's parameters were instantiated.

    if (Matched.size() >= 1) {
      SmallVectorImpl<MatchResult>::iterator Best = Matched.begin();
      if (Matched.size() == 1) {
        //   -- If exactly one matching specialization is found, the
        //      instantiation is generated from that specialization.
        // We don't need to do anything for this.
      } else {
        //   -- If more than one matching specialization is found, the
        //      partial order rules (14.5.4.2) are used to determine
        //      whether one of the specializations is more specialized
        //      than the others. If none of the specializations is more
        //      specialized than all of the other matching
        //      specializations, then the use of the class template is
        //      ambiguous and the program is ill-formed.
        for (SmallVectorImpl<MatchResult>::iterator P = Best + 1,
                                                 PEnd = Matched.end();
             P != PEnd; ++P) {
          if (S.getMoreSpecializedPartialSpecialization(
                  P->Partial, Best->Partial, PointOfInstantiation) ==
              P->Partial)
            Best = P;
        }

        // Determine if the best partial specialization is more specialized than
        // the others.
        bool Ambiguous = false;
        for (SmallVectorImpl<MatchResult>::iterator P = Matched.begin(),
                                                 PEnd = Matched.end();
             P != PEnd; ++P) {
          if (P != Best && S.getMoreSpecializedPartialSpecialization(
                               P->Partial, Best->Partial,
                               PointOfInstantiation) != Best->Partial) {
            Ambiguous = true;
            break;
          }
        }

        if (Ambiguous) {
          // Partial ordering did not produce a clear winner. Complain.
          Inst.Clear();
          ClassTemplateSpec->setInvalidDecl();
          S.Diag(PointOfInstantiation,
                 diag::err_partial_spec_ordering_ambiguous)
              << ClassTemplateSpec;

          // Print the matching partial specializations.
          for (SmallVectorImpl<MatchResult>::iterator P = Matched.begin(),
                                                   PEnd = Matched.end();
               P != PEnd; ++P)
            S.Diag(P->Partial->getLocation(), diag::note_partial_spec_match)
                << S.getTemplateArgumentBindingsText(
                       P->Partial->getTemplateParameters(), *P->Args);

          return {/*Invalid=*/true};
        }
      }

      ClassTemplateSpec->setInstantiationOf(Best->Partial, Best->Args);
    } else {
      //   -- If no matches are found, the instantiation is generated
      //      from the primary template.
    }
  }

  CXXRecordDecl *Pattern = nullptr;
  Specialized = ClassTemplateSpec->getSpecializedTemplateOrPartial();
  if (auto *PartialSpec =
          Specialized.dyn_cast<ClassTemplatePartialSpecializationDecl *>()) {
    // Instantiate using the best class template partial specialization.
    while (PartialSpec->getInstantiatedFromMember()) {
      // If we've found an explicit specialization of this class template,
      // stop here and use that as the pattern.
      if (PartialSpec->isMemberSpecialization())
        break;

      PartialSpec = PartialSpec->getInstantiatedFromMember();
    }
    Pattern = PartialSpec;
  } else {
    ClassTemplateDecl *Template = ClassTemplateSpec->getSpecializedTemplate();
    while (Template->getInstantiatedFromMemberTemplate()) {
      // If we've found an explicit specialization of this class template,
      // stop here and use that as the pattern.
      if (Template->isMemberSpecialization())
        break;

      Template = Template->getInstantiatedFromMemberTemplate();
    }
    Pattern = Template->getTemplatedDecl();
  }

  return Pattern;
}

bool Sema::InstantiateClassTemplateSpecialization(
    SourceLocation PointOfInstantiation,
    ClassTemplateSpecializationDecl *ClassTemplateSpec,
    TemplateSpecializationKind TSK, bool Complain) {
  // Perform the actual instantiation on the canonical declaration.
  ClassTemplateSpec = cast<ClassTemplateSpecializationDecl>(
      ClassTemplateSpec->getCanonicalDecl());
  if (ClassTemplateSpec->isInvalidDecl())
    return true;

  ActionResult<CXXRecordDecl *> Pattern =
      getPatternForClassTemplateSpecialization(*this, PointOfInstantiation,
                                               ClassTemplateSpec, TSK);
  if (!Pattern.isUsable())
    return Pattern.isInvalid();

  return InstantiateClass(
      PointOfInstantiation, ClassTemplateSpec, Pattern.get(),
      getTemplateInstantiationArgs(ClassTemplateSpec), TSK, Complain);
}

/// Instantiates the definitions of all of the member
/// of the given class, which is an instantiation of a class template
/// or a member class of a template.
void
Sema::InstantiateClassMembers(SourceLocation PointOfInstantiation,
                              CXXRecordDecl *Instantiation,
                        const MultiLevelTemplateArgumentList &TemplateArgs,
                              TemplateSpecializationKind TSK) {
  // FIXME: We need to notify the ASTMutationListener that we did all of these
  // things, in case we have an explicit instantiation definition in a PCM, a
  // module, or preamble, and the declaration is in an imported AST.
  assert(
      (TSK == TSK_ExplicitInstantiationDefinition ||
       TSK == TSK_ExplicitInstantiationDeclaration ||
       (TSK == TSK_ImplicitInstantiation && Instantiation->isLocalClass())) &&
      "Unexpected template specialization kind!");
  for (auto *D : Instantiation->decls()) {
    bool SuppressNew = false;
    if (auto *Function = dyn_cast<FunctionDecl>(D)) {
      if (FunctionDecl *Pattern =
              Function->getInstantiatedFromMemberFunction()) {

        if (Function->isIneligibleOrNotSelected())
          continue;

        if (Function->getTrailingRequiresClause()) {
          ConstraintSatisfaction Satisfaction;
          if (CheckFunctionConstraints(Function, Satisfaction) ||
              !Satisfaction.IsSatisfied) {
            continue;
          }
        }

        if (Function->hasAttr<ExcludeFromExplicitInstantiationAttr>())
          continue;

        MemberSpecializationInfo *MSInfo =
            Function->getMemberSpecializationInfo();
        assert(MSInfo && "No member specialization information?");
        if (MSInfo->getTemplateSpecializationKind()
                                                 == TSK_ExplicitSpecialization)
          continue;

        if (CheckSpecializationInstantiationRedecl(PointOfInstantiation, TSK,
                                                   Function,
                                        MSInfo->getTemplateSpecializationKind(),
                                              MSInfo->getPointOfInstantiation(),
                                                   SuppressNew) ||
            SuppressNew)
          continue;

        // C++11 [temp.explicit]p8:
        //   An explicit instantiation definition that names a class template
        //   specialization explicitly instantiates the class template
        //   specialization and is only an explicit instantiation definition
        //   of members whose definition is visible at the point of
        //   instantiation.
        if (TSK == TSK_ExplicitInstantiationDefinition && !Pattern->isDefined())
          continue;

        Function->setTemplateSpecializationKind(TSK, PointOfInstantiation);

        if (Function->isDefined()) {
          // Let the ASTConsumer know that this function has been explicitly
          // instantiated now, and its linkage might have changed.
          Consumer.HandleTopLevelDecl(DeclGroupRef(Function));
        } else if (TSK == TSK_ExplicitInstantiationDefinition) {
          InstantiateFunctionDefinition(PointOfInstantiation, Function);
        } else if (TSK == TSK_ImplicitInstantiation) {
          PendingLocalImplicitInstantiations.push_back(
              std::make_pair(Function, PointOfInstantiation));
        }
      }
    } else if (auto *Var = dyn_cast<VarDecl>(D)) {
      if (isa<VarTemplateSpecializationDecl>(Var))
        continue;

      if (Var->isStaticDataMember()) {
        if (Var->hasAttr<ExcludeFromExplicitInstantiationAttr>())
          continue;

        MemberSpecializationInfo *MSInfo = Var->getMemberSpecializationInfo();
        assert(MSInfo && "No member specialization information?");
        if (MSInfo->getTemplateSpecializationKind()
                                                 == TSK_ExplicitSpecialization)
          continue;

        if (CheckSpecializationInstantiationRedecl(PointOfInstantiation, TSK,
                                                   Var,
                                        MSInfo->getTemplateSpecializationKind(),
                                              MSInfo->getPointOfInstantiation(),
                                                   SuppressNew) ||
            SuppressNew)
          continue;

        if (TSK == TSK_ExplicitInstantiationDefinition) {
          // C++0x [temp.explicit]p8:
          //   An explicit instantiation definition that names a class template
          //   specialization explicitly instantiates the class template
          //   specialization and is only an explicit instantiation definition
          //   of members whose definition is visible at the point of
          //   instantiation.
          if (!Var->getInstantiatedFromStaticDataMember()->getDefinition())
            continue;

          Var->setTemplateSpecializationKind(TSK, PointOfInstantiation);
          InstantiateVariableDefinition(PointOfInstantiation, Var);
        } else {
          Var->setTemplateSpecializationKind(TSK, PointOfInstantiation);
        }
      }
    } else if (auto *Record = dyn_cast<CXXRecordDecl>(D)) {
      if (Record->hasAttr<ExcludeFromExplicitInstantiationAttr>())
        continue;

      // Always skip the injected-class-name, along with any
      // redeclarations of nested classes, since both would cause us
      // to try to instantiate the members of a class twice.
      // Skip closure types; they'll get instantiated when we instantiate
      // the corresponding lambda-expression.
      if (Record->isInjectedClassName() || Record->getPreviousDecl() ||
          Record->isLambda())
        continue;

      MemberSpecializationInfo *MSInfo = Record->getMemberSpecializationInfo();
      assert(MSInfo && "No member specialization information?");

      if (MSInfo->getTemplateSpecializationKind()
                                                == TSK_ExplicitSpecialization)
        continue;

      if (Context.getTargetInfo().getTriple().isOSWindows() &&
          TSK == TSK_ExplicitInstantiationDeclaration) {
        // On Windows, explicit instantiation decl of the outer class doesn't
        // affect the inner class. Typically extern template declarations are
        // used in combination with dll import/export annotations, but those
        // are not propagated from the outer class templates to inner classes.
        // Therefore, do not instantiate inner classes on this platform, so
        // that users don't end up with undefined symbols during linking.
        continue;
      }

      if (CheckSpecializationInstantiationRedecl(PointOfInstantiation, TSK,
                                                 Record,
                                        MSInfo->getTemplateSpecializationKind(),
                                              MSInfo->getPointOfInstantiation(),
                                                 SuppressNew) ||
          SuppressNew)
        continue;

      CXXRecordDecl *Pattern = Record->getInstantiatedFromMemberClass();
      assert(Pattern && "Missing instantiated-from-template information");

      if (!Record->getDefinition()) {
        if (!Pattern->getDefinition()) {
          // C++0x [temp.explicit]p8:
          //   An explicit instantiation definition that names a class template
          //   specialization explicitly instantiates the class template
          //   specialization and is only an explicit instantiation definition
          //   of members whose definition is visible at the point of
          //   instantiation.
          if (TSK == TSK_ExplicitInstantiationDeclaration) {
            MSInfo->setTemplateSpecializationKind(TSK);
            MSInfo->setPointOfInstantiation(PointOfInstantiation);
          }

          continue;
        }

        InstantiateClass(PointOfInstantiation, Record, Pattern,
                         TemplateArgs,
                         TSK);
      } else {
        if (TSK == TSK_ExplicitInstantiationDefinition &&
            Record->getTemplateSpecializationKind() ==
                TSK_ExplicitInstantiationDeclaration) {
          Record->setTemplateSpecializationKind(TSK);
          MarkVTableUsed(PointOfInstantiation, Record, true);
        }
      }

      Pattern = cast_or_null<CXXRecordDecl>(Record->getDefinition());
      if (Pattern)
        InstantiateClassMembers(PointOfInstantiation, Pattern, TemplateArgs,
                                TSK);
    } else if (auto *Enum = dyn_cast<EnumDecl>(D)) {
      MemberSpecializationInfo *MSInfo = Enum->getMemberSpecializationInfo();
      assert(MSInfo && "No member specialization information?");

      if (MSInfo->getTemplateSpecializationKind()
            == TSK_ExplicitSpecialization)
        continue;

      if (CheckSpecializationInstantiationRedecl(
            PointOfInstantiation, TSK, Enum,
            MSInfo->getTemplateSpecializationKind(),
            MSInfo->getPointOfInstantiation(), SuppressNew) ||
          SuppressNew)
        continue;

      if (Enum->getDefinition())
        continue;

      EnumDecl *Pattern = Enum->getTemplateInstantiationPattern();
      assert(Pattern && "Missing instantiated-from-template information");

      if (TSK == TSK_ExplicitInstantiationDefinition) {
        if (!Pattern->getDefinition())
          continue;

        InstantiateEnum(PointOfInstantiation, Enum, Pattern, TemplateArgs, TSK);
      } else {
        MSInfo->setTemplateSpecializationKind(TSK);
        MSInfo->setPointOfInstantiation(PointOfInstantiation);
      }
    } else if (auto *Field = dyn_cast<FieldDecl>(D)) {
      // No need to instantiate in-class initializers during explicit
      // instantiation.
      if (Field->hasInClassInitializer() && TSK == TSK_ImplicitInstantiation) {
        CXXRecordDecl *ClassPattern =
            Instantiation->getTemplateInstantiationPattern();
        DeclContext::lookup_result Lookup =
            ClassPattern->lookup(Field->getDeclName());
        FieldDecl *Pattern = Lookup.find_first<FieldDecl>();
        assert(Pattern);
        InstantiateInClassInitializer(PointOfInstantiation, Field, Pattern,
                                      TemplateArgs);
      }
    }
  }
}

/// Instantiate the definitions of all of the members of the
/// given class template specialization, which was named as part of an
/// explicit instantiation.
void
Sema::InstantiateClassTemplateSpecializationMembers(
                                           SourceLocation PointOfInstantiation,
                            ClassTemplateSpecializationDecl *ClassTemplateSpec,
                                               TemplateSpecializationKind TSK) {
  // C++0x [temp.explicit]p7:
  //   An explicit instantiation that names a class template
  //   specialization is an explicit instantion of the same kind
  //   (declaration or definition) of each of its members (not
  //   including members inherited from base classes) that has not
  //   been previously explicitly specialized in the translation unit
  //   containing the explicit instantiation, except as described
  //   below.
  InstantiateClassMembers(PointOfInstantiation, ClassTemplateSpec,
                          getTemplateInstantiationArgs(ClassTemplateSpec),
                          TSK);
}

StmtResult
Sema::SubstStmt(Stmt *S, const MultiLevelTemplateArgumentList &TemplateArgs) {
  if (!S)
    return S;

  TemplateInstantiator Instantiator(*this, TemplateArgs,
                                    SourceLocation(),
                                    DeclarationName());
  return Instantiator.TransformStmt(S);
}

bool Sema::SubstTemplateArguments(
    ArrayRef<TemplateArgumentLoc> Args,
    const MultiLevelTemplateArgumentList &TemplateArgs,
    TemplateArgumentListInfo &Out) {
  TemplateInstantiator Instantiator(*this, TemplateArgs, SourceLocation(),
                                    DeclarationName());
  return Instantiator.TransformTemplateArguments(Args.begin(), Args.end(), Out);
}

ExprResult
Sema::SubstExpr(Expr *E, const MultiLevelTemplateArgumentList &TemplateArgs) {
  if (!E)
    return E;

  TemplateInstantiator Instantiator(*this, TemplateArgs,
                                    SourceLocation(),
                                    DeclarationName());
  return Instantiator.TransformExpr(E);
}

ExprResult
Sema::SubstConstraintExpr(Expr *E,
                          const MultiLevelTemplateArgumentList &TemplateArgs) {
  if (!E)
    return E;

  // This is where we need to make sure we 'know' constraint checking needs to
  // happen.
  TemplateInstantiator Instantiator(*this, TemplateArgs, SourceLocation(),
                                    DeclarationName());
  return Instantiator.TransformExpr(E);
}

ExprResult Sema::SubstInitializer(Expr *Init,
                          const MultiLevelTemplateArgumentList &TemplateArgs,
                          bool CXXDirectInit) {
  TemplateInstantiator Instantiator(*this, TemplateArgs, SourceLocation(),
                                    DeclarationName());
  return Instantiator.TransformInitializer(Init, CXXDirectInit);
}

bool Sema::SubstExprs(ArrayRef<Expr *> Exprs, bool IsCall,
                      const MultiLevelTemplateArgumentList &TemplateArgs,
                      SmallVectorImpl<Expr *> &Outputs) {
  if (Exprs.empty())
    return false;

  TemplateInstantiator Instantiator(*this, TemplateArgs,
                                    SourceLocation(),
                                    DeclarationName());
  return Instantiator.TransformExprs(Exprs.data(), Exprs.size(),
                                     IsCall, Outputs);
}

NestedNameSpecifierLoc
Sema::SubstNestedNameSpecifierLoc(NestedNameSpecifierLoc NNS,
                        const MultiLevelTemplateArgumentList &TemplateArgs) {
  if (!NNS)
    return NestedNameSpecifierLoc();

  TemplateInstantiator Instantiator(*this, TemplateArgs, NNS.getBeginLoc(),
                                    DeclarationName());
  return Instantiator.TransformNestedNameSpecifierLoc(NNS);
}

/// Do template substitution on declaration name info.
DeclarationNameInfo
Sema::SubstDeclarationNameInfo(const DeclarationNameInfo &NameInfo,
                         const MultiLevelTemplateArgumentList &TemplateArgs) {
  TemplateInstantiator Instantiator(*this, TemplateArgs, NameInfo.getLoc(),
                                    NameInfo.getName());
  return Instantiator.TransformDeclarationNameInfo(NameInfo);
}

TemplateName
Sema::SubstTemplateName(NestedNameSpecifierLoc QualifierLoc,
                        TemplateName Name, SourceLocation Loc,
                        const MultiLevelTemplateArgumentList &TemplateArgs) {
  TemplateInstantiator Instantiator(*this, TemplateArgs, Loc,
                                    DeclarationName());
  CXXScopeSpec SS;
  SS.Adopt(QualifierLoc);
  return Instantiator.TransformTemplateName(SS, Name, Loc);
}

static const Decl *getCanonicalParmVarDecl(const Decl *D) {
  // When storing ParmVarDecls in the local instantiation scope, we always
  // want to use the ParmVarDecl from the canonical function declaration,
  // since the map is then valid for any redeclaration or definition of that
  // function.
  if (const ParmVarDecl *PV = dyn_cast<ParmVarDecl>(D)) {
    if (const FunctionDecl *FD = dyn_cast<FunctionDecl>(PV->getDeclContext())) {
      unsigned i = PV->getFunctionScopeIndex();
      // This parameter might be from a freestanding function type within the
      // function and isn't necessarily referring to one of FD's parameters.
      if (i < FD->getNumParams() && FD->getParamDecl(i) == PV)
        return FD->getCanonicalDecl()->getParamDecl(i);
    }
  }
  return D;
}


llvm::PointerUnion<Decl *, LocalInstantiationScope::DeclArgumentPack *> *
LocalInstantiationScope::findInstantiationOf(const Decl *D) {
  D = getCanonicalParmVarDecl(D);
  for (LocalInstantiationScope *Current = this; Current;
       Current = Current->Outer) {

    // Check if we found something within this scope.
    const Decl *CheckD = D;
    do {
      LocalDeclsMap::iterator Found = Current->LocalDecls.find(CheckD);
      if (Found != Current->LocalDecls.end())
        return &Found->second;

      // If this is a tag declaration, it's possible that we need to look for
      // a previous declaration.
      if (const TagDecl *Tag = dyn_cast<TagDecl>(CheckD))
        CheckD = Tag->getPreviousDecl();
      else
        CheckD = nullptr;
    } while (CheckD);

    // If we aren't combined with our outer scope, we're done.
    if (!Current->CombineWithOuterScope)
      break;
  }

  // If we're performing a partial substitution during template argument
  // deduction, we may not have values for template parameters yet.
  if (isa<NonTypeTemplateParmDecl>(D) || isa<TemplateTypeParmDecl>(D) ||
      isa<TemplateTemplateParmDecl>(D))
    return nullptr;

  // Local types referenced prior to definition may require instantiation.
  if (const CXXRecordDecl *RD = dyn_cast<CXXRecordDecl>(D))
    if (RD->isLocalClass())
      return nullptr;

  // Enumeration types referenced prior to definition may appear as a result of
  // error recovery.
  if (isa<EnumDecl>(D))
    return nullptr;

  // Materialized typedefs/type alias for implicit deduction guides may require
  // instantiation.
  if (isa<TypedefNameDecl>(D) &&
      isa<CXXDeductionGuideDecl>(D->getDeclContext()))
    return nullptr;

  // If we didn't find the decl, then we either have a sema bug, or we have a
  // forward reference to a label declaration.  Return null to indicate that
  // we have an uninstantiated label.
  assert(isa<LabelDecl>(D) && "declaration not instantiated in this scope");
  return nullptr;
}

void LocalInstantiationScope::InstantiatedLocal(const Decl *D, Decl *Inst) {
  D = getCanonicalParmVarDecl(D);
  llvm::PointerUnion<Decl *, DeclArgumentPack *> &Stored = LocalDecls[D];
  if (Stored.isNull()) {
#ifndef NDEBUG
    // It should not be present in any surrounding scope either.
    LocalInstantiationScope *Current = this;
    while (Current->CombineWithOuterScope && Current->Outer) {
      Current = Current->Outer;
      assert(Current->LocalDecls.find(D) == Current->LocalDecls.end() &&
             "Instantiated local in inner and outer scopes");
    }
#endif
    Stored = Inst;
  } else if (DeclArgumentPack *Pack = Stored.dyn_cast<DeclArgumentPack *>()) {
    Pack->push_back(cast<VarDecl>(Inst));
  } else {
    assert(Stored.get<Decl *>() == Inst && "Already instantiated this local");
  }
}

void LocalInstantiationScope::InstantiatedLocalPackArg(const Decl *D,
                                                       VarDecl *Inst) {
  D = getCanonicalParmVarDecl(D);
  DeclArgumentPack *Pack = LocalDecls[D].get<DeclArgumentPack *>();
  Pack->push_back(Inst);
}

void LocalInstantiationScope::MakeInstantiatedLocalArgPack(const Decl *D) {
#ifndef NDEBUG
  // This should be the first time we've been told about this decl.
  for (LocalInstantiationScope *Current = this;
       Current && Current->CombineWithOuterScope; Current = Current->Outer)
    assert(Current->LocalDecls.find(D) == Current->LocalDecls.end() &&
           "Creating local pack after instantiation of local");
#endif

  D = getCanonicalParmVarDecl(D);
  llvm::PointerUnion<Decl *, DeclArgumentPack *> &Stored = LocalDecls[D];
  DeclArgumentPack *Pack = new DeclArgumentPack;
  Stored = Pack;
  ArgumentPacks.push_back(Pack);
}

bool LocalInstantiationScope::isLocalPackExpansion(const Decl *D) {
  for (DeclArgumentPack *Pack : ArgumentPacks)
    if (llvm::is_contained(*Pack, D))
      return true;
  return false;
}

void LocalInstantiationScope::SetPartiallySubstitutedPack(NamedDecl *Pack,
                                          const TemplateArgument *ExplicitArgs,
                                                    unsigned NumExplicitArgs) {
  assert((!PartiallySubstitutedPack || PartiallySubstitutedPack == Pack) &&
         "Already have a partially-substituted pack");
  assert((!PartiallySubstitutedPack
          || NumArgsInPartiallySubstitutedPack == NumExplicitArgs) &&
         "Wrong number of arguments in partially-substituted pack");
  PartiallySubstitutedPack = Pack;
  ArgsInPartiallySubstitutedPack = ExplicitArgs;
  NumArgsInPartiallySubstitutedPack = NumExplicitArgs;
}

NamedDecl *LocalInstantiationScope::getPartiallySubstitutedPack(
                                         const TemplateArgument **ExplicitArgs,
                                              unsigned *NumExplicitArgs) const {
  if (ExplicitArgs)
    *ExplicitArgs = nullptr;
  if (NumExplicitArgs)
    *NumExplicitArgs = 0;

  for (const LocalInstantiationScope *Current = this; Current;
       Current = Current->Outer) {
    if (Current->PartiallySubstitutedPack) {
      if (ExplicitArgs)
        *ExplicitArgs = Current->ArgsInPartiallySubstitutedPack;
      if (NumExplicitArgs)
        *NumExplicitArgs = Current->NumArgsInPartiallySubstitutedPack;

      return Current->PartiallySubstitutedPack;
    }

    if (!Current->CombineWithOuterScope)
      break;
  }

  return nullptr;
}<|MERGE_RESOLUTION|>--- conflicted
+++ resolved
@@ -94,28 +94,18 @@
       Specialized = VarTemplSpec->getSpecializedTemplateOrPartial();
   if (VarTemplatePartialSpecializationDecl *Partial =
           Specialized.dyn_cast<VarTemplatePartialSpecializationDecl *>()) {
-<<<<<<< HEAD
-    Result.addOuterTemplateArguments(
-        Partial, VarTemplSpec->getTemplateInstantiationArgs().asArray());
-=======
     if (!SkipForSpecialization)
       Result.addOuterTemplateArguments(
           Partial, VarTemplSpec->getTemplateInstantiationArgs().asArray(),
           /*Final=*/false);
->>>>>>> e7aa6127
     if (Partial->isMemberSpecialization())
       return Response::Done();
   } else {
     VarTemplateDecl *Tmpl = Specialized.get<VarTemplateDecl *>();
-<<<<<<< HEAD
-    Result.addOuterTemplateArguments(
-        Tmpl, VarTemplSpec->getTemplateInstantiationArgs().asArray());
-=======
     if (!SkipForSpecialization)
       Result.addOuterTemplateArguments(
           Tmpl, VarTemplSpec->getTemplateInstantiationArgs().asArray(),
           /*Final=*/false);
->>>>>>> e7aa6127
     if (Tmpl->isMemberSpecialization())
       return Response::Done();
   }
@@ -147,17 +137,11 @@
         !isa<ClassTemplatePartialSpecializationDecl>(ClassTemplSpec))
       return Response::Done();
 
-<<<<<<< HEAD
-    Result.addOuterTemplateArguments(
-        const_cast<ClassTemplateSpecializationDecl *>(ClassTemplSpec),
-        ClassTemplSpec->getTemplateInstantiationArgs().asArray());
-=======
     if (!SkipForSpecialization)
       Result.addOuterTemplateArguments(
           const_cast<ClassTemplateSpecializationDecl *>(ClassTemplSpec),
           ClassTemplSpec->getTemplateInstantiationArgs().asArray(),
           /*Final=*/false);
->>>>>>> e7aa6127
 
     // If this class template specialization was instantiated from a
     // specialized member that is a class template, we're done.
@@ -188,12 +172,8 @@
                  Function->getTemplateSpecializationArgs()) {
     // Add the template arguments for this specialization.
     Result.addOuterTemplateArguments(const_cast<FunctionDecl *>(Function),
-<<<<<<< HEAD
-                                     TemplateArgs->asArray());
-=======
                                      TemplateArgs->asArray(),
                                      /*Final=*/false);
->>>>>>> e7aa6127
 
     // If this function was instantiated from a specialized member that is
     // a function template, we're done.
@@ -239,12 +219,8 @@
                               ->getInjectedSpecializationType();
       const auto *InjectedType = cast<TemplateSpecializationType>(Injected);
       Result.addOuterTemplateArguments(const_cast<CXXRecordDecl *>(Rec),
-<<<<<<< HEAD
-                                       InjectedType->template_arguments());
-=======
                                        InjectedType->template_arguments(),
                                        /*Final=*/false);
->>>>>>> e7aa6127
     }
   }
 
@@ -270,12 +246,8 @@
     MultiLevelTemplateArgumentList &Result) {
   Result.addOuterTemplateArguments(
       const_cast<ImplicitConceptSpecializationDecl *>(CSD),
-<<<<<<< HEAD
-      CSD->getTemplateArguments());
-=======
       CSD->getTemplateArguments(),
       /*Final=*/false);
->>>>>>> e7aa6127
   return Response::UseNextDecl(CSD);
 }
 
@@ -319,11 +291,7 @@
 
   if (Innermost)
     Result.addOuterTemplateArguments(const_cast<NamedDecl *>(ND),
-<<<<<<< HEAD
-                                     Innermost->asArray());
-=======
                                      Innermost->asArray(), Final);
->>>>>>> e7aa6127
 
   const Decl *CurDecl = ND;
 
@@ -1664,12 +1632,8 @@
         return Arg.getAsTemplate();
       }
 
-<<<<<<< HEAD
-      Decl *AssociatedDecl = TemplateArgs.getAssociatedDecl(TTP->getDepth());
-=======
       auto [AssociatedDecl, Final] =
           TemplateArgs.getAssociatedDecl(TTP->getDepth());
->>>>>>> e7aa6127
       Optional<unsigned> PackIndex;
       if (TTP->isParameterPack()) {
         assert(Arg.getKind() == TemplateArgument::Pack &&
@@ -1680,16 +1644,11 @@
           // actually expanding the enclosing pack expansion yet. So, just
           // keep the entire argument pack.
           return getSema().Context.getSubstTemplateTemplateParmPack(
-<<<<<<< HEAD
-              Arg, AssociatedDecl, TTP->getIndex());
-=======
               Arg, AssociatedDecl, TTP->getIndex(), Final);
->>>>>>> e7aa6127
         }
 
         PackIndex = getPackIndex(Arg);
         Arg = getPackSubstitutedTemplateArgument(getSema(), Arg);
-        PackIndex = getSema().ArgumentPackSubstitutionIndex;
       }
 
       TemplateName Template = Arg.getAsTemplate().getNameToSubstitute();
@@ -1697,16 +1656,10 @@
       assert(!Template.getAsQualifiedTemplateName() &&
              "template decl to substitute is qualified?");
 
-<<<<<<< HEAD
-      Template = getSema().Context.getSubstTemplateTemplateParm(
-          Template, AssociatedDecl, TTP->getIndex(), PackIndex);
-      return Template;
-=======
       if (Final)
         return Template;
       return getSema().Context.getSubstTemplateTemplateParm(
           Template, AssociatedDecl, TTP->getIndex(), PackIndex);
->>>>>>> e7aa6127
     }
   }
 
@@ -1766,11 +1719,7 @@
     return Arg.getAsExpr();
   }
 
-<<<<<<< HEAD
-  Decl *AssociatedDecl = TemplateArgs.getAssociatedDecl(NTTP->getDepth());
-=======
   auto [AssociatedDecl, _] = TemplateArgs.getAssociatedDecl(NTTP->getDepth());
->>>>>>> e7aa6127
   Optional<unsigned> PackIndex;
   if (NTTP->isParameterPack()) {
     assert(Arg.getKind() == TemplateArgument::Pack &&
@@ -1794,17 +1743,10 @@
           ExprType, TargetType->isReferenceType() ? VK_LValue : VK_PRValue,
           E->getLocation(), Arg, AssociatedDecl, NTTP->getPosition());
     }
-<<<<<<< HEAD
-    PackIndex = getSema().ArgumentPackSubstitutionIndex;
-    Arg = getPackSubstitutedTemplateArgument(getSema(), Arg);
-  }
-
-=======
     PackIndex = getPackIndex(Arg);
     Arg = getPackSubstitutedTemplateArgument(getSema(), Arg);
   }
   // FIXME: Don't put subst node on Final replacement.
->>>>>>> e7aa6127
   return transformNonTypeTemplateParmRef(AssociatedDecl, NTTP, E->getLocation(),
                                          Arg, PackIndex);
 }
@@ -1981,26 +1923,17 @@
 ExprResult
 TemplateInstantiator::TransformSubstNonTypeTemplateParmPackExpr(
                                           SubstNonTypeTemplateParmPackExpr *E) {
-  int PackIndex = getSema().ArgumentPackSubstitutionIndex;
-  if (PackIndex == -1) {
+  if (getSema().ArgumentPackSubstitutionIndex == -1) {
     // We aren't expanding the parameter pack, so just return ourselves.
     return E;
   }
 
-<<<<<<< HEAD
-  TemplateArgument Arg = E->getArgumentPack();
-  Arg = getPackSubstitutedTemplateArgument(getSema(), Arg);
-  return transformNonTypeTemplateParmRef(
-      E->getAssociatedDecl(), E->getParameterPack(),
-      E->getParameterPackLocation(), Arg, PackIndex);
-=======
   TemplateArgument Pack = E->getArgumentPack();
   TemplateArgument Arg = getPackSubstitutedTemplateArgument(getSema(), Pack);
   // FIXME: Don't put subst node on final replacement.
   return transformNonTypeTemplateParmRef(
       E->getAssociatedDecl(), E->getParameterPack(),
       E->getParameterPackLocation(), Arg, getPackIndex(Pack));
->>>>>>> e7aa6127
 }
 
 ExprResult
@@ -2043,11 +1976,7 @@
     return true;
   return transformNonTypeTemplateParmRef(E->getAssociatedDecl(),
                                          E->getParameter(), E->getExprLoc(),
-<<<<<<< HEAD
-                                         Converted, E->getPackIndex());
-=======
                                          SugaredConverted, E->getPackIndex());
->>>>>>> e7aa6127
 }
 
 ExprResult TemplateInstantiator::RebuildVarDeclRefExpr(VarDecl *PD,
@@ -2247,13 +2176,8 @@
       return NewT;
     }
 
-<<<<<<< HEAD
-    Decl *AssociatedDecl =
-        const_cast<Decl *>(TemplateArgs.getAssociatedDecl(T->getDepth()));
-=======
     auto [AssociatedDecl, Final] =
         TemplateArgs.getAssociatedDecl(T->getDepth());
->>>>>>> e7aa6127
     Optional<unsigned> PackIndex;
     if (T->isParameterPack()) {
       assert(Arg.getKind() == TemplateArgument::Pack &&
@@ -2264,11 +2188,7 @@
         // enclosing pack expansion yet. Just save the template argument
         // pack for later substitution.
         QualType Result = getSema().Context.getSubstTemplateTypeParmPackType(
-<<<<<<< HEAD
-            AssociatedDecl, T->getIndex(), Arg);
-=======
             AssociatedDecl, T->getIndex(), Final, Arg);
->>>>>>> e7aa6127
         SubstTemplateTypeParmPackTypeLoc NewTL
           = TLB.push<SubstTemplateTypeParmPackTypeLoc>(Result);
         NewTL.setNameLoc(TL.getNameLoc());
@@ -2283,21 +2203,9 @@
     assert(Arg.getKind() == TemplateArgument::Type &&
            "Template argument kind mismatch");
 
-<<<<<<< HEAD
-    QualType Replacement = Arg.getAsType();
-
-    // TODO: only do this uniquing once, at the start of instantiation.
-    QualType Result = getSema().Context.getSubstTemplateTypeParmType(
-        Replacement, AssociatedDecl, T->getIndex(), PackIndex);
-    SubstTemplateTypeParmTypeLoc NewTL
-      = TLB.push<SubstTemplateTypeParmTypeLoc>(Result);
-    NewTL.setNameLoc(TL.getNameLoc());
-    return Result;
-=======
     return BuildSubstTemplateTypeParmType(TLB, SuppressObjCLifetime, Final,
                                           AssociatedDecl, T->getIndex(),
                                           PackIndex, Arg, TL.getNameLoc());
->>>>>>> e7aa6127
   }
 
   // The template type parameter comes from an inner template (e.g.,
@@ -2317,12 +2225,8 @@
 }
 
 QualType TemplateInstantiator::TransformSubstTemplateTypeParmPackType(
-<<<<<<< HEAD
-    TypeLocBuilder &TLB, SubstTemplateTypeParmPackTypeLoc TL) {
-=======
     TypeLocBuilder &TLB, SubstTemplateTypeParmPackTypeLoc TL,
     bool SuppressObjCLifetime) {
->>>>>>> e7aa6127
   const SubstTemplateTypeParmPackType *T = TL.getTypePtr();
 
   Decl *NewReplaced = TransformDecl(TL.getNameLoc(), T->getAssociatedDecl());
@@ -2332,11 +2236,7 @@
     QualType Result = TL.getType();
     if (NewReplaced != T->getAssociatedDecl())
       Result = getSema().Context.getSubstTemplateTypeParmPackType(
-<<<<<<< HEAD
-          NewReplaced, T->getIndex(), T->getArgumentPack());
-=======
           NewReplaced, T->getIndex(), T->getFinal(), T->getArgumentPack());
->>>>>>> e7aa6127
     SubstTemplateTypeParmPackTypeLoc NewTL =
         TLB.push<SubstTemplateTypeParmPackTypeLoc>(Result);
     NewTL.setNameLoc(TL.getNameLoc());
@@ -2345,20 +2245,9 @@
 
   TemplateArgument Pack = T->getArgumentPack();
   TemplateArgument Arg = getPackSubstitutedTemplateArgument(getSema(), Pack);
-<<<<<<< HEAD
-  // PackIndex starts from last element.
-  QualType Result = getSema().Context.getSubstTemplateTypeParmType(
-      Arg.getAsType(), NewReplaced, T->getIndex(),
-      Pack.pack_size() - 1 - getSema().ArgumentPackSubstitutionIndex);
-  SubstTemplateTypeParmTypeLoc NewTL =
-      TLB.push<SubstTemplateTypeParmTypeLoc>(Result);
-  NewTL.setNameLoc(TL.getNameLoc());
-  return Result;
-=======
   return BuildSubstTemplateTypeParmType(
       TLB, SuppressObjCLifetime, T->getFinal(), NewReplaced, T->getIndex(),
       getPackIndex(Pack), Arg, TL.getNameLoc());
->>>>>>> e7aa6127
 }
 
 template<typename EntityPrinter>
