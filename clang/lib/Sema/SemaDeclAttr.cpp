--- conflicted
+++ resolved
@@ -7061,28 +7061,21 @@
   return ValArg.getAs<Expr>();
 }
 
-CUDALaunchBoundsAttr *
-Sema::CreateLaunchBoundsAttr(const AttributeCommonInfo &CI, Expr *MaxThreads,
-                             Expr *MinBlocks) {
+void Sema::AddLaunchBoundsAttr(Decl *D, const AttributeCommonInfo &CI,
+                               Expr *MaxThreads, Expr *MinBlocks) {
   CUDALaunchBoundsAttr TmpAttr(Context, CI, MaxThreads, MinBlocks);
   MaxThreads = makeLaunchBoundsArgExpr(*this, MaxThreads, TmpAttr, 0);
   if (MaxThreads == nullptr)
-    return nullptr;
+    return;
 
   if (MinBlocks) {
     MinBlocks = makeLaunchBoundsArgExpr(*this, MinBlocks, TmpAttr, 1);
     if (MinBlocks == nullptr)
-      return nullptr;
-  }
-
-  return ::new (Context)
-      CUDALaunchBoundsAttr(Context, CI, MaxThreads, MinBlocks);
-}
-
-void Sema::AddLaunchBoundsAttr(Decl *D, const AttributeCommonInfo &CI,
-                               Expr *MaxThreads, Expr *MinBlocks) {
-  if (auto *Attr = CreateLaunchBoundsAttr(CI, MaxThreads, MinBlocks))
-    D->addAttr(Attr);
+      return;
+  }
+
+  D->addAttr(::new (Context)
+                 CUDALaunchBoundsAttr(Context, CI, MaxThreads, MinBlocks));
 }
 
 static void handleLaunchBoundsAttr(Sema &S, Decl *D, const ParsedAttr &AL) {
@@ -8049,7 +8042,6 @@
       continue;
     }
 
-<<<<<<< HEAD
     Expr::EvalResult Eval;
     Eval.Diag = &Notes;
     if (!E->EvaluateAsConstantExpr(Eval, Context) || !Notes.empty()) {
@@ -8077,24 +8069,10 @@
           (I >= MidArg && checkAddIRAttributesValueExpr(Args[I], S, CI)))
         return true;
     }
-=======
-void Sema::AddLaunchBoundsAttr(Decl *D, const AttributeCommonInfo &CI,
-                               Expr *MaxThreads, Expr *MinBlocks) {
-  CUDALaunchBoundsAttr TmpAttr(Context, CI, MaxThreads, MinBlocks);
-  MaxThreads = makeLaunchBoundsArgExpr(*this, MaxThreads, TmpAttr, 0);
-  if (MaxThreads == nullptr)
-    return;
-
-  if (MinBlocks) {
-    MinBlocks = makeLaunchBoundsArgExpr(*this, MinBlocks, TmpAttr, 1);
-    if (MinBlocks == nullptr)
-      return;
->>>>>>> 0d126830
   }
   return false;
 }
 
-<<<<<<< HEAD
 static bool hasDependentExpr(Expr **Exprs, const size_t ExprsSize) {
   return std::any_of(Exprs, Exprs + ExprsSize, [](const Expr *E) {
     return E->isValueDependent() || E->isTypeDependent();
@@ -8109,10 +8087,6 @@
   std::set<std::pair<std::string, std::string>> RNameValSet{RAttrs.begin(),
                                                             RAttrs.end()};
   return LNameValSet == RNameValSet;
-=======
-  D->addAttr(::new (Context)
-                 CUDALaunchBoundsAttr(Context, CI, MaxThreads, MinBlocks));
->>>>>>> 0d126830
 }
 
 template <typename AddIRAttrT>
