//===--- SemaDeclAttr.cpp - Declaration Attribute Handling ----------------===//
//
// Part of the LLVM Project, under the Apache License v2.0 with LLVM Exceptions.
// See https://llvm.org/LICENSE.txt for license information.
// SPDX-License-Identifier: Apache-2.0 WITH LLVM-exception
//
//===----------------------------------------------------------------------===//
//
//  This file implements decl-related attribute processing.
//
//===----------------------------------------------------------------------===//

#include "clang/AST/ASTConsumer.h"
#include "clang/AST/ASTContext.h"
#include "clang/AST/ASTMutationListener.h"
#include "clang/AST/CXXInheritance.h"
#include "clang/AST/DeclCXX.h"
#include "clang/AST/DeclObjC.h"
#include "clang/AST/DeclTemplate.h"
#include "clang/AST/Expr.h"
#include "clang/AST/ExprCXX.h"
#include "clang/AST/Mangle.h"
#include "clang/AST/RecursiveASTVisitor.h"
#include "clang/AST/Type.h"
#include "clang/Basic/CharInfo.h"
#include "clang/Basic/DarwinSDKInfo.h"
#include "clang/Basic/HLSLRuntime.h"
#include "clang/Basic/LangOptions.h"
#include "clang/Basic/SourceLocation.h"
#include "clang/Basic/SourceManager.h"
#include "clang/Basic/TargetBuiltins.h"
#include "clang/Basic/TargetInfo.h"
#include "clang/Lex/Preprocessor.h"
#include "clang/Sema/DeclSpec.h"
#include "clang/Sema/DelayedDiagnostic.h"
#include "clang/Sema/Initialization.h"
#include "clang/Sema/Lookup.h"
#include "clang/Sema/ParsedAttr.h"
#include "clang/Sema/Scope.h"
#include "clang/Sema/ScopeInfo.h"
#include "clang/Sema/SemaInternal.h"
#include "llvm/ADT/STLExtras.h"
#include "llvm/ADT/StringExtras.h"
#include "llvm/IR/Assumptions.h"
#include "llvm/MC/MCSectionMachO.h"
#include "llvm/Support/Error.h"
#include "llvm/Support/MathExtras.h"
#include "llvm/Support/raw_ostream.h"
#include <optional>

using namespace clang;
using namespace sema;

namespace AttributeLangSupport {
  enum LANG {
    C,
    Cpp,
    ObjC
  };
} // end namespace AttributeLangSupport

//===----------------------------------------------------------------------===//
//  Helper functions
//===----------------------------------------------------------------------===//

/// isFunctionOrMethod - Return true if the given decl has function
/// type (function or function-typed variable) or an Objective-C
/// method.
static bool isFunctionOrMethod(const Decl *D) {
  return (D->getFunctionType() != nullptr) || isa<ObjCMethodDecl>(D);
}

/// Return true if the given decl has function type (function or
/// function-typed variable) or an Objective-C method or a block.
static bool isFunctionOrMethodOrBlock(const Decl *D) {
  return isFunctionOrMethod(D) || isa<BlockDecl>(D);
}

/// Return true if the given decl has a declarator that should have
/// been processed by Sema::GetTypeForDeclarator.
static bool hasDeclarator(const Decl *D) {
  // In some sense, TypedefDecl really *ought* to be a DeclaratorDecl.
  return isa<DeclaratorDecl>(D) || isa<BlockDecl>(D) || isa<TypedefNameDecl>(D) ||
         isa<ObjCPropertyDecl>(D);
}

/// hasFunctionProto - Return true if the given decl has a argument
/// information. This decl should have already passed
/// isFunctionOrMethod or isFunctionOrMethodOrBlock.
static bool hasFunctionProto(const Decl *D) {
  if (const FunctionType *FnTy = D->getFunctionType())
    return isa<FunctionProtoType>(FnTy);
  return isa<ObjCMethodDecl>(D) || isa<BlockDecl>(D);
}

/// getFunctionOrMethodNumParams - Return number of function or method
/// parameters. It is an error to call this on a K&R function (use
/// hasFunctionProto first).
static unsigned getFunctionOrMethodNumParams(const Decl *D) {
  if (const FunctionType *FnTy = D->getFunctionType())
    return cast<FunctionProtoType>(FnTy)->getNumParams();
  if (const auto *BD = dyn_cast<BlockDecl>(D))
    return BD->getNumParams();
  return cast<ObjCMethodDecl>(D)->param_size();
}

static const ParmVarDecl *getFunctionOrMethodParam(const Decl *D,
                                                   unsigned Idx) {
  if (const auto *FD = dyn_cast<FunctionDecl>(D))
    return FD->getParamDecl(Idx);
  if (const auto *MD = dyn_cast<ObjCMethodDecl>(D))
    return MD->getParamDecl(Idx);
  if (const auto *BD = dyn_cast<BlockDecl>(D))
    return BD->getParamDecl(Idx);
  return nullptr;
}

static QualType getFunctionOrMethodParamType(const Decl *D, unsigned Idx) {
  if (const FunctionType *FnTy = D->getFunctionType())
    return cast<FunctionProtoType>(FnTy)->getParamType(Idx);
  if (const auto *BD = dyn_cast<BlockDecl>(D))
    return BD->getParamDecl(Idx)->getType();

  return cast<ObjCMethodDecl>(D)->parameters()[Idx]->getType();
}

static SourceRange getFunctionOrMethodParamRange(const Decl *D, unsigned Idx) {
  if (auto *PVD = getFunctionOrMethodParam(D, Idx))
    return PVD->getSourceRange();
  return SourceRange();
}

static QualType getFunctionOrMethodResultType(const Decl *D) {
  if (const FunctionType *FnTy = D->getFunctionType())
    return FnTy->getReturnType();
  return cast<ObjCMethodDecl>(D)->getReturnType();
}

static SourceRange getFunctionOrMethodResultSourceRange(const Decl *D) {
  if (const auto *FD = dyn_cast<FunctionDecl>(D))
    return FD->getReturnTypeSourceRange();
  if (const auto *MD = dyn_cast<ObjCMethodDecl>(D))
    return MD->getReturnTypeSourceRange();
  return SourceRange();
}

static bool isFunctionOrMethodVariadic(const Decl *D) {
  if (const FunctionType *FnTy = D->getFunctionType())
    return cast<FunctionProtoType>(FnTy)->isVariadic();
  if (const auto *BD = dyn_cast<BlockDecl>(D))
    return BD->isVariadic();
  return cast<ObjCMethodDecl>(D)->isVariadic();
}

static bool isInstanceMethod(const Decl *D) {
  if (const auto *MethodDecl = dyn_cast<CXXMethodDecl>(D))
    return MethodDecl->isInstance();
  return false;
}

static inline bool isNSStringType(QualType T, ASTContext &Ctx,
                                  bool AllowNSAttributedString = false) {
  const auto *PT = T->getAs<ObjCObjectPointerType>();
  if (!PT)
    return false;

  ObjCInterfaceDecl *Cls = PT->getObjectType()->getInterface();
  if (!Cls)
    return false;

  IdentifierInfo* ClsName = Cls->getIdentifier();

  if (AllowNSAttributedString &&
      ClsName == &Ctx.Idents.get("NSAttributedString"))
    return true;
  // FIXME: Should we walk the chain of classes?
  return ClsName == &Ctx.Idents.get("NSString") ||
         ClsName == &Ctx.Idents.get("NSMutableString");
}

static inline bool isCFStringType(QualType T, ASTContext &Ctx) {
  const auto *PT = T->getAs<PointerType>();
  if (!PT)
    return false;

  const auto *RT = PT->getPointeeType()->getAs<RecordType>();
  if (!RT)
    return false;

  const RecordDecl *RD = RT->getDecl();
  if (RD->getTagKind() != TTK_Struct)
    return false;

  return RD->getIdentifier() == &Ctx.Idents.get("__CFString");
}

static unsigned getNumAttributeArgs(const ParsedAttr &AL) {
  // FIXME: Include the type in the argument list.
  return AL.getNumArgs() + AL.hasParsedType();
}

/// A helper function to provide Attribute Location for the Attr types
/// AND the ParsedAttr.
template <typename AttrInfo>
static std::enable_if_t<std::is_base_of_v<Attr, AttrInfo>, SourceLocation>
getAttrLoc(const AttrInfo &AL) {
  return AL.getLocation();
}
static SourceLocation getAttrLoc(const ParsedAttr &AL) { return AL.getLoc(); }

/// If Expr is a valid integer constant, get the value of the integer
/// expression and return success or failure. May output an error.
///
/// Negative argument is implicitly converted to unsigned, unless
/// \p StrictlyUnsigned is true.
template <typename AttrInfo>
static bool checkUInt32Argument(Sema &S, const AttrInfo &AI, const Expr *Expr,
                                uint32_t &Val, unsigned Idx = UINT_MAX,
                                bool StrictlyUnsigned = false) {
  std::optional<llvm::APSInt> I = llvm::APSInt(32);
  if (Expr->isTypeDependent() ||
      !(I = Expr->getIntegerConstantExpr(S.Context))) {
    if (Idx != UINT_MAX)
      S.Diag(getAttrLoc(AI), diag::err_attribute_argument_n_type)
          << &AI << Idx << AANT_ArgumentIntegerConstant
          << Expr->getSourceRange();
    else
      S.Diag(getAttrLoc(AI), diag::err_attribute_argument_type)
          << &AI << AANT_ArgumentIntegerConstant << Expr->getSourceRange();
    return false;
  }

  if (!I->isIntN(32)) {
    S.Diag(Expr->getExprLoc(), diag::err_ice_too_large)
        << toString(*I, 10, false) << 32 << /* Unsigned */ 1;
    return false;
  }

  if (StrictlyUnsigned && I->isSigned() && I->isNegative()) {
    S.Diag(getAttrLoc(AI), diag::err_attribute_requires_positive_integer)
        << &AI << /*non-negative*/ 1;
    return false;
  }

  Val = (uint32_t)I->getZExtValue();
  return true;
}

/// Wrapper around checkUInt32Argument, with an extra check to be sure
/// that the result will fit into a regular (signed) int. All args have the same
/// purpose as they do in checkUInt32Argument.
template <typename AttrInfo>
static bool checkPositiveIntArgument(Sema &S, const AttrInfo &AI, const Expr *Expr,
                                     int &Val, unsigned Idx = UINT_MAX) {
  uint32_t UVal;
  if (!checkUInt32Argument(S, AI, Expr, UVal, Idx))
    return false;

  if (UVal > (uint32_t)std::numeric_limits<int>::max()) {
    llvm::APSInt I(32); // for toString
    I = UVal;
    S.Diag(Expr->getExprLoc(), diag::err_ice_too_large)
        << toString(I, 10, false) << 32 << /* Unsigned */ 0;
    return false;
  }

  Val = UVal;
  return true;
}

/// Diagnose mutually exclusive attributes when present on a given
/// declaration. Returns true if diagnosed.
template <typename AttrTy>
static bool checkAttrMutualExclusion(Sema &S, Decl *D,
                                     const AttributeCommonInfo &AL) {
  if (const auto *A = D->getAttr<AttrTy>()) {
    S.Diag(AL.getLoc(), diag::err_attributes_are_not_compatible) << AL << A;
    S.Diag(A->getLocation(), diag::note_conflicting_attribute);
    return true;
  }
  return false;
}

template <typename AttrTy>
static bool checkAttrMutualExclusion(Sema &S, Decl *D, const Attr &AL) {
  if (const auto *A = D->getAttr<AttrTy>()) {
    S.Diag(AL.getLocation(), diag::err_attributes_are_not_compatible) << &AL
                                                                      << A;
    S.Diag(A->getLocation(), diag::note_conflicting_attribute);
    return true;
  }
  return false;
}

void Sema::DiagnoseDeprecatedAttribute(const ParsedAttr &A, StringRef NewScope,
                                       StringRef NewName) {
  assert((!NewName.empty() || !NewScope.empty()) &&
         "Deprecated attribute with no new scope or name?");
  Diag(A.getLoc(), diag::warn_attribute_spelling_deprecated)
      << "'" + A.getNormalizedFullName() + "'";

  FixItHint Fix;
  std::string NewFullName;
  if (NewScope.empty() && !NewName.empty()) {
    // Only have a new name.
    Fix = FixItHint::CreateReplacement(A.getLoc(), NewName);
    NewFullName =
        ((A.hasScope() ? A.getScopeName()->getName() : StringRef("")) +
         "::" + NewName)
            .str();
  } else if (NewName.empty() && !NewScope.empty()) {
    // Only have a new scope.
    Fix = FixItHint::CreateReplacement(A.getScopeLoc(), NewScope);
    NewFullName = (NewScope + "::" + A.getAttrName()->getName()).str();
  } else {
    // Have both a new name and a new scope.
    NewFullName = (NewScope + "::" + NewName).str();
    Fix = FixItHint::CreateReplacement(A.getRange(), NewFullName);
  }

  Diag(A.getLoc(), diag::note_spelling_suggestion)
      << "'" + NewFullName + "'" << Fix;
}

void Sema::CheckDeprecatedSYCLAttributeSpelling(const ParsedAttr &A,
                                                StringRef NewName) {
  // Additionally, diagnose the old [[intel::ii]] spelling.
  if (A.getKind() == ParsedAttr::AT_SYCLIntelInitiationInterval &&
      A.getAttrName()->isStr("ii")) {
    DiagnoseDeprecatedAttribute(A, "intel", "initiation_interval");
    return;
  }

  // Diagnose SYCL 2017 spellings in later SYCL modes.
  if (LangOpts.getSYCLVersion() > LangOptions::SYCL_2017) {
    // All attributes in the cl vendor namespace are deprecated in favor of a
    // name in the sycl namespace as of SYCL 2020.
    if (A.hasScope() && A.getScopeName()->isStr("cl")) {
      DiagnoseDeprecatedAttribute(A, "sycl", NewName);
      return;
    }

    // All GNU-style spellings are deprecated in favor of a C++-style spelling.
    if (A.getSyntax() == ParsedAttr::AS_GNU) {
      // Note: we cannot suggest an automatic fix-it because GNU-style
      // spellings can appear in locations that are not valid for a C++-style
      // spelling, and the attribute could be part of an attribute list within
      // a single __attribute__ specifier. Just tell the user it's deprecated
      // manually.
      //
      // This currently assumes that the GNU-style spelling is the same as the
      // SYCL 2020 spelling (sans the vendor namespace).
      Diag(A.getLoc(), diag::warn_attribute_spelling_deprecated)
          << "'" + A.getNormalizedFullName() + "'";
      Diag(A.getLoc(), diag::note_spelling_suggestion)
          << "'[[sycl::" + A.getNormalizedFullName() + "]]'";
      return;
    }
  }

  // Diagnose SYCL 2020 spellings used in earlier SYCL modes as being an
  // extension.
  if (LangOpts.getSYCLVersion() == LangOptions::SYCL_2017 && A.hasScope() &&
      A.getScopeName()->isStr("sycl")) {
    Diag(A.getLoc(), diag::ext_sycl_2020_attr_spelling) << A;
    return;
  }
}

/// Check if IdxExpr is a valid parameter index for a function or
/// instance method D.  May output an error.
///
/// \returns true if IdxExpr is a valid index.
template <typename AttrInfo>
static bool checkFunctionOrMethodParameterIndex(
    Sema &S, const Decl *D, const AttrInfo &AI, unsigned AttrArgNum,
    const Expr *IdxExpr, ParamIdx &Idx, bool CanIndexImplicitThis = false) {
  assert(isFunctionOrMethodOrBlock(D));

  // In C++ the implicit 'this' function parameter also counts.
  // Parameters are counted from one.
  bool HP = hasFunctionProto(D);
  bool HasImplicitThisParam = isInstanceMethod(D);
  bool IV = HP && isFunctionOrMethodVariadic(D);
  unsigned NumParams =
      (HP ? getFunctionOrMethodNumParams(D) : 0) + HasImplicitThisParam;

  std::optional<llvm::APSInt> IdxInt;
  if (IdxExpr->isTypeDependent() ||
      !(IdxInt = IdxExpr->getIntegerConstantExpr(S.Context))) {
    S.Diag(getAttrLoc(AI), diag::err_attribute_argument_n_type)
        << &AI << AttrArgNum << AANT_ArgumentIntegerConstant
        << IdxExpr->getSourceRange();
    return false;
  }

  unsigned IdxSource = IdxInt->getLimitedValue(UINT_MAX);
  if (IdxSource < 1 || (!IV && IdxSource > NumParams)) {
    S.Diag(getAttrLoc(AI), diag::err_attribute_argument_out_of_bounds)
        << &AI << AttrArgNum << IdxExpr->getSourceRange();
    return false;
  }
  if (HasImplicitThisParam && !CanIndexImplicitThis) {
    if (IdxSource == 1) {
      S.Diag(getAttrLoc(AI), diag::err_attribute_invalid_implicit_this_argument)
          << &AI << IdxExpr->getSourceRange();
      return false;
    }
  }

  Idx = ParamIdx(IdxSource, D);
  return true;
}

/// Check if the argument \p E is a ASCII string literal. If not emit an error
/// and return false, otherwise set \p Str to the value of the string literal
/// and return true.
bool Sema::checkStringLiteralArgumentAttr(const AttributeCommonInfo &CI,
                                          const Expr *E, StringRef &Str,
                                          SourceLocation *ArgLocation) {
  const auto *Literal = dyn_cast<StringLiteral>(E->IgnoreParenCasts());
  if (ArgLocation)
    *ArgLocation = E->getBeginLoc();

  if (!Literal || !Literal->isOrdinary()) {
    Diag(E->getBeginLoc(), diag::err_attribute_argument_type)
        << CI << AANT_ArgumentString;
    return false;
  }

  Str = Literal->getString();
  return true;
}

/// Check if the argument \p ArgNum of \p Attr is a ASCII string literal.
/// If not emit an error and return false. If the argument is an identifier it
/// will emit an error with a fixit hint and treat it as if it was a string
/// literal.
bool Sema::checkStringLiteralArgumentAttr(const ParsedAttr &AL, unsigned ArgNum,
                                          StringRef &Str,
                                          SourceLocation *ArgLocation) {
  // Look for identifiers. If we have one emit a hint to fix it to a literal.
  if (AL.isArgIdent(ArgNum)) {
    IdentifierLoc *Loc = AL.getArgAsIdent(ArgNum);
    Diag(Loc->Loc, diag::err_attribute_argument_type)
        << AL << AANT_ArgumentString
        << FixItHint::CreateInsertion(Loc->Loc, "\"")
        << FixItHint::CreateInsertion(getLocForEndOfToken(Loc->Loc), "\"");
    Str = Loc->Ident->getName();
    if (ArgLocation)
      *ArgLocation = Loc->Loc;
    return true;
  }

  // Now check for an actual string literal.
  Expr *ArgExpr = AL.getArgAsExpr(ArgNum);
  return checkStringLiteralArgumentAttr(AL, ArgExpr, Str, ArgLocation);
}

/// Applies the given attribute to the Decl without performing any
/// additional semantic checking.
template <typename AttrType>
static void handleSimpleAttribute(Sema &S, Decl *D,
                                  const AttributeCommonInfo &CI) {
  D->addAttr(::new (S.Context) AttrType(S.Context, CI));
}

template <typename... DiagnosticArgs>
static const Sema::SemaDiagnosticBuilder&
appendDiagnostics(const Sema::SemaDiagnosticBuilder &Bldr) {
  return Bldr;
}

template <typename T, typename... DiagnosticArgs>
static const Sema::SemaDiagnosticBuilder&
appendDiagnostics(const Sema::SemaDiagnosticBuilder &Bldr, T &&ExtraArg,
                  DiagnosticArgs &&... ExtraArgs) {
  return appendDiagnostics(Bldr << std::forward<T>(ExtraArg),
                           std::forward<DiagnosticArgs>(ExtraArgs)...);
}

/// Add an attribute @c AttrType to declaration @c D, provided that
/// @c PassesCheck is true.
/// Otherwise, emit diagnostic @c DiagID, passing in all parameters
/// specified in @c ExtraArgs.
template <typename AttrType, typename... DiagnosticArgs>
static void handleSimpleAttributeOrDiagnose(Sema &S, Decl *D,
                                            const AttributeCommonInfo &CI,
                                            bool PassesCheck, unsigned DiagID,
                                            DiagnosticArgs &&... ExtraArgs) {
  if (!PassesCheck) {
    Sema::SemaDiagnosticBuilder DB = S.Diag(D->getBeginLoc(), DiagID);
    appendDiagnostics(DB, std::forward<DiagnosticArgs>(ExtraArgs)...);
    return;
  }
  handleSimpleAttribute<AttrType>(S, D, CI);
}

/// Check if the passed-in expression is of type int or bool.
static bool isIntOrBool(Expr *Exp) {
  QualType QT = Exp->getType();
  return QT->isBooleanType() || QT->isIntegerType();
}


// Check to see if the type is a smart pointer of some kind.  We assume
// it's a smart pointer if it defines both operator-> and operator*.
static bool threadSafetyCheckIsSmartPointer(Sema &S, const RecordType* RT) {
  auto IsOverloadedOperatorPresent = [&S](const RecordDecl *Record,
                                          OverloadedOperatorKind Op) {
    DeclContextLookupResult Result =
        Record->lookup(S.Context.DeclarationNames.getCXXOperatorName(Op));
    return !Result.empty();
  };

  const RecordDecl *Record = RT->getDecl();
  bool foundStarOperator = IsOverloadedOperatorPresent(Record, OO_Star);
  bool foundArrowOperator = IsOverloadedOperatorPresent(Record, OO_Arrow);
  if (foundStarOperator && foundArrowOperator)
    return true;

  const CXXRecordDecl *CXXRecord = dyn_cast<CXXRecordDecl>(Record);
  if (!CXXRecord)
    return false;

  for (const auto &BaseSpecifier : CXXRecord->bases()) {
    if (!foundStarOperator)
      foundStarOperator = IsOverloadedOperatorPresent(
          BaseSpecifier.getType()->getAsRecordDecl(), OO_Star);
    if (!foundArrowOperator)
      foundArrowOperator = IsOverloadedOperatorPresent(
          BaseSpecifier.getType()->getAsRecordDecl(), OO_Arrow);
  }

  if (foundStarOperator && foundArrowOperator)
    return true;

  return false;
}

/// Check if passed in Decl is a pointer type.
/// Note that this function may produce an error message.
/// \return true if the Decl is a pointer type; false otherwise
static bool threadSafetyCheckIsPointer(Sema &S, const Decl *D,
                                       const ParsedAttr &AL) {
  const auto *VD = cast<ValueDecl>(D);
  QualType QT = VD->getType();
  if (QT->isAnyPointerType())
    return true;

  if (const auto *RT = QT->getAs<RecordType>()) {
    // If it's an incomplete type, it could be a smart pointer; skip it.
    // (We don't want to force template instantiation if we can avoid it,
    // since that would alter the order in which templates are instantiated.)
    if (RT->isIncompleteType())
      return true;

    if (threadSafetyCheckIsSmartPointer(S, RT))
      return true;
  }

  S.Diag(AL.getLoc(), diag::warn_thread_attribute_decl_not_pointer) << AL << QT;
  return false;
}

/// Checks that the passed in QualType either is of RecordType or points
/// to RecordType. Returns the relevant RecordType, null if it does not exit.
static const RecordType *getRecordType(QualType QT) {
  if (const auto *RT = QT->getAs<RecordType>())
    return RT;

  // Now check if we point to record type.
  if (const auto *PT = QT->getAs<PointerType>())
    return PT->getPointeeType()->getAs<RecordType>();

  return nullptr;
}

template <typename AttrType>
static bool checkRecordDeclForAttr(const RecordDecl *RD) {
  // Check if the record itself has the attribute.
  if (RD->hasAttr<AttrType>())
    return true;

  // Else check if any base classes have the attribute.
  if (const auto *CRD = dyn_cast<CXXRecordDecl>(RD)) {
    if (!CRD->forallBases([](const CXXRecordDecl *Base) {
          return !Base->hasAttr<AttrType>();
        }))
      return true;
  }
  return false;
}

static bool checkRecordTypeForCapability(Sema &S, QualType Ty) {
  const RecordType *RT = getRecordType(Ty);

  if (!RT)
    return false;

  // Don't check for the capability if the class hasn't been defined yet.
  if (RT->isIncompleteType())
    return true;

  // Allow smart pointers to be used as capability objects.
  // FIXME -- Check the type that the smart pointer points to.
  if (threadSafetyCheckIsSmartPointer(S, RT))
    return true;

  return checkRecordDeclForAttr<CapabilityAttr>(RT->getDecl());
}

static bool checkTypedefTypeForCapability(QualType Ty) {
  const auto *TD = Ty->getAs<TypedefType>();
  if (!TD)
    return false;

  TypedefNameDecl *TN = TD->getDecl();
  if (!TN)
    return false;

  return TN->hasAttr<CapabilityAttr>();
}

static bool typeHasCapability(Sema &S, QualType Ty) {
  if (checkTypedefTypeForCapability(Ty))
    return true;

  if (checkRecordTypeForCapability(S, Ty))
    return true;

  return false;
}

static bool isCapabilityExpr(Sema &S, const Expr *Ex) {
  // Capability expressions are simple expressions involving the boolean logic
  // operators &&, || or !, a simple DeclRefExpr, CastExpr or a ParenExpr. Once
  // a DeclRefExpr is found, its type should be checked to determine whether it
  // is a capability or not.

  if (const auto *E = dyn_cast<CastExpr>(Ex))
    return isCapabilityExpr(S, E->getSubExpr());
  else if (const auto *E = dyn_cast<ParenExpr>(Ex))
    return isCapabilityExpr(S, E->getSubExpr());
  else if (const auto *E = dyn_cast<UnaryOperator>(Ex)) {
    if (E->getOpcode() == UO_LNot || E->getOpcode() == UO_AddrOf ||
        E->getOpcode() == UO_Deref)
      return isCapabilityExpr(S, E->getSubExpr());
    return false;
  } else if (const auto *E = dyn_cast<BinaryOperator>(Ex)) {
    if (E->getOpcode() == BO_LAnd || E->getOpcode() == BO_LOr)
      return isCapabilityExpr(S, E->getLHS()) &&
             isCapabilityExpr(S, E->getRHS());
    return false;
  }

  return typeHasCapability(S, Ex->getType());
}

/// Checks that all attribute arguments, starting from Sidx, resolve to
/// a capability object.
/// \param Sidx The attribute argument index to start checking with.
/// \param ParamIdxOk Whether an argument can be indexing into a function
/// parameter list.
static void checkAttrArgsAreCapabilityObjs(Sema &S, Decl *D,
                                           const ParsedAttr &AL,
                                           SmallVectorImpl<Expr *> &Args,
                                           unsigned Sidx = 0,
                                           bool ParamIdxOk = false) {
  if (Sidx == AL.getNumArgs()) {
    // If we don't have any capability arguments, the attribute implicitly
    // refers to 'this'. So we need to make sure that 'this' exists, i.e. we're
    // a non-static method, and that the class is a (scoped) capability.
    const auto *MD = dyn_cast<const CXXMethodDecl>(D);
    if (MD && !MD->isStatic()) {
      const CXXRecordDecl *RD = MD->getParent();
      // FIXME -- need to check this again on template instantiation
      if (!checkRecordDeclForAttr<CapabilityAttr>(RD) &&
          !checkRecordDeclForAttr<ScopedLockableAttr>(RD))
        S.Diag(AL.getLoc(),
               diag::warn_thread_attribute_not_on_capability_member)
            << AL << MD->getParent();
    } else {
      S.Diag(AL.getLoc(), diag::warn_thread_attribute_not_on_non_static_member)
          << AL;
    }
  }

  for (unsigned Idx = Sidx; Idx < AL.getNumArgs(); ++Idx) {
    Expr *ArgExp = AL.getArgAsExpr(Idx);

    if (ArgExp->isTypeDependent()) {
      // FIXME -- need to check this again on template instantiation
      Args.push_back(ArgExp);
      continue;
    }

    if (const auto *StrLit = dyn_cast<StringLiteral>(ArgExp)) {
      if (StrLit->getLength() == 0 ||
          (StrLit->isOrdinary() && StrLit->getString() == StringRef("*"))) {
        // Pass empty strings to the analyzer without warnings.
        // Treat "*" as the universal lock.
        Args.push_back(ArgExp);
        continue;
      }

      // We allow constant strings to be used as a placeholder for expressions
      // that are not valid C++ syntax, but warn that they are ignored.
      S.Diag(AL.getLoc(), diag::warn_thread_attribute_ignored) << AL;
      Args.push_back(ArgExp);
      continue;
    }

    QualType ArgTy = ArgExp->getType();

    // A pointer to member expression of the form  &MyClass::mu is treated
    // specially -- we need to look at the type of the member.
    if (const auto *UOp = dyn_cast<UnaryOperator>(ArgExp))
      if (UOp->getOpcode() == UO_AddrOf)
        if (const auto *DRE = dyn_cast<DeclRefExpr>(UOp->getSubExpr()))
          if (DRE->getDecl()->isCXXInstanceMember())
            ArgTy = DRE->getDecl()->getType();

    // First see if we can just cast to record type, or pointer to record type.
    const RecordType *RT = getRecordType(ArgTy);

    // Now check if we index into a record type function param.
    if(!RT && ParamIdxOk) {
      const auto *FD = dyn_cast<FunctionDecl>(D);
      const auto *IL = dyn_cast<IntegerLiteral>(ArgExp);
      if(FD && IL) {
        unsigned int NumParams = FD->getNumParams();
        llvm::APInt ArgValue = IL->getValue();
        uint64_t ParamIdxFromOne = ArgValue.getZExtValue();
        uint64_t ParamIdxFromZero = ParamIdxFromOne - 1;
        if (!ArgValue.isStrictlyPositive() || ParamIdxFromOne > NumParams) {
          S.Diag(AL.getLoc(),
                 diag::err_attribute_argument_out_of_bounds_extra_info)
              << AL << Idx + 1 << NumParams;
          continue;
        }
        ArgTy = FD->getParamDecl(ParamIdxFromZero)->getType();
      }
    }

    // If the type does not have a capability, see if the components of the
    // expression have capabilities. This allows for writing C code where the
    // capability may be on the type, and the expression is a capability
    // boolean logic expression. Eg) requires_capability(A || B && !C)
    if (!typeHasCapability(S, ArgTy) && !isCapabilityExpr(S, ArgExp))
      S.Diag(AL.getLoc(), diag::warn_thread_attribute_argument_not_lockable)
          << AL << ArgTy;

    Args.push_back(ArgExp);
  }
}

//===----------------------------------------------------------------------===//
// Attribute Implementations
//===----------------------------------------------------------------------===//

static void handlePtGuardedVarAttr(Sema &S, Decl *D, const ParsedAttr &AL) {
  if (!threadSafetyCheckIsPointer(S, D, AL))
    return;

  D->addAttr(::new (S.Context) PtGuardedVarAttr(S.Context, AL));
}

static bool checkGuardedByAttrCommon(Sema &S, Decl *D, const ParsedAttr &AL,
                                     Expr *&Arg) {
  SmallVector<Expr *, 1> Args;
  // check that all arguments are lockable objects
  checkAttrArgsAreCapabilityObjs(S, D, AL, Args);
  unsigned Size = Args.size();
  if (Size != 1)
    return false;

  Arg = Args[0];

  return true;
}

static void handleGuardedByAttr(Sema &S, Decl *D, const ParsedAttr &AL) {
  Expr *Arg = nullptr;
  if (!checkGuardedByAttrCommon(S, D, AL, Arg))
    return;

  D->addAttr(::new (S.Context) GuardedByAttr(S.Context, AL, Arg));
}

static void handlePtGuardedByAttr(Sema &S, Decl *D, const ParsedAttr &AL) {
  Expr *Arg = nullptr;
  if (!checkGuardedByAttrCommon(S, D, AL, Arg))
    return;

  if (!threadSafetyCheckIsPointer(S, D, AL))
    return;

  D->addAttr(::new (S.Context) PtGuardedByAttr(S.Context, AL, Arg));
}

static bool checkAcquireOrderAttrCommon(Sema &S, Decl *D, const ParsedAttr &AL,
                                        SmallVectorImpl<Expr *> &Args) {
  if (!AL.checkAtLeastNumArgs(S, 1))
    return false;

  // Check that this attribute only applies to lockable types.
  QualType QT = cast<ValueDecl>(D)->getType();
  if (!QT->isDependentType() && !typeHasCapability(S, QT)) {
    S.Diag(AL.getLoc(), diag::warn_thread_attribute_decl_not_lockable) << AL;
    return false;
  }

  // Check that all arguments are lockable objects.
  checkAttrArgsAreCapabilityObjs(S, D, AL, Args);
  if (Args.empty())
    return false;

  return true;
}

static void handleAcquiredAfterAttr(Sema &S, Decl *D, const ParsedAttr &AL) {
  SmallVector<Expr *, 1> Args;
  if (!checkAcquireOrderAttrCommon(S, D, AL, Args))
    return;

  Expr **StartArg = &Args[0];
  D->addAttr(::new (S.Context)
                 AcquiredAfterAttr(S.Context, AL, StartArg, Args.size()));
}

static void handleAcquiredBeforeAttr(Sema &S, Decl *D, const ParsedAttr &AL) {
  SmallVector<Expr *, 1> Args;
  if (!checkAcquireOrderAttrCommon(S, D, AL, Args))
    return;

  Expr **StartArg = &Args[0];
  D->addAttr(::new (S.Context)
                 AcquiredBeforeAttr(S.Context, AL, StartArg, Args.size()));
}

static bool checkLockFunAttrCommon(Sema &S, Decl *D, const ParsedAttr &AL,
                                   SmallVectorImpl<Expr *> &Args) {
  // zero or more arguments ok
  // check that all arguments are lockable objects
  checkAttrArgsAreCapabilityObjs(S, D, AL, Args, 0, /*ParamIdxOk=*/true);

  return true;
}

static void handleAssertSharedLockAttr(Sema &S, Decl *D, const ParsedAttr &AL) {
  SmallVector<Expr *, 1> Args;
  if (!checkLockFunAttrCommon(S, D, AL, Args))
    return;

  unsigned Size = Args.size();
  Expr **StartArg = Size == 0 ? nullptr : &Args[0];
  D->addAttr(::new (S.Context)
                 AssertSharedLockAttr(S.Context, AL, StartArg, Size));
}

static void handleAssertExclusiveLockAttr(Sema &S, Decl *D,
                                          const ParsedAttr &AL) {
  SmallVector<Expr *, 1> Args;
  if (!checkLockFunAttrCommon(S, D, AL, Args))
    return;

  unsigned Size = Args.size();
  Expr **StartArg = Size == 0 ? nullptr : &Args[0];
  D->addAttr(::new (S.Context)
                 AssertExclusiveLockAttr(S.Context, AL, StartArg, Size));
}

/// Checks to be sure that the given parameter number is in bounds, and
/// is an integral type. Will emit appropriate diagnostics if this returns
/// false.
///
/// AttrArgNo is used to actually retrieve the argument, so it's base-0.
template <typename AttrInfo>
static bool checkParamIsIntegerType(Sema &S, const Decl *D, const AttrInfo &AI,
                                    unsigned AttrArgNo) {
  assert(AI.isArgExpr(AttrArgNo) && "Expected expression argument");
  Expr *AttrArg = AI.getArgAsExpr(AttrArgNo);
  ParamIdx Idx;
  if (!checkFunctionOrMethodParameterIndex(S, D, AI, AttrArgNo + 1, AttrArg,
                                           Idx))
    return false;

  QualType ParamTy = getFunctionOrMethodParamType(D, Idx.getASTIndex());
  if (!ParamTy->isIntegerType() && !ParamTy->isCharType()) {
    SourceLocation SrcLoc = AttrArg->getBeginLoc();
    S.Diag(SrcLoc, diag::err_attribute_integers_only)
        << AI << getFunctionOrMethodParamRange(D, Idx.getASTIndex());
    return false;
  }
  return true;
}

static void handleAllocSizeAttr(Sema &S, Decl *D, const ParsedAttr &AL) {
  if (!AL.checkAtLeastNumArgs(S, 1) || !AL.checkAtMostNumArgs(S, 2))
    return;

  assert(isFunctionOrMethod(D) && hasFunctionProto(D));

  QualType RetTy = getFunctionOrMethodResultType(D);
  if (!RetTy->isPointerType()) {
    S.Diag(AL.getLoc(), diag::warn_attribute_return_pointers_only) << AL;
    return;
  }

  const Expr *SizeExpr = AL.getArgAsExpr(0);
  int SizeArgNoVal;
  // Parameter indices are 1-indexed, hence Index=1
  if (!checkPositiveIntArgument(S, AL, SizeExpr, SizeArgNoVal, /*Idx=*/1))
    return;
  if (!checkParamIsIntegerType(S, D, AL, /*AttrArgNo=*/0))
    return;
  ParamIdx SizeArgNo(SizeArgNoVal, D);

  ParamIdx NumberArgNo;
  if (AL.getNumArgs() == 2) {
    const Expr *NumberExpr = AL.getArgAsExpr(1);
    int Val;
    // Parameter indices are 1-based, hence Index=2
    if (!checkPositiveIntArgument(S, AL, NumberExpr, Val, /*Idx=*/2))
      return;
    if (!checkParamIsIntegerType(S, D, AL, /*AttrArgNo=*/1))
      return;
    NumberArgNo = ParamIdx(Val, D);
  }

  D->addAttr(::new (S.Context)
                 AllocSizeAttr(S.Context, AL, SizeArgNo, NumberArgNo));
}

static bool checkTryLockFunAttrCommon(Sema &S, Decl *D, const ParsedAttr &AL,
                                      SmallVectorImpl<Expr *> &Args) {
  if (!AL.checkAtLeastNumArgs(S, 1))
    return false;

  if (!isIntOrBool(AL.getArgAsExpr(0))) {
    S.Diag(AL.getLoc(), diag::err_attribute_argument_n_type)
        << AL << 1 << AANT_ArgumentIntOrBool;
    return false;
  }

  // check that all arguments are lockable objects
  checkAttrArgsAreCapabilityObjs(S, D, AL, Args, 1);

  return true;
}

static void handleSharedTrylockFunctionAttr(Sema &S, Decl *D,
                                            const ParsedAttr &AL) {
  SmallVector<Expr*, 2> Args;
  if (!checkTryLockFunAttrCommon(S, D, AL, Args))
    return;

  D->addAttr(::new (S.Context) SharedTrylockFunctionAttr(
      S.Context, AL, AL.getArgAsExpr(0), Args.data(), Args.size()));
}

static void handleExclusiveTrylockFunctionAttr(Sema &S, Decl *D,
                                               const ParsedAttr &AL) {
  SmallVector<Expr*, 2> Args;
  if (!checkTryLockFunAttrCommon(S, D, AL, Args))
    return;

  D->addAttr(::new (S.Context) ExclusiveTrylockFunctionAttr(
      S.Context, AL, AL.getArgAsExpr(0), Args.data(), Args.size()));
}

static void handleLockReturnedAttr(Sema &S, Decl *D, const ParsedAttr &AL) {
  // check that the argument is lockable object
  SmallVector<Expr*, 1> Args;
  checkAttrArgsAreCapabilityObjs(S, D, AL, Args);
  unsigned Size = Args.size();
  if (Size == 0)
    return;

  D->addAttr(::new (S.Context) LockReturnedAttr(S.Context, AL, Args[0]));
}

static void handleLocksExcludedAttr(Sema &S, Decl *D, const ParsedAttr &AL) {
  if (!AL.checkAtLeastNumArgs(S, 1))
    return;

  // check that all arguments are lockable objects
  SmallVector<Expr*, 1> Args;
  checkAttrArgsAreCapabilityObjs(S, D, AL, Args);
  unsigned Size = Args.size();
  if (Size == 0)
    return;
  Expr **StartArg = &Args[0];

  D->addAttr(::new (S.Context)
                 LocksExcludedAttr(S.Context, AL, StartArg, Size));
}

static bool checkFunctionConditionAttr(Sema &S, Decl *D, const ParsedAttr &AL,
                                       Expr *&Cond, StringRef &Msg) {
  Cond = AL.getArgAsExpr(0);
  if (!Cond->isTypeDependent()) {
    ExprResult Converted = S.PerformContextuallyConvertToBool(Cond);
    if (Converted.isInvalid())
      return false;
    Cond = Converted.get();
  }

  if (!S.checkStringLiteralArgumentAttr(AL, 1, Msg))
    return false;

  if (Msg.empty())
    Msg = "<no message provided>";

  SmallVector<PartialDiagnosticAt, 8> Diags;
  if (isa<FunctionDecl>(D) && !Cond->isValueDependent() &&
      !Expr::isPotentialConstantExprUnevaluated(Cond, cast<FunctionDecl>(D),
                                                Diags)) {
    S.Diag(AL.getLoc(), diag::err_attr_cond_never_constant_expr) << AL;
    for (const PartialDiagnosticAt &PDiag : Diags)
      S.Diag(PDiag.first, PDiag.second);
    return false;
  }
  return true;
}

static void handleEnableIfAttr(Sema &S, Decl *D, const ParsedAttr &AL) {
  S.Diag(AL.getLoc(), diag::ext_clang_enable_if);

  Expr *Cond;
  StringRef Msg;
  if (checkFunctionConditionAttr(S, D, AL, Cond, Msg))
    D->addAttr(::new (S.Context) EnableIfAttr(S.Context, AL, Cond, Msg));
}

static void handleErrorAttr(Sema &S, Decl *D, const ParsedAttr &AL) {
  StringRef NewUserDiagnostic;
  if (!S.checkStringLiteralArgumentAttr(AL, 0, NewUserDiagnostic))
    return;
  if (ErrorAttr *EA = S.mergeErrorAttr(D, AL, NewUserDiagnostic))
    D->addAttr(EA);
}

namespace {
/// Determines if a given Expr references any of the given function's
/// ParmVarDecls, or the function's implicit `this` parameter (if applicable).
class ArgumentDependenceChecker
    : public RecursiveASTVisitor<ArgumentDependenceChecker> {
#ifndef NDEBUG
  const CXXRecordDecl *ClassType;
#endif
  llvm::SmallPtrSet<const ParmVarDecl *, 16> Parms;
  bool Result;

public:
  ArgumentDependenceChecker(const FunctionDecl *FD) {
#ifndef NDEBUG
    if (const auto *MD = dyn_cast<CXXMethodDecl>(FD))
      ClassType = MD->getParent();
    else
      ClassType = nullptr;
#endif
    Parms.insert(FD->param_begin(), FD->param_end());
  }

  bool referencesArgs(Expr *E) {
    Result = false;
    TraverseStmt(E);
    return Result;
  }

  bool VisitCXXThisExpr(CXXThisExpr *E) {
    assert(E->getType()->getPointeeCXXRecordDecl() == ClassType &&
           "`this` doesn't refer to the enclosing class?");
    Result = true;
    return false;
  }

  bool VisitDeclRefExpr(DeclRefExpr *DRE) {
    if (const auto *PVD = dyn_cast<ParmVarDecl>(DRE->getDecl()))
      if (Parms.count(PVD)) {
        Result = true;
        return false;
      }
    return true;
  }
};
}

static void handleDiagnoseAsBuiltinAttr(Sema &S, Decl *D,
                                        const ParsedAttr &AL) {
  const auto *DeclFD = cast<FunctionDecl>(D);

  if (const auto *MethodDecl = dyn_cast<CXXMethodDecl>(DeclFD))
    if (!MethodDecl->isStatic()) {
      S.Diag(AL.getLoc(), diag::err_attribute_no_member_function) << AL;
      return;
    }

  auto DiagnoseType = [&](unsigned Index, AttributeArgumentNType T) {
    SourceLocation Loc = [&]() {
      auto Union = AL.getArg(Index - 1);
      if (Union.is<Expr *>())
        return Union.get<Expr *>()->getBeginLoc();
      return Union.get<IdentifierLoc *>()->Loc;
    }();

    S.Diag(Loc, diag::err_attribute_argument_n_type) << AL << Index << T;
  };

  FunctionDecl *AttrFD = [&]() -> FunctionDecl * {
    if (!AL.isArgExpr(0))
      return nullptr;
    auto *F = dyn_cast_or_null<DeclRefExpr>(AL.getArgAsExpr(0));
    if (!F)
      return nullptr;
    return dyn_cast_or_null<FunctionDecl>(F->getFoundDecl());
  }();

  if (!AttrFD || !AttrFD->getBuiltinID(true)) {
    DiagnoseType(1, AANT_ArgumentBuiltinFunction);
    return;
  }

  if (AttrFD->getNumParams() != AL.getNumArgs() - 1) {
    S.Diag(AL.getLoc(), diag::err_attribute_wrong_number_arguments_for)
        << AL << AttrFD << AttrFD->getNumParams();
    return;
  }

  SmallVector<unsigned, 8> Indices;

  for (unsigned I = 1; I < AL.getNumArgs(); ++I) {
    if (!AL.isArgExpr(I)) {
      DiagnoseType(I + 1, AANT_ArgumentIntegerConstant);
      return;
    }

    const Expr *IndexExpr = AL.getArgAsExpr(I);
    uint32_t Index;

    if (!checkUInt32Argument(S, AL, IndexExpr, Index, I + 1, false))
      return;

    if (Index > DeclFD->getNumParams()) {
      S.Diag(AL.getLoc(), diag::err_attribute_bounds_for_function)
          << AL << Index << DeclFD << DeclFD->getNumParams();
      return;
    }

    QualType T1 = AttrFD->getParamDecl(I - 1)->getType();
    QualType T2 = DeclFD->getParamDecl(Index - 1)->getType();

    if (T1.getCanonicalType().getUnqualifiedType() !=
        T2.getCanonicalType().getUnqualifiedType()) {
      S.Diag(IndexExpr->getBeginLoc(), diag::err_attribute_parameter_types)
          << AL << Index << DeclFD << T2 << I << AttrFD << T1;
      return;
    }

    Indices.push_back(Index - 1);
  }

  D->addAttr(::new (S.Context) DiagnoseAsBuiltinAttr(
      S.Context, AL, AttrFD, Indices.data(), Indices.size()));
}

static void handleDiagnoseIfAttr(Sema &S, Decl *D, const ParsedAttr &AL) {
  S.Diag(AL.getLoc(), diag::ext_clang_diagnose_if);

  Expr *Cond;
  StringRef Msg;
  if (!checkFunctionConditionAttr(S, D, AL, Cond, Msg))
    return;

  StringRef DiagTypeStr;
  if (!S.checkStringLiteralArgumentAttr(AL, 2, DiagTypeStr))
    return;

  DiagnoseIfAttr::DiagnosticType DiagType;
  if (!DiagnoseIfAttr::ConvertStrToDiagnosticType(DiagTypeStr, DiagType)) {
    S.Diag(AL.getArgAsExpr(2)->getBeginLoc(),
           diag::err_diagnose_if_invalid_diagnostic_type);
    return;
  }

  bool ArgDependent = false;
  if (const auto *FD = dyn_cast<FunctionDecl>(D))
    ArgDependent = ArgumentDependenceChecker(FD).referencesArgs(Cond);
  D->addAttr(::new (S.Context) DiagnoseIfAttr(
      S.Context, AL, Cond, Msg, DiagType, ArgDependent, cast<NamedDecl>(D)));
}

static void handleNoBuiltinAttr(Sema &S, Decl *D, const ParsedAttr &AL) {
  static constexpr const StringRef kWildcard = "*";

  llvm::SmallVector<StringRef, 16> Names;
  bool HasWildcard = false;

  const auto AddBuiltinName = [&Names, &HasWildcard](StringRef Name) {
    if (Name == kWildcard)
      HasWildcard = true;
    Names.push_back(Name);
  };

  // Add previously defined attributes.
  if (const auto *NBA = D->getAttr<NoBuiltinAttr>())
    for (StringRef BuiltinName : NBA->builtinNames())
      AddBuiltinName(BuiltinName);

  // Add current attributes.
  if (AL.getNumArgs() == 0)
    AddBuiltinName(kWildcard);
  else
    for (unsigned I = 0, E = AL.getNumArgs(); I != E; ++I) {
      StringRef BuiltinName;
      SourceLocation LiteralLoc;
      if (!S.checkStringLiteralArgumentAttr(AL, I, BuiltinName, &LiteralLoc))
        return;

      if (Builtin::Context::isBuiltinFunc(BuiltinName))
        AddBuiltinName(BuiltinName);
      else
        S.Diag(LiteralLoc, diag::warn_attribute_no_builtin_invalid_builtin_name)
            << BuiltinName << AL;
    }

  // Repeating the same attribute is fine.
  llvm::sort(Names);
  Names.erase(std::unique(Names.begin(), Names.end()), Names.end());

  // Empty no_builtin must be on its own.
  if (HasWildcard && Names.size() > 1)
    S.Diag(D->getLocation(),
           diag::err_attribute_no_builtin_wildcard_or_builtin_name)
        << AL;

  if (D->hasAttr<NoBuiltinAttr>())
    D->dropAttr<NoBuiltinAttr>();
  D->addAttr(::new (S.Context)
                 NoBuiltinAttr(S.Context, AL, Names.data(), Names.size()));
}

static void handlePassObjectSizeAttr(Sema &S, Decl *D, const ParsedAttr &AL) {
  if (D->hasAttr<PassObjectSizeAttr>()) {
    S.Diag(D->getBeginLoc(), diag::err_attribute_only_once_per_parameter) << AL;
    return;
  }

  Expr *E = AL.getArgAsExpr(0);
  uint32_t Type;
  if (!checkUInt32Argument(S, AL, E, Type, /*Idx=*/1))
    return;

  // pass_object_size's argument is passed in as the second argument of
  // __builtin_object_size. So, it has the same constraints as that second
  // argument; namely, it must be in the range [0, 3].
  if (Type > 3) {
    S.Diag(E->getBeginLoc(), diag::err_attribute_argument_out_of_range)
        << AL << 0 << 3 << E->getSourceRange();
    return;
  }

  // pass_object_size is only supported on constant pointer parameters; as a
  // kindness to users, we allow the parameter to be non-const for declarations.
  // At this point, we have no clue if `D` belongs to a function declaration or
  // definition, so we defer the constness check until later.
  if (!cast<ParmVarDecl>(D)->getType()->isPointerType()) {
    S.Diag(D->getBeginLoc(), diag::err_attribute_pointers_only) << AL << 1;
    return;
  }

  D->addAttr(::new (S.Context) PassObjectSizeAttr(S.Context, AL, (int)Type));
}

static void handleConsumableAttr(Sema &S, Decl *D, const ParsedAttr &AL) {
  ConsumableAttr::ConsumedState DefaultState;

  if (AL.isArgIdent(0)) {
    IdentifierLoc *IL = AL.getArgAsIdent(0);
    if (!ConsumableAttr::ConvertStrToConsumedState(IL->Ident->getName(),
                                                   DefaultState)) {
      S.Diag(IL->Loc, diag::warn_attribute_type_not_supported) << AL
                                                               << IL->Ident;
      return;
    }
  } else {
    S.Diag(AL.getLoc(), diag::err_attribute_argument_type)
        << AL << AANT_ArgumentIdentifier;
    return;
  }

  D->addAttr(::new (S.Context) ConsumableAttr(S.Context, AL, DefaultState));
}

static bool checkForConsumableClass(Sema &S, const CXXMethodDecl *MD,
                                    const ParsedAttr &AL) {
  QualType ThisType = MD->getThisType()->getPointeeType();

  if (const CXXRecordDecl *RD = ThisType->getAsCXXRecordDecl()) {
    if (!RD->hasAttr<ConsumableAttr>()) {
      S.Diag(AL.getLoc(), diag::warn_attr_on_unconsumable_class) << RD;

      return false;
    }
  }

  return true;
}

static void handleCallableWhenAttr(Sema &S, Decl *D, const ParsedAttr &AL) {
  if (!AL.checkAtLeastNumArgs(S, 1))
    return;

  if (!checkForConsumableClass(S, cast<CXXMethodDecl>(D), AL))
    return;

  SmallVector<CallableWhenAttr::ConsumedState, 3> States;
  for (unsigned ArgIndex = 0; ArgIndex < AL.getNumArgs(); ++ArgIndex) {
    CallableWhenAttr::ConsumedState CallableState;

    StringRef StateString;
    SourceLocation Loc;
    if (AL.isArgIdent(ArgIndex)) {
      IdentifierLoc *Ident = AL.getArgAsIdent(ArgIndex);
      StateString = Ident->Ident->getName();
      Loc = Ident->Loc;
    } else {
      if (!S.checkStringLiteralArgumentAttr(AL, ArgIndex, StateString, &Loc))
        return;
    }

    if (!CallableWhenAttr::ConvertStrToConsumedState(StateString,
                                                     CallableState)) {
      S.Diag(Loc, diag::warn_attribute_type_not_supported) << AL << StateString;
      return;
    }

    States.push_back(CallableState);
  }

  D->addAttr(::new (S.Context)
                 CallableWhenAttr(S.Context, AL, States.data(), States.size()));
}

static void handleParamTypestateAttr(Sema &S, Decl *D, const ParsedAttr &AL) {
  ParamTypestateAttr::ConsumedState ParamState;

  if (AL.isArgIdent(0)) {
    IdentifierLoc *Ident = AL.getArgAsIdent(0);
    StringRef StateString = Ident->Ident->getName();

    if (!ParamTypestateAttr::ConvertStrToConsumedState(StateString,
                                                       ParamState)) {
      S.Diag(Ident->Loc, diag::warn_attribute_type_not_supported)
          << AL << StateString;
      return;
    }
  } else {
    S.Diag(AL.getLoc(), diag::err_attribute_argument_type)
        << AL << AANT_ArgumentIdentifier;
    return;
  }

  // FIXME: This check is currently being done in the analysis.  It can be
  //        enabled here only after the parser propagates attributes at
  //        template specialization definition, not declaration.
  //QualType ReturnType = cast<ParmVarDecl>(D)->getType();
  //const CXXRecordDecl *RD = ReturnType->getAsCXXRecordDecl();
  //
  //if (!RD || !RD->hasAttr<ConsumableAttr>()) {
  //    S.Diag(AL.getLoc(), diag::warn_return_state_for_unconsumable_type) <<
  //      ReturnType.getAsString();
  //    return;
  //}

  D->addAttr(::new (S.Context) ParamTypestateAttr(S.Context, AL, ParamState));
}

static void handleReturnTypestateAttr(Sema &S, Decl *D, const ParsedAttr &AL) {
  ReturnTypestateAttr::ConsumedState ReturnState;

  if (AL.isArgIdent(0)) {
    IdentifierLoc *IL = AL.getArgAsIdent(0);
    if (!ReturnTypestateAttr::ConvertStrToConsumedState(IL->Ident->getName(),
                                                        ReturnState)) {
      S.Diag(IL->Loc, diag::warn_attribute_type_not_supported) << AL
                                                               << IL->Ident;
      return;
    }
  } else {
    S.Diag(AL.getLoc(), diag::err_attribute_argument_type)
        << AL << AANT_ArgumentIdentifier;
    return;
  }

  // FIXME: This check is currently being done in the analysis.  It can be
  //        enabled here only after the parser propagates attributes at
  //        template specialization definition, not declaration.
  //QualType ReturnType;
  //
  //if (const ParmVarDecl *Param = dyn_cast<ParmVarDecl>(D)) {
  //  ReturnType = Param->getType();
  //
  //} else if (const CXXConstructorDecl *Constructor =
  //             dyn_cast<CXXConstructorDecl>(D)) {
  //  ReturnType = Constructor->getThisType()->getPointeeType();
  //
  //} else {
  //
  //  ReturnType = cast<FunctionDecl>(D)->getCallResultType();
  //}
  //
  //const CXXRecordDecl *RD = ReturnType->getAsCXXRecordDecl();
  //
  //if (!RD || !RD->hasAttr<ConsumableAttr>()) {
  //    S.Diag(Attr.getLoc(), diag::warn_return_state_for_unconsumable_type) <<
  //      ReturnType.getAsString();
  //    return;
  //}

  D->addAttr(::new (S.Context) ReturnTypestateAttr(S.Context, AL, ReturnState));
}

static void handleSetTypestateAttr(Sema &S, Decl *D, const ParsedAttr &AL) {
  if (!checkForConsumableClass(S, cast<CXXMethodDecl>(D), AL))
    return;

  SetTypestateAttr::ConsumedState NewState;
  if (AL.isArgIdent(0)) {
    IdentifierLoc *Ident = AL.getArgAsIdent(0);
    StringRef Param = Ident->Ident->getName();
    if (!SetTypestateAttr::ConvertStrToConsumedState(Param, NewState)) {
      S.Diag(Ident->Loc, diag::warn_attribute_type_not_supported) << AL
                                                                  << Param;
      return;
    }
  } else {
    S.Diag(AL.getLoc(), diag::err_attribute_argument_type)
        << AL << AANT_ArgumentIdentifier;
    return;
  }

  D->addAttr(::new (S.Context) SetTypestateAttr(S.Context, AL, NewState));
}

static void handleTestTypestateAttr(Sema &S, Decl *D, const ParsedAttr &AL) {
  if (!checkForConsumableClass(S, cast<CXXMethodDecl>(D), AL))
    return;

  TestTypestateAttr::ConsumedState TestState;
  if (AL.isArgIdent(0)) {
    IdentifierLoc *Ident = AL.getArgAsIdent(0);
    StringRef Param = Ident->Ident->getName();
    if (!TestTypestateAttr::ConvertStrToConsumedState(Param, TestState)) {
      S.Diag(Ident->Loc, diag::warn_attribute_type_not_supported) << AL
                                                                  << Param;
      return;
    }
  } else {
    S.Diag(AL.getLoc(), diag::err_attribute_argument_type)
        << AL << AANT_ArgumentIdentifier;
    return;
  }

  D->addAttr(::new (S.Context) TestTypestateAttr(S.Context, AL, TestState));
}

static void handleExtVectorTypeAttr(Sema &S, Decl *D, const ParsedAttr &AL) {
  // Remember this typedef decl, we will need it later for diagnostics.
  S.ExtVectorDecls.push_back(cast<TypedefNameDecl>(D));
}

static void handlePackedAttr(Sema &S, Decl *D, const ParsedAttr &AL) {
  if (auto *TD = dyn_cast<TagDecl>(D))
    TD->addAttr(::new (S.Context) PackedAttr(S.Context, AL));
  else if (auto *FD = dyn_cast<FieldDecl>(D)) {
    bool BitfieldByteAligned = (!FD->getType()->isDependentType() &&
                                !FD->getType()->isIncompleteType() &&
                                FD->isBitField() &&
                                S.Context.getTypeAlign(FD->getType()) <= 8);

    if (S.getASTContext().getTargetInfo().getTriple().isPS()) {
      if (BitfieldByteAligned)
        // The PS4/PS5 targets need to maintain ABI backwards compatibility.
        S.Diag(AL.getLoc(), diag::warn_attribute_ignored_for_field_of_type)
            << AL << FD->getType();
      else
        FD->addAttr(::new (S.Context) PackedAttr(S.Context, AL));
    } else {
      // Report warning about changed offset in the newer compiler versions.
      if (BitfieldByteAligned)
        S.Diag(AL.getLoc(), diag::warn_attribute_packed_for_bitfield);

      FD->addAttr(::new (S.Context) PackedAttr(S.Context, AL));
    }

  } else
    S.Diag(AL.getLoc(), diag::warn_attribute_ignored) << AL;
}

static void handlePreferredName(Sema &S, Decl *D, const ParsedAttr &AL) {
  auto *RD = cast<CXXRecordDecl>(D);
  ClassTemplateDecl *CTD = RD->getDescribedClassTemplate();
  assert(CTD && "attribute does not appertain to this declaration");

  ParsedType PT = AL.getTypeArg();
  TypeSourceInfo *TSI = nullptr;
  QualType T = S.GetTypeFromParser(PT, &TSI);
  if (!TSI)
    TSI = S.Context.getTrivialTypeSourceInfo(T, AL.getLoc());

  if (!T.hasQualifiers() && T->isTypedefNameType()) {
    // Find the template name, if this type names a template specialization.
    const TemplateDecl *Template = nullptr;
    if (const auto *CTSD = dyn_cast_or_null<ClassTemplateSpecializationDecl>(
            T->getAsCXXRecordDecl())) {
      Template = CTSD->getSpecializedTemplate();
    } else if (const auto *TST = T->getAs<TemplateSpecializationType>()) {
      while (TST && TST->isTypeAlias())
        TST = TST->getAliasedType()->getAs<TemplateSpecializationType>();
      if (TST)
        Template = TST->getTemplateName().getAsTemplateDecl();
    }

    if (Template && declaresSameEntity(Template, CTD)) {
      D->addAttr(::new (S.Context) PreferredNameAttr(S.Context, AL, TSI));
      return;
    }
  }

  S.Diag(AL.getLoc(), diag::err_attribute_preferred_name_arg_invalid)
      << T << CTD;
  if (const auto *TT = T->getAs<TypedefType>())
    S.Diag(TT->getDecl()->getLocation(), diag::note_entity_declared_at)
        << TT->getDecl();
}

static bool checkIBOutletCommon(Sema &S, Decl *D, const ParsedAttr &AL) {
  // The IBOutlet/IBOutletCollection attributes only apply to instance
  // variables or properties of Objective-C classes.  The outlet must also
  // have an object reference type.
  if (const auto *VD = dyn_cast<ObjCIvarDecl>(D)) {
    if (!VD->getType()->getAs<ObjCObjectPointerType>()) {
      S.Diag(AL.getLoc(), diag::warn_iboutlet_object_type)
          << AL << VD->getType() << 0;
      return false;
    }
  }
  else if (const auto *PD = dyn_cast<ObjCPropertyDecl>(D)) {
    if (!PD->getType()->getAs<ObjCObjectPointerType>()) {
      S.Diag(AL.getLoc(), diag::warn_iboutlet_object_type)
          << AL << PD->getType() << 1;
      return false;
    }
  }
  else {
    S.Diag(AL.getLoc(), diag::warn_attribute_iboutlet) << AL;
    return false;
  }

  return true;
}

static void handleIBOutlet(Sema &S, Decl *D, const ParsedAttr &AL) {
  if (!checkIBOutletCommon(S, D, AL))
    return;

  D->addAttr(::new (S.Context) IBOutletAttr(S.Context, AL));
}

static void handleIBOutletCollection(Sema &S, Decl *D, const ParsedAttr &AL) {

  // The iboutletcollection attribute can have zero or one arguments.
  if (AL.getNumArgs() > 1) {
    S.Diag(AL.getLoc(), diag::err_attribute_wrong_number_arguments) << AL << 1;
    return;
  }

  if (!checkIBOutletCommon(S, D, AL))
    return;

  ParsedType PT;

  if (AL.hasParsedType())
    PT = AL.getTypeArg();
  else {
    PT = S.getTypeName(S.Context.Idents.get("NSObject"), AL.getLoc(),
                       S.getScopeForContext(D->getDeclContext()->getParent()));
    if (!PT) {
      S.Diag(AL.getLoc(), diag::err_iboutletcollection_type) << "NSObject";
      return;
    }
  }

  TypeSourceInfo *QTLoc = nullptr;
  QualType QT = S.GetTypeFromParser(PT, &QTLoc);
  if (!QTLoc)
    QTLoc = S.Context.getTrivialTypeSourceInfo(QT, AL.getLoc());

  // Diagnose use of non-object type in iboutletcollection attribute.
  // FIXME. Gnu attribute extension ignores use of builtin types in
  // attributes. So, __attribute__((iboutletcollection(char))) will be
  // treated as __attribute__((iboutletcollection())).
  if (!QT->isObjCIdType() && !QT->isObjCObjectType()) {
    S.Diag(AL.getLoc(),
           QT->isBuiltinType() ? diag::err_iboutletcollection_builtintype
                               : diag::err_iboutletcollection_type) << QT;
    return;
  }

  D->addAttr(::new (S.Context) IBOutletCollectionAttr(S.Context, AL, QTLoc));
}

bool Sema::isValidPointerAttrType(QualType T, bool RefOkay) {
  if (RefOkay) {
    if (T->isReferenceType())
      return true;
  } else {
    T = T.getNonReferenceType();
  }

  // The nonnull attribute, and other similar attributes, can be applied to a
  // transparent union that contains a pointer type.
  if (const RecordType *UT = T->getAsUnionType()) {
    if (UT && UT->getDecl()->hasAttr<TransparentUnionAttr>()) {
      RecordDecl *UD = UT->getDecl();
      for (const auto *I : UD->fields()) {
        QualType QT = I->getType();
        if (QT->isAnyPointerType() || QT->isBlockPointerType())
          return true;
      }
    }
  }

  return T->isAnyPointerType() || T->isBlockPointerType();
}

static bool attrNonNullArgCheck(Sema &S, QualType T, const ParsedAttr &AL,
                                SourceRange AttrParmRange,
                                SourceRange TypeRange,
                                bool isReturnValue = false) {
  if (!S.isValidPointerAttrType(T)) {
    if (isReturnValue)
      S.Diag(AL.getLoc(), diag::warn_attribute_return_pointers_only)
          << AL << AttrParmRange << TypeRange;
    else
      S.Diag(AL.getLoc(), diag::warn_attribute_pointers_only)
          << AL << AttrParmRange << TypeRange << 0;
    return false;
  }
  return true;
}

static void handleNonNullAttr(Sema &S, Decl *D, const ParsedAttr &AL) {
  SmallVector<ParamIdx, 8> NonNullArgs;
  for (unsigned I = 0; I < AL.getNumArgs(); ++I) {
    Expr *Ex = AL.getArgAsExpr(I);
    ParamIdx Idx;
    if (!checkFunctionOrMethodParameterIndex(S, D, AL, I + 1, Ex, Idx))
      return;

    // Is the function argument a pointer type?
    if (Idx.getASTIndex() < getFunctionOrMethodNumParams(D) &&
        !attrNonNullArgCheck(
            S, getFunctionOrMethodParamType(D, Idx.getASTIndex()), AL,
            Ex->getSourceRange(),
            getFunctionOrMethodParamRange(D, Idx.getASTIndex())))
      continue;

    NonNullArgs.push_back(Idx);
  }

  // If no arguments were specified to __attribute__((nonnull)) then all pointer
  // arguments have a nonnull attribute; warn if there aren't any. Skip this
  // check if the attribute came from a macro expansion or a template
  // instantiation.
  if (NonNullArgs.empty() && AL.getLoc().isFileID() &&
      !S.inTemplateInstantiation()) {
    bool AnyPointers = isFunctionOrMethodVariadic(D);
    for (unsigned I = 0, E = getFunctionOrMethodNumParams(D);
         I != E && !AnyPointers; ++I) {
      QualType T = getFunctionOrMethodParamType(D, I);
      if (T->isDependentType() || S.isValidPointerAttrType(T))
        AnyPointers = true;
    }

    if (!AnyPointers)
      S.Diag(AL.getLoc(), diag::warn_attribute_nonnull_no_pointers);
  }

  ParamIdx *Start = NonNullArgs.data();
  unsigned Size = NonNullArgs.size();
  llvm::array_pod_sort(Start, Start + Size);
  D->addAttr(::new (S.Context) NonNullAttr(S.Context, AL, Start, Size));
}

static void handleNonNullAttrParameter(Sema &S, ParmVarDecl *D,
                                       const ParsedAttr &AL) {
  if (AL.getNumArgs() > 0) {
    if (D->getFunctionType()) {
      handleNonNullAttr(S, D, AL);
    } else {
      S.Diag(AL.getLoc(), diag::warn_attribute_nonnull_parm_no_args)
        << D->getSourceRange();
    }
    return;
  }

  // Is the argument a pointer type?
  if (!attrNonNullArgCheck(S, D->getType(), AL, SourceRange(),
                           D->getSourceRange()))
    return;

  D->addAttr(::new (S.Context) NonNullAttr(S.Context, AL, nullptr, 0));
}

static void handleReturnsNonNullAttr(Sema &S, Decl *D, const ParsedAttr &AL) {
  QualType ResultType = getFunctionOrMethodResultType(D);
  SourceRange SR = getFunctionOrMethodResultSourceRange(D);
  if (!attrNonNullArgCheck(S, ResultType, AL, SourceRange(), SR,
                           /* isReturnValue */ true))
    return;

  D->addAttr(::new (S.Context) ReturnsNonNullAttr(S.Context, AL));
}

static void handleNoEscapeAttr(Sema &S, Decl *D, const ParsedAttr &AL) {
  if (D->isInvalidDecl())
    return;

  // noescape only applies to pointer types.
  QualType T = cast<ParmVarDecl>(D)->getType();
  if (!S.isValidPointerAttrType(T, /* RefOkay */ true)) {
    S.Diag(AL.getLoc(), diag::warn_attribute_pointers_only)
        << AL << AL.getRange() << 0;
    return;
  }

  D->addAttr(::new (S.Context) NoEscapeAttr(S.Context, AL));
}

static void handleAssumeAlignedAttr(Sema &S, Decl *D, const ParsedAttr &AL) {
  Expr *E = AL.getArgAsExpr(0),
       *OE = AL.getNumArgs() > 1 ? AL.getArgAsExpr(1) : nullptr;
  S.AddAssumeAlignedAttr(D, AL, E, OE);
}

static void handleAllocAlignAttr(Sema &S, Decl *D, const ParsedAttr &AL) {
  S.AddAllocAlignAttr(D, AL, AL.getArgAsExpr(0));
}

void Sema::AddAssumeAlignedAttr(Decl *D, const AttributeCommonInfo &CI, Expr *E,
                                Expr *OE) {
  QualType ResultType = getFunctionOrMethodResultType(D);
  SourceRange SR = getFunctionOrMethodResultSourceRange(D);

  AssumeAlignedAttr TmpAttr(Context, CI, E, OE);
  SourceLocation AttrLoc = TmpAttr.getLocation();

  if (!isValidPointerAttrType(ResultType, /* RefOkay */ true)) {
    Diag(AttrLoc, diag::warn_attribute_return_pointers_refs_only)
        << &TmpAttr << TmpAttr.getRange() << SR;
    return;
  }

  if (!E->isValueDependent()) {
    std::optional<llvm::APSInt> I = llvm::APSInt(64);
    if (!(I = E->getIntegerConstantExpr(Context))) {
      if (OE)
        Diag(AttrLoc, diag::err_attribute_argument_n_type)
          << &TmpAttr << 1 << AANT_ArgumentIntegerConstant
          << E->getSourceRange();
      else
        Diag(AttrLoc, diag::err_attribute_argument_type)
          << &TmpAttr << AANT_ArgumentIntegerConstant
          << E->getSourceRange();
      return;
    }

    if (!I->isPowerOf2()) {
      Diag(AttrLoc, diag::err_alignment_not_power_of_two)
        << E->getSourceRange();
      return;
    }

    if (*I > Sema::MaximumAlignment)
      Diag(CI.getLoc(), diag::warn_assume_aligned_too_great)
          << CI.getRange() << Sema::MaximumAlignment;
  }

  if (OE && !OE->isValueDependent() && !OE->isIntegerConstantExpr(Context)) {
    Diag(AttrLoc, diag::err_attribute_argument_n_type)
        << &TmpAttr << 2 << AANT_ArgumentIntegerConstant
        << OE->getSourceRange();
    return;
  }

  D->addAttr(::new (Context) AssumeAlignedAttr(Context, CI, E, OE));
}

void Sema::AddAllocAlignAttr(Decl *D, const AttributeCommonInfo &CI,
                             Expr *ParamExpr) {
  QualType ResultType = getFunctionOrMethodResultType(D);

  AllocAlignAttr TmpAttr(Context, CI, ParamIdx());
  SourceLocation AttrLoc = CI.getLoc();

  if (!ResultType->isDependentType() &&
      !isValidPointerAttrType(ResultType, /* RefOkay */ true)) {
    Diag(AttrLoc, diag::warn_attribute_return_pointers_refs_only)
        << &TmpAttr << CI.getRange() << getFunctionOrMethodResultSourceRange(D);
    return;
  }

  ParamIdx Idx;
  const auto *FuncDecl = cast<FunctionDecl>(D);
  if (!checkFunctionOrMethodParameterIndex(*this, FuncDecl, TmpAttr,
                                           /*AttrArgNum=*/1, ParamExpr, Idx))
    return;

  QualType Ty = getFunctionOrMethodParamType(D, Idx.getASTIndex());
  if (!Ty->isDependentType() && !Ty->isIntegralType(Context) &&
      !Ty->isAlignValT()) {
    Diag(ParamExpr->getBeginLoc(), diag::err_attribute_integers_only)
        << &TmpAttr
        << FuncDecl->getParamDecl(Idx.getASTIndex())->getSourceRange();
    return;
  }

  D->addAttr(::new (Context) AllocAlignAttr(Context, CI, Idx));
}

/// Check if \p AssumptionStr is a known assumption and warn if not.
static void checkAssumptionAttr(Sema &S, SourceLocation Loc,
                                StringRef AssumptionStr) {
  if (llvm::KnownAssumptionStrings.count(AssumptionStr))
    return;

  unsigned BestEditDistance = 3;
  StringRef Suggestion;
  for (const auto &KnownAssumptionIt : llvm::KnownAssumptionStrings) {
    unsigned EditDistance =
        AssumptionStr.edit_distance(KnownAssumptionIt.getKey());
    if (EditDistance < BestEditDistance) {
      Suggestion = KnownAssumptionIt.getKey();
      BestEditDistance = EditDistance;
    }
  }

  if (!Suggestion.empty())
    S.Diag(Loc, diag::warn_assume_attribute_string_unknown_suggested)
        << AssumptionStr << Suggestion;
  else
    S.Diag(Loc, diag::warn_assume_attribute_string_unknown) << AssumptionStr;
}

static void handleAssumumptionAttr(Sema &S, Decl *D, const ParsedAttr &AL) {
  // Handle the case where the attribute has a text message.
  StringRef Str;
  SourceLocation AttrStrLoc;
  if (!S.checkStringLiteralArgumentAttr(AL, 0, Str, &AttrStrLoc))
    return;

  checkAssumptionAttr(S, AttrStrLoc, Str);

  D->addAttr(::new (S.Context) AssumptionAttr(S.Context, AL, Str));
}

/// Normalize the attribute, __foo__ becomes foo.
/// Returns true if normalization was applied.
static bool normalizeName(StringRef &AttrName) {
  if (AttrName.size() > 4 && AttrName.startswith("__") &&
      AttrName.endswith("__")) {
    AttrName = AttrName.drop_front(2).drop_back(2);
    return true;
  }
  return false;
}

static void handleOwnershipAttr(Sema &S, Decl *D, const ParsedAttr &AL) {
  // This attribute must be applied to a function declaration. The first
  // argument to the attribute must be an identifier, the name of the resource,
  // for example: malloc. The following arguments must be argument indexes, the
  // arguments must be of integer type for Returns, otherwise of pointer type.
  // The difference between Holds and Takes is that a pointer may still be used
  // after being held. free() should be __attribute((ownership_takes)), whereas
  // a list append function may well be __attribute((ownership_holds)).

  if (!AL.isArgIdent(0)) {
    S.Diag(AL.getLoc(), diag::err_attribute_argument_n_type)
        << AL << 1 << AANT_ArgumentIdentifier;
    return;
  }

  // Figure out our Kind.
  OwnershipAttr::OwnershipKind K =
      OwnershipAttr(S.Context, AL, nullptr, nullptr, 0).getOwnKind();

  // Check arguments.
  switch (K) {
  case OwnershipAttr::Takes:
  case OwnershipAttr::Holds:
    if (AL.getNumArgs() < 2) {
      S.Diag(AL.getLoc(), diag::err_attribute_too_few_arguments) << AL << 2;
      return;
    }
    break;
  case OwnershipAttr::Returns:
    if (AL.getNumArgs() > 2) {
      S.Diag(AL.getLoc(), diag::err_attribute_too_many_arguments) << AL << 1;
      return;
    }
    break;
  }

  IdentifierInfo *Module = AL.getArgAsIdent(0)->Ident;

  StringRef ModuleName = Module->getName();
  if (normalizeName(ModuleName)) {
    Module = &S.PP.getIdentifierTable().get(ModuleName);
  }

  SmallVector<ParamIdx, 8> OwnershipArgs;
  for (unsigned i = 1; i < AL.getNumArgs(); ++i) {
    Expr *Ex = AL.getArgAsExpr(i);
    ParamIdx Idx;
    if (!checkFunctionOrMethodParameterIndex(S, D, AL, i, Ex, Idx))
      return;

    // Is the function argument a pointer type?
    QualType T = getFunctionOrMethodParamType(D, Idx.getASTIndex());
    int Err = -1;  // No error
    switch (K) {
      case OwnershipAttr::Takes:
      case OwnershipAttr::Holds:
        if (!T->isAnyPointerType() && !T->isBlockPointerType())
          Err = 0;
        break;
      case OwnershipAttr::Returns:
        if (!T->isIntegerType())
          Err = 1;
        break;
    }
    if (-1 != Err) {
      S.Diag(AL.getLoc(), diag::err_ownership_type) << AL << Err
                                                    << Ex->getSourceRange();
      return;
    }

    // Check we don't have a conflict with another ownership attribute.
    for (const auto *I : D->specific_attrs<OwnershipAttr>()) {
      // Cannot have two ownership attributes of different kinds for the same
      // index.
      if (I->getOwnKind() != K && llvm::is_contained(I->args(), Idx)) {
        S.Diag(AL.getLoc(), diag::err_attributes_are_not_compatible) << AL << I;
        return;
      } else if (K == OwnershipAttr::Returns &&
                 I->getOwnKind() == OwnershipAttr::Returns) {
        // A returns attribute conflicts with any other returns attribute using
        // a different index.
        if (!llvm::is_contained(I->args(), Idx)) {
          S.Diag(I->getLocation(), diag::err_ownership_returns_index_mismatch)
              << I->args_begin()->getSourceIndex();
          if (I->args_size())
            S.Diag(AL.getLoc(), diag::note_ownership_returns_index_mismatch)
                << Idx.getSourceIndex() << Ex->getSourceRange();
          return;
        }
      }
    }
    OwnershipArgs.push_back(Idx);
  }

  ParamIdx *Start = OwnershipArgs.data();
  unsigned Size = OwnershipArgs.size();
  llvm::array_pod_sort(Start, Start + Size);
  D->addAttr(::new (S.Context)
                 OwnershipAttr(S.Context, AL, Module, Start, Size));
}

static void handleWeakRefAttr(Sema &S, Decl *D, const ParsedAttr &AL) {
  // Check the attribute arguments.
  if (AL.getNumArgs() > 1) {
    S.Diag(AL.getLoc(), diag::err_attribute_wrong_number_arguments) << AL << 1;
    return;
  }

  // gcc rejects
  // class c {
  //   static int a __attribute__((weakref ("v2")));
  //   static int b() __attribute__((weakref ("f3")));
  // };
  // and ignores the attributes of
  // void f(void) {
  //   static int a __attribute__((weakref ("v2")));
  // }
  // we reject them
  const DeclContext *Ctx = D->getDeclContext()->getRedeclContext();
  if (!Ctx->isFileContext()) {
    S.Diag(AL.getLoc(), diag::err_attribute_weakref_not_global_context)
        << cast<NamedDecl>(D);
    return;
  }

  // The GCC manual says
  //
  // At present, a declaration to which `weakref' is attached can only
  // be `static'.
  //
  // It also says
  //
  // Without a TARGET,
  // given as an argument to `weakref' or to `alias', `weakref' is
  // equivalent to `weak'.
  //
  // gcc 4.4.1 will accept
  // int a7 __attribute__((weakref));
  // as
  // int a7 __attribute__((weak));
  // This looks like a bug in gcc. We reject that for now. We should revisit
  // it if this behaviour is actually used.

  // GCC rejects
  // static ((alias ("y"), weakref)).
  // Should we? How to check that weakref is before or after alias?

  // FIXME: it would be good for us to keep the WeakRefAttr as-written instead
  // of transforming it into an AliasAttr.  The WeakRefAttr never uses the
  // StringRef parameter it was given anyway.
  StringRef Str;
  if (AL.getNumArgs() && S.checkStringLiteralArgumentAttr(AL, 0, Str))
    // GCC will accept anything as the argument of weakref. Should we
    // check for an existing decl?
    D->addAttr(::new (S.Context) AliasAttr(S.Context, AL, Str));

  D->addAttr(::new (S.Context) WeakRefAttr(S.Context, AL));
}

static void handleIFuncAttr(Sema &S, Decl *D, const ParsedAttr &AL) {
  StringRef Str;
  if (!S.checkStringLiteralArgumentAttr(AL, 0, Str))
    return;

  // Aliases should be on declarations, not definitions.
  const auto *FD = cast<FunctionDecl>(D);
  if (FD->isThisDeclarationADefinition()) {
    S.Diag(AL.getLoc(), diag::err_alias_is_definition) << FD << 1;
    return;
  }

  D->addAttr(::new (S.Context) IFuncAttr(S.Context, AL, Str));
}

static void handleAliasAttr(Sema &S, Decl *D, const ParsedAttr &AL) {
  StringRef Str;
  if (!S.checkStringLiteralArgumentAttr(AL, 0, Str))
    return;

  if (S.Context.getTargetInfo().getTriple().isOSDarwin()) {
    S.Diag(AL.getLoc(), diag::err_alias_not_supported_on_darwin);
    return;
  }
  if (S.Context.getTargetInfo().getTriple().isNVPTX()) {
    S.Diag(AL.getLoc(), diag::err_alias_not_supported_on_nvptx);
  }

  // Aliases should be on declarations, not definitions.
  if (const auto *FD = dyn_cast<FunctionDecl>(D)) {
    if (FD->isThisDeclarationADefinition()) {
      S.Diag(AL.getLoc(), diag::err_alias_is_definition) << FD << 0;
      return;
    }
  } else {
    const auto *VD = cast<VarDecl>(D);
    if (VD->isThisDeclarationADefinition() && VD->isExternallyVisible()) {
      S.Diag(AL.getLoc(), diag::err_alias_is_definition) << VD << 0;
      return;
    }
  }

  // Mark target used to prevent unneeded-internal-declaration warnings.
  if (!S.LangOpts.CPlusPlus) {
    // FIXME: demangle Str for C++, as the attribute refers to the mangled
    // linkage name, not the pre-mangled identifier.
    const DeclarationNameInfo target(&S.Context.Idents.get(Str), AL.getLoc());
    LookupResult LR(S, target, Sema::LookupOrdinaryName);
    if (S.LookupQualifiedName(LR, S.getCurLexicalContext()))
      for (NamedDecl *ND : LR)
        ND->markUsed(S.Context);
  }

  D->addAttr(::new (S.Context) AliasAttr(S.Context, AL, Str));
}

static void handleTLSModelAttr(Sema &S, Decl *D, const ParsedAttr &AL) {
  StringRef Model;
  SourceLocation LiteralLoc;
  // Check that it is a string.
  if (!S.checkStringLiteralArgumentAttr(AL, 0, Model, &LiteralLoc))
    return;

  // Check that the value.
  if (Model != "global-dynamic" && Model != "local-dynamic"
      && Model != "initial-exec" && Model != "local-exec") {
    S.Diag(LiteralLoc, diag::err_attr_tlsmodel_arg);
    return;
  }

  if (S.Context.getTargetInfo().getTriple().isOSAIX() &&
      Model != "global-dynamic") {
    S.Diag(LiteralLoc, diag::err_aix_attr_unsupported_tls_model) << Model;
    return;
  }

  D->addAttr(::new (S.Context) TLSModelAttr(S.Context, AL, Model));
}

static void handleRestrictAttr(Sema &S, Decl *D, const ParsedAttr &AL) {
  QualType ResultType = getFunctionOrMethodResultType(D);
  if (ResultType->isAnyPointerType() || ResultType->isBlockPointerType()) {
    D->addAttr(::new (S.Context) RestrictAttr(S.Context, AL));
    return;
  }

  S.Diag(AL.getLoc(), diag::warn_attribute_return_pointers_only)
      << AL << getFunctionOrMethodResultSourceRange(D);
}

static void handleCPUSpecificAttr(Sema &S, Decl *D, const ParsedAttr &AL) {
  // Ensure we don't combine these with themselves, since that causes some
  // confusing behavior.
  if (AL.getParsedKind() == ParsedAttr::AT_CPUDispatch) {
    if (checkAttrMutualExclusion<CPUSpecificAttr>(S, D, AL))
      return;

    if (const auto *Other = D->getAttr<CPUDispatchAttr>()) {
      S.Diag(AL.getLoc(), diag::err_disallowed_duplicate_attribute) << AL;
      S.Diag(Other->getLocation(), diag::note_conflicting_attribute);
      return;
    }
  } else if (AL.getParsedKind() == ParsedAttr::AT_CPUSpecific) {
    if (checkAttrMutualExclusion<CPUDispatchAttr>(S, D, AL))
      return;

    if (const auto *Other = D->getAttr<CPUSpecificAttr>()) {
      S.Diag(AL.getLoc(), diag::err_disallowed_duplicate_attribute) << AL;
      S.Diag(Other->getLocation(), diag::note_conflicting_attribute);
      return;
    }
  }

  FunctionDecl *FD = cast<FunctionDecl>(D);

  if (const auto *MD = dyn_cast<CXXMethodDecl>(D)) {
    if (MD->getParent()->isLambda()) {
      S.Diag(AL.getLoc(), diag::err_attribute_dll_lambda) << AL;
      return;
    }
  }

  if (!AL.checkAtLeastNumArgs(S, 1))
    return;

  SmallVector<IdentifierInfo *, 8> CPUs;
  for (unsigned ArgNo = 0; ArgNo < getNumAttributeArgs(AL); ++ArgNo) {
    if (!AL.isArgIdent(ArgNo)) {
      S.Diag(AL.getLoc(), diag::err_attribute_argument_type)
          << AL << AANT_ArgumentIdentifier;
      return;
    }

    IdentifierLoc *CPUArg = AL.getArgAsIdent(ArgNo);
    StringRef CPUName = CPUArg->Ident->getName().trim();

    if (!S.Context.getTargetInfo().validateCPUSpecificCPUDispatch(CPUName)) {
      S.Diag(CPUArg->Loc, diag::err_invalid_cpu_specific_dispatch_value)
          << CPUName << (AL.getKind() == ParsedAttr::AT_CPUDispatch);
      return;
    }

    const TargetInfo &Target = S.Context.getTargetInfo();
    if (llvm::any_of(CPUs, [CPUName, &Target](const IdentifierInfo *Cur) {
          return Target.CPUSpecificManglingCharacter(CPUName) ==
                 Target.CPUSpecificManglingCharacter(Cur->getName());
        })) {
      S.Diag(AL.getLoc(), diag::warn_multiversion_duplicate_entries);
      return;
    }
    CPUs.push_back(CPUArg->Ident);
  }

  FD->setIsMultiVersion(true);
  if (AL.getKind() == ParsedAttr::AT_CPUSpecific)
    D->addAttr(::new (S.Context)
                   CPUSpecificAttr(S.Context, AL, CPUs.data(), CPUs.size()));
  else
    D->addAttr(::new (S.Context)
                   CPUDispatchAttr(S.Context, AL, CPUs.data(), CPUs.size()));
}

static void handleCommonAttr(Sema &S, Decl *D, const ParsedAttr &AL) {
  if (S.LangOpts.CPlusPlus) {
    S.Diag(AL.getLoc(), diag::err_attribute_not_supported_in_lang)
        << AL << AttributeLangSupport::Cpp;
    return;
  }

  D->addAttr(::new (S.Context) CommonAttr(S.Context, AL));
}

static void handleCmseNSEntryAttr(Sema &S, Decl *D, const ParsedAttr &AL) {
  if (S.LangOpts.CPlusPlus && !D->getDeclContext()->isExternCContext()) {
    S.Diag(AL.getLoc(), diag::err_attribute_not_clinkage) << AL;
    return;
  }

  const auto *FD = cast<FunctionDecl>(D);
  if (!FD->isExternallyVisible()) {
    S.Diag(AL.getLoc(), diag::warn_attribute_cmse_entry_static);
    return;
  }

  D->addAttr(::new (S.Context) CmseNSEntryAttr(S.Context, AL));
}

static void handleNakedAttr(Sema &S, Decl *D, const ParsedAttr &AL) {
  if (AL.isDeclspecAttribute()) {
    const auto &Triple = S.getASTContext().getTargetInfo().getTriple();
    const auto &Arch = Triple.getArch();
    if (Arch != llvm::Triple::x86 &&
        (Arch != llvm::Triple::arm && Arch != llvm::Triple::thumb)) {
      S.Diag(AL.getLoc(), diag::err_attribute_not_supported_on_arch)
          << AL << Triple.getArchName();
      return;
    }

    // This form is not allowed to be written on a member function (static or
    // nonstatic) when in Microsoft compatibility mode.
    if (S.getLangOpts().MSVCCompat && isa<CXXMethodDecl>(D)) {
      S.Diag(AL.getLoc(), diag::err_attribute_wrong_decl_type_str)
          << AL << "non-member functions";
      return;
    }
  }

  D->addAttr(::new (S.Context) NakedAttr(S.Context, AL));
}

static void handleNoReturnAttr(Sema &S, Decl *D, const ParsedAttr &Attrs) {
  if (hasDeclarator(D)) return;

  if (!isa<ObjCMethodDecl>(D)) {
    S.Diag(Attrs.getLoc(), diag::warn_attribute_wrong_decl_type)
        << Attrs << ExpectedFunctionOrMethod;
    return;
  }

  D->addAttr(::new (S.Context) NoReturnAttr(S.Context, Attrs));
}

static void handleStandardNoReturnAttr(Sema &S, Decl *D, const ParsedAttr &A) {
  // The [[_Noreturn]] spelling is deprecated in C2x, so if that was used,
  // issue an appropriate diagnostic. However, don't issue a diagnostic if the
  // attribute name comes from a macro expansion. We don't want to punish users
  // who write [[noreturn]] after including <stdnoreturn.h> (where 'noreturn'
  // is defined as a macro which expands to '_Noreturn').
  if (!S.getLangOpts().CPlusPlus &&
      A.getSemanticSpelling() == CXX11NoReturnAttr::C2x_Noreturn &&
      !(A.getLoc().isMacroID() &&
        S.getSourceManager().isInSystemMacro(A.getLoc())))
    S.Diag(A.getLoc(), diag::warn_deprecated_noreturn_spelling) << A.getRange();

  D->addAttr(::new (S.Context) CXX11NoReturnAttr(S.Context, A));
}

static void handleNoCfCheckAttr(Sema &S, Decl *D, const ParsedAttr &Attrs) {
  if (!S.getLangOpts().CFProtectionBranch)
    S.Diag(Attrs.getLoc(), diag::warn_nocf_check_attribute_ignored);
  else
    handleSimpleAttribute<AnyX86NoCfCheckAttr>(S, D, Attrs);
}

bool Sema::CheckAttrNoArgs(const ParsedAttr &Attrs) {
  if (!Attrs.checkExactlyNumArgs(*this, 0)) {
    Attrs.setInvalid();
    return true;
  }

  return false;
}

bool Sema::CheckAttrTarget(const ParsedAttr &AL) {
  // Check whether the attribute is valid on the current target.
  const TargetInfo *Aux = Context.getAuxTargetInfo();
  if (!(AL.existsInTarget(Context.getTargetInfo()) ||
        (Context.getLangOpts().SYCLIsDevice &&
         Aux && AL.existsInTarget(*Aux)))) {
    Diag(AL.getLoc(), diag::warn_unknown_attribute_ignored)
        << AL << AL.getRange();
    AL.setInvalid();
    return true;
  }

  return false;
}

static void handleAnalyzerNoReturnAttr(Sema &S, Decl *D, const ParsedAttr &AL) {

  // The checking path for 'noreturn' and 'analyzer_noreturn' are different
  // because 'analyzer_noreturn' does not impact the type.
  if (!isFunctionOrMethodOrBlock(D)) {
    ValueDecl *VD = dyn_cast<ValueDecl>(D);
    if (!VD || (!VD->getType()->isBlockPointerType() &&
                !VD->getType()->isFunctionPointerType())) {
      S.Diag(AL.getLoc(), AL.isStandardAttributeSyntax()
                              ? diag::err_attribute_wrong_decl_type
                              : diag::warn_attribute_wrong_decl_type)
          << AL << ExpectedFunctionMethodOrBlock;
      return;
    }
  }

  D->addAttr(::new (S.Context) AnalyzerNoReturnAttr(S.Context, AL));
}

// PS3 PPU-specific.
static void handleVecReturnAttr(Sema &S, Decl *D, const ParsedAttr &AL) {
  /*
    Returning a Vector Class in Registers

    According to the PPU ABI specifications, a class with a single member of
    vector type is returned in memory when used as the return value of a
    function.
    This results in inefficient code when implementing vector classes. To return
    the value in a single vector register, add the vecreturn attribute to the
    class definition. This attribute is also applicable to struct types.

    Example:

    struct Vector
    {
      __vector float xyzw;
    } __attribute__((vecreturn));

    Vector Add(Vector lhs, Vector rhs)
    {
      Vector result;
      result.xyzw = vec_add(lhs.xyzw, rhs.xyzw);
      return result; // This will be returned in a register
    }
  */
  if (VecReturnAttr *A = D->getAttr<VecReturnAttr>()) {
    S.Diag(AL.getLoc(), diag::err_repeat_attribute) << A;
    return;
  }

  const auto *R = cast<RecordDecl>(D);
  int count = 0;

  if (!isa<CXXRecordDecl>(R)) {
    S.Diag(AL.getLoc(), diag::err_attribute_vecreturn_only_vector_member);
    return;
  }

  if (!cast<CXXRecordDecl>(R)->isPOD()) {
    S.Diag(AL.getLoc(), diag::err_attribute_vecreturn_only_pod_record);
    return;
  }

  for (const auto *I : R->fields()) {
    if ((count == 1) || !I->getType()->isVectorType()) {
      S.Diag(AL.getLoc(), diag::err_attribute_vecreturn_only_vector_member);
      return;
    }
    count++;
  }

  D->addAttr(::new (S.Context) VecReturnAttr(S.Context, AL));
}

static void handleDependencyAttr(Sema &S, Scope *Scope, Decl *D,
                                 const ParsedAttr &AL) {
  if (isa<ParmVarDecl>(D)) {
    // [[carries_dependency]] can only be applied to a parameter if it is a
    // parameter of a function declaration or lambda.
    if (!(Scope->getFlags() & clang::Scope::FunctionDeclarationScope)) {
      S.Diag(AL.getLoc(),
             diag::err_carries_dependency_param_not_function_decl);
      return;
    }
  }

  D->addAttr(::new (S.Context) CarriesDependencyAttr(S.Context, AL));
}

static void handleUnusedAttr(Sema &S, Decl *D, const ParsedAttr &AL) {
  bool IsCXX17Attr = AL.isCXX11Attribute() && !AL.getScopeName();

  // If this is spelled as the standard C++17 attribute, but not in C++17, warn
  // about using it as an extension.
  if (!S.getLangOpts().CPlusPlus17 && IsCXX17Attr)
    S.Diag(AL.getLoc(), diag::ext_cxx17_attr) << AL;

  D->addAttr(::new (S.Context) UnusedAttr(S.Context, AL));
}

static void handleConstructorAttr(Sema &S, Decl *D, const ParsedAttr &AL) {
  uint32_t priority = ConstructorAttr::DefaultPriority;
  if (S.getLangOpts().HLSL && AL.getNumArgs()) {
    S.Diag(AL.getLoc(), diag::err_hlsl_init_priority_unsupported);
    return;
  }
  if (AL.getNumArgs() &&
      !checkUInt32Argument(S, AL, AL.getArgAsExpr(0), priority))
    return;

  D->addAttr(::new (S.Context) ConstructorAttr(S.Context, AL, priority));
}

static void handleDestructorAttr(Sema &S, Decl *D, const ParsedAttr &AL) {
  uint32_t priority = DestructorAttr::DefaultPriority;
  if (AL.getNumArgs() &&
      !checkUInt32Argument(S, AL, AL.getArgAsExpr(0), priority))
    return;

  D->addAttr(::new (S.Context) DestructorAttr(S.Context, AL, priority));
}

template <typename AttrTy>
static void handleAttrWithMessage(Sema &S, Decl *D, const ParsedAttr &AL) {
  // Handle the case where the attribute has a text message.
  StringRef Str;
  if (AL.getNumArgs() == 1 && !S.checkStringLiteralArgumentAttr(AL, 0, Str))
    return;

  D->addAttr(::new (S.Context) AttrTy(S.Context, AL, Str));
}

static void handleObjCSuppresProtocolAttr(Sema &S, Decl *D,
                                          const ParsedAttr &AL) {
  if (!cast<ObjCProtocolDecl>(D)->isThisDeclarationADefinition()) {
    S.Diag(AL.getLoc(), diag::err_objc_attr_protocol_requires_definition)
        << AL << AL.getRange();
    return;
  }

  D->addAttr(::new (S.Context) ObjCExplicitProtocolImplAttr(S.Context, AL));
}

static bool checkAvailabilityAttr(Sema &S, SourceRange Range,
                                  IdentifierInfo *Platform,
                                  VersionTuple Introduced,
                                  VersionTuple Deprecated,
                                  VersionTuple Obsoleted) {
  StringRef PlatformName
    = AvailabilityAttr::getPrettyPlatformName(Platform->getName());
  if (PlatformName.empty())
    PlatformName = Platform->getName();

  // Ensure that Introduced <= Deprecated <= Obsoleted (although not all
  // of these steps are needed).
  if (!Introduced.empty() && !Deprecated.empty() &&
      !(Introduced <= Deprecated)) {
    S.Diag(Range.getBegin(), diag::warn_availability_version_ordering)
      << 1 << PlatformName << Deprecated.getAsString()
      << 0 << Introduced.getAsString();
    return true;
  }

  if (!Introduced.empty() && !Obsoleted.empty() &&
      !(Introduced <= Obsoleted)) {
    S.Diag(Range.getBegin(), diag::warn_availability_version_ordering)
      << 2 << PlatformName << Obsoleted.getAsString()
      << 0 << Introduced.getAsString();
    return true;
  }

  if (!Deprecated.empty() && !Obsoleted.empty() &&
      !(Deprecated <= Obsoleted)) {
    S.Diag(Range.getBegin(), diag::warn_availability_version_ordering)
      << 2 << PlatformName << Obsoleted.getAsString()
      << 1 << Deprecated.getAsString();
    return true;
  }

  return false;
}

/// Check whether the two versions match.
///
/// If either version tuple is empty, then they are assumed to match. If
/// \p BeforeIsOkay is true, then \p X can be less than or equal to \p Y.
static bool versionsMatch(const VersionTuple &X, const VersionTuple &Y,
                          bool BeforeIsOkay) {
  if (X.empty() || Y.empty())
    return true;

  if (X == Y)
    return true;

  if (BeforeIsOkay && X < Y)
    return true;

  return false;
}

AvailabilityAttr *Sema::mergeAvailabilityAttr(
    NamedDecl *D, const AttributeCommonInfo &CI, IdentifierInfo *Platform,
    bool Implicit, VersionTuple Introduced, VersionTuple Deprecated,
    VersionTuple Obsoleted, bool IsUnavailable, StringRef Message,
    bool IsStrict, StringRef Replacement, AvailabilityMergeKind AMK,
    int Priority) {
  VersionTuple MergedIntroduced = Introduced;
  VersionTuple MergedDeprecated = Deprecated;
  VersionTuple MergedObsoleted = Obsoleted;
  bool FoundAny = false;
  bool OverrideOrImpl = false;
  switch (AMK) {
  case AMK_None:
  case AMK_Redeclaration:
    OverrideOrImpl = false;
    break;

  case AMK_Override:
  case AMK_ProtocolImplementation:
  case AMK_OptionalProtocolImplementation:
    OverrideOrImpl = true;
    break;
  }

  if (D->hasAttrs()) {
    AttrVec &Attrs = D->getAttrs();
    for (unsigned i = 0, e = Attrs.size(); i != e;) {
      const auto *OldAA = dyn_cast<AvailabilityAttr>(Attrs[i]);
      if (!OldAA) {
        ++i;
        continue;
      }

      IdentifierInfo *OldPlatform = OldAA->getPlatform();
      if (OldPlatform != Platform) {
        ++i;
        continue;
      }

      // If there is an existing availability attribute for this platform that
      // has a lower priority use the existing one and discard the new
      // attribute.
      if (OldAA->getPriority() < Priority)
        return nullptr;

      // If there is an existing attribute for this platform that has a higher
      // priority than the new attribute then erase the old one and continue
      // processing the attributes.
      if (OldAA->getPriority() > Priority) {
        Attrs.erase(Attrs.begin() + i);
        --e;
        continue;
      }

      FoundAny = true;
      VersionTuple OldIntroduced = OldAA->getIntroduced();
      VersionTuple OldDeprecated = OldAA->getDeprecated();
      VersionTuple OldObsoleted = OldAA->getObsoleted();
      bool OldIsUnavailable = OldAA->getUnavailable();

      if (!versionsMatch(OldIntroduced, Introduced, OverrideOrImpl) ||
          !versionsMatch(Deprecated, OldDeprecated, OverrideOrImpl) ||
          !versionsMatch(Obsoleted, OldObsoleted, OverrideOrImpl) ||
          !(OldIsUnavailable == IsUnavailable ||
            (OverrideOrImpl && !OldIsUnavailable && IsUnavailable))) {
        if (OverrideOrImpl) {
          int Which = -1;
          VersionTuple FirstVersion;
          VersionTuple SecondVersion;
          if (!versionsMatch(OldIntroduced, Introduced, OverrideOrImpl)) {
            Which = 0;
            FirstVersion = OldIntroduced;
            SecondVersion = Introduced;
          } else if (!versionsMatch(Deprecated, OldDeprecated, OverrideOrImpl)) {
            Which = 1;
            FirstVersion = Deprecated;
            SecondVersion = OldDeprecated;
          } else if (!versionsMatch(Obsoleted, OldObsoleted, OverrideOrImpl)) {
            Which = 2;
            FirstVersion = Obsoleted;
            SecondVersion = OldObsoleted;
          }

          if (Which == -1) {
            Diag(OldAA->getLocation(),
                 diag::warn_mismatched_availability_override_unavail)
              << AvailabilityAttr::getPrettyPlatformName(Platform->getName())
              << (AMK == AMK_Override);
          } else if (Which != 1 && AMK == AMK_OptionalProtocolImplementation) {
            // Allow different 'introduced' / 'obsoleted' availability versions
            // on a method that implements an optional protocol requirement. It
            // makes less sense to allow this for 'deprecated' as the user can't
            // see if the method is 'deprecated' as 'respondsToSelector' will
            // still return true when the method is deprecated.
            ++i;
            continue;
          } else {
            Diag(OldAA->getLocation(),
                 diag::warn_mismatched_availability_override)
              << Which
              << AvailabilityAttr::getPrettyPlatformName(Platform->getName())
              << FirstVersion.getAsString() << SecondVersion.getAsString()
              << (AMK == AMK_Override);
          }
          if (AMK == AMK_Override)
            Diag(CI.getLoc(), diag::note_overridden_method);
          else
            Diag(CI.getLoc(), diag::note_protocol_method);
        } else {
          Diag(OldAA->getLocation(), diag::warn_mismatched_availability);
          Diag(CI.getLoc(), diag::note_previous_attribute);
        }

        Attrs.erase(Attrs.begin() + i);
        --e;
        continue;
      }

      VersionTuple MergedIntroduced2 = MergedIntroduced;
      VersionTuple MergedDeprecated2 = MergedDeprecated;
      VersionTuple MergedObsoleted2 = MergedObsoleted;

      if (MergedIntroduced2.empty())
        MergedIntroduced2 = OldIntroduced;
      if (MergedDeprecated2.empty())
        MergedDeprecated2 = OldDeprecated;
      if (MergedObsoleted2.empty())
        MergedObsoleted2 = OldObsoleted;

      if (checkAvailabilityAttr(*this, OldAA->getRange(), Platform,
                                MergedIntroduced2, MergedDeprecated2,
                                MergedObsoleted2)) {
        Attrs.erase(Attrs.begin() + i);
        --e;
        continue;
      }

      MergedIntroduced = MergedIntroduced2;
      MergedDeprecated = MergedDeprecated2;
      MergedObsoleted = MergedObsoleted2;
      ++i;
    }
  }

  if (FoundAny &&
      MergedIntroduced == Introduced &&
      MergedDeprecated == Deprecated &&
      MergedObsoleted == Obsoleted)
    return nullptr;

  // Only create a new attribute if !OverrideOrImpl, but we want to do
  // the checking.
  if (!checkAvailabilityAttr(*this, CI.getRange(), Platform, MergedIntroduced,
                             MergedDeprecated, MergedObsoleted) &&
      !OverrideOrImpl) {
    auto *Avail = ::new (Context) AvailabilityAttr(
        Context, CI, Platform, Introduced, Deprecated, Obsoleted, IsUnavailable,
        Message, IsStrict, Replacement, Priority);
    Avail->setImplicit(Implicit);
    return Avail;
  }
  return nullptr;
}

static void handleAvailabilityAttr(Sema &S, Decl *D, const ParsedAttr &AL) {
  if (isa<UsingDecl, UnresolvedUsingTypenameDecl, UnresolvedUsingValueDecl>(
          D)) {
    S.Diag(AL.getRange().getBegin(), diag::warn_deprecated_ignored_on_using)
        << AL;
    return;
  }

  if (!AL.checkExactlyNumArgs(S, 1))
    return;
  IdentifierLoc *Platform = AL.getArgAsIdent(0);

  IdentifierInfo *II = Platform->Ident;
  if (AvailabilityAttr::getPrettyPlatformName(II->getName()).empty())
    S.Diag(Platform->Loc, diag::warn_availability_unknown_platform)
      << Platform->Ident;

  auto *ND = dyn_cast<NamedDecl>(D);
  if (!ND) // We warned about this already, so just return.
    return;

  AvailabilityChange Introduced = AL.getAvailabilityIntroduced();
  AvailabilityChange Deprecated = AL.getAvailabilityDeprecated();
  AvailabilityChange Obsoleted = AL.getAvailabilityObsoleted();
  bool IsUnavailable = AL.getUnavailableLoc().isValid();
  bool IsStrict = AL.getStrictLoc().isValid();
  StringRef Str;
  if (const auto *SE = dyn_cast_or_null<StringLiteral>(AL.getMessageExpr()))
    Str = SE->getString();
  StringRef Replacement;
  if (const auto *SE = dyn_cast_or_null<StringLiteral>(AL.getReplacementExpr()))
    Replacement = SE->getString();

  if (II->isStr("swift")) {
    if (Introduced.isValid() || Obsoleted.isValid() ||
        (!IsUnavailable && !Deprecated.isValid())) {
      S.Diag(AL.getLoc(),
             diag::warn_availability_swift_unavailable_deprecated_only);
      return;
    }
  }

  if (II->isStr("fuchsia")) {
    std::optional<unsigned> Min, Sub;
    if ((Min = Introduced.Version.getMinor()) ||
        (Sub = Introduced.Version.getSubminor())) {
      S.Diag(AL.getLoc(), diag::warn_availability_fuchsia_unavailable_minor);
      return;
    }
  }

  int PriorityModifier = AL.isPragmaClangAttribute()
                             ? Sema::AP_PragmaClangAttribute
                             : Sema::AP_Explicit;
  AvailabilityAttr *NewAttr = S.mergeAvailabilityAttr(
      ND, AL, II, false /*Implicit*/, Introduced.Version, Deprecated.Version,
      Obsoleted.Version, IsUnavailable, Str, IsStrict, Replacement,
      Sema::AMK_None, PriorityModifier);
  if (NewAttr)
    D->addAttr(NewAttr);

  // Transcribe "ios" to "watchos" (and add a new attribute) if the versioning
  // matches before the start of the watchOS platform.
  if (S.Context.getTargetInfo().getTriple().isWatchOS()) {
    IdentifierInfo *NewII = nullptr;
    if (II->getName() == "ios")
      NewII = &S.Context.Idents.get("watchos");
    else if (II->getName() == "ios_app_extension")
      NewII = &S.Context.Idents.get("watchos_app_extension");

    if (NewII) {
      const auto *SDKInfo = S.getDarwinSDKInfoForAvailabilityChecking();
      const auto *IOSToWatchOSMapping =
          SDKInfo ? SDKInfo->getVersionMapping(
                        DarwinSDKInfo::OSEnvPair::iOStoWatchOSPair())
                  : nullptr;

      auto adjustWatchOSVersion =
          [IOSToWatchOSMapping](VersionTuple Version) -> VersionTuple {
        if (Version.empty())
          return Version;
        auto MinimumWatchOSVersion = VersionTuple(2, 0);

        if (IOSToWatchOSMapping) {
          if (auto MappedVersion = IOSToWatchOSMapping->map(
                  Version, MinimumWatchOSVersion, std::nullopt)) {
            return *MappedVersion;
          }
        }

        auto Major = Version.getMajor();
        auto NewMajor = Major >= 9 ? Major - 7 : 0;
        if (NewMajor >= 2) {
          if (Version.getMinor()) {
            if (Version.getSubminor())
              return VersionTuple(NewMajor, *Version.getMinor(),
                                  *Version.getSubminor());
            else
              return VersionTuple(NewMajor, *Version.getMinor());
          }
          return VersionTuple(NewMajor);
        }

        return MinimumWatchOSVersion;
      };

      auto NewIntroduced = adjustWatchOSVersion(Introduced.Version);
      auto NewDeprecated = adjustWatchOSVersion(Deprecated.Version);
      auto NewObsoleted = adjustWatchOSVersion(Obsoleted.Version);

      AvailabilityAttr *NewAttr = S.mergeAvailabilityAttr(
          ND, AL, NewII, true /*Implicit*/, NewIntroduced, NewDeprecated,
          NewObsoleted, IsUnavailable, Str, IsStrict, Replacement,
          Sema::AMK_None,
          PriorityModifier + Sema::AP_InferredFromOtherPlatform);
      if (NewAttr)
        D->addAttr(NewAttr);
    }
  } else if (S.Context.getTargetInfo().getTriple().isTvOS()) {
    // Transcribe "ios" to "tvos" (and add a new attribute) if the versioning
    // matches before the start of the tvOS platform.
    IdentifierInfo *NewII = nullptr;
    if (II->getName() == "ios")
      NewII = &S.Context.Idents.get("tvos");
    else if (II->getName() == "ios_app_extension")
      NewII = &S.Context.Idents.get("tvos_app_extension");

    if (NewII) {
      const auto *SDKInfo = S.getDarwinSDKInfoForAvailabilityChecking();
      const auto *IOSToTvOSMapping =
          SDKInfo ? SDKInfo->getVersionMapping(
                        DarwinSDKInfo::OSEnvPair::iOStoTvOSPair())
                  : nullptr;

      auto AdjustTvOSVersion =
          [IOSToTvOSMapping](VersionTuple Version) -> VersionTuple {
        if (Version.empty())
          return Version;

        if (IOSToTvOSMapping) {
          if (auto MappedVersion = IOSToTvOSMapping->map(
                  Version, VersionTuple(0, 0), std::nullopt)) {
            return *MappedVersion;
          }
        }
        return Version;
      };

      auto NewIntroduced = AdjustTvOSVersion(Introduced.Version);
      auto NewDeprecated = AdjustTvOSVersion(Deprecated.Version);
      auto NewObsoleted = AdjustTvOSVersion(Obsoleted.Version);

      AvailabilityAttr *NewAttr = S.mergeAvailabilityAttr(
          ND, AL, NewII, true /*Implicit*/, NewIntroduced, NewDeprecated,
          NewObsoleted, IsUnavailable, Str, IsStrict, Replacement,
          Sema::AMK_None,
          PriorityModifier + Sema::AP_InferredFromOtherPlatform);
      if (NewAttr)
        D->addAttr(NewAttr);
    }
  } else if (S.Context.getTargetInfo().getTriple().getOS() ==
                 llvm::Triple::IOS &&
             S.Context.getTargetInfo().getTriple().isMacCatalystEnvironment()) {
    auto GetSDKInfo = [&]() {
      return S.getDarwinSDKInfoForAvailabilityChecking(AL.getRange().getBegin(),
                                                       "macOS");
    };

    // Transcribe "ios" to "maccatalyst" (and add a new attribute).
    IdentifierInfo *NewII = nullptr;
    if (II->getName() == "ios")
      NewII = &S.Context.Idents.get("maccatalyst");
    else if (II->getName() == "ios_app_extension")
      NewII = &S.Context.Idents.get("maccatalyst_app_extension");
    if (NewII) {
      auto MinMacCatalystVersion = [](const VersionTuple &V) {
        if (V.empty())
          return V;
        if (V.getMajor() < 13 ||
            (V.getMajor() == 13 && V.getMinor() && *V.getMinor() < 1))
          return VersionTuple(13, 1); // The min Mac Catalyst version is 13.1.
        return V;
      };
      AvailabilityAttr *NewAttr = S.mergeAvailabilityAttr(
          ND, AL, NewII, true /*Implicit*/,
          MinMacCatalystVersion(Introduced.Version),
          MinMacCatalystVersion(Deprecated.Version),
          MinMacCatalystVersion(Obsoleted.Version), IsUnavailable, Str,
          IsStrict, Replacement, Sema::AMK_None,
          PriorityModifier + Sema::AP_InferredFromOtherPlatform);
      if (NewAttr)
        D->addAttr(NewAttr);
    } else if (II->getName() == "macos" && GetSDKInfo() &&
               (!Introduced.Version.empty() || !Deprecated.Version.empty() ||
                !Obsoleted.Version.empty())) {
      if (const auto *MacOStoMacCatalystMapping =
              GetSDKInfo()->getVersionMapping(
                  DarwinSDKInfo::OSEnvPair::macOStoMacCatalystPair())) {
        // Infer Mac Catalyst availability from the macOS availability attribute
        // if it has versioned availability. Don't infer 'unavailable'. This
        // inferred availability has lower priority than the other availability
        // attributes that are inferred from 'ios'.
        NewII = &S.Context.Idents.get("maccatalyst");
        auto RemapMacOSVersion =
            [&](const VersionTuple &V) -> std::optional<VersionTuple> {
          if (V.empty())
            return std::nullopt;
          // API_TO_BE_DEPRECATED is 100000.
          if (V.getMajor() == 100000)
            return VersionTuple(100000);
          // The minimum iosmac version is 13.1
          return MacOStoMacCatalystMapping->map(V, VersionTuple(13, 1),
                                                std::nullopt);
        };
        std::optional<VersionTuple> NewIntroduced =
                                        RemapMacOSVersion(Introduced.Version),
                                    NewDeprecated =
                                        RemapMacOSVersion(Deprecated.Version),
                                    NewObsoleted =
                                        RemapMacOSVersion(Obsoleted.Version);
        if (NewIntroduced || NewDeprecated || NewObsoleted) {
          auto VersionOrEmptyVersion =
              [](const std::optional<VersionTuple> &V) -> VersionTuple {
            return V ? *V : VersionTuple();
          };
          AvailabilityAttr *NewAttr = S.mergeAvailabilityAttr(
              ND, AL, NewII, true /*Implicit*/,
              VersionOrEmptyVersion(NewIntroduced),
              VersionOrEmptyVersion(NewDeprecated),
              VersionOrEmptyVersion(NewObsoleted), /*IsUnavailable=*/false, Str,
              IsStrict, Replacement, Sema::AMK_None,
              PriorityModifier + Sema::AP_InferredFromOtherPlatform +
                  Sema::AP_InferredFromOtherPlatform);
          if (NewAttr)
            D->addAttr(NewAttr);
        }
      }
    }
  }
}

static void handleExternalSourceSymbolAttr(Sema &S, Decl *D,
                                           const ParsedAttr &AL) {
  if (!AL.checkAtLeastNumArgs(S, 1) || !AL.checkAtMostNumArgs(S, 4))
    return;

  StringRef Language;
  if (const auto *SE = dyn_cast_or_null<StringLiteral>(AL.getArgAsExpr(0)))
    Language = SE->getString();
  StringRef DefinedIn;
  if (const auto *SE = dyn_cast_or_null<StringLiteral>(AL.getArgAsExpr(1)))
    DefinedIn = SE->getString();
  bool IsGeneratedDeclaration = AL.getArgAsIdent(2) != nullptr;
  StringRef USR;
  if (const auto *SE = dyn_cast_or_null<StringLiteral>(AL.getArgAsExpr(3)))
    USR = SE->getString();

  D->addAttr(::new (S.Context) ExternalSourceSymbolAttr(
      S.Context, AL, Language, DefinedIn, IsGeneratedDeclaration, USR));
}

template <class T>
static T *mergeVisibilityAttr(Sema &S, Decl *D, const AttributeCommonInfo &CI,
                              typename T::VisibilityType value) {
  T *existingAttr = D->getAttr<T>();
  if (existingAttr) {
    typename T::VisibilityType existingValue = existingAttr->getVisibility();
    if (existingValue == value)
      return nullptr;
    S.Diag(existingAttr->getLocation(), diag::err_mismatched_visibility);
    S.Diag(CI.getLoc(), diag::note_previous_attribute);
    D->dropAttr<T>();
  }
  return ::new (S.Context) T(S.Context, CI, value);
}

VisibilityAttr *Sema::mergeVisibilityAttr(Decl *D,
                                          const AttributeCommonInfo &CI,
                                          VisibilityAttr::VisibilityType Vis) {
  return ::mergeVisibilityAttr<VisibilityAttr>(*this, D, CI, Vis);
}

TypeVisibilityAttr *
Sema::mergeTypeVisibilityAttr(Decl *D, const AttributeCommonInfo &CI,
                              TypeVisibilityAttr::VisibilityType Vis) {
  return ::mergeVisibilityAttr<TypeVisibilityAttr>(*this, D, CI, Vis);
}

static void handleVisibilityAttr(Sema &S, Decl *D, const ParsedAttr &AL,
                                 bool isTypeVisibility) {
  // Visibility attributes don't mean anything on a typedef.
  if (isa<TypedefNameDecl>(D)) {
    S.Diag(AL.getRange().getBegin(), diag::warn_attribute_ignored) << AL;
    return;
  }

  // 'type_visibility' can only go on a type or namespace.
  if (isTypeVisibility &&
      !(isa<TagDecl>(D) ||
        isa<ObjCInterfaceDecl>(D) ||
        isa<NamespaceDecl>(D))) {
    S.Diag(AL.getRange().getBegin(), diag::err_attribute_wrong_decl_type)
        << AL << ExpectedTypeOrNamespace;
    return;
  }

  // Check that the argument is a string literal.
  StringRef TypeStr;
  SourceLocation LiteralLoc;
  if (!S.checkStringLiteralArgumentAttr(AL, 0, TypeStr, &LiteralLoc))
    return;

  VisibilityAttr::VisibilityType type;
  if (!VisibilityAttr::ConvertStrToVisibilityType(TypeStr, type)) {
    S.Diag(LiteralLoc, diag::warn_attribute_type_not_supported) << AL
                                                                << TypeStr;
    return;
  }

  // Complain about attempts to use protected visibility on targets
  // (like Darwin) that don't support it.
  if (type == VisibilityAttr::Protected &&
      !S.Context.getTargetInfo().hasProtectedVisibility()) {
    S.Diag(AL.getLoc(), diag::warn_attribute_protected_visibility);
    type = VisibilityAttr::Default;
  }

  Attr *newAttr;
  if (isTypeVisibility) {
    newAttr = S.mergeTypeVisibilityAttr(
        D, AL, (TypeVisibilityAttr::VisibilityType)type);
  } else {
    newAttr = S.mergeVisibilityAttr(D, AL, type);
  }
  if (newAttr)
    D->addAttr(newAttr);
}

static void handleObjCDirectAttr(Sema &S, Decl *D, const ParsedAttr &AL) {
  // objc_direct cannot be set on methods declared in the context of a protocol
  if (isa<ObjCProtocolDecl>(D->getDeclContext())) {
    S.Diag(AL.getLoc(), diag::err_objc_direct_on_protocol) << false;
    return;
  }

  if (S.getLangOpts().ObjCRuntime.allowsDirectDispatch()) {
    handleSimpleAttribute<ObjCDirectAttr>(S, D, AL);
  } else {
    S.Diag(AL.getLoc(), diag::warn_objc_direct_ignored) << AL;
  }
}

static void handleObjCDirectMembersAttr(Sema &S, Decl *D,
                                        const ParsedAttr &AL) {
  if (S.getLangOpts().ObjCRuntime.allowsDirectDispatch()) {
    handleSimpleAttribute<ObjCDirectMembersAttr>(S, D, AL);
  } else {
    S.Diag(AL.getLoc(), diag::warn_objc_direct_ignored) << AL;
  }
}

static void handleObjCMethodFamilyAttr(Sema &S, Decl *D, const ParsedAttr &AL) {
  const auto *M = cast<ObjCMethodDecl>(D);
  if (!AL.isArgIdent(0)) {
    S.Diag(AL.getLoc(), diag::err_attribute_argument_n_type)
        << AL << 1 << AANT_ArgumentIdentifier;
    return;
  }

  IdentifierLoc *IL = AL.getArgAsIdent(0);
  ObjCMethodFamilyAttr::FamilyKind F;
  if (!ObjCMethodFamilyAttr::ConvertStrToFamilyKind(IL->Ident->getName(), F)) {
    S.Diag(IL->Loc, diag::warn_attribute_type_not_supported) << AL << IL->Ident;
    return;
  }

  if (F == ObjCMethodFamilyAttr::OMF_init &&
      !M->getReturnType()->isObjCObjectPointerType()) {
    S.Diag(M->getLocation(), diag::err_init_method_bad_return_type)
        << M->getReturnType();
    // Ignore the attribute.
    return;
  }

  D->addAttr(new (S.Context) ObjCMethodFamilyAttr(S.Context, AL, F));
}

static void handleObjCNSObject(Sema &S, Decl *D, const ParsedAttr &AL) {
  if (const auto *TD = dyn_cast<TypedefNameDecl>(D)) {
    QualType T = TD->getUnderlyingType();
    if (!T->isCARCBridgableType()) {
      S.Diag(TD->getLocation(), diag::err_nsobject_attribute);
      return;
    }
  }
  else if (const auto *PD = dyn_cast<ObjCPropertyDecl>(D)) {
    QualType T = PD->getType();
    if (!T->isCARCBridgableType()) {
      S.Diag(PD->getLocation(), diag::err_nsobject_attribute);
      return;
    }
  }
  else {
    // It is okay to include this attribute on properties, e.g.:
    //
    //  @property (retain, nonatomic) struct Bork *Q __attribute__((NSObject));
    //
    // In this case it follows tradition and suppresses an error in the above
    // case.
    S.Diag(D->getLocation(), diag::warn_nsobject_attribute);
  }
  D->addAttr(::new (S.Context) ObjCNSObjectAttr(S.Context, AL));
}

static void handleObjCIndependentClass(Sema &S, Decl *D, const ParsedAttr &AL) {
  if (const auto *TD = dyn_cast<TypedefNameDecl>(D)) {
    QualType T = TD->getUnderlyingType();
    if (!T->isObjCObjectPointerType()) {
      S.Diag(TD->getLocation(), diag::warn_ptr_independentclass_attribute);
      return;
    }
  } else {
    S.Diag(D->getLocation(), diag::warn_independentclass_attribute);
    return;
  }
  D->addAttr(::new (S.Context) ObjCIndependentClassAttr(S.Context, AL));
}

static void handleBlocksAttr(Sema &S, Decl *D, const ParsedAttr &AL) {
  if (!AL.isArgIdent(0)) {
    S.Diag(AL.getLoc(), diag::err_attribute_argument_n_type)
        << AL << 1 << AANT_ArgumentIdentifier;
    return;
  }

  IdentifierInfo *II = AL.getArgAsIdent(0)->Ident;
  BlocksAttr::BlockType type;
  if (!BlocksAttr::ConvertStrToBlockType(II->getName(), type)) {
    S.Diag(AL.getLoc(), diag::warn_attribute_type_not_supported) << AL << II;
    return;
  }

  D->addAttr(::new (S.Context) BlocksAttr(S.Context, AL, type));
}

static void handleSentinelAttr(Sema &S, Decl *D, const ParsedAttr &AL) {
  unsigned sentinel = (unsigned)SentinelAttr::DefaultSentinel;
  if (AL.getNumArgs() > 0) {
    Expr *E = AL.getArgAsExpr(0);
    std::optional<llvm::APSInt> Idx = llvm::APSInt(32);
    if (E->isTypeDependent() || !(Idx = E->getIntegerConstantExpr(S.Context))) {
      S.Diag(AL.getLoc(), diag::err_attribute_argument_n_type)
          << AL << 1 << AANT_ArgumentIntegerConstant << E->getSourceRange();
      return;
    }

    if (Idx->isSigned() && Idx->isNegative()) {
      S.Diag(AL.getLoc(), diag::err_attribute_sentinel_less_than_zero)
        << E->getSourceRange();
      return;
    }

    sentinel = Idx->getZExtValue();
  }

  unsigned nullPos = (unsigned)SentinelAttr::DefaultNullPos;
  if (AL.getNumArgs() > 1) {
    Expr *E = AL.getArgAsExpr(1);
    std::optional<llvm::APSInt> Idx = llvm::APSInt(32);
    if (E->isTypeDependent() || !(Idx = E->getIntegerConstantExpr(S.Context))) {
      S.Diag(AL.getLoc(), diag::err_attribute_argument_n_type)
          << AL << 2 << AANT_ArgumentIntegerConstant << E->getSourceRange();
      return;
    }
    nullPos = Idx->getZExtValue();

    if ((Idx->isSigned() && Idx->isNegative()) || nullPos > 1) {
      // FIXME: This error message could be improved, it would be nice
      // to say what the bounds actually are.
      S.Diag(AL.getLoc(), diag::err_attribute_sentinel_not_zero_or_one)
        << E->getSourceRange();
      return;
    }
  }

  if (const auto *FD = dyn_cast<FunctionDecl>(D)) {
    const FunctionType *FT = FD->getType()->castAs<FunctionType>();
    if (isa<FunctionNoProtoType>(FT)) {
      S.Diag(AL.getLoc(), diag::warn_attribute_sentinel_named_arguments);
      return;
    }

    if (!cast<FunctionProtoType>(FT)->isVariadic()) {
      S.Diag(AL.getLoc(), diag::warn_attribute_sentinel_not_variadic) << 0;
      return;
    }
  } else if (const auto *MD = dyn_cast<ObjCMethodDecl>(D)) {
    if (!MD->isVariadic()) {
      S.Diag(AL.getLoc(), diag::warn_attribute_sentinel_not_variadic) << 0;
      return;
    }
  } else if (const auto *BD = dyn_cast<BlockDecl>(D)) {
    if (!BD->isVariadic()) {
      S.Diag(AL.getLoc(), diag::warn_attribute_sentinel_not_variadic) << 1;
      return;
    }
  } else if (const auto *V = dyn_cast<VarDecl>(D)) {
    QualType Ty = V->getType();
    if (Ty->isBlockPointerType() || Ty->isFunctionPointerType()) {
      const FunctionType *FT = Ty->isFunctionPointerType()
                                   ? D->getFunctionType()
                                   : Ty->castAs<BlockPointerType>()
                                         ->getPointeeType()
                                         ->castAs<FunctionType>();
      if (!cast<FunctionProtoType>(FT)->isVariadic()) {
        int m = Ty->isFunctionPointerType() ? 0 : 1;
        S.Diag(AL.getLoc(), diag::warn_attribute_sentinel_not_variadic) << m;
        return;
      }
    } else {
      S.Diag(AL.getLoc(), diag::warn_attribute_wrong_decl_type)
          << AL << ExpectedFunctionMethodOrBlock;
      return;
    }
  } else {
    S.Diag(AL.getLoc(), diag::warn_attribute_wrong_decl_type)
        << AL << ExpectedFunctionMethodOrBlock;
    return;
  }
  D->addAttr(::new (S.Context) SentinelAttr(S.Context, AL, sentinel, nullPos));
}

static void handleWarnUnusedResult(Sema &S, Decl *D, const ParsedAttr &AL) {
  if (D->getFunctionType() &&
      D->getFunctionType()->getReturnType()->isVoidType() &&
      !isa<CXXConstructorDecl>(D)) {
    S.Diag(AL.getLoc(), diag::warn_attribute_void_function_method) << AL << 0;
    return;
  }
  if (const auto *MD = dyn_cast<ObjCMethodDecl>(D))
    if (MD->getReturnType()->isVoidType()) {
      S.Diag(AL.getLoc(), diag::warn_attribute_void_function_method) << AL << 1;
      return;
    }

  StringRef Str;
  if (AL.isStandardAttributeSyntax() && !AL.getScopeName()) {
    // The standard attribute cannot be applied to variable declarations such
    // as a function pointer.
    if (isa<VarDecl>(D))
      S.Diag(AL.getLoc(), diag::warn_attribute_wrong_decl_type_str)
          << AL << "functions, classes, or enumerations";

    // If this is spelled as the standard C++17 attribute, but not in C++17,
    // warn about using it as an extension. If there are attribute arguments,
    // then claim it's a C++2a extension instead.
    // FIXME: If WG14 does not seem likely to adopt the same feature, add an
    // extension warning for C2x mode.
    const LangOptions &LO = S.getLangOpts();
    if (AL.getNumArgs() == 1) {
      if (LO.CPlusPlus && !LO.CPlusPlus20)
        S.Diag(AL.getLoc(), diag::ext_cxx20_attr) << AL;

      // Since this is spelled [[nodiscard]], get the optional string
      // literal. If in C++ mode, but not in C++2a mode, diagnose as an
      // extension.
      // FIXME: C2x should support this feature as well, even as an extension.
      if (!S.checkStringLiteralArgumentAttr(AL, 0, Str, nullptr))
        return;
    } else if (LO.CPlusPlus && !LO.CPlusPlus17)
      S.Diag(AL.getLoc(), diag::ext_cxx17_attr) << AL;
  }

  if ((!AL.isGNUAttribute() &&
       !(AL.isStandardAttributeSyntax() && AL.isClangScope())) &&
      isa<TypedefNameDecl>(D)) {
    S.Diag(AL.getLoc(), diag::warn_unused_result_typedef_unsupported_spelling)
        << AL.isGNUScope();
    return;
  }

  D->addAttr(::new (S.Context) WarnUnusedResultAttr(S.Context, AL, Str));
}

static void handleWeakImportAttr(Sema &S, Decl *D, const ParsedAttr &AL) {
  // weak_import only applies to variable & function declarations.
  bool isDef = false;
  if (!D->canBeWeakImported(isDef)) {
    if (isDef)
      S.Diag(AL.getLoc(), diag::warn_attribute_invalid_on_definition)
        << "weak_import";
    else if (isa<ObjCPropertyDecl>(D) || isa<ObjCMethodDecl>(D) ||
             (S.Context.getTargetInfo().getTriple().isOSDarwin() &&
              (isa<ObjCInterfaceDecl>(D) || isa<EnumDecl>(D)))) {
      // Nothing to warn about here.
    } else
      S.Diag(AL.getLoc(), diag::warn_attribute_wrong_decl_type)
          << AL << ExpectedVariableOrFunction;

    return;
  }

  D->addAttr(::new (S.Context) WeakImportAttr(S.Context, AL));
}

// Handles reqd_work_group_size and work_group_size_hint.
template <typename WorkGroupAttr>
static void handleWorkGroupSize(Sema &S, Decl *D, const ParsedAttr &AL) {
  if (!AL.checkExactlyNumArgs(S, 3))
    return;

  uint32_t WGSize[3];
  for (unsigned i = 0; i < 3; ++i) {
    const Expr *E = AL.getArgAsExpr(i);
    if (!checkUInt32Argument(S, AL, E, WGSize[i], i,
                             /*StrictlyUnsigned=*/true))
      return;
    if (WGSize[i] == 0) {
      S.Diag(AL.getLoc(), diag::err_attribute_argument_is_zero)
          << AL << E->getSourceRange();
      return;
    }
  }

  WorkGroupAttr *Existing = D->getAttr<WorkGroupAttr>();
  if (Existing && !(Existing->getXDim() == WGSize[0] &&
                    Existing->getYDim() == WGSize[1] &&
                    Existing->getZDim() == WGSize[2]))
    S.Diag(AL.getLoc(), diag::warn_duplicate_attribute) << AL;

  D->addAttr(::new (S.Context)
                 WorkGroupAttr(S.Context, AL, WGSize[0], WGSize[1], WGSize[2]));
}

// Returns a DupArgResult value; Same means the args have the same value,
// Different means the args do not have the same value, and Unknown means that
// the args cannot (yet) be compared.
enum class DupArgResult { Unknown, Same, Different };
static DupArgResult AreArgValuesIdentical(const Expr *LHS, const Expr *RHS) {
  // If both operands are nullptr they are unspecified and are considered the
  // same.
  if (!LHS && !RHS)
    return DupArgResult::Same;

  // Otherwise, if either operand is nullptr they are considered different.
  if (!LHS || !RHS)
    return DupArgResult::Different;

  // Otherwise, if either operand is still value dependent, we can't test
  // anything.
  const auto *LHSCE = dyn_cast<ConstantExpr>(LHS);
  const auto *RHSCE = dyn_cast<ConstantExpr>(RHS);
  if (!LHSCE || !RHSCE)
    return DupArgResult::Unknown;

  // Otherwise, test that the values.
  return LHSCE->getResultAsAPSInt() == RHSCE->getResultAsAPSInt()
             ? DupArgResult::Same
             : DupArgResult::Different;
}

// Returns true if any of the specified dimensions (X,Y,Z) differ between the
// arguments.
bool Sema::AnyWorkGroupSizesDiffer(const Expr *LHSXDim, const Expr *LHSYDim,
                                   const Expr *LHSZDim, const Expr *RHSXDim,
                                   const Expr *RHSYDim, const Expr *RHSZDim) {
  DupArgResult Results[] = {AreArgValuesIdentical(LHSXDim, RHSXDim),
                            AreArgValuesIdentical(LHSYDim, RHSYDim),
                            AreArgValuesIdentical(LHSZDim, RHSZDim)};
  return llvm::is_contained(Results, DupArgResult::Different);
}

// Returns true if all of the specified dimensions (X,Y,Z) are the same between
// the arguments.
bool Sema::AllWorkGroupSizesSame(const Expr *LHSXDim, const Expr *LHSYDim,
                                 const Expr *LHSZDim, const Expr *RHSXDim,
                                 const Expr *RHSYDim, const Expr *RHSZDim) {
  DupArgResult Results[] = {AreArgValuesIdentical(LHSXDim, RHSXDim),
                            AreArgValuesIdentical(LHSYDim, RHSYDim),
                            AreArgValuesIdentical(LHSZDim, RHSZDim)};
  return llvm::all_of(Results,
                      [](DupArgResult V) { return V == DupArgResult::Same; });
}

void Sema::AddSYCLWorkGroupSizeHintAttr(Decl *D, const AttributeCommonInfo &CI,
                                        Expr *XDim, Expr *YDim, Expr *ZDim) {
  // Returns nullptr if diagnosing, otherwise returns the original expression
  // or the original expression converted to a constant expression.
  auto CheckAndConvertArg = [&](Expr *E) -> std::optional<Expr *> {
    // We can only check if the expression is not value dependent.
    if (E && !E->isValueDependent()) {
      llvm::APSInt ArgVal;
      ExprResult Res = VerifyIntegerConstantExpression(E, &ArgVal);
      if (Res.isInvalid())
        return std::nullopt;
      E = Res.get();

      // This attribute requires a strictly positive value.
      if (ArgVal <= 0) {
        Diag(E->getExprLoc(), diag::err_attribute_requires_positive_integer)
            << CI << /*positive*/ 0;
        return std::nullopt;
      }
    }

    return E;
  };

  // Check all three argument values, and if any are bad, bail out. This will
  // convert the given expressions into constant expressions when possible.
  std::optional<Expr *> XDimConvert = CheckAndConvertArg(XDim);
  std::optional<Expr *> YDimConvert = CheckAndConvertArg(YDim);
  std::optional<Expr *> ZDimConvert = CheckAndConvertArg(ZDim);
  if (!XDimConvert || !YDimConvert || !ZDimConvert)
    return;
  XDim = XDimConvert.value();
  YDim = YDimConvert.value();
  ZDim = ZDimConvert.value();

  // If the attribute was already applied with different arguments, then
  // diagnose the second attribute as a duplicate and don't add it.
  if (const auto *Existing = D->getAttr<SYCLWorkGroupSizeHintAttr>()) {
    // If any of the results are known to be different, we can diagnose at this
    // point and drop the attribute.
    if (AnyWorkGroupSizesDiffer(XDim, YDim, ZDim, Existing->getXDim(),
                                Existing->getYDim(), Existing->getZDim())) {
      Diag(CI.getLoc(), diag::warn_duplicate_attribute) << CI;
      Diag(Existing->getLoc(), diag::note_previous_attribute);
      return;
    }
    // If all of the results are known to be the same, we can silently drop the
    // attribute. Otherwise, we have to add the attribute and resolve its
    // differences later.
    if (AllWorkGroupSizesSame(XDim, YDim, ZDim, Existing->getXDim(),
                              Existing->getYDim(), Existing->getZDim()))
      return;
  }

  D->addAttr(::new (Context)
                 SYCLWorkGroupSizeHintAttr(Context, CI, XDim, YDim, ZDim));
}

SYCLWorkGroupSizeHintAttr *
Sema::MergeSYCLWorkGroupSizeHintAttr(Decl *D,
                                     const SYCLWorkGroupSizeHintAttr &A) {
  // Check to see if there's a duplicate attribute already applied.
  if (const auto *DeclAttr = D->getAttr<SYCLWorkGroupSizeHintAttr>()) {
    // If any of the results are known to be different, we can diagnose at this
    // point and drop the attribute.
    if (AnyWorkGroupSizesDiffer(DeclAttr->getXDim(), DeclAttr->getYDim(),
                                DeclAttr->getZDim(), A.getXDim(), A.getYDim(),
                                A.getZDim())) {
      Diag(DeclAttr->getLoc(), diag::warn_duplicate_attribute) << &A;
      Diag(A.getLoc(), diag::note_previous_attribute);
      return nullptr;
    }
    // If all of the results are known to be the same, we can silently drop the
    // attribute. Otherwise, we have to add the attribute and resolve its
    // differences later.
    if (AllWorkGroupSizesSame(DeclAttr->getXDim(), DeclAttr->getYDim(),
                              DeclAttr->getZDim(), A.getXDim(), A.getYDim(),
                              A.getZDim()))
      return nullptr;
  }
  return ::new (Context) SYCLWorkGroupSizeHintAttr(Context, A, A.getXDim(),
                                                   A.getYDim(), A.getZDim());
}

// Handles SYCL work_group_size_hint.
static void handleSYCLWorkGroupSizeHint(Sema &S, Decl *D,
                                        const ParsedAttr &AL) {
  S.CheckDeprecatedSYCLAttributeSpelling(AL);

  // __attribute__((work_group_size_hint) requires exactly three arguments.
  if (AL.getSyntax() == ParsedAttr::AS_GNU || !AL.hasScope() ||
      (AL.hasScope() && !AL.getScopeName()->isStr("sycl"))) {
    if (!AL.checkExactlyNumArgs(S, 3))
      return;
  } else if (!AL.checkAtLeastNumArgs(S, 1) || !AL.checkAtMostNumArgs(S, 3))
    return;

  size_t NumArgs = AL.getNumArgs();
  Expr *XDimExpr = NumArgs > 0 ? AL.getArgAsExpr(0) : nullptr;
  Expr *YDimExpr = NumArgs > 1 ? AL.getArgAsExpr(1) : nullptr;
  Expr *ZDimExpr = NumArgs > 2 ? AL.getArgAsExpr(2) : nullptr;
  S.AddSYCLWorkGroupSizeHintAttr(D, AL, XDimExpr, YDimExpr, ZDimExpr);
}

static void handleWorkGroupSizeHint(Sema &S, Decl *D, const ParsedAttr &AL) {
  // Handle the attribute based on whether we are targeting SYCL or not.
  if (S.getLangOpts().SYCLIsDevice || S.getLangOpts().SYCLIsHost)
    handleSYCLWorkGroupSizeHint(S, D, AL);
  else
    handleWorkGroupSize<WorkGroupSizeHintAttr>(S, D, AL);
}

// Checks correctness of mutual usage of different work_group_size attributes:
// reqd_work_group_size, max_work_group_size, and max_global_work_dim.
//
// If [[intel::max_work_group_size(X, Y, Z)]] or
// [[sycl::reqd_work_group_size(X, Y, Z)]] or
// [[cl::reqd_work_group_size(X, Y, Z)]]
// or __attribute__((reqd_work_group_size)) attribute is specified on a
// declaration along with [[intel::max_global_work_dim()]] attribute, check to
// see if all arguments of 'max_work_group_size' or different spellings of
// 'reqd_work_group_size' attribute hold value 1 in case the argument of
// [[intel::max_global_work_dim()]] attribute value equals to 0.
static bool InvalidWorkGroupSizeAttrs(Sema &S, const Expr *MGValue,
                                      const Expr *XDim, const Expr *YDim,
                                      const Expr *ZDim) {
  // If any of the operand is still value dependent, we can't test anything.
  const auto *MGValueExpr = dyn_cast<ConstantExpr>(MGValue);
  const auto *XDimExpr = dyn_cast<ConstantExpr>(XDim);

  if (!MGValueExpr || !XDimExpr)
    return false;

  // Y and Z may be optional so we allow them to be null and consider them
  // dependent if the original epxression was not null while the result of the
  // cast is.
  const auto *YDimExpr = dyn_cast_or_null<ConstantExpr>(YDim);
  const auto *ZDimExpr = dyn_cast_or_null<ConstantExpr>(ZDim);

  if ((!YDimExpr && YDim) || (!ZDimExpr && ZDim))
    return false;

  // Otherwise, check if the attribute values are equal to one.
  // Y and Z dimensions are optional and are considered trivially 1 if
  // unspecified.
  return (MGValueExpr->getResultAsAPSInt() == 0 &&
          (XDimExpr->getResultAsAPSInt() != 1 ||
           (YDimExpr && YDimExpr->getResultAsAPSInt() != 1) ||
           (ZDimExpr && ZDimExpr->getResultAsAPSInt() != 1)));
}

// Checks correctness of mutual usage of different work_group_size attributes:
// reqd_work_group_size and max_work_group_size.
//
// If the 'reqd_work_group_size' attribute is specified on a declaration along
// with 'max_work_group_size' attribute, check to see if values of
// 'reqd_work_group_size' attribute arguments are equal to or less than values
// of 'max_work_group_size' attribute arguments.
//
// The arguments to reqd_work_group_size are ordered based on which index
// increments the fastest. In OpenCL, the first argument is the index that
// increments the fastest, and in SYCL, the last argument is the index that
// increments the fastest.
//
// __attribute__((reqd_work_group_size)) follows the OpenCL rules in OpenCL
// mode. All spellings of reqd_work_group_size attribute (regardless of
// syntax used) follow the SYCL rules when in SYCL mode.
bool Sema::CheckMaxAllowedWorkGroupSize(
    const Expr *RWGSXDim, const Expr *RWGSYDim, const Expr *RWGSZDim,
    const Expr *MWGSXDim, const Expr *MWGSYDim, const Expr *MWGSZDim) {
  // If any of the operand is still value dependent, we can't test anything.
  const auto *RWGSXDimExpr = dyn_cast<ConstantExpr>(RWGSXDim);
  const auto *MWGSXDimExpr = dyn_cast<ConstantExpr>(MWGSXDim);
  const auto *MWGSYDimExpr = dyn_cast<ConstantExpr>(MWGSYDim);
  const auto *MWGSZDimExpr = dyn_cast<ConstantExpr>(MWGSZDim);

  if (!RWGSXDimExpr || !MWGSXDimExpr || !MWGSYDimExpr || !MWGSZDimExpr)
    return false;

  // Y and Z may be optional so we allow them to be null and consider them
  // dependent if the original epxression was not null while the result of the
  // cast is.
  const auto *RWGSYDimExpr = dyn_cast_or_null<ConstantExpr>(RWGSYDim);
  const auto *RWGSZDimExpr = dyn_cast_or_null<ConstantExpr>(RWGSZDim);

  if ((!RWGSYDimExpr && RWGSYDim) || (!RWGSZDimExpr && RWGSZDim))
    return false;

  // SYCL reorders arguments based on the dimensionality.
  // If we only have the X-dimension, there is no change to the expressions,
  // otherwise the last specified dimension acts as the first dimension in the
  // work-group size.
  const ConstantExpr *FirstRWGDimExpr = RWGSXDimExpr;
  const ConstantExpr *SecondRWGDimExpr = RWGSYDimExpr;
  const ConstantExpr *ThirdRWGDimExpr = RWGSZDimExpr;
  if (getLangOpts().SYCLIsDevice && RWGSYDim)
    std::swap(FirstRWGDimExpr, RWGSZDim ? ThirdRWGDimExpr : SecondRWGDimExpr);

  // Check if values of 'reqd_work_group_size' attribute arguments are greater
  // than values of 'max_work_group_size' attribute arguments.
  bool CheckFirstArgument =
      FirstRWGDimExpr->getResultAsAPSInt().getZExtValue() >
      MWGSZDimExpr->getResultAsAPSInt().getZExtValue();

  bool CheckSecondArgument =
      SecondRWGDimExpr && SecondRWGDimExpr->getResultAsAPSInt().getZExtValue() >
                              MWGSYDimExpr->getResultAsAPSInt().getZExtValue();

  bool CheckThirdArgument =
      ThirdRWGDimExpr && ThirdRWGDimExpr->getResultAsAPSInt().getZExtValue() >
                             MWGSXDimExpr->getResultAsAPSInt().getZExtValue();

  return CheckFirstArgument || CheckSecondArgument || CheckThirdArgument;
}

void Sema::AddSYCLIntelMaxWorkGroupSizeAttr(Decl *D,
                                            const AttributeCommonInfo &CI,
                                            Expr *XDim, Expr *YDim,
                                            Expr *ZDim) {
  // Returns nullptr if diagnosing, otherwise returns the original expression
  // or the original expression converted to a constant expression.
  auto CheckAndConvertArg = [&](Expr *E) -> Expr * {
    // Check if the expression is not value dependent.
    if (!E->isValueDependent()) {
      llvm::APSInt ArgVal;
      ExprResult Res = VerifyIntegerConstantExpression(E, &ArgVal);
      if (Res.isInvalid())
        return nullptr;
      E = Res.get();

      // This attribute requires a strictly positive value.
      if (ArgVal <= 0) {
        Diag(E->getExprLoc(), diag::err_attribute_requires_positive_integer)
            << CI << /*positive*/ 0;
        return nullptr;
      }
    }
    return E;
  };

  // Check all three argument values, and if any are bad, bail out. This will
  // convert the given expressions into constant expressions when possible.
  XDim = CheckAndConvertArg(XDim);
  YDim = CheckAndConvertArg(YDim);
  ZDim = CheckAndConvertArg(ZDim);
  if (!XDim || !YDim || !ZDim)
    return;

  // If the 'max_work_group_size' attribute is specified on a declaration along
  // with 'reqd_work_group_size' attribute, check to see if values of
  // 'reqd_work_group_size' attribute arguments are equal to or less than values
  // of 'max_work_group_size' attribute arguments.
  //
  // We emit diagnostic if values of 'reqd_work_group_size' attribute arguments
  // are greater than values of 'max_work_group_size' attribute arguments.
  if (const auto *DeclAttr = D->getAttr<SYCLReqdWorkGroupSizeAttr>()) {
    if (CheckMaxAllowedWorkGroupSize(DeclAttr->getXDim(), DeclAttr->getYDim(),
                                     DeclAttr->getZDim(), XDim, YDim, ZDim)) {
      Diag(CI.getLoc(), diag::err_conflicting_sycl_function_attributes)
          << CI << DeclAttr;
      Diag(DeclAttr->getLoc(), diag::note_conflicting_attribute);
      return;
    }
  }

  // If the declaration has a SYCLIntelMaxWorkGroupSizeAttr, check to see if
  // the attribute holds values equal to (1, 1, 1) in case the value of
  // SYCLIntelMaxGlobalWorkDimAttr equals to 0.
  if (const auto *DeclAttr = D->getAttr<SYCLIntelMaxGlobalWorkDimAttr>()) {
    if (InvalidWorkGroupSizeAttrs(*this, DeclAttr->getValue(), XDim, YDim,
                                  ZDim)) {
      Diag(CI.getLoc(), diag::err_sycl_x_y_z_arguments_must_be_one)
          << CI << DeclAttr;
      return;
    }
  }

  // If the attribute was already applied with different arguments, then
  // diagnose the second attribute as a duplicate and don't add it.
  if (const auto *Existing = D->getAttr<SYCLIntelMaxWorkGroupSizeAttr>()) {
    // If any of the results are known to be different, we can diagnose at this
    // point and drop the attribute.
    if (AnyWorkGroupSizesDiffer(XDim, YDim, ZDim, Existing->getXDim(),
                                Existing->getYDim(), Existing->getZDim())) {
      Diag(CI.getLoc(), diag::warn_duplicate_attribute) << CI;
      Diag(Existing->getLoc(), diag::note_previous_attribute);
      return;
    }
    // If all of the results are known to be the same, we can silently drop the
    // attribute. Otherwise, we have to add the attribute and resolve its
    // differences later.
    if (AllWorkGroupSizesSame(XDim, YDim, ZDim, Existing->getXDim(),
                              Existing->getYDim(), Existing->getZDim()))
      return;
  }

  D->addAttr(::new (Context)
                 SYCLIntelMaxWorkGroupSizeAttr(Context, CI, XDim, YDim, ZDim));
}

SYCLIntelMaxWorkGroupSizeAttr *Sema::MergeSYCLIntelMaxWorkGroupSizeAttr(
    Decl *D, const SYCLIntelMaxWorkGroupSizeAttr &A) {
  // Check to see if there's a duplicate attribute already applied.
  if (const auto *DeclAttr = D->getAttr<SYCLIntelMaxWorkGroupSizeAttr>()) {
    // If any of the results are known to be different, we can diagnose at this
    // point and drop the attribute.
    if (AnyWorkGroupSizesDiffer(DeclAttr->getXDim(), DeclAttr->getYDim(),
                                DeclAttr->getZDim(), A.getXDim(), A.getYDim(),
                                A.getZDim())) {
      Diag(DeclAttr->getLoc(), diag::warn_duplicate_attribute) << &A;
      Diag(A.getLoc(), diag::note_previous_attribute);
      return nullptr;
    }
    // If all of the results are known to be the same, we can silently drop the
    // attribute. Otherwise, we have to add the attribute and resolve its
    // differences later.
    if (AllWorkGroupSizesSame(DeclAttr->getXDim(), DeclAttr->getYDim(),
                              DeclAttr->getZDim(), A.getXDim(), A.getYDim(),
                              A.getZDim()))
      return nullptr;
  }

  // If the 'max_work_group_size' attribute is specified on a declaration along
  // with 'reqd_work_group_size' attribute, check to see if values of
  // 'reqd_work_group_size' attribute arguments are equal to or less than values
  // of 'max_work_group_size' attribute arguments.
  //
  // We emit diagnostic if values of 'reqd_work_group_size' attribute arguments
  // are greater than values of 'max_work_group_size' attribute arguments.
  if (const auto *DeclAttr = D->getAttr<SYCLReqdWorkGroupSizeAttr>()) {
    if (CheckMaxAllowedWorkGroupSize(DeclAttr->getXDim(), DeclAttr->getYDim(),
                                     DeclAttr->getZDim(), A.getXDim(),
                                     A.getYDim(), A.getZDim())) {
      Diag(DeclAttr->getLoc(), diag::err_conflicting_sycl_function_attributes)
          << DeclAttr << &A;
      Diag(A.getLoc(), diag::note_conflicting_attribute);
      return nullptr;
    }
  }

  // If the declaration has a SYCLIntelMaxWorkGroupSizeAttr, check to see if
  // the attribute holds values equal to (1, 1, 1) in case the value of
  // SYCLIntelMaxGlobalWorkDimAttr equals to 0.
  if (const auto *DeclAttr = D->getAttr<SYCLIntelMaxGlobalWorkDimAttr>()) {
    if (InvalidWorkGroupSizeAttrs(*this, DeclAttr->getValue(), A.getXDim(),
                                  A.getYDim(), A.getZDim())) {
      Diag(A.getLoc(), diag::err_sycl_x_y_z_arguments_must_be_one)
          << &A << DeclAttr;
      return nullptr;
    }
  }

  return ::new (Context) SYCLIntelMaxWorkGroupSizeAttr(
      Context, A, A.getXDim(), A.getYDim(), A.getZDim());
}

// Handles max_work_group_size attribute.
static void handleSYCLIntelMaxWorkGroupSize(Sema &S, Decl *D,
                                            const ParsedAttr &AL) {
  S.AddSYCLIntelMaxWorkGroupSizeAttr(D, AL, AL.getArgAsExpr(0),
                                     AL.getArgAsExpr(1), AL.getArgAsExpr(2));
}

// Handles reqd_work_group_size.
// If the 'reqd_work_group_size' attribute is specified on a declaration along
// with 'num_simd_work_items' attribute, the required work group size specified
// by 'num_simd_work_items' attribute must evenly divide the index that
// increments fastest in the 'reqd_work_group_size' attribute.
//
// The arguments to reqd_work_group_size are ordered based on which index
// increments the fastest. In OpenCL, the first argument is the index that
// increments the fastest, and in SYCL, the last argument is the index that
// increments the fastest.
//
// __attribute__((reqd_work_group_size)) follows the OpenCL rules in OpenCL
// mode. All spellings of reqd_work_group_size attribute (regardless of
// syntax used) follow the SYCL rules when in SYCL mode.
static bool CheckWorkGroupSize(Sema &S, const Expr *NSWIValue,
                               const Expr *RWGSXDim, const Expr *RWGSYDim,
                               const Expr *RWGSZDim) {
  // If any of the operand is still value dependent, we can't test anything.
  const auto *NSWIValueExpr = dyn_cast<ConstantExpr>(NSWIValue);
  const auto *RWGSXDimExpr = dyn_cast<ConstantExpr>(RWGSXDim);

  if (!NSWIValueExpr || !RWGSXDimExpr)
    return false;

  // Y and Z may be optional so we allow them to be null and consider them
  // dependent if the original epxression was not null while the result of the
  // cast is.
  const auto *RWGSYDimExpr = dyn_cast_or_null<ConstantExpr>(RWGSYDim);
  const auto *RWGSZDimExpr = dyn_cast_or_null<ConstantExpr>(RWGSZDim);

  if ((!RWGSYDimExpr && RWGSYDim) || (!RWGSZDimExpr && RWGSZDim))
    return false;

  // Otherwise, check which argument increments the fastest.
  const ConstantExpr *LastRWGSDimExpr =
      RWGSZDim ? RWGSZDimExpr : (RWGSYDim ? RWGSYDimExpr : RWGSXDimExpr);
  unsigned WorkGroupSize = LastRWGSDimExpr->getResultAsAPSInt().getZExtValue();

  // Check if the required work group size specified by 'num_simd_work_items'
  // attribute evenly divides the index that increments fastest in the
  // 'reqd_work_group_size' attribute.
  return WorkGroupSize % NSWIValueExpr->getResultAsAPSInt().getZExtValue() != 0;
}

void Sema::AddSYCLReqdWorkGroupSizeAttr(Decl *D, const AttributeCommonInfo &CI,
                                        Expr *XDim, Expr *YDim, Expr *ZDim) {
  // Returns nullptr if diagnosing, otherwise returns the original expression
  // or the original expression converted to a constant expression.
  auto CheckAndConvertArg = [&](Expr *E) -> std::optional<Expr *> {
    // Check if the expression is not value dependent.
    if (E && !E->isValueDependent()) {
      llvm::APSInt ArgVal;
      ExprResult Res = VerifyIntegerConstantExpression(E, &ArgVal);
      if (Res.isInvalid())
        return std::nullopt;
      E = Res.get();

      // This attribute requires a strictly positive value.
      if (ArgVal <= 0) {
        Diag(E->getExprLoc(), diag::err_attribute_requires_positive_integer)
            << CI << /*positive*/ 0;
        return std::nullopt;
      }
    }
    return E;
  };

  // Check all three argument values, and if any are bad, bail out. This will
  // convert the given expressions into constant expressions when possible.
  std::optional<Expr *> XDimConvert = CheckAndConvertArg(XDim);
  std::optional<Expr *> YDimConvert = CheckAndConvertArg(YDim);
  std::optional<Expr *> ZDimConvert = CheckAndConvertArg(ZDim);
  if (!XDimConvert || !YDimConvert || !ZDimConvert)
    return;
  XDim = XDimConvert.value();
  YDim = YDimConvert.value();
  ZDim = ZDimConvert.value();

  // If the declaration has a ReqdWorkGroupSizeAttr, check to see if
  // the attribute holds values equal to (1, 1, 1) in case the value of
  // SYCLIntelMaxGlobalWorkDimAttr equals to 0.
  if (const auto *DeclAttr = D->getAttr<SYCLIntelMaxGlobalWorkDimAttr>()) {
    if (InvalidWorkGroupSizeAttrs(*this, DeclAttr->getValue(), XDim, YDim,
                                  ZDim)) {
      Diag(CI.getLoc(), diag::err_sycl_x_y_z_arguments_must_be_one)
          << CI << DeclAttr;
    }
  }

  // If the 'max_work_group_size' attribute is specified on a declaration along
  // with 'reqd_work_group_size' attribute, check to see if values of
  // 'reqd_work_group_size' attribute arguments are equal to or less than values
  // of 'max_work_group_size' attribute arguments.
  //
  // We emit diagnostic if values of 'reqd_work_group_size' attribute arguments
  // are greater than values of 'max_work_group_size' attribute arguments.
  if (const auto *DeclAttr = D->getAttr<SYCLIntelMaxWorkGroupSizeAttr>()) {
    if (CheckMaxAllowedWorkGroupSize(XDim, YDim, ZDim, DeclAttr->getXDim(),
                                     DeclAttr->getYDim(),
                                     DeclAttr->getZDim())) {
      Diag(CI.getLoc(), diag::err_conflicting_sycl_function_attributes)
          << CI << DeclAttr;
      Diag(DeclAttr->getLoc(), diag::note_conflicting_attribute);
      return;
    }
  }

  // If the 'reqd_work_group_size' attribute is specified on a declaration
  // along with 'num_simd_work_items' attribute, the required work group size
  // specified by 'num_simd_work_items' attribute must evenly divide the index
  // that increments fastest in the 'reqd_work_group_size' attribute.
  if (const auto *DeclAttr = D->getAttr<SYCLIntelNumSimdWorkItemsAttr>()) {
    if (CheckWorkGroupSize(*this, DeclAttr->getValue(), XDim, YDim, ZDim)) {
      Diag(DeclAttr->getLoc(), diag::err_sycl_num_kernel_wrong_reqd_wg_size)
          << DeclAttr << CI;
      Diag(CI.getLoc(), diag::note_conflicting_attribute);
      return;
    }
  }

  // If the attribute was already applied with different arguments, then
  // diagnose the second attribute as a duplicate and don't add it.
  if (const auto *Existing = D->getAttr<SYCLReqdWorkGroupSizeAttr>()) {
    // If any of the results are known to be different, we can diagnose at this
    // point and drop the attribute.
    if (AnyWorkGroupSizesDiffer(XDim, YDim, ZDim, Existing->getXDim(),
                                Existing->getYDim(), Existing->getZDim())) {
      Diag(CI.getLoc(), diag::err_duplicate_attribute) << CI;
      Diag(Existing->getLoc(), diag::note_previous_attribute);
      return;
    }

    // If all of the results are known to be the same, we can silently drop the
    // attribute. Otherwise, we have to add the attribute and resolve its
    // differences later.
    if (AllWorkGroupSizesSame(XDim, YDim, ZDim, Existing->getXDim(),
                              Existing->getYDim(), Existing->getZDim()))
      return;
  }

  D->addAttr(::new (Context)
                 SYCLReqdWorkGroupSizeAttr(Context, CI, XDim, YDim, ZDim));
}

SYCLReqdWorkGroupSizeAttr *
Sema::MergeSYCLReqdWorkGroupSizeAttr(Decl *D,
                                     const SYCLReqdWorkGroupSizeAttr &A) {
  // If the declaration has a SYCLReqdWorkGroupSizeAttr, check to see if the
  // attribute holds values equal to (1, 1, 1) in case the value of
  // SYCLIntelMaxGlobalWorkDimAttr equals to 0.
  if (const auto *DeclAttr = D->getAttr<SYCLIntelMaxGlobalWorkDimAttr>()) {
    if (InvalidWorkGroupSizeAttrs(*this, DeclAttr->getValue(), A.getXDim(),
                                  A.getYDim(), A.getZDim())) {
      Diag(A.getLoc(), diag::err_sycl_x_y_z_arguments_must_be_one)
          << &A << DeclAttr;
      return nullptr;
    }
  }

  // If the 'max_work_group_size' attribute is specified on a declaration along
  // with 'reqd_work_group_size' attribute, check to see if values of
  // 'reqd_work_group_size' attribute arguments are equal or less than values
  // of 'max_work_group_size' attribute arguments.
  //
  // We emit diagnostic if values of 'reqd_work_group_size' attribute arguments
  // are greater than values of 'max_work_group_size' attribute arguments.
  if (const auto *DeclAttr = D->getAttr<SYCLIntelMaxWorkGroupSizeAttr>()) {
    if (CheckMaxAllowedWorkGroupSize(A.getXDim(), A.getYDim(), A.getZDim(),
                                     DeclAttr->getXDim(), DeclAttr->getYDim(),
                                     DeclAttr->getZDim())) {
      Diag(DeclAttr->getLoc(), diag::err_conflicting_sycl_function_attributes)
          << DeclAttr << &A;
      Diag(A.getLoc(), diag::note_conflicting_attribute);
      return nullptr;
    }
  }

  // If the 'reqd_work_group_size' attribute is specified on a declaration
  // along with 'num_simd_work_items' attribute, the required work group size
  // specified by 'num_simd_work_items' attribute must evenly divide the index
  // that increments fastest in the 'reqd_work_group_size' attribute.
  if (const auto *DeclAttr = D->getAttr<SYCLIntelNumSimdWorkItemsAttr>()) {
    if (CheckWorkGroupSize(*this, DeclAttr->getValue(), A.getXDim(),
                           A.getYDim(), A.getZDim())) {
      Diag(DeclAttr->getLoc(), diag::err_sycl_num_kernel_wrong_reqd_wg_size)
          << DeclAttr << &A;
      Diag(A.getLoc(), diag::note_conflicting_attribute);
      return nullptr;
    }
  }

  // Check to see if there's a duplicate attribute already applied.
  if (const auto *DeclAttr = D->getAttr<SYCLReqdWorkGroupSizeAttr>()) {
    // If any of the results are known to be different, we can diagnose at this
    // point and drop the attribute.
    if (AnyWorkGroupSizesDiffer(DeclAttr->getXDim(), DeclAttr->getYDim(),
                                DeclAttr->getZDim(), A.getXDim(), A.getYDim(),
                                A.getZDim())) {
      Diag(DeclAttr->getLoc(), diag::err_duplicate_attribute) << &A;
      Diag(A.getLoc(), diag::note_previous_attribute);
      return nullptr;
    }

    // If all of the results are known to be the same, we can silently drop the
    // attribute. Otherwise, we have to add the attribute and resolve its
    // differences later.
    if (AllWorkGroupSizesSame(DeclAttr->getXDim(), DeclAttr->getYDim(),
                              DeclAttr->getZDim(), A.getXDim(), A.getYDim(),
                              A.getZDim()))
      return nullptr;
  }

  return ::new (Context) SYCLReqdWorkGroupSizeAttr(Context, A, A.getXDim(),
                                                   A.getYDim(), A.getZDim());
}

static void handleSYCLReqdWorkGroupSize(Sema &S, Decl *D, const ParsedAttr &AL){
  S.CheckDeprecatedSYCLAttributeSpelling(AL);

  // __attribute__((reqd_work_group_size)) and [[cl::reqd_work_group_size]]
  // all require exactly three arguments.
  if ((AL.getKind() == ParsedAttr::AT_ReqdWorkGroupSize &&
       AL.getAttributeSpellingListIndex() ==
           SYCLReqdWorkGroupSizeAttr::CXX11_cl_reqd_work_group_size) ||
      AL.getSyntax() == ParsedAttr::AS_GNU) {
    if (!AL.checkExactlyNumArgs(S, 3))
      return;
  } else if (!AL.checkAtLeastNumArgs(S, 1) || !AL.checkAtMostNumArgs(S, 3))
    return;

  size_t NumArgs = AL.getNumArgs();
  Expr *XDimExpr = NumArgs > 0 ? AL.getArgAsExpr(0) : nullptr;
  Expr *YDimExpr = NumArgs > 1 ? AL.getArgAsExpr(1) : nullptr;
  Expr *ZDimExpr = NumArgs > 2 ? AL.getArgAsExpr(2) : nullptr;
  S.AddSYCLReqdWorkGroupSizeAttr(D, AL, XDimExpr, YDimExpr, ZDimExpr);
}

static void handleReqdWorkGroupSize(Sema &S, Decl *D, const ParsedAttr &AL) {
  // Handle the attribute based on whether we are targeting SYCL or not.
  if (S.getLangOpts().SYCLIsDevice || S.getLangOpts().SYCLIsHost)
    handleSYCLReqdWorkGroupSize(S, D, AL);
  else
    handleWorkGroupSize<ReqdWorkGroupSizeAttr>(S, D, AL);
}

void Sema::AddIntelReqdSubGroupSize(Decl *D, const AttributeCommonInfo &CI,
                                    Expr *E) {
  if (!E->isValueDependent()) {
    // Validate that we have an integer constant expression and then store the
    // converted constant expression into the semantic attribute so that we
    // don't have to evaluate it again later.
    llvm::APSInt ArgVal;
    ExprResult Res = VerifyIntegerConstantExpression(E, &ArgVal);
    if (Res.isInvalid())
      return;
    E = Res.get();

    // This attribute requires a strictly positive value.
    if (ArgVal <= 0) {
      Diag(E->getExprLoc(), diag::err_attribute_requires_positive_integer)
          << CI << /*positive*/ 0;
      return;
    }
    if (Context.getTargetInfo().getTriple().isNVPTX() && ArgVal != 32) {
      Diag(E->getExprLoc(), diag::warn_reqd_sub_group_attribute_cuda_n_32)
          << ArgVal.getSExtValue();
    }

    // Check to see if there's a duplicate attribute with different values
    // already applied to the declaration.
    if (const auto *DeclAttr = D->getAttr<IntelReqdSubGroupSizeAttr>()) {
      // If the other attribute argument is instantiation dependent, we won't
      // have converted it to a constant expression yet and thus we test
      // whether this is a null pointer.
      if (const auto *DeclExpr = dyn_cast<ConstantExpr>(DeclAttr->getValue())) {
        if (ArgVal != DeclExpr->getResultAsAPSInt()) {
          Diag(CI.getLoc(), diag::warn_duplicate_attribute) << CI;
          Diag(DeclAttr->getLoc(), diag::note_previous_attribute);
        }
        // Drop the duplicate attribute.
        return;
      }
    }
  }

  D->addAttr(::new (Context) IntelReqdSubGroupSizeAttr(Context, CI, E));
}

IntelReqdSubGroupSizeAttr *
Sema::MergeIntelReqdSubGroupSizeAttr(Decl *D,
                                     const IntelReqdSubGroupSizeAttr &A) {
  // Check to see if there's a duplicate attribute with different values
  // already applied to the declaration.
  if (const auto *DeclAttr = D->getAttr<IntelReqdSubGroupSizeAttr>()) {
    if (const auto *DeclExpr = dyn_cast<ConstantExpr>(DeclAttr->getValue())) {
      if (const auto *MergeExpr = dyn_cast<ConstantExpr>(A.getValue())) {
        if (DeclExpr->getResultAsAPSInt() != MergeExpr->getResultAsAPSInt()) {
          Diag(DeclAttr->getLoc(), diag::warn_duplicate_attribute) << &A;
          Diag(A.getLoc(), diag::note_previous_attribute);
          return nullptr;
        }
        // Do not add a duplicate attribute.
        return nullptr;
      }
    }
  }
  return ::new (Context) IntelReqdSubGroupSizeAttr(Context, A, A.getValue());
}

static void handleIntelReqdSubGroupSize(Sema &S, Decl *D,
                                        const ParsedAttr &AL) {
  S.CheckDeprecatedSYCLAttributeSpelling(AL);

  Expr *E = AL.getArgAsExpr(0);
  S.AddIntelReqdSubGroupSize(D, AL, E);
}

IntelNamedSubGroupSizeAttr *
Sema::MergeIntelNamedSubGroupSizeAttr(Decl *D,
                                      const IntelNamedSubGroupSizeAttr &A) {
  // Check to see if there's a duplicate attribute with different values
  // already applied to the declaration.
  if (const auto *DeclAttr = D->getAttr<IntelNamedSubGroupSizeAttr>()) {
    if (DeclAttr->getType() != A.getType()) {
      Diag(DeclAttr->getLoc(), diag::warn_duplicate_attribute) << &A;
      Diag(A.getLoc(), diag::note_previous_attribute);
    }
    return nullptr;
  }

  return IntelNamedSubGroupSizeAttr::Create(Context, A.getType(), A);
}

static void handleIntelNamedSubGroupSize(Sema &S, Decl *D,
                                         const ParsedAttr &AL) {
  StringRef SizeStr;
  SourceLocation Loc;
  if (AL.isArgIdent(0)) {
    IdentifierLoc *IL = AL.getArgAsIdent(0);
    SizeStr = IL->Ident->getName();
    Loc = IL->Loc;
  } else if (!S.checkStringLiteralArgumentAttr(AL, 0, SizeStr, &Loc)) {
    return;
  }

  IntelNamedSubGroupSizeAttr::SubGroupSizeType SizeType;
  if (!IntelNamedSubGroupSizeAttr::ConvertStrToSubGroupSizeType(SizeStr,
                                                                SizeType)) {
    S.Diag(Loc, diag::warn_attribute_type_not_supported) << AL << SizeStr;
    return;
  }
  D->addAttr(IntelNamedSubGroupSizeAttr::Create(S.Context, SizeType, AL));
}

void Sema::AddSYCLIntelNumSimdWorkItemsAttr(Decl *D,
                                            const AttributeCommonInfo &CI,
                                            Expr *E) {
  if (!E->isValueDependent()) {
    // Validate that we have an integer constant expression and then store the
    // converted constant expression into the semantic attribute so that we
    // don't have to evaluate it again later.
    llvm::APSInt ArgVal;
    ExprResult Res = VerifyIntegerConstantExpression(E, &ArgVal);
    if (Res.isInvalid())
      return;
    E = Res.get();

    // This attribute requires a strictly positive value.
    if (ArgVal <= 0) {
      Diag(E->getExprLoc(), diag::err_attribute_requires_positive_integer)
          << CI << /*positive*/ 0;
      return;
    }

    // Check to see if there's a duplicate attribute with different values
    // already applied to the declaration.
    if (const auto *DeclAttr = D->getAttr<SYCLIntelNumSimdWorkItemsAttr>()) {
      // If the other attribute argument is instantiation dependent, we won't
      // have converted it to a constant expression yet and thus we test
      // whether this is a null pointer.
      if (const auto *DeclExpr = dyn_cast<ConstantExpr>(DeclAttr->getValue())) {
        if (ArgVal != DeclExpr->getResultAsAPSInt()) {
          Diag(CI.getLoc(), diag::warn_duplicate_attribute) << CI;
          Diag(DeclAttr->getLoc(), diag::note_previous_attribute);
        }
        // Drop the duplicate attribute.
        return;
      }
    }

    // If the 'reqd_work_group_size' attribute is specified on a declaration
    // along with 'num_simd_work_items' attribute, the required work group size
    // specified by 'num_simd_work_items' attribute must evenly divide the index
    // that increments fastest in the 'reqd_work_group_size' attribute.
    if (const auto *DeclAttr = D->getAttr<SYCLReqdWorkGroupSizeAttr>()) {
      if (CheckWorkGroupSize(*this, E, DeclAttr->getXDim(), DeclAttr->getYDim(),
                             DeclAttr->getZDim())) {
        Diag(CI.getLoc(), diag::err_sycl_num_kernel_wrong_reqd_wg_size)
            << CI << DeclAttr;
        Diag(DeclAttr->getLoc(), diag::note_conflicting_attribute);
        return;
      }
    }
  }

  D->addAttr(::new (Context) SYCLIntelNumSimdWorkItemsAttr(Context, CI, E));
}

SYCLIntelNumSimdWorkItemsAttr *Sema::MergeSYCLIntelNumSimdWorkItemsAttr(
    Decl *D, const SYCLIntelNumSimdWorkItemsAttr &A) {
  // Check to see if there's a duplicate attribute with different values
  // already applied to the declaration.
  if (const auto *DeclAttr = D->getAttr<SYCLIntelNumSimdWorkItemsAttr>()) {
    if (const auto *DeclExpr = dyn_cast<ConstantExpr>(DeclAttr->getValue())) {
      if (const auto *MergeExpr = dyn_cast<ConstantExpr>(A.getValue())) {
        if (DeclExpr->getResultAsAPSInt() != MergeExpr->getResultAsAPSInt()) {
          Diag(DeclAttr->getLoc(), diag::warn_duplicate_attribute) << &A;
          Diag(A.getLoc(), diag::note_previous_attribute);
        }
        // Do not add a duplicate attribute.
        return nullptr;
      }
    }
  }

  // If the 'reqd_work_group_size' attribute is specified on a declaration
  // along with 'num_simd_work_items' attribute, the required work group size
  // specified by 'num_simd_work_items' attribute must evenly divide the index
  // that increments fastest in the 'reqd_work_group_size' attribute.
  if (const auto *DeclAttr = D->getAttr<SYCLReqdWorkGroupSizeAttr>()) {
    if (CheckWorkGroupSize(*this, A.getValue(), DeclAttr->getXDim(),
                           DeclAttr->getYDim(), DeclAttr->getZDim())) {
      Diag(A.getLoc(), diag::err_sycl_num_kernel_wrong_reqd_wg_size)
          << &A << DeclAttr;
      Diag(DeclAttr->getLoc(), diag::note_conflicting_attribute);
      return nullptr;
    }
  }

  return ::new (Context)
      SYCLIntelNumSimdWorkItemsAttr(Context, A, A.getValue());
}

static void handleSYCLIntelNumSimdWorkItemsAttr(Sema &S, Decl *D,
                                                const ParsedAttr &A) {
  Expr *E = A.getArgAsExpr(0);
  S.AddSYCLIntelNumSimdWorkItemsAttr(D, A, E);
}

// Handles use_stall_enable_clusters
static void handleSYCLIntelUseStallEnableClustersAttr(Sema &S, Decl *D,
                                                      const ParsedAttr &A) {
  D->addAttr(::new (S.Context)
                 SYCLIntelUseStallEnableClustersAttr(S.Context, A));
}

// Handles initiation_interval attribute.
void Sema::AddSYCLIntelInitiationIntervalAttr(Decl *D,
                                              const AttributeCommonInfo &CI,
                                              Expr *E) {
  if (!E->isValueDependent()) {
    // Validate that we have an integer constant expression and then store the
    // converted constant expression into the semantic attribute so that we
    // don't have to evaluate it again later.
    llvm::APSInt ArgVal;
    ExprResult Res = VerifyIntegerConstantExpression(E, &ArgVal);
    if (Res.isInvalid())
      return;
    E = Res.get();
    // This attribute requires a strictly positive value.
    if (ArgVal <= 0) {
      Diag(E->getExprLoc(), diag::err_attribute_requires_positive_integer)
          << CI << /*positive*/ 0;
      return;
    }
    // Check to see if there's a duplicate attribute with different values
    // already applied to the declaration.
    if (const auto *DeclAttr =
            D->getAttr<SYCLIntelInitiationIntervalAttr>()) {
      // If the other attribute argument is instantiation dependent, we won't
      // have converted it to a constant expression yet and thus we test
      // whether this is a null pointer.
      if (const auto *DeclExpr =
              dyn_cast<ConstantExpr>(DeclAttr->getIntervalExpr())) {
        if (ArgVal != DeclExpr->getResultAsAPSInt()) {
          Diag(CI.getLoc(), diag::warn_duplicate_attribute) << CI;
          Diag(DeclAttr->getLoc(), diag::note_previous_attribute);
        }
        // Drop the duplicate attribute.
        return;
      }
    }
  }

  D->addAttr(::new (Context)
                 SYCLIntelInitiationIntervalAttr(Context, CI, E));
}

SYCLIntelInitiationIntervalAttr *
Sema::MergeSYCLIntelInitiationIntervalAttr(
    Decl *D, const SYCLIntelInitiationIntervalAttr &A) {
  // Check to see if there's a duplicate attribute with different values
  // already applied to the declaration.
  if (const auto *DeclAttr =
          D->getAttr<SYCLIntelInitiationIntervalAttr>()) {
    if (const auto *DeclExpr =
            dyn_cast<ConstantExpr>(DeclAttr->getIntervalExpr())) {
      if (const auto *MergeExpr = dyn_cast<ConstantExpr>(A.getIntervalExpr())) {
        if (DeclExpr->getResultAsAPSInt() != MergeExpr->getResultAsAPSInt()) {
          Diag(DeclAttr->getLoc(), diag::warn_duplicate_attribute) << &A;
          Diag(A.getLoc(), diag::note_previous_attribute);
        }
        // Do not add a duplicate attribute.
        return nullptr;
      }
    }
  }

  return ::new (Context)
      SYCLIntelInitiationIntervalAttr(Context, A, A.getIntervalExpr());
}

static void handleSYCLIntelInitiationIntervalAttr(Sema &S, Decl *D,
                                                      const ParsedAttr &A) {
  S.CheckDeprecatedSYCLAttributeSpelling(A);

  S.AddSYCLIntelInitiationIntervalAttr(D, A, A.getArgAsExpr(0));
}

// Handle scheduler_target_fmax_mhz
void Sema::AddSYCLIntelSchedulerTargetFmaxMhzAttr(Decl *D,
                                                  const AttributeCommonInfo &CI,
                                                  Expr *E) {
  if (!E->isValueDependent()) {
    // Validate that we have an integer constant expression and then store the
    // converted constant expression into the semantic attribute so that we
    // don't have to evaluate it again later.
    llvm::APSInt ArgVal;
    ExprResult Res = VerifyIntegerConstantExpression(E, &ArgVal);
    if (Res.isInvalid())
      return;
    E = Res.get();

    // This attribute requires a non-negative value.
    if (ArgVal < 0) {
      Diag(E->getExprLoc(), diag::err_attribute_requires_positive_integer)
          << CI << /*non-negative*/ 1;
      return;
    }
    // Check to see if there's a duplicate attribute with different values
    // already applied to the declaration.
    if (const auto *DeclAttr =
            D->getAttr<SYCLIntelSchedulerTargetFmaxMhzAttr>()) {
      // If the other attribute argument is instantiation dependent, we won't
      // have converted it to a constant expression yet and thus we test
      // whether this is a null pointer.
      if (const auto *DeclExpr = dyn_cast<ConstantExpr>(DeclAttr->getValue())) {
        if (ArgVal != DeclExpr->getResultAsAPSInt()) {
          Diag(CI.getLoc(), diag::warn_duplicate_attribute) << CI;
          Diag(DeclAttr->getLoc(), diag::note_previous_attribute);
        }
        // Drop the duplicate attribute.
        return;
      }
    }
  }

  D->addAttr(::new (Context)
                 SYCLIntelSchedulerTargetFmaxMhzAttr(Context, CI, E));
}

SYCLIntelSchedulerTargetFmaxMhzAttr *
Sema::MergeSYCLIntelSchedulerTargetFmaxMhzAttr(
    Decl *D, const SYCLIntelSchedulerTargetFmaxMhzAttr &A) {
  // Check to see if there's a duplicate attribute with different values
  // already applied to the declaration.
  if (const auto *DeclAttr =
          D->getAttr<SYCLIntelSchedulerTargetFmaxMhzAttr>()) {
    if (const auto *DeclExpr = dyn_cast<ConstantExpr>(DeclAttr->getValue())) {
      if (const auto *MergeExpr = dyn_cast<ConstantExpr>(A.getValue())) {
        if (DeclExpr->getResultAsAPSInt() != MergeExpr->getResultAsAPSInt()) {
          Diag(DeclAttr->getLoc(), diag::warn_duplicate_attribute) << &A;
          Diag(A.getLoc(), diag::note_previous_attribute);
          return nullptr;
        }
        // Do not add a duplicate attribute.
        return nullptr;
      }
    }
  }
  return ::new (Context)
      SYCLIntelSchedulerTargetFmaxMhzAttr(Context, A, A.getValue());
}

static void handleSYCLIntelSchedulerTargetFmaxMhzAttr(Sema &S, Decl *D,
                                                      const ParsedAttr &AL) {
  Expr *E = AL.getArgAsExpr(0);
  S.AddSYCLIntelSchedulerTargetFmaxMhzAttr(D, AL, E);
}

// Handles max_global_work_dim.
// Returns a OneArgResult value; EqualToOne means all argument values are
// equal to one, NotEqualToOne means at least one argument value is not
// equal to one, and Unknown means that at least one of the argument values
// could not be determined.
enum class OneArgResult { Unknown, EqualToOne, NotEqualToOne };
static OneArgResult AreAllArgsOne(const Expr *Args[], size_t Count) {

  for (size_t Idx = 0; Idx < Count; ++Idx) {
    const Expr *Arg = Args[Idx];
    // Optional arguments are considered trivially one.
    if (!Arg)
      return OneArgResult::EqualToOne;
    const auto *CE = dyn_cast<ConstantExpr>(Args[Idx]);
    if (!CE)
      return OneArgResult::Unknown;
    if (CE->getResultAsAPSInt() != 1)
      return OneArgResult::NotEqualToOne;
  }
  return OneArgResult::EqualToOne;
}

// If the declaration has a SYCLIntelMaxWorkGroupSizeAttr or
// ReqdWorkGroupSizeAttr, check to see if they hold equal values
// (1, 1, 1). Returns true if diagnosed.
template <typename AttrTy>
static bool checkWorkGroupSizeAttrExpr(Sema &S, Decl *D,
                                       const AttributeCommonInfo &AL) {
  if (const auto *A = D->getAttr<AttrTy>()) {
    const Expr *Args[3] = {A->getXDim(), A->getYDim(), A->getZDim()};
    if (OneArgResult::NotEqualToOne == AreAllArgsOne(Args, 3)) {
      S.Diag(A->getLocation(), diag::err_sycl_x_y_z_arguments_must_be_one)
          << A << AL;
      return true;
    }
  }
  return false;
}

void Sema::AddSYCLIntelMaxGlobalWorkDimAttr(Decl *D,
                                            const AttributeCommonInfo &CI,
                                            Expr *E) {
  if (!E->isValueDependent()) {
    // Validate that we have an integer constant expression and then store the
    // converted constant expression into the semantic attribute so that we
    // don't have to evaluate it again later.
    llvm::APSInt ArgVal;
    ExprResult Res = VerifyIntegerConstantExpression(E, &ArgVal);
    if (Res.isInvalid())
      return;
    E = Res.get();

    // This attribute must be in the range [0, 3].
    if (ArgVal < 0 || ArgVal > 3) {
      Diag(E->getBeginLoc(), diag::err_attribute_argument_out_of_range)
          << CI << 0 << 3 << E->getSourceRange();
      return;
    }

    // Check to see if there's a duplicate attribute with different values
    // already applied to the declaration.
    if (const auto *DeclAttr = D->getAttr<SYCLIntelMaxGlobalWorkDimAttr>()) {
      // If the other attribute argument is instantiation dependent, we won't
      // have converted it to a constant expression yet and thus we test
      // whether this is a null pointer.
      if (const auto *DeclExpr = dyn_cast<ConstantExpr>(DeclAttr->getValue())) {
        if (ArgVal != DeclExpr->getResultAsAPSInt()) {
          Diag(CI.getLoc(), diag::warn_duplicate_attribute) << CI;
          Diag(DeclAttr->getLoc(), diag::note_previous_attribute);
        }
        // Drop the duplicate attribute.
        return;
      }
    }

    // If the declaration has a SYCLIntelMaxWorkGroupSizeAttr or
    // SYCLReqdWorkGroupSizeAttr, check to see if the attribute holds values
    // equal to (1, 1, 1) in case the value of SYCLIntelMaxGlobalWorkDimAttr
    // equals to 0.
    if (ArgVal == 0) {
      if (checkWorkGroupSizeAttrExpr<SYCLIntelMaxWorkGroupSizeAttr>(*this, D,
                                                                    CI) ||
          checkWorkGroupSizeAttrExpr<SYCLReqdWorkGroupSizeAttr>(*this, D, CI))
        return;
    }
  }

  D->addAttr(::new (Context) SYCLIntelMaxGlobalWorkDimAttr(Context, CI, E));
}

SYCLIntelMaxGlobalWorkDimAttr *Sema::MergeSYCLIntelMaxGlobalWorkDimAttr(
    Decl *D, const SYCLIntelMaxGlobalWorkDimAttr &A) {
  // Check to see if there's a duplicate attribute with different values
  // already applied to the declaration.
  if (const auto *DeclAttr = D->getAttr<SYCLIntelMaxGlobalWorkDimAttr>()) {
    if (const auto *DeclExpr = dyn_cast<ConstantExpr>(DeclAttr->getValue())) {
      if (const auto *MergeExpr = dyn_cast<ConstantExpr>(A.getValue())) {
        if (DeclExpr->getResultAsAPSInt() != MergeExpr->getResultAsAPSInt()) {
          Diag(DeclAttr->getLoc(), diag::warn_duplicate_attribute) << &A;
          Diag(A.getLoc(), diag::note_previous_attribute);
        }
        // Do not add a duplicate attribute.
        return nullptr;
      }
    }
  }

  // If the declaration has a SYCLIntelMaxWorkGroupSizeAttr or
  // SYCLReqdWorkGroupSizeAttr, check to see if the attribute holds values equal
  // to (1, 1, 1) in case the value of SYCLIntelMaxGlobalWorkDimAttr equals to
  // 0.
  const auto *MergeExpr = dyn_cast<ConstantExpr>(A.getValue());
  if (MergeExpr->getResultAsAPSInt() == 0) {
    if (checkWorkGroupSizeAttrExpr<SYCLIntelMaxWorkGroupSizeAttr>(*this, D,
                                                                  A) ||
        checkWorkGroupSizeAttrExpr<SYCLReqdWorkGroupSizeAttr>(*this, D, A))
      return nullptr;
  }

  return ::new (Context)
      SYCLIntelMaxGlobalWorkDimAttr(Context, A, A.getValue());
}

static void handleSYCLIntelMaxGlobalWorkDimAttr(Sema &S, Decl *D,
                                                const ParsedAttr &AL) {
  Expr *E = AL.getArgAsExpr(0);
  S.AddSYCLIntelMaxGlobalWorkDimAttr(D, AL, E);
}

// Handles [[intel::loop_fuse]] and [[intel::loop_fuse_independent]].
void Sema::AddSYCLIntelLoopFuseAttr(Decl *D, const AttributeCommonInfo &CI,
                                    Expr *E) {
  if (!E->isValueDependent()) {
    // Validate that we have an integer constant expression and then store the
    // converted constant expression into the semantic attribute so that we
    // don't have to evaluate it again later.
    llvm::APSInt ArgVal;
    ExprResult Res = VerifyIntegerConstantExpression(E, &ArgVal);
    if (Res.isInvalid())
      return;
    E = Res.get();

    // This attribute requires a non-negative value.
    if (ArgVal < 0) {
      Diag(E->getExprLoc(), diag::err_attribute_requires_positive_integer)
          << CI << /*non-negative*/ 1;
      return;
    }
    // Check to see if there's a duplicate attribute with different values
    // already applied to the declaration.
    if (const auto *DeclAttr = D->getAttr<SYCLIntelLoopFuseAttr>()) {
      // [[intel::loop_fuse]] and [[intel::loop_fuse_independent]] are
      // incompatible.
      // FIXME: If additional spellings are provided for this attribute,
      // this code will do the wrong thing.
      if (DeclAttr->getAttributeSpellingListIndex() !=
          CI.getAttributeSpellingListIndex()) {
        Diag(CI.getLoc(), diag::err_attributes_are_not_compatible)
            << CI << DeclAttr;
        Diag(DeclAttr->getLocation(), diag::note_conflicting_attribute);
        return;
      }
      // If the other attribute argument is instantiation dependent, we won't
      // have converted it to a constant expression yet and thus we test
      // whether this is a null pointer.
      if (const auto *DeclExpr = dyn_cast<ConstantExpr>(DeclAttr->getValue())) {
        if (ArgVal != DeclExpr->getResultAsAPSInt()) {
          Diag(CI.getLoc(), diag::warn_duplicate_attribute) << CI;
          Diag(DeclAttr->getLoc(), diag::note_previous_attribute);
        }
        // Drop the duplicate attribute.
        return;
      }
    }
  }

  D->addAttr(::new (Context) SYCLIntelLoopFuseAttr(Context, CI, E));
}

SYCLIntelLoopFuseAttr *
Sema::MergeSYCLIntelLoopFuseAttr(Decl *D, const SYCLIntelLoopFuseAttr &A) {
  // Check to see if there's a duplicate attribute with different values
  // already applied to the declaration.
  if (const auto *DeclAttr = D->getAttr<SYCLIntelLoopFuseAttr>()) {
    // [[intel::loop_fuse]] and [[intel::loop_fuse_independent]] are
    // incompatible.
    // FIXME: If additional spellings are provided for this attribute,
    // this code will do the wrong thing.
    if (DeclAttr->getAttributeSpellingListIndex() !=
        A.getAttributeSpellingListIndex()) {
      Diag(A.getLoc(), diag::err_attributes_are_not_compatible)
          << &A << DeclAttr;
      Diag(DeclAttr->getLoc(), diag::note_conflicting_attribute);
      return nullptr;
    }
    if (const auto *DeclExpr = dyn_cast<ConstantExpr>(DeclAttr->getValue())) {
      if (const auto *MergeExpr = dyn_cast<ConstantExpr>(A.getValue())) {
        if (DeclExpr->getResultAsAPSInt() != MergeExpr->getResultAsAPSInt()) {
          Diag(DeclAttr->getLoc(), diag::warn_duplicate_attribute) << &A;
          Diag(A.getLoc(), diag::note_previous_attribute);
        }
        // Do not add a duplicate attribute.
        return nullptr;
      }
    }
  }

  return ::new (Context) SYCLIntelLoopFuseAttr(Context, A, A.getValue());
}

static void handleSYCLIntelLoopFuseAttr(Sema &S, Decl *D, const ParsedAttr &A) {
  // If no attribute argument is specified, set to default value '1'.
  Expr *E = A.isArgExpr(0)
                ? A.getArgAsExpr(0)
                : IntegerLiteral::Create(S.Context, llvm::APInt(32, 1),
                                         S.Context.IntTy, A.getLoc());

  S.AddSYCLIntelLoopFuseAttr(D, A, E);
}

static void handleVecTypeHint(Sema &S, Decl *D, const ParsedAttr &AL) {
  // This attribute is deprecated without replacement in SYCL 2020 mode.
  if (S.LangOpts.getSYCLVersion() > LangOptions::SYCL_2017)
    S.Diag(AL.getLoc(), diag::warn_attribute_spelling_deprecated) << AL;

  // If the attribute is used with the [[sycl::vec_type_hint]] spelling in SYCL
  // 2017 mode, we want to warn about using the newer name in the older
  // standard as a compatibility extension.
  if (S.LangOpts.getSYCLVersion() == LangOptions::SYCL_2017 && AL.hasScope())
    S.Diag(AL.getLoc(), diag::ext_sycl_2020_attr_spelling) << AL;

  if (!AL.hasParsedType()) {
    S.Diag(AL.getLoc(), diag::err_attribute_wrong_number_arguments) << AL << 1;
    return;
  }

  TypeSourceInfo *ParmTSI = nullptr;
  QualType ParmType = S.GetTypeFromParser(AL.getTypeArg(), &ParmTSI);
  assert(ParmTSI && "no type source info for attribute argument");

  if (!ParmType->isExtVectorType() && !ParmType->isFloatingType() &&
      (ParmType->isBooleanType() ||
       !ParmType->isIntegralType(S.getASTContext()))) {
    S.Diag(AL.getLoc(), diag::err_attribute_invalid_argument) << 2 << AL;
    return;
  }

  if (VecTypeHintAttr *A = D->getAttr<VecTypeHintAttr>()) {
    if (!S.Context.hasSameType(A->getTypeHint(), ParmType)) {
      S.Diag(AL.getLoc(), diag::warn_duplicate_attribute) << AL;
      return;
    }
  }

  D->addAttr(::new (S.Context) VecTypeHintAttr(S.Context, AL, ParmTSI));
}

SectionAttr *Sema::mergeSectionAttr(Decl *D, const AttributeCommonInfo &CI,
                                    StringRef Name) {
  // Explicit or partial specializations do not inherit
  // the section attribute from the primary template.
  if (const auto *FD = dyn_cast<FunctionDecl>(D)) {
    if (CI.getAttributeSpellingListIndex() == SectionAttr::Declspec_allocate &&
        FD->isFunctionTemplateSpecialization())
      return nullptr;
  }
  if (SectionAttr *ExistingAttr = D->getAttr<SectionAttr>()) {
    if (ExistingAttr->getName() == Name)
      return nullptr;
    Diag(ExistingAttr->getLocation(), diag::warn_mismatched_section)
         << 1 /*section*/;
    Diag(CI.getLoc(), diag::note_previous_attribute);
    return nullptr;
  }
  return ::new (Context) SectionAttr(Context, CI, Name);
}

/// Used to implement to perform semantic checking on
/// attribute((section("foo"))) specifiers.
///
/// In this case, "foo" is passed in to be checked.  If the section
/// specifier is invalid, return an Error that indicates the problem.
///
/// This is a simple quality of implementation feature to catch errors
/// and give good diagnostics in cases when the assembler or code generator
/// would otherwise reject the section specifier.
llvm::Error Sema::isValidSectionSpecifier(StringRef SecName) {
  if (!Context.getTargetInfo().getTriple().isOSDarwin())
    return llvm::Error::success();

  // Let MCSectionMachO validate this.
  StringRef Segment, Section;
  unsigned TAA, StubSize;
  bool HasTAA;
  return llvm::MCSectionMachO::ParseSectionSpecifier(SecName, Segment, Section,
                                                     TAA, HasTAA, StubSize);
}

bool Sema::checkSectionName(SourceLocation LiteralLoc, StringRef SecName) {
  if (llvm::Error E = isValidSectionSpecifier(SecName)) {
    Diag(LiteralLoc, diag::err_attribute_section_invalid_for_target)
        << toString(std::move(E)) << 1 /*'section'*/;
    return false;
  }
  return true;
}

static void handleSectionAttr(Sema &S, Decl *D, const ParsedAttr &AL) {
  // Make sure that there is a string literal as the sections's single
  // argument.
  StringRef Str;
  SourceLocation LiteralLoc;
  if (!S.checkStringLiteralArgumentAttr(AL, 0, Str, &LiteralLoc))
    return;

  if (!S.checkSectionName(LiteralLoc, Str))
    return;

  SectionAttr *NewAttr = S.mergeSectionAttr(D, AL, Str);
  if (NewAttr) {
    D->addAttr(NewAttr);
    if (isa<FunctionDecl, FunctionTemplateDecl, ObjCMethodDecl,
            ObjCPropertyDecl>(D))
      S.UnifySection(NewAttr->getName(),
                     ASTContext::PSF_Execute | ASTContext::PSF_Read,
                     cast<NamedDecl>(D));
  }
}

// This is used for `__declspec(code_seg("segname"))` on a decl.
// `#pragma code_seg("segname")` uses checkSectionName() instead.
static bool checkCodeSegName(Sema &S, SourceLocation LiteralLoc,
                             StringRef CodeSegName) {
  if (llvm::Error E = S.isValidSectionSpecifier(CodeSegName)) {
    S.Diag(LiteralLoc, diag::err_attribute_section_invalid_for_target)
        << toString(std::move(E)) << 0 /*'code-seg'*/;
    return false;
  }

  return true;
}

CodeSegAttr *Sema::mergeCodeSegAttr(Decl *D, const AttributeCommonInfo &CI,
                                    StringRef Name) {
  // Explicit or partial specializations do not inherit
  // the code_seg attribute from the primary template.
  if (const auto *FD = dyn_cast<FunctionDecl>(D)) {
    if (FD->isFunctionTemplateSpecialization())
      return nullptr;
  }
  if (const auto *ExistingAttr = D->getAttr<CodeSegAttr>()) {
    if (ExistingAttr->getName() == Name)
      return nullptr;
    Diag(ExistingAttr->getLocation(), diag::warn_mismatched_section)
         << 0 /*codeseg*/;
    Diag(CI.getLoc(), diag::note_previous_attribute);
    return nullptr;
  }
  return ::new (Context) CodeSegAttr(Context, CI, Name);
}

static void handleCodeSegAttr(Sema &S, Decl *D, const ParsedAttr &AL) {
  StringRef Str;
  SourceLocation LiteralLoc;
  if (!S.checkStringLiteralArgumentAttr(AL, 0, Str, &LiteralLoc))
    return;
  if (!checkCodeSegName(S, LiteralLoc, Str))
    return;
  if (const auto *ExistingAttr = D->getAttr<CodeSegAttr>()) {
    if (!ExistingAttr->isImplicit()) {
      S.Diag(AL.getLoc(),
             ExistingAttr->getName() == Str
             ? diag::warn_duplicate_codeseg_attribute
             : diag::err_conflicting_codeseg_attribute);
      return;
    }
    D->dropAttr<CodeSegAttr>();
  }
  if (CodeSegAttr *CSA = S.mergeCodeSegAttr(D, AL, Str))
    D->addAttr(CSA);
}

// Check for things we'd like to warn about. Multiversioning issues are
// handled later in the process, once we know how many exist.
bool Sema::checkTargetAttr(SourceLocation LiteralLoc, StringRef AttrStr) {
  enum FirstParam { Unsupported, Duplicate, Unknown };
  enum SecondParam { None, CPU, Tune };
  enum ThirdParam { Target, TargetClones };
  if (AttrStr.contains("fpmath="))
    return Diag(LiteralLoc, diag::warn_unsupported_target_attribute)
           << Unsupported << None << "fpmath=" << Target;

  // Diagnose use of tune if target doesn't support it.
  if (!Context.getTargetInfo().supportsTargetAttributeTune() &&
      AttrStr.contains("tune="))
    return Diag(LiteralLoc, diag::warn_unsupported_target_attribute)
           << Unsupported << None << "tune=" << Target;

  ParsedTargetAttr ParsedAttrs =
      Context.getTargetInfo().parseTargetAttr(AttrStr);

  if (!ParsedAttrs.CPU.empty() &&
      !Context.getTargetInfo().isValidCPUName(ParsedAttrs.CPU))
    return Diag(LiteralLoc, diag::warn_unsupported_target_attribute)
           << Unknown << CPU << ParsedAttrs.CPU << Target;

  if (!ParsedAttrs.Tune.empty() &&
      !Context.getTargetInfo().isValidCPUName(ParsedAttrs.Tune))
    return Diag(LiteralLoc, diag::warn_unsupported_target_attribute)
           << Unknown << Tune << ParsedAttrs.Tune << Target;

  if (ParsedAttrs.Duplicate != "")
    return Diag(LiteralLoc, diag::warn_unsupported_target_attribute)
           << Duplicate << None << ParsedAttrs.Duplicate << Target;

  for (const auto &Feature : ParsedAttrs.Features) {
    auto CurFeature = StringRef(Feature).drop_front(); // remove + or -.
    if (!Context.getTargetInfo().isValidFeatureName(CurFeature))
      return Diag(LiteralLoc, diag::warn_unsupported_target_attribute)
             << Unsupported << None << CurFeature << Target;
  }

  TargetInfo::BranchProtectionInfo BPI;
  StringRef DiagMsg;
  if (ParsedAttrs.BranchProtection.empty())
    return false;
  if (!Context.getTargetInfo().validateBranchProtection(
          ParsedAttrs.BranchProtection, ParsedAttrs.CPU, BPI, DiagMsg)) {
    if (DiagMsg.empty())
      return Diag(LiteralLoc, diag::warn_unsupported_target_attribute)
             << Unsupported << None << "branch-protection" << Target;
    return Diag(LiteralLoc, diag::err_invalid_branch_protection_spec)
           << DiagMsg;
  }
  if (!DiagMsg.empty())
    Diag(LiteralLoc, diag::warn_unsupported_branch_protection_spec) << DiagMsg;

  return false;
}

// Check Target Version attrs
bool Sema::checkTargetVersionAttr(SourceLocation LiteralLoc, StringRef &AttrStr,
                                  bool &isDefault) {
  enum FirstParam { Unsupported };
  enum SecondParam { None };
  enum ThirdParam { Target, TargetClones, TargetVersion };
  if (AttrStr.trim() == "default")
    isDefault = true;
  llvm::SmallVector<StringRef, 8> Features;
  AttrStr.split(Features, "+");
  for (auto &CurFeature : Features) {
    CurFeature = CurFeature.trim();
    if (CurFeature == "default")
      continue;
    if (!Context.getTargetInfo().validateCpuSupports(CurFeature))
      return Diag(LiteralLoc, diag::warn_unsupported_target_attribute)
             << Unsupported << None << CurFeature << TargetVersion;
  }
  return false;
}

static void handleTargetVersionAttr(Sema &S, Decl *D, const ParsedAttr &AL) {
  StringRef Str;
  SourceLocation LiteralLoc;
  bool isDefault = false;
  if (!S.checkStringLiteralArgumentAttr(AL, 0, Str, &LiteralLoc) ||
      S.checkTargetVersionAttr(LiteralLoc, Str, isDefault))
    return;
  // Do not create default only target_version attribute
  if (!isDefault) {
    TargetVersionAttr *NewAttr =
        ::new (S.Context) TargetVersionAttr(S.Context, AL, Str);
    D->addAttr(NewAttr);
  }
}

static void handleTargetAttr(Sema &S, Decl *D, const ParsedAttr &AL) {
  StringRef Str;
  SourceLocation LiteralLoc;
  if (!S.checkStringLiteralArgumentAttr(AL, 0, Str, &LiteralLoc) ||
      S.checkTargetAttr(LiteralLoc, Str))
    return;

  TargetAttr *NewAttr = ::new (S.Context) TargetAttr(S.Context, AL, Str);
  D->addAttr(NewAttr);
}

bool Sema::checkTargetClonesAttrString(
    SourceLocation LiteralLoc, StringRef Str, const StringLiteral *Literal,
    bool &HasDefault, bool &HasCommas, bool &HasNotDefault,
    SmallVectorImpl<SmallString<64>> &StringsBuffer) {
  enum FirstParam { Unsupported, Duplicate, Unknown };
  enum SecondParam { None, CPU, Tune };
  enum ThirdParam { Target, TargetClones };
  HasCommas = HasCommas || Str.contains(',');
  const TargetInfo &TInfo = Context.getTargetInfo();
  // Warn on empty at the beginning of a string.
  if (Str.size() == 0)
    return Diag(LiteralLoc, diag::warn_unsupported_target_attribute)
           << Unsupported << None << "" << TargetClones;

  std::pair<StringRef, StringRef> Parts = {{}, Str};
  while (!Parts.second.empty()) {
    Parts = Parts.second.split(',');
    StringRef Cur = Parts.first.trim();
    SourceLocation CurLoc =
        Literal->getLocationOfByte(Cur.data() - Literal->getString().data(),
                                   getSourceManager(), getLangOpts(), TInfo);

    bool DefaultIsDupe = false;
    bool HasCodeGenImpact = false;
    if (Cur.empty())
      return Diag(CurLoc, diag::warn_unsupported_target_attribute)
             << Unsupported << None << "" << TargetClones;

    if (TInfo.getTriple().isAArch64()) {
      // AArch64 target clones specific
      if (Cur == "default") {
        DefaultIsDupe = HasDefault;
        HasDefault = true;
        if (llvm::is_contained(StringsBuffer, Cur) || DefaultIsDupe)
          Diag(CurLoc, diag::warn_target_clone_duplicate_options);
        else
          StringsBuffer.push_back(Cur);
      } else {
        std::pair<StringRef, StringRef> CurParts = {{}, Cur};
        llvm::SmallVector<StringRef, 8> CurFeatures;
        while (!CurParts.second.empty()) {
          CurParts = CurParts.second.split('+');
          StringRef CurFeature = CurParts.first.trim();
          if (!TInfo.validateCpuSupports(CurFeature)) {
            Diag(CurLoc, diag::warn_unsupported_target_attribute)
                << Unsupported << None << CurFeature << TargetClones;
            continue;
          }
          if (TInfo.doesFeatureAffectCodeGen(CurFeature))
            HasCodeGenImpact = true;
          CurFeatures.push_back(CurFeature);
        }
        // Canonize TargetClones Attributes
        llvm::sort(CurFeatures);
        SmallString<64> Res;
        for (auto &CurFeat : CurFeatures) {
          if (!Res.equals(""))
            Res.append("+");
          Res.append(CurFeat);
        }
        if (llvm::is_contained(StringsBuffer, Res) || DefaultIsDupe)
          Diag(CurLoc, diag::warn_target_clone_duplicate_options);
        else if (!HasCodeGenImpact)
          // Ignore features in target_clone attribute that don't impact
          // code generation
          Diag(CurLoc, diag::warn_target_clone_no_impact_options);
        else if (!Res.empty()) {
          StringsBuffer.push_back(Res);
          HasNotDefault = true;
        }
      }
    } else {
      // Other targets ( currently X86 )
      if (Cur.startswith("arch=")) {
        if (!Context.getTargetInfo().isValidCPUName(
                Cur.drop_front(sizeof("arch=") - 1)))
          return Diag(CurLoc, diag::warn_unsupported_target_attribute)
                 << Unsupported << CPU << Cur.drop_front(sizeof("arch=") - 1)
                 << TargetClones;
      } else if (Cur == "default") {
        DefaultIsDupe = HasDefault;
        HasDefault = true;
      } else if (!Context.getTargetInfo().isValidFeatureName(Cur))
        return Diag(CurLoc, diag::warn_unsupported_target_attribute)
               << Unsupported << None << Cur << TargetClones;
      if (llvm::is_contained(StringsBuffer, Cur) || DefaultIsDupe)
        Diag(CurLoc, diag::warn_target_clone_duplicate_options);
      // Note: Add even if there are duplicates, since it changes name mangling.
      StringsBuffer.push_back(Cur);
    }
  }

  if (Str.rtrim().endswith(","))
    return Diag(LiteralLoc, diag::warn_unsupported_target_attribute)
           << Unsupported << None << "" << TargetClones;
  return false;
}

static void handleTargetClonesAttr(Sema &S, Decl *D, const ParsedAttr &AL) {
  if (S.Context.getTargetInfo().getTriple().isAArch64() &&
      !S.Context.getTargetInfo().hasFeature("fmv"))
    return;

  // Ensure we don't combine these with themselves, since that causes some
  // confusing behavior.
  if (const auto *Other = D->getAttr<TargetClonesAttr>()) {
    S.Diag(AL.getLoc(), diag::err_disallowed_duplicate_attribute) << AL;
    S.Diag(Other->getLocation(), diag::note_conflicting_attribute);
    return;
  }
  if (checkAttrMutualExclusion<TargetClonesAttr>(S, D, AL))
    return;

  SmallVector<StringRef, 2> Strings;
  SmallVector<SmallString<64>, 2> StringsBuffer;
  bool HasCommas = false, HasDefault = false, HasNotDefault = false;

  for (unsigned I = 0, E = AL.getNumArgs(); I != E; ++I) {
    StringRef CurStr;
    SourceLocation LiteralLoc;
    if (!S.checkStringLiteralArgumentAttr(AL, I, CurStr, &LiteralLoc) ||
        S.checkTargetClonesAttrString(
            LiteralLoc, CurStr,
            cast<StringLiteral>(AL.getArgAsExpr(I)->IgnoreParenCasts()),
            HasDefault, HasCommas, HasNotDefault, StringsBuffer))
      return;
  }

  for (auto &SmallStr : StringsBuffer)
    Strings.push_back(SmallStr.str());

  if (HasCommas && AL.getNumArgs() > 1)
    S.Diag(AL.getLoc(), diag::warn_target_clone_mixed_values);

  if (S.Context.getTargetInfo().getTriple().isAArch64() && !HasDefault) {
    // Add default attribute if there is no one
    HasDefault = true;
    Strings.push_back("default");
  }

  if (!HasDefault) {
    S.Diag(AL.getLoc(), diag::err_target_clone_must_have_default);
    return;
  }

  // FIXME: We could probably figure out how to get this to work for lambdas
  // someday.
  if (const auto *MD = dyn_cast<CXXMethodDecl>(D)) {
    if (MD->getParent()->isLambda()) {
      S.Diag(D->getLocation(), diag::err_multiversion_doesnt_support)
          << static_cast<unsigned>(MultiVersionKind::TargetClones)
          << /*Lambda*/ 9;
      return;
    }
  }

  // No multiversion if we have default version only.
  if (S.Context.getTargetInfo().getTriple().isAArch64() && !HasNotDefault)
    return;

  cast<FunctionDecl>(D)->setIsMultiVersion();
  TargetClonesAttr *NewAttr = ::new (S.Context)
      TargetClonesAttr(S.Context, AL, Strings.data(), Strings.size());
  D->addAttr(NewAttr);
}

static void handleMinVectorWidthAttr(Sema &S, Decl *D, const ParsedAttr &AL) {
  Expr *E = AL.getArgAsExpr(0);
  uint32_t VecWidth;
  if (!checkUInt32Argument(S, AL, E, VecWidth)) {
    AL.setInvalid();
    return;
  }

  MinVectorWidthAttr *Existing = D->getAttr<MinVectorWidthAttr>();
  if (Existing && Existing->getVectorWidth() != VecWidth) {
    S.Diag(AL.getLoc(), diag::warn_duplicate_attribute) << AL;
    return;
  }

  D->addAttr(::new (S.Context) MinVectorWidthAttr(S.Context, AL, VecWidth));
}

static void handleCleanupAttr(Sema &S, Decl *D, const ParsedAttr &AL) {
  Expr *E = AL.getArgAsExpr(0);
  SourceLocation Loc = E->getExprLoc();
  FunctionDecl *FD = nullptr;
  DeclarationNameInfo NI;

  // gcc only allows for simple identifiers. Since we support more than gcc, we
  // will warn the user.
  if (auto *DRE = dyn_cast<DeclRefExpr>(E)) {
    if (DRE->hasQualifier())
      S.Diag(Loc, diag::warn_cleanup_ext);
    FD = dyn_cast<FunctionDecl>(DRE->getDecl());
    NI = DRE->getNameInfo();
    if (!FD) {
      S.Diag(Loc, diag::err_attribute_cleanup_arg_not_function) << 1
        << NI.getName();
      return;
    }
  } else if (auto *ULE = dyn_cast<UnresolvedLookupExpr>(E)) {
    if (ULE->hasExplicitTemplateArgs())
      S.Diag(Loc, diag::warn_cleanup_ext);
    FD = S.ResolveSingleFunctionTemplateSpecialization(ULE, true);
    NI = ULE->getNameInfo();
    if (!FD) {
      S.Diag(Loc, diag::err_attribute_cleanup_arg_not_function) << 2
        << NI.getName();
      if (ULE->getType() == S.Context.OverloadTy)
        S.NoteAllOverloadCandidates(ULE);
      return;
    }
  } else {
    S.Diag(Loc, diag::err_attribute_cleanup_arg_not_function) << 0;
    return;
  }

  if (FD->getNumParams() != 1) {
    S.Diag(Loc, diag::err_attribute_cleanup_func_must_take_one_arg)
      << NI.getName();
    return;
  }

  // We're currently more strict than GCC about what function types we accept.
  // If this ever proves to be a problem it should be easy to fix.
  QualType Ty = S.Context.getPointerType(cast<VarDecl>(D)->getType());
  QualType ParamTy = FD->getParamDecl(0)->getType();
  if (S.CheckAssignmentConstraints(FD->getParamDecl(0)->getLocation(),
                                   ParamTy, Ty) != Sema::Compatible) {
    S.Diag(Loc, diag::err_attribute_cleanup_func_arg_incompatible_type)
      << NI.getName() << ParamTy << Ty;
    return;
  }

  D->addAttr(::new (S.Context) CleanupAttr(S.Context, AL, FD));
}

static void handleEnumExtensibilityAttr(Sema &S, Decl *D,
                                        const ParsedAttr &AL) {
  if (!AL.isArgIdent(0)) {
    S.Diag(AL.getLoc(), diag::err_attribute_argument_n_type)
        << AL << 0 << AANT_ArgumentIdentifier;
    return;
  }

  EnumExtensibilityAttr::Kind ExtensibilityKind;
  IdentifierInfo *II = AL.getArgAsIdent(0)->Ident;
  if (!EnumExtensibilityAttr::ConvertStrToKind(II->getName(),
                                               ExtensibilityKind)) {
    S.Diag(AL.getLoc(), diag::warn_attribute_type_not_supported) << AL << II;
    return;
  }

  D->addAttr(::new (S.Context)
                 EnumExtensibilityAttr(S.Context, AL, ExtensibilityKind));
}

/// Handle __attribute__((format_arg((idx)))) attribute based on
/// http://gcc.gnu.org/onlinedocs/gcc/Function-Attributes.html
static void handleFormatArgAttr(Sema &S, Decl *D, const ParsedAttr &AL) {
  const Expr *IdxExpr = AL.getArgAsExpr(0);
  ParamIdx Idx;
  if (!checkFunctionOrMethodParameterIndex(S, D, AL, 1, IdxExpr, Idx))
    return;

  // Make sure the format string is really a string.
  QualType Ty = getFunctionOrMethodParamType(D, Idx.getASTIndex());

  bool NotNSStringTy = !isNSStringType(Ty, S.Context);
  if (NotNSStringTy &&
      !isCFStringType(Ty, S.Context) &&
      (!Ty->isPointerType() ||
       !Ty->castAs<PointerType>()->getPointeeType()->isCharType())) {
    S.Diag(AL.getLoc(), diag::err_format_attribute_not)
        << IdxExpr->getSourceRange() << getFunctionOrMethodParamRange(D, 0);
    return;
  }
  Ty = getFunctionOrMethodResultType(D);
  // replace instancetype with the class type
  auto Instancetype = S.Context.getObjCInstanceTypeDecl()->getTypeForDecl();
  if (Ty->getAs<TypedefType>() == Instancetype)
    if (auto *OMD = dyn_cast<ObjCMethodDecl>(D))
      if (auto *Interface = OMD->getClassInterface())
        Ty = S.Context.getObjCObjectPointerType(
            QualType(Interface->getTypeForDecl(), 0));
  if (!isNSStringType(Ty, S.Context, /*AllowNSAttributedString=*/true) &&
      !isCFStringType(Ty, S.Context) &&
      (!Ty->isPointerType() ||
       !Ty->castAs<PointerType>()->getPointeeType()->isCharType())) {
    S.Diag(AL.getLoc(), diag::err_format_attribute_result_not)
        << (NotNSStringTy ? "string type" : "NSString")
        << IdxExpr->getSourceRange() << getFunctionOrMethodParamRange(D, 0);
    return;
  }

  D->addAttr(::new (S.Context) FormatArgAttr(S.Context, AL, Idx));
}

enum FormatAttrKind {
  CFStringFormat,
  NSStringFormat,
  StrftimeFormat,
  SupportedFormat,
  IgnoredFormat,
  InvalidFormat
};

/// getFormatAttrKind - Map from format attribute names to supported format
/// types.
static FormatAttrKind getFormatAttrKind(StringRef Format) {
  return llvm::StringSwitch<FormatAttrKind>(Format)
      // Check for formats that get handled specially.
      .Case("NSString", NSStringFormat)
      .Case("CFString", CFStringFormat)
      .Case("strftime", StrftimeFormat)

      // Otherwise, check for supported formats.
      .Cases("scanf", "printf", "printf0", "strfmon", SupportedFormat)
      .Cases("cmn_err", "vcmn_err", "zcmn_err", SupportedFormat)
      .Case("kprintf", SupportedFormat)         // OpenBSD.
      .Case("freebsd_kprintf", SupportedFormat) // FreeBSD.
      .Case("os_trace", SupportedFormat)
      .Case("os_log", SupportedFormat)

      .Cases("gcc_diag", "gcc_cdiag", "gcc_cxxdiag", "gcc_tdiag", IgnoredFormat)
      .Default(InvalidFormat);
}

/// Handle __attribute__((init_priority(priority))) attributes based on
/// http://gcc.gnu.org/onlinedocs/gcc/C_002b_002b-Attributes.html
static void handleInitPriorityAttr(Sema &S, Decl *D, const ParsedAttr &AL) {
  if (!S.getLangOpts().CPlusPlus) {
    S.Diag(AL.getLoc(), diag::warn_attribute_ignored) << AL;
    return;
  }

  if (S.getLangOpts().HLSL) {
    S.Diag(AL.getLoc(), diag::err_hlsl_init_priority_unsupported);
    return;
  }

  if (S.getCurFunctionOrMethodDecl()) {
    S.Diag(AL.getLoc(), diag::err_init_priority_object_attr);
    AL.setInvalid();
    return;
  }
  QualType T = cast<VarDecl>(D)->getType();
  if (S.Context.getAsArrayType(T))
    T = S.Context.getBaseElementType(T);
  if (!T->getAs<RecordType>()) {
    S.Diag(AL.getLoc(), diag::err_init_priority_object_attr);
    AL.setInvalid();
    return;
  }

  Expr *E = AL.getArgAsExpr(0);
  uint32_t prioritynum;
  if (!checkUInt32Argument(S, AL, E, prioritynum)) {
    AL.setInvalid();
    return;
  }

  // Only perform the priority check if the attribute is outside of a system
  // header. Values <= 100 are reserved for the implementation, and libc++
  // benefits from being able to specify values in that range.
  if ((prioritynum < 101 || prioritynum > 65535) &&
      !S.getSourceManager().isInSystemHeader(AL.getLoc())) {
    S.Diag(AL.getLoc(), diag::err_attribute_argument_out_of_range)
        << E->getSourceRange() << AL << 101 << 65535;
    AL.setInvalid();
    return;
  }
  D->addAttr(::new (S.Context) InitPriorityAttr(S.Context, AL, prioritynum));
}

ErrorAttr *Sema::mergeErrorAttr(Decl *D, const AttributeCommonInfo &CI,
                                StringRef NewUserDiagnostic) {
  if (const auto *EA = D->getAttr<ErrorAttr>()) {
    std::string NewAttr = CI.getNormalizedFullName();
    assert((NewAttr == "error" || NewAttr == "warning") &&
           "unexpected normalized full name");
    bool Match = (EA->isError() && NewAttr == "error") ||
                 (EA->isWarning() && NewAttr == "warning");
    if (!Match) {
      Diag(EA->getLocation(), diag::err_attributes_are_not_compatible)
          << CI << EA;
      Diag(CI.getLoc(), diag::note_conflicting_attribute);
      return nullptr;
    }
    if (EA->getUserDiagnostic() != NewUserDiagnostic) {
      Diag(CI.getLoc(), diag::warn_duplicate_attribute) << EA;
      Diag(EA->getLoc(), diag::note_previous_attribute);
    }
    D->dropAttr<ErrorAttr>();
  }
  return ::new (Context) ErrorAttr(Context, CI, NewUserDiagnostic);
}

FormatAttr *Sema::mergeFormatAttr(Decl *D, const AttributeCommonInfo &CI,
                                  IdentifierInfo *Format, int FormatIdx,
                                  int FirstArg) {
  // Check whether we already have an equivalent format attribute.
  for (auto *F : D->specific_attrs<FormatAttr>()) {
    if (F->getType() == Format &&
        F->getFormatIdx() == FormatIdx &&
        F->getFirstArg() == FirstArg) {
      // If we don't have a valid location for this attribute, adopt the
      // location.
      if (F->getLocation().isInvalid())
        F->setRange(CI.getRange());
      return nullptr;
    }
  }

  return ::new (Context) FormatAttr(Context, CI, Format, FormatIdx, FirstArg);
}

/// Handle __attribute__((format(type,idx,firstarg))) attributes based on
/// http://gcc.gnu.org/onlinedocs/gcc/Function-Attributes.html
static void handleFormatAttr(Sema &S, Decl *D, const ParsedAttr &AL) {
  if (!AL.isArgIdent(0)) {
    S.Diag(AL.getLoc(), diag::err_attribute_argument_n_type)
        << AL << 1 << AANT_ArgumentIdentifier;
    return;
  }

  // In C++ the implicit 'this' function parameter also counts, and they are
  // counted from one.
  bool HasImplicitThisParam = isInstanceMethod(D);
  unsigned NumArgs = getFunctionOrMethodNumParams(D) + HasImplicitThisParam;

  IdentifierInfo *II = AL.getArgAsIdent(0)->Ident;
  StringRef Format = II->getName();

  if (normalizeName(Format)) {
    // If we've modified the string name, we need a new identifier for it.
    II = &S.Context.Idents.get(Format);
  }

  // Check for supported formats.
  FormatAttrKind Kind = getFormatAttrKind(Format);

  if (Kind == IgnoredFormat)
    return;

  if (Kind == InvalidFormat) {
    S.Diag(AL.getLoc(), diag::warn_attribute_type_not_supported)
        << AL << II->getName();
    return;
  }

  // checks for the 2nd argument
  Expr *IdxExpr = AL.getArgAsExpr(1);
  uint32_t Idx;
  if (!checkUInt32Argument(S, AL, IdxExpr, Idx, 2))
    return;

  if (Idx < 1 || Idx > NumArgs) {
    S.Diag(AL.getLoc(), diag::err_attribute_argument_out_of_bounds)
        << AL << 2 << IdxExpr->getSourceRange();
    return;
  }

  // FIXME: Do we need to bounds check?
  unsigned ArgIdx = Idx - 1;

  if (HasImplicitThisParam) {
    if (ArgIdx == 0) {
      S.Diag(AL.getLoc(),
             diag::err_format_attribute_implicit_this_format_string)
        << IdxExpr->getSourceRange();
      return;
    }
    ArgIdx--;
  }

  // make sure the format string is really a string
  QualType Ty = getFunctionOrMethodParamType(D, ArgIdx);

  if (!isNSStringType(Ty, S.Context, true) &&
      !isCFStringType(Ty, S.Context) &&
      (!Ty->isPointerType() ||
       !Ty->castAs<PointerType>()->getPointeeType()->isCharType())) {
    S.Diag(AL.getLoc(), diag::err_format_attribute_not)
      << IdxExpr->getSourceRange() << getFunctionOrMethodParamRange(D, ArgIdx);
    return;
  }

  // check the 3rd argument
  Expr *FirstArgExpr = AL.getArgAsExpr(2);
  uint32_t FirstArg;
  if (!checkUInt32Argument(S, AL, FirstArgExpr, FirstArg, 3))
    return;

  // FirstArg == 0 is is always valid.
  if (FirstArg != 0) {
    if (Kind == StrftimeFormat) {
      // If the kind is strftime, FirstArg must be 0 because strftime does not
      // use any variadic arguments.
      S.Diag(AL.getLoc(), diag::err_format_strftime_third_parameter)
          << FirstArgExpr->getSourceRange()
          << FixItHint::CreateReplacement(FirstArgExpr->getSourceRange(), "0");
      return;
    } else if (isFunctionOrMethodVariadic(D)) {
      // Else, if the function is variadic, then FirstArg must be 0 or the
      // "position" of the ... parameter. It's unusual to use 0 with variadic
      // functions, so the fixit proposes the latter.
      if (FirstArg != NumArgs + 1) {
        S.Diag(AL.getLoc(), diag::err_attribute_argument_out_of_bounds)
            << AL << 3 << FirstArgExpr->getSourceRange()
            << FixItHint::CreateReplacement(FirstArgExpr->getSourceRange(),
                                            std::to_string(NumArgs + 1));
        return;
      }
    } else {
      // Inescapable GCC compatibility diagnostic.
      S.Diag(D->getLocation(), diag::warn_gcc_requires_variadic_function) << AL;
      if (FirstArg <= Idx) {
        // Else, the function is not variadic, and FirstArg must be 0 or any
        // parameter after the format parameter. We don't offer a fixit because
        // there are too many possible good values.
        S.Diag(AL.getLoc(), diag::err_attribute_argument_out_of_bounds)
            << AL << 3 << FirstArgExpr->getSourceRange();
        return;
      }
    }
  }

  FormatAttr *NewAttr = S.mergeFormatAttr(D, AL, II, Idx, FirstArg);
  if (NewAttr)
    D->addAttr(NewAttr);
}

/// Handle __attribute__((callback(CalleeIdx, PayloadIdx0, ...))) attributes.
static void handleCallbackAttr(Sema &S, Decl *D, const ParsedAttr &AL) {
  // The index that identifies the callback callee is mandatory.
  if (AL.getNumArgs() == 0) {
    S.Diag(AL.getLoc(), diag::err_callback_attribute_no_callee)
        << AL.getRange();
    return;
  }

  bool HasImplicitThisParam = isInstanceMethod(D);
  int32_t NumArgs = getFunctionOrMethodNumParams(D);

  FunctionDecl *FD = D->getAsFunction();
  assert(FD && "Expected a function declaration!");

  llvm::StringMap<int> NameIdxMapping;
  NameIdxMapping["__"] = -1;

  NameIdxMapping["this"] = 0;

  int Idx = 1;
  for (const ParmVarDecl *PVD : FD->parameters())
    NameIdxMapping[PVD->getName()] = Idx++;

  auto UnknownName = NameIdxMapping.end();

  SmallVector<int, 8> EncodingIndices;
  for (unsigned I = 0, E = AL.getNumArgs(); I < E; ++I) {
    SourceRange SR;
    int32_t ArgIdx;

    if (AL.isArgIdent(I)) {
      IdentifierLoc *IdLoc = AL.getArgAsIdent(I);
      auto It = NameIdxMapping.find(IdLoc->Ident->getName());
      if (It == UnknownName) {
        S.Diag(AL.getLoc(), diag::err_callback_attribute_argument_unknown)
            << IdLoc->Ident << IdLoc->Loc;
        return;
      }

      SR = SourceRange(IdLoc->Loc);
      ArgIdx = It->second;
    } else if (AL.isArgExpr(I)) {
      Expr *IdxExpr = AL.getArgAsExpr(I);

      // If the expression is not parseable as an int32_t we have a problem.
      if (!checkUInt32Argument(S, AL, IdxExpr, (uint32_t &)ArgIdx, I + 1,
                               false)) {
        S.Diag(AL.getLoc(), diag::err_attribute_argument_out_of_bounds)
            << AL << (I + 1) << IdxExpr->getSourceRange();
        return;
      }

      // Check oob, excluding the special values, 0 and -1.
      if (ArgIdx < -1 || ArgIdx > NumArgs) {
        S.Diag(AL.getLoc(), diag::err_attribute_argument_out_of_bounds)
            << AL << (I + 1) << IdxExpr->getSourceRange();
        return;
      }

      SR = IdxExpr->getSourceRange();
    } else {
      llvm_unreachable("Unexpected ParsedAttr argument type!");
    }

    if (ArgIdx == 0 && !HasImplicitThisParam) {
      S.Diag(AL.getLoc(), diag::err_callback_implicit_this_not_available)
          << (I + 1) << SR;
      return;
    }

    // Adjust for the case we do not have an implicit "this" parameter. In this
    // case we decrease all positive values by 1 to get LLVM argument indices.
    if (!HasImplicitThisParam && ArgIdx > 0)
      ArgIdx -= 1;

    EncodingIndices.push_back(ArgIdx);
  }

  int CalleeIdx = EncodingIndices.front();
  // Check if the callee index is proper, thus not "this" and not "unknown".
  // This means the "CalleeIdx" has to be non-negative if "HasImplicitThisParam"
  // is false and positive if "HasImplicitThisParam" is true.
  if (CalleeIdx < (int)HasImplicitThisParam) {
    S.Diag(AL.getLoc(), diag::err_callback_attribute_invalid_callee)
        << AL.getRange();
    return;
  }

  // Get the callee type, note the index adjustment as the AST doesn't contain
  // the this type (which the callee cannot reference anyway!).
  const Type *CalleeType =
      getFunctionOrMethodParamType(D, CalleeIdx - HasImplicitThisParam)
          .getTypePtr();
  if (!CalleeType || !CalleeType->isFunctionPointerType()) {
    S.Diag(AL.getLoc(), diag::err_callback_callee_no_function_type)
        << AL.getRange();
    return;
  }

  const Type *CalleeFnType =
      CalleeType->getPointeeType()->getUnqualifiedDesugaredType();

  // TODO: Check the type of the callee arguments.

  const auto *CalleeFnProtoType = dyn_cast<FunctionProtoType>(CalleeFnType);
  if (!CalleeFnProtoType) {
    S.Diag(AL.getLoc(), diag::err_callback_callee_no_function_type)
        << AL.getRange();
    return;
  }

  if (CalleeFnProtoType->getNumParams() > EncodingIndices.size() - 1) {
    S.Diag(AL.getLoc(), diag::err_attribute_wrong_number_arguments)
        << AL << (unsigned)(EncodingIndices.size() - 1);
    return;
  }

  if (CalleeFnProtoType->getNumParams() < EncodingIndices.size() - 1) {
    S.Diag(AL.getLoc(), diag::err_attribute_wrong_number_arguments)
        << AL << (unsigned)(EncodingIndices.size() - 1);
    return;
  }

  if (CalleeFnProtoType->isVariadic()) {
    S.Diag(AL.getLoc(), diag::err_callback_callee_is_variadic) << AL.getRange();
    return;
  }

  // Do not allow multiple callback attributes.
  if (D->hasAttr<CallbackAttr>()) {
    S.Diag(AL.getLoc(), diag::err_callback_attribute_multiple) << AL.getRange();
    return;
  }

  D->addAttr(::new (S.Context) CallbackAttr(
      S.Context, AL, EncodingIndices.data(), EncodingIndices.size()));
}

static bool isFunctionLike(const Type &T) {
  // Check for explicit function types.
  // 'called_once' is only supported in Objective-C and it has
  // function pointers and block pointers.
  return T.isFunctionPointerType() || T.isBlockPointerType();
}

/// Handle 'called_once' attribute.
static void handleCalledOnceAttr(Sema &S, Decl *D, const ParsedAttr &AL) {
  // 'called_once' only applies to parameters representing functions.
  QualType T = cast<ParmVarDecl>(D)->getType();

  if (!isFunctionLike(*T)) {
    S.Diag(AL.getLoc(), diag::err_called_once_attribute_wrong_type);
    return;
  }

  D->addAttr(::new (S.Context) CalledOnceAttr(S.Context, AL));
}

static void handleTransparentUnionAttr(Sema &S, Decl *D, const ParsedAttr &AL) {
  // Try to find the underlying union declaration.
  RecordDecl *RD = nullptr;
  const auto *TD = dyn_cast<TypedefNameDecl>(D);
  if (TD && TD->getUnderlyingType()->isUnionType())
    RD = TD->getUnderlyingType()->getAsUnionType()->getDecl();
  else
    RD = dyn_cast<RecordDecl>(D);

  if (!RD || !RD->isUnion()) {
    S.Diag(AL.getLoc(), diag::warn_attribute_wrong_decl_type) << AL
                                                              << ExpectedUnion;
    return;
  }

  if (!RD->isCompleteDefinition()) {
    if (!RD->isBeingDefined())
      S.Diag(AL.getLoc(),
             diag::warn_transparent_union_attribute_not_definition);
    return;
  }

  RecordDecl::field_iterator Field = RD->field_begin(),
                          FieldEnd = RD->field_end();
  if (Field == FieldEnd) {
    S.Diag(AL.getLoc(), diag::warn_transparent_union_attribute_zero_fields);
    return;
  }

  FieldDecl *FirstField = *Field;
  QualType FirstType = FirstField->getType();
  if (FirstType->hasFloatingRepresentation() || FirstType->isVectorType()) {
    S.Diag(FirstField->getLocation(),
           diag::warn_transparent_union_attribute_floating)
      << FirstType->isVectorType() << FirstType;
    return;
  }

  if (FirstType->isIncompleteType())
    return;
  uint64_t FirstSize = S.Context.getTypeSize(FirstType);
  uint64_t FirstAlign = S.Context.getTypeAlign(FirstType);
  for (; Field != FieldEnd; ++Field) {
    QualType FieldType = Field->getType();
    if (FieldType->isIncompleteType())
      return;
    // FIXME: this isn't fully correct; we also need to test whether the
    // members of the union would all have the same calling convention as the
    // first member of the union. Checking just the size and alignment isn't
    // sufficient (consider structs passed on the stack instead of in registers
    // as an example).
    if (S.Context.getTypeSize(FieldType) != FirstSize ||
        S.Context.getTypeAlign(FieldType) > FirstAlign) {
      // Warn if we drop the attribute.
      bool isSize = S.Context.getTypeSize(FieldType) != FirstSize;
      unsigned FieldBits = isSize ? S.Context.getTypeSize(FieldType)
                                  : S.Context.getTypeAlign(FieldType);
      S.Diag(Field->getLocation(),
             diag::warn_transparent_union_attribute_field_size_align)
          << isSize << *Field << FieldBits;
      unsigned FirstBits = isSize ? FirstSize : FirstAlign;
      S.Diag(FirstField->getLocation(),
             diag::note_transparent_union_first_field_size_align)
          << isSize << FirstBits;
      return;
    }
  }

  RD->addAttr(::new (S.Context) TransparentUnionAttr(S.Context, AL));
}

void Sema::AddAnnotationAttr(Decl *D, const AttributeCommonInfo &CI,
                             StringRef Str, MutableArrayRef<Expr *> Args) {
  auto *Attr = AnnotateAttr::Create(Context, Str, Args.data(), Args.size(), CI);
  if (ConstantFoldAttrArgs(
          CI, MutableArrayRef<Expr *>(Attr->args_begin(), Attr->args_end()))) {
    D->addAttr(Attr);
  }
}

static void handleAnnotateAttr(Sema &S, Decl *D, const ParsedAttr &AL) {
  // Make sure that there is a string literal as the annotation's first
  // argument.
  StringRef Str;
  if (!S.checkStringLiteralArgumentAttr(AL, 0, Str))
    return;

  llvm::SmallVector<Expr *, 4> Args;
  Args.reserve(AL.getNumArgs() - 1);
  for (unsigned Idx = 1; Idx < AL.getNumArgs(); Idx++) {
    assert(!AL.isArgIdent(Idx));
    Args.push_back(AL.getArgAsExpr(Idx));
  }

  S.AddAnnotationAttr(D, AL, Str, Args);
}

static void handleAlignValueAttr(Sema &S, Decl *D, const ParsedAttr &AL) {
  S.AddAlignValueAttr(D, AL, AL.getArgAsExpr(0));
}

void Sema::AddAlignValueAttr(Decl *D, const AttributeCommonInfo &CI, Expr *E) {
  AlignValueAttr TmpAttr(Context, CI, E);
  SourceLocation AttrLoc = CI.getLoc();

  QualType T;
  if (const auto *TD = dyn_cast<TypedefNameDecl>(D))
    T = TD->getUnderlyingType();
  else if (const auto *VD = dyn_cast<ValueDecl>(D))
    T = VD->getType();
  else
    llvm_unreachable("Unknown decl type for align_value");

  if (!T->isDependentType() && !T->isAnyPointerType() &&
      !T->isReferenceType() && !T->isMemberPointerType()) {
    Diag(AttrLoc, diag::warn_attribute_pointer_or_reference_only)
      << &TmpAttr << T << D->getSourceRange();
    return;
  }

  if (!E->isValueDependent()) {
    llvm::APSInt Alignment;
    ExprResult ICE = VerifyIntegerConstantExpression(
        E, &Alignment, diag::err_align_value_attribute_argument_not_int);
    if (ICE.isInvalid())
      return;

    if (!Alignment.isPowerOf2()) {
      Diag(AttrLoc, diag::err_alignment_not_power_of_two)
        << E->getSourceRange();
      return;
    }

    D->addAttr(::new (Context) AlignValueAttr(Context, CI, ICE.get()));
    return;
  }

  // Save dependent expressions in the AST to be instantiated.
  D->addAttr(::new (Context) AlignValueAttr(Context, CI, E));
}

static void handleAlignedAttr(Sema &S, Decl *D, const ParsedAttr &AL) {
  // check the attribute arguments.
  if (AL.getNumArgs() > 1) {
    S.Diag(AL.getLoc(), diag::err_attribute_wrong_number_arguments) << AL << 1;
    return;
  }

  if (AL.getNumArgs() == 0) {
    D->addAttr(::new (S.Context) AlignedAttr(S.Context, AL, true, nullptr));
    return;
  }

  Expr *E = AL.getArgAsExpr(0);
  if (AL.isPackExpansion() && !E->containsUnexpandedParameterPack()) {
    S.Diag(AL.getEllipsisLoc(),
           diag::err_pack_expansion_without_parameter_packs);
    return;
  }

  if (!AL.isPackExpansion() && S.DiagnoseUnexpandedParameterPack(E))
    return;

  S.AddAlignedAttr(D, AL, E, AL.isPackExpansion());
}

void Sema::AddAlignedAttr(Decl *D, const AttributeCommonInfo &CI, Expr *E,
                          bool IsPackExpansion) {
  AlignedAttr TmpAttr(Context, CI, true, E);
  SourceLocation AttrLoc = CI.getLoc();

  // C++11 alignas(...) and C11 _Alignas(...) have additional requirements.
  if (TmpAttr.isAlignas()) {
    // C++11 [dcl.align]p1:
    //   An alignment-specifier may be applied to a variable or to a class
    //   data member, but it shall not be applied to a bit-field, a function
    //   parameter, the formal parameter of a catch clause, or a variable
    //   declared with the register storage class specifier. An
    //   alignment-specifier may also be applied to the declaration of a class
    //   or enumeration type.
    // CWG 2354:
    //   CWG agreed to remove permission for alignas to be applied to
    //   enumerations.
    // C11 6.7.5/2:
    //   An alignment attribute shall not be specified in a declaration of
    //   a typedef, or a bit-field, or a function, or a parameter, or an
    //   object declared with the register storage-class specifier.
    int DiagKind = -1;
    if (isa<ParmVarDecl>(D)) {
      DiagKind = 0;
    } else if (const auto *VD = dyn_cast<VarDecl>(D)) {
      if (VD->getStorageClass() == SC_Register)
        DiagKind = 1;
      if (VD->isExceptionVariable())
        DiagKind = 2;
    } else if (const auto *FD = dyn_cast<FieldDecl>(D)) {
      if (FD->isBitField())
        DiagKind = 3;
    } else if (const auto *ED = dyn_cast<EnumDecl>(D)) {
      if (ED->getLangOpts().CPlusPlus)
        DiagKind = 4;
    } else if (!isa<TagDecl>(D)) {
      Diag(AttrLoc, diag::err_attribute_wrong_decl_type) << &TmpAttr
        << (TmpAttr.isC11() ? ExpectedVariableOrField
                            : ExpectedVariableFieldOrTag);
      return;
    }
    if (DiagKind != -1) {
      Diag(AttrLoc, diag::err_alignas_attribute_wrong_decl_type)
        << &TmpAttr << DiagKind;
      return;
    }
  }

  if (E->isValueDependent()) {
    // We can't support a dependent alignment on a non-dependent type,
    // because we have no way to model that a type is "alignment-dependent"
    // but not dependent in any other way.
    if (const auto *TND = dyn_cast<TypedefNameDecl>(D)) {
      if (!TND->getUnderlyingType()->isDependentType()) {
        Diag(AttrLoc, diag::err_alignment_dependent_typedef_name)
            << E->getSourceRange();
        return;
      }
    }

    // Save dependent expressions in the AST to be instantiated.
    AlignedAttr *AA = ::new (Context) AlignedAttr(Context, CI, true, E);
    AA->setPackExpansion(IsPackExpansion);
    D->addAttr(AA);
    return;
  }

  // FIXME: Cache the number on the AL object?
  llvm::APSInt Alignment;
  ExprResult ICE = VerifyIntegerConstantExpression(
      E, &Alignment, diag::err_aligned_attribute_argument_not_int);
  if (ICE.isInvalid())
    return;

  uint64_t AlignVal = Alignment.getZExtValue();
  // C++11 [dcl.align]p2:
  //   -- if the constant expression evaluates to zero, the alignment
  //      specifier shall have no effect
  // C11 6.7.5p6:
  //   An alignment specification of zero has no effect.
  if (!(TmpAttr.isAlignas() && !Alignment)) {
    if (!llvm::isPowerOf2_64(AlignVal)) {
      Diag(AttrLoc, diag::err_alignment_not_power_of_two)
        << E->getSourceRange();
      return;
    }
  }

  uint64_t MaximumAlignment = Sema::MaximumAlignment;
  if (Context.getTargetInfo().getTriple().isOSBinFormatCOFF())
    MaximumAlignment = std::min(MaximumAlignment, uint64_t(8192));
  if (AlignVal > MaximumAlignment) {
    Diag(AttrLoc, diag::err_attribute_aligned_too_great)
        << MaximumAlignment << E->getSourceRange();
    return;
  }

  const auto *VD = dyn_cast<VarDecl>(D);
  if (VD) {
    unsigned MaxTLSAlign =
        Context.toCharUnitsFromBits(Context.getTargetInfo().getMaxTLSAlign())
            .getQuantity();
    if (MaxTLSAlign && AlignVal > MaxTLSAlign &&
        VD->getTLSKind() != VarDecl::TLS_None) {
      Diag(VD->getLocation(), diag::err_tls_var_aligned_over_maximum)
          << (unsigned)AlignVal << VD << MaxTLSAlign;
      return;
    }
  }

  // On AIX, an aligned attribute can not decrease the alignment when applied
  // to a variable declaration with vector type.
  if (VD && Context.getTargetInfo().getTriple().isOSAIX()) {
    const Type *Ty = VD->getType().getTypePtr();
    if (Ty->isVectorType() && AlignVal < 16) {
      Diag(VD->getLocation(), diag::warn_aligned_attr_underaligned)
          << VD->getType() << 16;
      return;
    }
  }

  AlignedAttr *AA = ::new (Context) AlignedAttr(Context, CI, true, ICE.get());
  AA->setPackExpansion(IsPackExpansion);
  D->addAttr(AA);
}

void Sema::AddAlignedAttr(Decl *D, const AttributeCommonInfo &CI,
                          TypeSourceInfo *TS, bool IsPackExpansion) {
  // FIXME: Cache the number on the AL object if non-dependent?
  // FIXME: Perform checking of type validity
  AlignedAttr *AA = ::new (Context) AlignedAttr(Context, CI, false, TS);
  AA->setPackExpansion(IsPackExpansion);
  D->addAttr(AA);
}

void Sema::CheckAlignasUnderalignment(Decl *D) {
  assert(D->hasAttrs() && "no attributes on decl");

  QualType UnderlyingTy, DiagTy;
  if (const auto *VD = dyn_cast<ValueDecl>(D)) {
    UnderlyingTy = DiagTy = VD->getType();
  } else {
    UnderlyingTy = DiagTy = Context.getTagDeclType(cast<TagDecl>(D));
    if (const auto *ED = dyn_cast<EnumDecl>(D))
      UnderlyingTy = ED->getIntegerType();
  }
  if (DiagTy->isDependentType() || DiagTy->isIncompleteType())
    return;

  // C++11 [dcl.align]p5, C11 6.7.5/4:
  //   The combined effect of all alignment attributes in a declaration shall
  //   not specify an alignment that is less strict than the alignment that
  //   would otherwise be required for the entity being declared.
  AlignedAttr *AlignasAttr = nullptr;
  AlignedAttr *LastAlignedAttr = nullptr;
  unsigned Align = 0;
  for (auto *I : D->specific_attrs<AlignedAttr>()) {
    if (I->isAlignmentDependent())
      return;
    if (I->isAlignas())
      AlignasAttr = I;
    Align = std::max(Align, I->getAlignment(Context));
    LastAlignedAttr = I;
  }

  if (Align && DiagTy->isSizelessType()) {
    Diag(LastAlignedAttr->getLocation(), diag::err_attribute_sizeless_type)
        << LastAlignedAttr << DiagTy;
  } else if (AlignasAttr && Align) {
    CharUnits RequestedAlign = Context.toCharUnitsFromBits(Align);
    CharUnits NaturalAlign = Context.getTypeAlignInChars(UnderlyingTy);
    if (NaturalAlign > RequestedAlign)
      Diag(AlignasAttr->getLocation(), diag::err_alignas_underaligned)
        << DiagTy << (unsigned)NaturalAlign.getQuantity();
  }
}

bool Sema::checkMSInheritanceAttrOnDefinition(
    CXXRecordDecl *RD, SourceRange Range, bool BestCase,
    MSInheritanceModel ExplicitModel) {
  assert(RD->hasDefinition() && "RD has no definition!");

  // We may not have seen base specifiers or any virtual methods yet.  We will
  // have to wait until the record is defined to catch any mismatches.
  if (!RD->getDefinition()->isCompleteDefinition())
    return false;

  // The unspecified model never matches what a definition could need.
  if (ExplicitModel == MSInheritanceModel::Unspecified)
    return false;

  if (BestCase) {
    if (RD->calculateInheritanceModel() == ExplicitModel)
      return false;
  } else {
    if (RD->calculateInheritanceModel() <= ExplicitModel)
      return false;
  }

  Diag(Range.getBegin(), diag::err_mismatched_ms_inheritance)
      << 0 /*definition*/;
  Diag(RD->getDefinition()->getLocation(), diag::note_defined_here) << RD;
  return true;
}

/// parseModeAttrArg - Parses attribute mode string and returns parsed type
/// attribute.
static void parseModeAttrArg(Sema &S, StringRef Str, unsigned &DestWidth,
                             bool &IntegerMode, bool &ComplexMode,
                             FloatModeKind &ExplicitType) {
  IntegerMode = true;
  ComplexMode = false;
  ExplicitType = FloatModeKind::NoFloat;
  switch (Str.size()) {
  case 2:
    switch (Str[0]) {
    case 'Q':
      DestWidth = 8;
      break;
    case 'H':
      DestWidth = 16;
      break;
    case 'S':
      DestWidth = 32;
      break;
    case 'D':
      DestWidth = 64;
      break;
    case 'X':
      DestWidth = 96;
      break;
    case 'K': // KFmode - IEEE quad precision (__float128)
      ExplicitType = FloatModeKind::Float128;
      DestWidth = Str[1] == 'I' ? 0 : 128;
      break;
    case 'T':
      ExplicitType = FloatModeKind::LongDouble;
      DestWidth = 128;
      break;
    case 'I':
      ExplicitType = FloatModeKind::Ibm128;
      DestWidth = Str[1] == 'I' ? 0 : 128;
      break;
    }
    if (Str[1] == 'F') {
      IntegerMode = false;
    } else if (Str[1] == 'C') {
      IntegerMode = false;
      ComplexMode = true;
    } else if (Str[1] != 'I') {
      DestWidth = 0;
    }
    break;
  case 4:
    // FIXME: glibc uses 'word' to define register_t; this is narrower than a
    // pointer on PIC16 and other embedded platforms.
    if (Str == "word")
      DestWidth = S.Context.getTargetInfo().getRegisterWidth();
    else if (Str == "byte")
      DestWidth = S.Context.getTargetInfo().getCharWidth();
    break;
  case 7:
    if (Str == "pointer")
      DestWidth = S.Context.getTargetInfo().getPointerWidth(LangAS::Default);
    break;
  case 11:
    if (Str == "unwind_word")
      DestWidth = S.Context.getTargetInfo().getUnwindWordWidth();
    break;
  }
}

/// handleModeAttr - This attribute modifies the width of a decl with primitive
/// type.
///
/// Despite what would be logical, the mode attribute is a decl attribute, not a
/// type attribute: 'int ** __attribute((mode(HI))) *G;' tries to make 'G' be
/// HImode, not an intermediate pointer.
static void handleModeAttr(Sema &S, Decl *D, const ParsedAttr &AL) {
  // This attribute isn't documented, but glibc uses it.  It changes
  // the width of an int or unsigned int to the specified size.
  if (!AL.isArgIdent(0)) {
    S.Diag(AL.getLoc(), diag::err_attribute_argument_type)
        << AL << AANT_ArgumentIdentifier;
    return;
  }

  IdentifierInfo *Name = AL.getArgAsIdent(0)->Ident;

  S.AddModeAttr(D, AL, Name);
}

void Sema::AddModeAttr(Decl *D, const AttributeCommonInfo &CI,
                       IdentifierInfo *Name, bool InInstantiation) {
  StringRef Str = Name->getName();
  normalizeName(Str);
  SourceLocation AttrLoc = CI.getLoc();

  unsigned DestWidth = 0;
  bool IntegerMode = true;
  bool ComplexMode = false;
  FloatModeKind ExplicitType = FloatModeKind::NoFloat;
  llvm::APInt VectorSize(64, 0);
  if (Str.size() >= 4 && Str[0] == 'V') {
    // Minimal length of vector mode is 4: 'V' + NUMBER(>=1) + TYPE(>=2).
    size_t StrSize = Str.size();
    size_t VectorStringLength = 0;
    while ((VectorStringLength + 1) < StrSize &&
           isdigit(Str[VectorStringLength + 1]))
      ++VectorStringLength;
    if (VectorStringLength &&
        !Str.substr(1, VectorStringLength).getAsInteger(10, VectorSize) &&
        VectorSize.isPowerOf2()) {
      parseModeAttrArg(*this, Str.substr(VectorStringLength + 1), DestWidth,
                       IntegerMode, ComplexMode, ExplicitType);
      // Avoid duplicate warning from template instantiation.
      if (!InInstantiation)
        Diag(AttrLoc, diag::warn_vector_mode_deprecated);
    } else {
      VectorSize = 0;
    }
  }

  if (!VectorSize)
    parseModeAttrArg(*this, Str, DestWidth, IntegerMode, ComplexMode,
                     ExplicitType);

  // FIXME: Sync this with InitializePredefinedMacros; we need to match int8_t
  // and friends, at least with glibc.
  // FIXME: Make sure floating-point mappings are accurate
  // FIXME: Support XF and TF types
  if (!DestWidth) {
    Diag(AttrLoc, diag::err_machine_mode) << 0 /*Unknown*/ << Name;
    return;
  }

  QualType OldTy;
  if (const auto *TD = dyn_cast<TypedefNameDecl>(D))
    OldTy = TD->getUnderlyingType();
  else if (const auto *ED = dyn_cast<EnumDecl>(D)) {
    // Something like 'typedef enum { X } __attribute__((mode(XX))) T;'.
    // Try to get type from enum declaration, default to int.
    OldTy = ED->getIntegerType();
    if (OldTy.isNull())
      OldTy = Context.IntTy;
  } else
    OldTy = cast<ValueDecl>(D)->getType();

  if (OldTy->isDependentType()) {
    D->addAttr(::new (Context) ModeAttr(Context, CI, Name));
    return;
  }

  // Base type can also be a vector type (see PR17453).
  // Distinguish between base type and base element type.
  QualType OldElemTy = OldTy;
  if (const auto *VT = OldTy->getAs<VectorType>())
    OldElemTy = VT->getElementType();

  // GCC allows 'mode' attribute on enumeration types (even incomplete), except
  // for vector modes. So, 'enum X __attribute__((mode(QI)));' forms a complete
  // type, 'enum { A } __attribute__((mode(V4SI)))' is rejected.
  if ((isa<EnumDecl>(D) || OldElemTy->getAs<EnumType>()) &&
      VectorSize.getBoolValue()) {
    Diag(AttrLoc, diag::err_enum_mode_vector_type) << Name << CI.getRange();
    return;
  }
  bool IntegralOrAnyEnumType = (OldElemTy->isIntegralOrEnumerationType() &&
                                !OldElemTy->isBitIntType()) ||
                               OldElemTy->getAs<EnumType>();

  if (!OldElemTy->getAs<BuiltinType>() && !OldElemTy->isComplexType() &&
      !IntegralOrAnyEnumType)
    Diag(AttrLoc, diag::err_mode_not_primitive);
  else if (IntegerMode) {
    if (!IntegralOrAnyEnumType)
      Diag(AttrLoc, diag::err_mode_wrong_type);
  } else if (ComplexMode) {
    if (!OldElemTy->isComplexType())
      Diag(AttrLoc, diag::err_mode_wrong_type);
  } else {
    if (!OldElemTy->isFloatingType())
      Diag(AttrLoc, diag::err_mode_wrong_type);
  }

  QualType NewElemTy;

  if (IntegerMode)
    NewElemTy = Context.getIntTypeForBitwidth(DestWidth,
                                              OldElemTy->isSignedIntegerType());
  else
    NewElemTy = Context.getRealTypeForBitwidth(DestWidth, ExplicitType);

  if (NewElemTy.isNull()) {
    Diag(AttrLoc, diag::err_machine_mode) << 1 /*Unsupported*/ << Name;
    return;
  }

  if (ComplexMode) {
    NewElemTy = Context.getComplexType(NewElemTy);
  }

  QualType NewTy = NewElemTy;
  if (VectorSize.getBoolValue()) {
    NewTy = Context.getVectorType(NewTy, VectorSize.getZExtValue(),
                                  VectorType::GenericVector);
  } else if (const auto *OldVT = OldTy->getAs<VectorType>()) {
    // Complex machine mode does not support base vector types.
    if (ComplexMode) {
      Diag(AttrLoc, diag::err_complex_mode_vector_type);
      return;
    }
    unsigned NumElements = Context.getTypeSize(OldElemTy) *
                           OldVT->getNumElements() /
                           Context.getTypeSize(NewElemTy);
    NewTy =
        Context.getVectorType(NewElemTy, NumElements, OldVT->getVectorKind());
  }

  if (NewTy.isNull()) {
    Diag(AttrLoc, diag::err_mode_wrong_type);
    return;
  }

  // Install the new type.
  if (auto *TD = dyn_cast<TypedefNameDecl>(D))
    TD->setModedTypeSourceInfo(TD->getTypeSourceInfo(), NewTy);
  else if (auto *ED = dyn_cast<EnumDecl>(D))
    ED->setIntegerType(NewTy);
  else
    cast<ValueDecl>(D)->setType(NewTy);

  D->addAttr(::new (Context) ModeAttr(Context, CI, Name));
}

static void handleNoDebugAttr(Sema &S, Decl *D, const ParsedAttr &AL) {
  D->addAttr(::new (S.Context) NoDebugAttr(S.Context, AL));
}

AlwaysInlineAttr *Sema::mergeAlwaysInlineAttr(Decl *D,
                                              const AttributeCommonInfo &CI,
                                              const IdentifierInfo *Ident) {
  if (OptimizeNoneAttr *Optnone = D->getAttr<OptimizeNoneAttr>()) {
    Diag(CI.getLoc(), diag::warn_attribute_ignored) << Ident;
    Diag(Optnone->getLocation(), diag::note_conflicting_attribute);
    return nullptr;
  }

  if (D->hasAttr<AlwaysInlineAttr>())
    return nullptr;

  return ::new (Context) AlwaysInlineAttr(Context, CI);
}

InternalLinkageAttr *Sema::mergeInternalLinkageAttr(Decl *D,
                                                    const ParsedAttr &AL) {
  if (const auto *VD = dyn_cast<VarDecl>(D)) {
    // Attribute applies to Var but not any subclass of it (like ParmVar,
    // ImplicitParm or VarTemplateSpecialization).
    if (VD->getKind() != Decl::Var) {
      Diag(AL.getLoc(), diag::warn_attribute_wrong_decl_type)
          << AL << (getLangOpts().CPlusPlus ? ExpectedFunctionVariableOrClass
                                            : ExpectedVariableOrFunction);
      return nullptr;
    }
    // Attribute does not apply to non-static local variables.
    if (VD->hasLocalStorage()) {
      Diag(VD->getLocation(), diag::warn_internal_linkage_local_storage);
      return nullptr;
    }
  }

  return ::new (Context) InternalLinkageAttr(Context, AL);
}
InternalLinkageAttr *
Sema::mergeInternalLinkageAttr(Decl *D, const InternalLinkageAttr &AL) {
  if (const auto *VD = dyn_cast<VarDecl>(D)) {
    // Attribute applies to Var but not any subclass of it (like ParmVar,
    // ImplicitParm or VarTemplateSpecialization).
    if (VD->getKind() != Decl::Var) {
      Diag(AL.getLocation(), diag::warn_attribute_wrong_decl_type)
          << &AL << (getLangOpts().CPlusPlus ? ExpectedFunctionVariableOrClass
                                             : ExpectedVariableOrFunction);
      return nullptr;
    }
    // Attribute does not apply to non-static local variables.
    if (VD->hasLocalStorage()) {
      Diag(VD->getLocation(), diag::warn_internal_linkage_local_storage);
      return nullptr;
    }
  }

  return ::new (Context) InternalLinkageAttr(Context, AL);
}

MinSizeAttr *Sema::mergeMinSizeAttr(Decl *D, const AttributeCommonInfo &CI) {
  if (OptimizeNoneAttr *Optnone = D->getAttr<OptimizeNoneAttr>()) {
    Diag(CI.getLoc(), diag::warn_attribute_ignored) << "'minsize'";
    Diag(Optnone->getLocation(), diag::note_conflicting_attribute);
    return nullptr;
  }

  if (D->hasAttr<MinSizeAttr>())
    return nullptr;

  return ::new (Context) MinSizeAttr(Context, CI);
}

SwiftNameAttr *Sema::mergeSwiftNameAttr(Decl *D, const SwiftNameAttr &SNA,
                                        StringRef Name) {
  if (const auto *PrevSNA = D->getAttr<SwiftNameAttr>()) {
    if (PrevSNA->getName() != Name && !PrevSNA->isImplicit()) {
      Diag(PrevSNA->getLocation(), diag::err_attributes_are_not_compatible)
          << PrevSNA << &SNA;
      Diag(SNA.getLoc(), diag::note_conflicting_attribute);
    }

    D->dropAttr<SwiftNameAttr>();
  }
  return ::new (Context) SwiftNameAttr(Context, SNA, Name);
}

OptimizeNoneAttr *Sema::mergeOptimizeNoneAttr(Decl *D,
                                              const AttributeCommonInfo &CI) {
  if (AlwaysInlineAttr *Inline = D->getAttr<AlwaysInlineAttr>()) {
    Diag(Inline->getLocation(), diag::warn_attribute_ignored) << Inline;
    Diag(CI.getLoc(), diag::note_conflicting_attribute);
    D->dropAttr<AlwaysInlineAttr>();
  }
  if (MinSizeAttr *MinSize = D->getAttr<MinSizeAttr>()) {
    Diag(MinSize->getLocation(), diag::warn_attribute_ignored) << MinSize;
    Diag(CI.getLoc(), diag::note_conflicting_attribute);
    D->dropAttr<MinSizeAttr>();
  }

  if (D->hasAttr<OptimizeNoneAttr>())
    return nullptr;

  return ::new (Context) OptimizeNoneAttr(Context, CI);
}

static void handleAlwaysInlineAttr(Sema &S, Decl *D, const ParsedAttr &AL) {
  if (AlwaysInlineAttr *Inline =
          S.mergeAlwaysInlineAttr(D, AL, AL.getAttrName()))
    D->addAttr(Inline);
}

static void handleMinSizeAttr(Sema &S, Decl *D, const ParsedAttr &AL) {
  if (MinSizeAttr *MinSize = S.mergeMinSizeAttr(D, AL))
    D->addAttr(MinSize);
}

static void handleOptimizeNoneAttr(Sema &S, Decl *D, const ParsedAttr &AL) {
  if (OptimizeNoneAttr *Optnone = S.mergeOptimizeNoneAttr(D, AL))
    D->addAttr(Optnone);
}

static void handleSYCLDeviceAttr(Sema &S, Decl *D, const ParsedAttr &AL) {
  auto *ND = cast<NamedDecl>(D);
  if (!ND->isExternallyVisible()) {
    S.Diag(AL.getLoc(), diag::err_sycl_attribute_internal_decl)
        << AL << !isa<FunctionDecl>(ND);
    return;
  }

  if (auto *VD = dyn_cast<VarDecl>(D)) {
    QualType VarType = VD->getType();
    // Diagnose only for non-dependent types since dependent type don't have
    // attributes applied on them ATM.
    if (!VarType->isDependentType() &&
        !S.isTypeDecoratedWithDeclAttribute<SYCLDeviceGlobalAttr>(
            VD->getType())) {
      S.Diag(AL.getLoc(), diag::err_sycl_attribute_not_device_global) << AL;
      return;
    }
  }

  handleSimpleAttribute<SYCLDeviceAttr>(S, D, AL);
}

static void handleSYCLDeviceIndirectlyCallableAttr(Sema &S, Decl *D,
                                                   const ParsedAttr &AL) {
  auto *FD = cast<FunctionDecl>(D);
  if (!FD->isExternallyVisible()) {
    S.Diag(AL.getLoc(), diag::err_sycl_attribute_internal_decl)
        << AL << /*function*/ 0;
    return;
  }

  D->addAttr(SYCLDeviceAttr::CreateImplicit(S.Context));
  handleSimpleAttribute<SYCLDeviceIndirectlyCallableAttr>(S, D, AL);
}

static void handleSYCLGlobalVarAttr(Sema &S, Decl *D, const ParsedAttr &AL) {
  if (!S.Context.getSourceManager().isInSystemHeader(D->getLocation())) {
    S.Diag(AL.getLoc(), diag::err_attribute_only_system_header) << AL;
    return;
  }

  handleSimpleAttribute<SYCLGlobalVarAttr>(S, D, AL);
}

static void handleSYCLRegisterNumAttr(Sema &S, Decl *D, const ParsedAttr &AL) {
  if (!AL.checkExactlyNumArgs(S, 1))
    return;
  uint32_t RegNo = 0;
  const Expr *E = AL.getArgAsExpr(0);
  if (!checkUInt32Argument(S, AL, E, RegNo, 0, /*StrictlyUnsigned=*/true))
    return;
  D->addAttr(::new (S.Context) SYCLRegisterNumAttr(S.Context, AL, RegNo));
}

void Sema::AddSYCLIntelESimdVectorizeAttr(Decl *D,
                                          const AttributeCommonInfo &CI,
                                          Expr *E) {
  if (!E->isValueDependent()) {
    // Validate that we have an integer constant expression and then store the
    // converted constant expression into the semantic attribute so that we
    // don't have to evaluate it again later.
    llvm::APSInt ArgVal;
    ExprResult Res = VerifyIntegerConstantExpression(E, &ArgVal);
    if (Res.isInvalid())
      return;
    E = Res.get();

    if (ArgVal != 8 && ArgVal != 16 && ArgVal != 32) {
      Diag(E->getExprLoc(), diag::err_sycl_esimd_vectorize_unsupported_value)
          << CI;
      return;
    }

    // Check to see if there's a duplicate attribute with different values
    // already applied to the declaration.
    if (const auto *DeclAttr = D->getAttr<SYCLIntelESimdVectorizeAttr>()) {
      // If the other attribute argument is instantiation dependent, we won't
      // have converted it to a constant expression yet and thus we test
      // whether this is a null pointer.
      if (const auto *DeclExpr = dyn_cast<ConstantExpr>(DeclAttr->getValue())) {
        if (ArgVal != DeclExpr->getResultAsAPSInt()) {
          Diag(CI.getLoc(), diag::warn_duplicate_attribute) << CI;
          Diag(DeclAttr->getLoc(), diag::note_previous_attribute);
        }
        // Drop the duplicate attribute.
        return;
      }
    }
  }

  D->addAttr(::new (Context) SYCLIntelESimdVectorizeAttr(Context, CI, E));
}

SYCLIntelESimdVectorizeAttr *
Sema::MergeSYCLIntelESimdVectorizeAttr(Decl *D,
                                       const SYCLIntelESimdVectorizeAttr &A) {
  // Check to see if there's a duplicate attribute with different values
  // already applied to the declaration.
  if (const auto *DeclAttr = D->getAttr<SYCLIntelESimdVectorizeAttr>()) {
    if (const auto *DeclExpr = dyn_cast<ConstantExpr>(DeclAttr->getValue())) {
      if (const auto *MergeExpr = dyn_cast<ConstantExpr>(A.getValue())) {
        if (DeclExpr->getResultAsAPSInt() != MergeExpr->getResultAsAPSInt()) {
          Diag(DeclAttr->getLoc(), diag::warn_duplicate_attribute) << &A;
          Diag(A.getLoc(), diag::note_previous_attribute);
        }
        // Do not add a duplicate attribute.
        return nullptr;
      }
    }
  }
  return ::new (Context) SYCLIntelESimdVectorizeAttr(Context, A, A.getValue());
}

static void handleSYCLIntelESimdVectorizeAttr(Sema &S, Decl *D,
                                              const ParsedAttr &A) {
  S.CheckDeprecatedSYCLAttributeSpelling(A);

  Expr *E = A.getArgAsExpr(0);
  S.AddSYCLIntelESimdVectorizeAttr(D, A, E);
}

static void handleConstantAttr(Sema &S, Decl *D, const ParsedAttr &AL) {
  const auto *VD = cast<VarDecl>(D);
  if (VD->hasLocalStorage()) {
    S.Diag(AL.getLoc(), diag::err_cuda_nonstatic_constdev);
    return;
  }
  // constexpr variable may already get an implicit constant attr, which should
  // be replaced by the explicit constant attr.
  if (auto *A = D->getAttr<CUDAConstantAttr>()) {
    if (!A->isImplicit())
      return;
    D->dropAttr<CUDAConstantAttr>();
  }
  D->addAttr(::new (S.Context) CUDAConstantAttr(S.Context, AL));
}

static void handleSharedAttr(Sema &S, Decl *D, const ParsedAttr &AL) {
  const auto *VD = cast<VarDecl>(D);
  // extern __shared__ is only allowed on arrays with no length (e.g.
  // "int x[]").
  if (!S.getLangOpts().GPURelocatableDeviceCode && VD->hasExternalStorage() &&
      !isa<IncompleteArrayType>(VD->getType())) {
    S.Diag(AL.getLoc(), diag::err_cuda_extern_shared) << VD;
    return;
  }
  if (S.getLangOpts().CUDA && VD->hasLocalStorage() &&
      S.CUDADiagIfHostCode(AL.getLoc(), diag::err_cuda_host_shared)
          << S.CurrentCUDATarget())
    return;
  D->addAttr(::new (S.Context) CUDASharedAttr(S.Context, AL));
}

static void handleGlobalAttr(Sema &S, Decl *D, const ParsedAttr &AL) {
  const auto *FD = cast<FunctionDecl>(D);
  if (!FD->getReturnType()->isVoidType() &&
      !FD->getReturnType()->getAs<AutoType>() &&
      !FD->getReturnType()->isInstantiationDependentType()) {
    SourceRange RTRange = FD->getReturnTypeSourceRange();
    S.Diag(FD->getTypeSpecStartLoc(), diag::err_kern_type_not_void_return)
        << FD->getType()
        << (RTRange.isValid() ? FixItHint::CreateReplacement(RTRange, "void")
                              : FixItHint());
    return;
  }
  if (const auto *Method = dyn_cast<CXXMethodDecl>(FD)) {
    if (Method->isInstance()) {
      S.Diag(Method->getBeginLoc(), diag::err_kern_is_nonstatic_method)
          << Method;
      return;
    }
    S.Diag(Method->getBeginLoc(), diag::warn_kern_is_method) << Method;
  }
  // Only warn for "inline" when compiling for host, to cut down on noise.
  if (FD->isInlineSpecified() && !S.getLangOpts().CUDAIsDevice)
    S.Diag(FD->getBeginLoc(), diag::warn_kern_is_inline) << FD;

  if (AL.getKind() == ParsedAttr::AT_NVPTXKernel)
    D->addAttr(::new (S.Context) NVPTXKernelAttr(S.Context, AL));
  else
    D->addAttr(::new (S.Context) CUDAGlobalAttr(S.Context, AL));
  // In host compilation the kernel is emitted as a stub function, which is
  // a helper function for launching the kernel. The instructions in the helper
  // function has nothing to do with the source code of the kernel. Do not emit
  // debug info for the stub function to avoid confusing the debugger.
  if (S.LangOpts.HIP && !S.LangOpts.CUDAIsDevice)
    D->addAttr(NoDebugAttr::CreateImplicit(S.Context));
}

static void handleDeviceAttr(Sema &S, Decl *D, const ParsedAttr &AL) {
  if (const auto *VD = dyn_cast<VarDecl>(D)) {
    if (VD->hasLocalStorage()) {
      S.Diag(AL.getLoc(), diag::err_cuda_nonstatic_constdev);
      return;
    }
  }

  if (auto *A = D->getAttr<CUDADeviceAttr>()) {
    if (!A->isImplicit())
      return;
    D->dropAttr<CUDADeviceAttr>();
  }
  D->addAttr(::new (S.Context) CUDADeviceAttr(S.Context, AL));
}

static void handleManagedAttr(Sema &S, Decl *D, const ParsedAttr &AL) {
  if (const auto *VD = dyn_cast<VarDecl>(D)) {
    if (VD->hasLocalStorage()) {
      S.Diag(AL.getLoc(), diag::err_cuda_nonstatic_constdev);
      return;
    }
  }
  if (!D->hasAttr<HIPManagedAttr>())
    D->addAttr(::new (S.Context) HIPManagedAttr(S.Context, AL));
  if (!D->hasAttr<CUDADeviceAttr>())
    D->addAttr(CUDADeviceAttr::CreateImplicit(S.Context));
}

static void handleGNUInlineAttr(Sema &S, Decl *D, const ParsedAttr &AL) {
  const auto *Fn = cast<FunctionDecl>(D);
  if (!Fn->isInlineSpecified()) {
    S.Diag(AL.getLoc(), diag::warn_gnu_inline_attribute_requires_inline);
    return;
  }

  if (S.LangOpts.CPlusPlus && Fn->getStorageClass() != SC_Extern)
    S.Diag(AL.getLoc(), diag::warn_gnu_inline_cplusplus_without_extern);

  D->addAttr(::new (S.Context) GNUInlineAttr(S.Context, AL));
}

static void handleCallConvAttr(Sema &S, Decl *D, const ParsedAttr &AL) {
  if (hasDeclarator(D)) return;

  // Diagnostic is emitted elsewhere: here we store the (valid) AL
  // in the Decl node for syntactic reasoning, e.g., pretty-printing.
  CallingConv CC;
  if (S.CheckCallingConvAttr(AL, CC, /*FD*/nullptr))
    return;

  if (!isa<ObjCMethodDecl>(D)) {
    S.Diag(AL.getLoc(), diag::warn_attribute_wrong_decl_type)
        << AL << ExpectedFunctionOrMethod;
    return;
  }

  switch (AL.getKind()) {
  case ParsedAttr::AT_FastCall:
    D->addAttr(::new (S.Context) FastCallAttr(S.Context, AL));
    return;
  case ParsedAttr::AT_StdCall:
    D->addAttr(::new (S.Context) StdCallAttr(S.Context, AL));
    return;
  case ParsedAttr::AT_ThisCall:
    D->addAttr(::new (S.Context) ThisCallAttr(S.Context, AL));
    return;
  case ParsedAttr::AT_CDecl:
    D->addAttr(::new (S.Context) CDeclAttr(S.Context, AL));
    return;
  case ParsedAttr::AT_Pascal:
    D->addAttr(::new (S.Context) PascalAttr(S.Context, AL));
    return;
  case ParsedAttr::AT_SwiftCall:
    D->addAttr(::new (S.Context) SwiftCallAttr(S.Context, AL));
    return;
  case ParsedAttr::AT_SwiftAsyncCall:
    D->addAttr(::new (S.Context) SwiftAsyncCallAttr(S.Context, AL));
    return;
  case ParsedAttr::AT_VectorCall:
    D->addAttr(::new (S.Context) VectorCallAttr(S.Context, AL));
    return;
  case ParsedAttr::AT_MSABI:
    D->addAttr(::new (S.Context) MSABIAttr(S.Context, AL));
    return;
  case ParsedAttr::AT_SysVABI:
    D->addAttr(::new (S.Context) SysVABIAttr(S.Context, AL));
    return;
  case ParsedAttr::AT_RegCall:
    D->addAttr(::new (S.Context) RegCallAttr(S.Context, AL));
    return;
  case ParsedAttr::AT_Pcs: {
    PcsAttr::PCSType PCS;
    switch (CC) {
    case CC_AAPCS:
      PCS = PcsAttr::AAPCS;
      break;
    case CC_AAPCS_VFP:
      PCS = PcsAttr::AAPCS_VFP;
      break;
    default:
      llvm_unreachable("unexpected calling convention in pcs attribute");
    }

    D->addAttr(::new (S.Context) PcsAttr(S.Context, AL, PCS));
    return;
  }
  case ParsedAttr::AT_AArch64VectorPcs:
    D->addAttr(::new (S.Context) AArch64VectorPcsAttr(S.Context, AL));
    return;
  case ParsedAttr::AT_AArch64SVEPcs:
    D->addAttr(::new (S.Context) AArch64SVEPcsAttr(S.Context, AL));
    return;
  case ParsedAttr::AT_AMDGPUKernelCall:
    D->addAttr(::new (S.Context) AMDGPUKernelCallAttr(S.Context, AL));
    return;
  case ParsedAttr::AT_IntelOclBicc:
    D->addAttr(::new (S.Context) IntelOclBiccAttr(S.Context, AL));
    return;
  case ParsedAttr::AT_PreserveMost:
    D->addAttr(::new (S.Context) PreserveMostAttr(S.Context, AL));
    return;
  case ParsedAttr::AT_PreserveAll:
    D->addAttr(::new (S.Context) PreserveAllAttr(S.Context, AL));
    return;
  default:
    llvm_unreachable("unexpected attribute kind");
  }
}

static void handleSuppressAttr(Sema &S, Decl *D, const ParsedAttr &AL) {
  if (!AL.checkAtLeastNumArgs(S, 1))
    return;

  std::vector<StringRef> DiagnosticIdentifiers;
  for (unsigned I = 0, E = AL.getNumArgs(); I != E; ++I) {
    StringRef RuleName;

    if (!S.checkStringLiteralArgumentAttr(AL, I, RuleName, nullptr))
      return;

    // FIXME: Warn if the rule name is unknown. This is tricky because only
    // clang-tidy knows about available rules.
    DiagnosticIdentifiers.push_back(RuleName);
  }
  D->addAttr(::new (S.Context)
                 SuppressAttr(S.Context, AL, DiagnosticIdentifiers.data(),
                              DiagnosticIdentifiers.size()));
}

static void handleLifetimeCategoryAttr(Sema &S, Decl *D, const ParsedAttr &AL) {
  TypeSourceInfo *DerefTypeLoc = nullptr;
  QualType ParmType;
  if (AL.hasParsedType()) {
    ParmType = S.GetTypeFromParser(AL.getTypeArg(), &DerefTypeLoc);

    unsigned SelectIdx = ~0U;
    if (ParmType->isReferenceType())
      SelectIdx = 0;
    else if (ParmType->isArrayType())
      SelectIdx = 1;

    if (SelectIdx != ~0U) {
      S.Diag(AL.getLoc(), diag::err_attribute_invalid_argument)
          << SelectIdx << AL;
      return;
    }
  }

  // To check if earlier decl attributes do not conflict the newly parsed ones
  // we always add (and check) the attribute to the canonical decl. We need
  // to repeat the check for attribute mutual exclusion because we're attaching
  // all of the attributes to the canonical declaration rather than the current
  // declaration.
  D = D->getCanonicalDecl();
  if (AL.getKind() == ParsedAttr::AT_Owner) {
    if (checkAttrMutualExclusion<PointerAttr>(S, D, AL))
      return;
    if (const auto *OAttr = D->getAttr<OwnerAttr>()) {
      const Type *ExistingDerefType = OAttr->getDerefTypeLoc()
                                          ? OAttr->getDerefType().getTypePtr()
                                          : nullptr;
      if (ExistingDerefType != ParmType.getTypePtrOrNull()) {
        S.Diag(AL.getLoc(), diag::err_attributes_are_not_compatible)
            << AL << OAttr;
        S.Diag(OAttr->getLocation(), diag::note_conflicting_attribute);
      }
      return;
    }
    for (Decl *Redecl : D->redecls()) {
      Redecl->addAttr(::new (S.Context) OwnerAttr(S.Context, AL, DerefTypeLoc));
    }
  } else {
    if (checkAttrMutualExclusion<OwnerAttr>(S, D, AL))
      return;
    if (const auto *PAttr = D->getAttr<PointerAttr>()) {
      const Type *ExistingDerefType = PAttr->getDerefTypeLoc()
                                          ? PAttr->getDerefType().getTypePtr()
                                          : nullptr;
      if (ExistingDerefType != ParmType.getTypePtrOrNull()) {
        S.Diag(AL.getLoc(), diag::err_attributes_are_not_compatible)
            << AL << PAttr;
        S.Diag(PAttr->getLocation(), diag::note_conflicting_attribute);
      }
      return;
    }
    for (Decl *Redecl : D->redecls()) {
      Redecl->addAttr(::new (S.Context)
                          PointerAttr(S.Context, AL, DerefTypeLoc));
    }
  }
}

static void handleRandomizeLayoutAttr(Sema &S, Decl *D, const ParsedAttr &AL) {
  if (checkAttrMutualExclusion<NoRandomizeLayoutAttr>(S, D, AL))
    return;
  if (!D->hasAttr<RandomizeLayoutAttr>())
    D->addAttr(::new (S.Context) RandomizeLayoutAttr(S.Context, AL));
}

static void handleNoRandomizeLayoutAttr(Sema &S, Decl *D,
                                        const ParsedAttr &AL) {
  if (checkAttrMutualExclusion<RandomizeLayoutAttr>(S, D, AL))
    return;
  if (!D->hasAttr<NoRandomizeLayoutAttr>())
    D->addAttr(::new (S.Context) NoRandomizeLayoutAttr(S.Context, AL));
}

bool Sema::CheckCallingConvAttr(const ParsedAttr &Attrs, CallingConv &CC,
                                const FunctionDecl *FD) {
  if (Attrs.isInvalid())
    return true;

  if (Attrs.hasProcessingCache()) {
    CC = (CallingConv) Attrs.getProcessingCache();
    return false;
  }

  unsigned ReqArgs = Attrs.getKind() == ParsedAttr::AT_Pcs ? 1 : 0;
  if (!Attrs.checkExactlyNumArgs(*this, ReqArgs)) {
    Attrs.setInvalid();
    return true;
  }

  const TargetInfo &TI = Context.getTargetInfo();
  // TODO: diagnose uses of these conventions on the wrong target.
  switch (Attrs.getKind()) {
  case ParsedAttr::AT_CDecl:
    CC = TI.getDefaultCallingConv();
    break;
  case ParsedAttr::AT_FastCall:
    CC = CC_X86FastCall;
    break;
  case ParsedAttr::AT_StdCall:
    CC = CC_X86StdCall;
    break;
  case ParsedAttr::AT_ThisCall:
    CC = CC_X86ThisCall;
    break;
  case ParsedAttr::AT_Pascal:
    CC = CC_X86Pascal;
    break;
  case ParsedAttr::AT_SwiftCall:
    CC = CC_Swift;
    break;
  case ParsedAttr::AT_SwiftAsyncCall:
    CC = CC_SwiftAsync;
    break;
  case ParsedAttr::AT_VectorCall:
    CC = CC_X86VectorCall;
    break;
  case ParsedAttr::AT_AArch64VectorPcs:
    CC = CC_AArch64VectorCall;
    break;
  case ParsedAttr::AT_AArch64SVEPcs:
    CC = CC_AArch64SVEPCS;
    break;
  case ParsedAttr::AT_AMDGPUKernelCall:
    CC = CC_AMDGPUKernelCall;
    break;
  case ParsedAttr::AT_RegCall:
    CC = CC_X86RegCall;
    break;
  case ParsedAttr::AT_MSABI:
    CC = Context.getTargetInfo().getTriple().isOSWindows() ? CC_C :
                                                             CC_Win64;
    break;
  case ParsedAttr::AT_SysVABI:
    CC = Context.getTargetInfo().getTriple().isOSWindows() ? CC_X86_64SysV :
                                                             CC_C;
    break;
  case ParsedAttr::AT_Pcs: {
    StringRef StrRef;
    if (!checkStringLiteralArgumentAttr(Attrs, 0, StrRef)) {
      Attrs.setInvalid();
      return true;
    }
    if (StrRef == "aapcs") {
      CC = CC_AAPCS;
      break;
    } else if (StrRef == "aapcs-vfp") {
      CC = CC_AAPCS_VFP;
      break;
    }

    Attrs.setInvalid();
    Diag(Attrs.getLoc(), diag::err_invalid_pcs);
    return true;
  }
  case ParsedAttr::AT_IntelOclBicc:
    CC = CC_IntelOclBicc;
    break;
  case ParsedAttr::AT_PreserveMost:
    CC = CC_PreserveMost;
    break;
  case ParsedAttr::AT_PreserveAll:
    CC = CC_PreserveAll;
    break;
  default: llvm_unreachable("unexpected attribute kind");
  }

  TargetInfo::CallingConvCheckResult A = TargetInfo::CCCR_OK;
  // CUDA functions may have host and/or device attributes which indicate
  // their targeted execution environment, therefore the calling convention
  // of functions in CUDA should be checked against the target deduced based
  // on their host/device attributes.
  if (LangOpts.CUDA) {
    auto *Aux = Context.getAuxTargetInfo();
    auto CudaTarget = IdentifyCUDATarget(FD);
    bool CheckHost = false, CheckDevice = false;
    switch (CudaTarget) {
    case CFT_HostDevice:
      CheckHost = true;
      CheckDevice = true;
      break;
    case CFT_Host:
      CheckHost = true;
      break;
    case CFT_Device:
    case CFT_Global:
      CheckDevice = true;
      break;
    case CFT_InvalidTarget:
      llvm_unreachable("unexpected cuda target");
    }
    auto *HostTI = LangOpts.CUDAIsDevice ? Aux : &TI;
    auto *DeviceTI = LangOpts.CUDAIsDevice ? &TI : Aux;
    if (CheckHost && HostTI)
      A = HostTI->checkCallingConvention(CC);
    if (A == TargetInfo::CCCR_OK && CheckDevice && DeviceTI)
      A = DeviceTI->checkCallingConvention(CC);
  } else {
    A = TI.checkCallingConvention(CC);
  }

  switch (A) {
  case TargetInfo::CCCR_OK:
    break;

  case TargetInfo::CCCR_Ignore:
    // Treat an ignored convention as if it was an explicit C calling convention
    // attribute. For example, __stdcall on Win x64 functions as __cdecl, so
    // that command line flags that change the default convention to
    // __vectorcall don't affect declarations marked __stdcall.
    CC = CC_C;
    break;

  case TargetInfo::CCCR_Error:
    Diag(Attrs.getLoc(), diag::error_cconv_unsupported)
        << Attrs << (int)CallingConventionIgnoredReason::ForThisTarget;
    break;

  case TargetInfo::CCCR_Warning: {
    Diag(Attrs.getLoc(), diag::warn_cconv_unsupported)
        << Attrs << (int)CallingConventionIgnoredReason::ForThisTarget;

    // This convention is not valid for the target. Use the default function or
    // method calling convention.
    bool IsCXXMethod = false, IsVariadic = false;
    if (FD) {
      IsCXXMethod = FD->isCXXInstanceMember();
      IsVariadic = FD->isVariadic();
    }
    CC = Context.getDefaultCallingConvention(IsVariadic, IsCXXMethod);
    break;
  }
  }

  Attrs.setProcessingCache((unsigned) CC);
  return false;
}

/// Pointer-like types in the default address space.
static bool isValidSwiftContextType(QualType Ty) {
  if (!Ty->hasPointerRepresentation())
    return Ty->isDependentType();
  return Ty->getPointeeType().getAddressSpace() == LangAS::Default;
}

/// Pointers and references in the default address space.
static bool isValidSwiftIndirectResultType(QualType Ty) {
  if (const auto *PtrType = Ty->getAs<PointerType>()) {
    Ty = PtrType->getPointeeType();
  } else if (const auto *RefType = Ty->getAs<ReferenceType>()) {
    Ty = RefType->getPointeeType();
  } else {
    return Ty->isDependentType();
  }
  return Ty.getAddressSpace() == LangAS::Default;
}

/// Pointers and references to pointers in the default address space.
static bool isValidSwiftErrorResultType(QualType Ty) {
  if (const auto *PtrType = Ty->getAs<PointerType>()) {
    Ty = PtrType->getPointeeType();
  } else if (const auto *RefType = Ty->getAs<ReferenceType>()) {
    Ty = RefType->getPointeeType();
  } else {
    return Ty->isDependentType();
  }
  if (!Ty.getQualifiers().empty())
    return false;
  return isValidSwiftContextType(Ty);
}

void Sema::AddParameterABIAttr(Decl *D, const AttributeCommonInfo &CI,
                               ParameterABI abi) {

  QualType type = cast<ParmVarDecl>(D)->getType();

  if (auto existingAttr = D->getAttr<ParameterABIAttr>()) {
    if (existingAttr->getABI() != abi) {
      Diag(CI.getLoc(), diag::err_attributes_are_not_compatible)
          << getParameterABISpelling(abi) << existingAttr;
      Diag(existingAttr->getLocation(), diag::note_conflicting_attribute);
      return;
    }
  }

  switch (abi) {
  case ParameterABI::Ordinary:
    llvm_unreachable("explicit attribute for ordinary parameter ABI?");

  case ParameterABI::SwiftContext:
    if (!isValidSwiftContextType(type)) {
      Diag(CI.getLoc(), diag::err_swift_abi_parameter_wrong_type)
          << getParameterABISpelling(abi) << /*pointer to pointer */ 0 << type;
    }
    D->addAttr(::new (Context) SwiftContextAttr(Context, CI));
    return;

  case ParameterABI::SwiftAsyncContext:
    if (!isValidSwiftContextType(type)) {
      Diag(CI.getLoc(), diag::err_swift_abi_parameter_wrong_type)
          << getParameterABISpelling(abi) << /*pointer to pointer */ 0 << type;
    }
    D->addAttr(::new (Context) SwiftAsyncContextAttr(Context, CI));
    return;

  case ParameterABI::SwiftErrorResult:
    if (!isValidSwiftErrorResultType(type)) {
      Diag(CI.getLoc(), diag::err_swift_abi_parameter_wrong_type)
          << getParameterABISpelling(abi) << /*pointer to pointer */ 1 << type;
    }
    D->addAttr(::new (Context) SwiftErrorResultAttr(Context, CI));
    return;

  case ParameterABI::SwiftIndirectResult:
    if (!isValidSwiftIndirectResultType(type)) {
      Diag(CI.getLoc(), diag::err_swift_abi_parameter_wrong_type)
          << getParameterABISpelling(abi) << /*pointer*/ 0 << type;
    }
    D->addAttr(::new (Context) SwiftIndirectResultAttr(Context, CI));
    return;
  }
  llvm_unreachable("bad parameter ABI attribute");
}

/// Checks a regparm attribute, returning true if it is ill-formed and
/// otherwise setting numParams to the appropriate value.
bool Sema::CheckRegparmAttr(const ParsedAttr &AL, unsigned &numParams) {
  if (AL.isInvalid())
    return true;

  if (!AL.checkExactlyNumArgs(*this, 1)) {
    AL.setInvalid();
    return true;
  }

  uint32_t NP;
  Expr *NumParamsExpr = AL.getArgAsExpr(0);
  if (!checkUInt32Argument(*this, AL, NumParamsExpr, NP)) {
    AL.setInvalid();
    return true;
  }

  if (Context.getTargetInfo().getRegParmMax() == 0) {
    Diag(AL.getLoc(), diag::err_attribute_regparm_wrong_platform)
      << NumParamsExpr->getSourceRange();
    AL.setInvalid();
    return true;
  }

  numParams = NP;
  if (numParams > Context.getTargetInfo().getRegParmMax()) {
    Diag(AL.getLoc(), diag::err_attribute_regparm_invalid_number)
      << Context.getTargetInfo().getRegParmMax() << NumParamsExpr->getSourceRange();
    AL.setInvalid();
    return true;
  }

  return false;
}

// Checks whether an argument of launch_bounds attribute is
// acceptable, performs implicit conversion to Rvalue, and returns
// non-nullptr Expr result on success. Otherwise, it returns nullptr
// and may output an error.
static Expr *makeLaunchBoundsArgExpr(Sema &S, Expr *E,
                                     const CUDALaunchBoundsAttr &AL,
                                     const unsigned Idx) {
  if (S.DiagnoseUnexpandedParameterPack(E))
    return nullptr;

  // Accept template arguments for now as they depend on something else.
  // We'll get to check them when they eventually get instantiated.
  if (E->isValueDependent())
    return E;

  std::optional<llvm::APSInt> I = llvm::APSInt(64);
  if (!(I = E->getIntegerConstantExpr(S.Context))) {
    S.Diag(E->getExprLoc(), diag::err_attribute_argument_n_type)
        << &AL << Idx << AANT_ArgumentIntegerConstant << E->getSourceRange();
    return nullptr;
  }
  // Make sure we can fit it in 32 bits.
  if (!I->isIntN(32)) {
    S.Diag(E->getExprLoc(), diag::err_ice_too_large)
        << toString(*I, 10, false) << 32 << /* Unsigned */ 1;
    return nullptr;
  }
  if (*I < 0)
    S.Diag(E->getExprLoc(), diag::warn_attribute_argument_n_negative)
        << &AL << Idx << E->getSourceRange();

  // We may need to perform implicit conversion of the argument.
  InitializedEntity Entity = InitializedEntity::InitializeParameter(
      S.Context, S.Context.getConstType(S.Context.IntTy), /*consume*/ false);
  ExprResult ValArg = S.PerformCopyInitialization(Entity, SourceLocation(), E);
  assert(!ValArg.isInvalid() &&
         "Unexpected PerformCopyInitialization() failure.");

  return ValArg.getAs<Expr>();
}

void Sema::AddLaunchBoundsAttr(Decl *D, const AttributeCommonInfo &CI,
                               Expr *MaxThreads, Expr *MinBlocks) {
  CUDALaunchBoundsAttr TmpAttr(Context, CI, MaxThreads, MinBlocks);
  MaxThreads = makeLaunchBoundsArgExpr(*this, MaxThreads, TmpAttr, 0);
  if (MaxThreads == nullptr)
    return;

  if (MinBlocks) {
    MinBlocks = makeLaunchBoundsArgExpr(*this, MinBlocks, TmpAttr, 1);
    if (MinBlocks == nullptr)
      return;
  }

  D->addAttr(::new (Context)
                 CUDALaunchBoundsAttr(Context, CI, MaxThreads, MinBlocks));
}

static void handleLaunchBoundsAttr(Sema &S, Decl *D, const ParsedAttr &AL) {
  if (!AL.checkAtLeastNumArgs(S, 1) || !AL.checkAtMostNumArgs(S, 2))
    return;

  S.AddLaunchBoundsAttr(D, AL, AL.getArgAsExpr(0),
                        AL.getNumArgs() > 1 ? AL.getArgAsExpr(1) : nullptr);
}

static void handleArgumentWithTypeTagAttr(Sema &S, Decl *D,
                                          const ParsedAttr &AL) {
  if (!AL.isArgIdent(0)) {
    S.Diag(AL.getLoc(), diag::err_attribute_argument_n_type)
        << AL << /* arg num = */ 1 << AANT_ArgumentIdentifier;
    return;
  }

  ParamIdx ArgumentIdx;
  if (!checkFunctionOrMethodParameterIndex(S, D, AL, 2, AL.getArgAsExpr(1),
                                           ArgumentIdx))
    return;

  ParamIdx TypeTagIdx;
  if (!checkFunctionOrMethodParameterIndex(S, D, AL, 3, AL.getArgAsExpr(2),
                                           TypeTagIdx))
    return;

  bool IsPointer = AL.getAttrName()->getName() == "pointer_with_type_tag";
  if (IsPointer) {
    // Ensure that buffer has a pointer type.
    unsigned ArgumentIdxAST = ArgumentIdx.getASTIndex();
    if (ArgumentIdxAST >= getFunctionOrMethodNumParams(D) ||
        !getFunctionOrMethodParamType(D, ArgumentIdxAST)->isPointerType())
      S.Diag(AL.getLoc(), diag::err_attribute_pointers_only) << AL << 0;
  }

  D->addAttr(::new (S.Context) ArgumentWithTypeTagAttr(
      S.Context, AL, AL.getArgAsIdent(0)->Ident, ArgumentIdx, TypeTagIdx,
      IsPointer));
}

static void handleTypeTagForDatatypeAttr(Sema &S, Decl *D,
                                         const ParsedAttr &AL) {
  if (!AL.isArgIdent(0)) {
    S.Diag(AL.getLoc(), diag::err_attribute_argument_n_type)
        << AL << 1 << AANT_ArgumentIdentifier;
    return;
  }

  if (!AL.checkExactlyNumArgs(S, 1))
    return;

  if (!isa<VarDecl>(D)) {
    S.Diag(AL.getLoc(), diag::err_attribute_wrong_decl_type)
        << AL << ExpectedVariable;
    return;
  }

  IdentifierInfo *PointerKind = AL.getArgAsIdent(0)->Ident;
  TypeSourceInfo *MatchingCTypeLoc = nullptr;
  S.GetTypeFromParser(AL.getMatchingCType(), &MatchingCTypeLoc);
  assert(MatchingCTypeLoc && "no type source info for attribute argument");

  D->addAttr(::new (S.Context) TypeTagForDatatypeAttr(
      S.Context, AL, PointerKind, MatchingCTypeLoc, AL.getLayoutCompatible(),
      AL.getMustBeNull()));
}

/// Give a warning for duplicate attributes, return true if duplicate.
template <typename AttrType>
static bool checkForDuplicateAttribute(Sema &S, Decl *D,
                                       const ParsedAttr &Attr) {
  // Give a warning for duplicates but not if it's one we've implicitly added.
  auto *A = D->getAttr<AttrType>();
  if (A && !A->isImplicit()) {
    S.Diag(Attr.getLoc(), diag::warn_duplicate_attribute_exact) << A;
    return true;
  }
  return false;
}

void Sema::AddSYCLIntelNoGlobalWorkOffsetAttr(Decl *D,
                                              const AttributeCommonInfo &CI,
                                              Expr *E) {
  if (!E->isValueDependent()) {
    // Validate that we have an integer constant expression and then store the
    // converted constant expression into the semantic attribute so that we
    // don't have to evaluate it again later.
    llvm::APSInt ArgVal;
    ExprResult Res = VerifyIntegerConstantExpression(E, &ArgVal);
    if (Res.isInvalid())
      return;
    E = Res.get();

    // Check to see if there's a duplicate attribute with different values
    // already applied to the declaration.
    if (const auto *DeclAttr = D->getAttr<SYCLIntelNoGlobalWorkOffsetAttr>()) {
      // If the other attribute argument is instantiation dependent, we won't
      // have converted it to a constant expression yet and thus we test
      // whether this is a null pointer.
      if (const auto *DeclExpr = dyn_cast<ConstantExpr>(DeclAttr->getValue())) {
        if (ArgVal != DeclExpr->getResultAsAPSInt()) {
          Diag(CI.getLoc(), diag::warn_duplicate_attribute) << CI;
          Diag(DeclAttr->getLoc(), diag::note_previous_attribute);
        }
        // Drop the duplicate attribute.
        return;
      }
    }
  }

  D->addAttr(::new (Context) SYCLIntelNoGlobalWorkOffsetAttr(Context, CI, E));
}

SYCLIntelNoGlobalWorkOffsetAttr *Sema::MergeSYCLIntelNoGlobalWorkOffsetAttr(
    Decl *D, const SYCLIntelNoGlobalWorkOffsetAttr &A) {
  // Check to see if there's a duplicate attribute with different values
  // already applied to the declaration.
  if (const auto *DeclAttr = D->getAttr<SYCLIntelNoGlobalWorkOffsetAttr>()) {
    if (const auto *DeclExpr = dyn_cast<ConstantExpr>(DeclAttr->getValue())) {
      if (const auto *MergeExpr = dyn_cast<ConstantExpr>(A.getValue())) {
        if (DeclExpr->getResultAsAPSInt() != MergeExpr->getResultAsAPSInt()) {
          Diag(DeclAttr->getLoc(), diag::warn_duplicate_attribute) << &A;
          Diag(A.getLoc(), diag::note_previous_attribute);
        }
        // Do not add a duplicate attribute.
        return nullptr;
      }
    }
  }
  return ::new (Context)
      SYCLIntelNoGlobalWorkOffsetAttr(Context, A, A.getValue());
}

static void handleSYCLIntelNoGlobalWorkOffsetAttr(Sema &S, Decl *D,
                                                  const ParsedAttr &A) {
  // If no attribute argument is specified, set to default value '1'.
  Expr *E = A.isArgExpr(0)
                ? A.getArgAsExpr(0)
                : IntegerLiteral::Create(S.Context, llvm::APInt(32, 1),
                                         S.Context.IntTy, A.getLoc());

  S.AddSYCLIntelNoGlobalWorkOffsetAttr(D, A, E);
}

/// Handle the [[intel::singlepump]] attribute.
static void handleSYCLIntelSinglePumpAttr(Sema &S, Decl *D,
                                          const ParsedAttr &AL) {
  checkForDuplicateAttribute<SYCLIntelSinglePumpAttr>(S, D, AL);

  // If the declaration does not have an [[intel::fpga_memory]]
  // attribute, this creates one as an implicit attribute.
  if (!D->hasAttr<SYCLIntelMemoryAttr>())
    D->addAttr(SYCLIntelMemoryAttr::CreateImplicit(
        S.Context, SYCLIntelMemoryAttr::Default));

  D->addAttr(::new (S.Context) SYCLIntelSinglePumpAttr(S.Context, AL));
}

/// Handle the [[intel::doublepump]] attribute.
static void handleSYCLIntelDoublePumpAttr(Sema &S, Decl *D,
                                          const ParsedAttr &AL) {
  checkForDuplicateAttribute<SYCLIntelDoublePumpAttr>(S, D, AL);

  // If the declaration does not have an [[intel::fpga_memory]]
  // attribute, this creates one as an implicit attribute.
  if (!D->hasAttr<SYCLIntelMemoryAttr>())
    D->addAttr(SYCLIntelMemoryAttr::CreateImplicit(
        S.Context, SYCLIntelMemoryAttr::Default));

  D->addAttr(::new (S.Context) SYCLIntelDoublePumpAttr(S.Context, AL));
}

/// Handle the [[intel::fpga_memory]] attribute.
/// This is incompatible with the [[intel::fpga_register]] attribute.
static void handleSYCLIntelMemoryAttr(Sema &S, Decl *D,
                                  const ParsedAttr &AL) {
  checkForDuplicateAttribute<SYCLIntelMemoryAttr>(S, D, AL);
  if (checkAttrMutualExclusion<SYCLIntelRegisterAttr>(S, D, AL))
    return;

  SYCLIntelMemoryAttr::MemoryKind Kind;
  if (AL.getNumArgs() == 0)
    Kind = SYCLIntelMemoryAttr::Default;
  else {
    StringRef Str;
    if (!S.checkStringLiteralArgumentAttr(AL, 0, Str))
      return;
    if (Str.empty() ||
        !SYCLIntelMemoryAttr::ConvertStrToMemoryKind(Str, Kind)) {
      SmallString<256> ValidStrings;
      SYCLIntelMemoryAttr::generateValidStrings(ValidStrings);
      S.Diag(AL.getLoc(), diag::err_intel_fpga_memory_arg_invalid)
          << AL << ValidStrings;
      return;
    }
  }

  // We are adding a user memory attribute, drop any implicit default.
  if (auto *MA = D->getAttr<SYCLIntelMemoryAttr>())
    if (MA->isImplicit())
      D->dropAttr<SYCLIntelMemoryAttr>();

  D->addAttr(::new (S.Context) SYCLIntelMemoryAttr(S.Context, AL, Kind));
}

/// Check for and diagnose attributes incompatible with register.
/// return true if any incompatible attributes exist.
static bool checkIntelFPGARegisterAttrCompatibility(Sema &S, Decl *D,
                                                    const ParsedAttr &Attr) {
  bool InCompat = false;
  if (auto *MA = D->getAttr<SYCLIntelMemoryAttr>())
    if (!MA->isImplicit() &&
        checkAttrMutualExclusion<SYCLIntelMemoryAttr>(S, D, Attr))
      InCompat = true;

  return InCompat;
}

/// Handle the [[intel::fpga_register]] attribute.
/// This is incompatible with most of the other memory attributes.
static void handleSYCLIntelRegisterAttr(Sema &S, Decl *D,
		                        const ParsedAttr &A) {
  checkForDuplicateAttribute<SYCLIntelRegisterAttr>(S, D, A);
  if (checkIntelFPGARegisterAttrCompatibility(S, D, A))
    return;

  handleSimpleAttribute<SYCLIntelRegisterAttr>(S, D, A);
}

/// Handle the [[intel::bankwidth]] and [[intel::numbanks]] attributes.
/// These require a single constant power of two greater than zero.
/// These are incompatible with the register attribute.
/// The numbanks and bank_bits attributes are related.  If bank_bits exists
/// when handling numbanks they are checked for consistency.

void Sema::AddSYCLIntelBankWidthAttr(Decl *D, const AttributeCommonInfo &CI,
                                     Expr *E) {
  if (!E->isValueDependent()) {
    // Validate that we have an integer constant expression and then store the
    // converted constant expression into the semantic attribute so that we
    // don't have to evaluate it again later.
    llvm::APSInt ArgVal;
    ExprResult Res = VerifyIntegerConstantExpression(E, &ArgVal);
    if (Res.isInvalid())
      return;
    E = Res.get();

    // This attribute requires a strictly positive value.
    if (ArgVal <= 0) {
      Diag(E->getExprLoc(), diag::err_attribute_requires_positive_integer)
          << CI << /*positive*/ 0;
      return;
    }

    // This attribute requires a single constant power of two greater than zero.
    if (!ArgVal.isPowerOf2()) {
      Diag(E->getExprLoc(), diag::err_attribute_argument_not_power_of_two)
          << CI;
      return;
    }

    // Check to see if there's a duplicate attribute with different values
    // already applied to the declaration.
    if (const auto *DeclAttr = D->getAttr<SYCLIntelBankWidthAttr>()) {
      // If the other attribute argument is instantiation dependent, we won't
      // have converted it to a constant expression yet and thus we test
      // whether this is a null pointer.
      if (const auto *DeclExpr = dyn_cast<ConstantExpr>(DeclAttr->getValue())) {
        if (ArgVal != DeclExpr->getResultAsAPSInt()) {
          Diag(CI.getLoc(), diag::warn_duplicate_attribute) << CI;
          Diag(DeclAttr->getLoc(), diag::note_previous_attribute);
        }
        // Drop the duplicate attribute.
        return;
      }
    }
  }

  // If the declaration does not have an [[intel::fpga_memory]]
  // attribute, this creates one as an implicit attribute.
  if (!D->hasAttr<SYCLIntelMemoryAttr>())
    D->addAttr(SYCLIntelMemoryAttr::CreateImplicit(
        Context, SYCLIntelMemoryAttr::Default));

  D->addAttr(::new (Context) SYCLIntelBankWidthAttr(Context, CI, E));
}

SYCLIntelBankWidthAttr *
Sema::MergeSYCLIntelBankWidthAttr(Decl *D, const SYCLIntelBankWidthAttr &A) {
  // Check to see if there's a duplicate attribute with different values
  // already applied to the declaration.
  if (const auto *DeclAttr = D->getAttr<SYCLIntelBankWidthAttr>()) {
    const auto *DeclExpr = dyn_cast<ConstantExpr>(DeclAttr->getValue());
    const auto *MergeExpr = dyn_cast<ConstantExpr>(A.getValue());
    if (DeclExpr && MergeExpr &&
        DeclExpr->getResultAsAPSInt() != MergeExpr->getResultAsAPSInt()) {
      Diag(DeclAttr->getLoc(), diag::warn_duplicate_attribute) << &A;
      Diag(A.getLoc(), diag::note_previous_attribute);
      return nullptr;
    }
  }

  return ::new (Context) SYCLIntelBankWidthAttr(Context, A, A.getValue());
}

static void handleSYCLIntelBankWidthAttr(Sema &S, Decl *D,
                                         const ParsedAttr &A) {
  S.AddSYCLIntelBankWidthAttr(D, A, A.getArgAsExpr(0));
}

void Sema::AddSYCLIntelNumBanksAttr(Decl *D, const AttributeCommonInfo &CI,
                                    Expr *E) {
  if (!E->isValueDependent()) {
    // Validate that we have an integer constant expression and then store the
    // converted constant expression into the semantic attribute so that we
    // don't have to evaluate it again later.
    llvm::APSInt ArgVal;
    ExprResult Res = VerifyIntegerConstantExpression(E, &ArgVal);
    if (Res.isInvalid())
      return;
    E = Res.get();

    // This attribute requires a strictly positive value.
    if (ArgVal <= 0) {
      Diag(E->getExprLoc(), diag::err_attribute_requires_positive_integer)
          << CI << /*positive*/ 0;
      return;
    }

    // This attribute requires a single constant power of two greater than zero.
    if (!ArgVal.isPowerOf2()) {
      Diag(E->getExprLoc(), diag::err_attribute_argument_not_power_of_two)
          << CI;
      return;
    }

    // Check or add the related BankBits attribute.
    if (auto *BBA = D->getAttr<SYCLIntelBankBitsAttr>()) {
      unsigned NumBankBits = BBA->args_size();
      if (NumBankBits != ArgVal.ceilLogBase2()) {
        Diag(E->getExprLoc(), diag::err_bankbits_numbanks_conflicting) << CI;
        return;
      }
    }

    // Check to see if there's a duplicate attribute with different values
    // already applied to the declaration.
    if (const auto *DeclAttr = D->getAttr<SYCLIntelNumBanksAttr>()) {
      // If the other attribute argument is instantiation dependent, we won't
      // have converted it to a constant expression yet and thus we test
      // whether this is a null pointer.
      if (const auto *DeclExpr = dyn_cast<ConstantExpr>(DeclAttr->getValue())) {
        if (ArgVal != DeclExpr->getResultAsAPSInt()) {
          Diag(CI.getLoc(), diag::warn_duplicate_attribute) << CI;
          Diag(DeclAttr->getLoc(), diag::note_previous_attribute);
        }
        // Drop the duplicate attribute.
        return;
      }
    }
  }

  // If the declaration does not have an [[intel::fpga_memory]]
  // attribute, this creates one as an implicit attribute.
  if (!D->hasAttr<SYCLIntelMemoryAttr>())
    D->addAttr(SYCLIntelMemoryAttr::CreateImplicit(
        Context, SYCLIntelMemoryAttr::Default));

  // We are adding a user NumBanks attribute, drop any implicit default.
  if (auto *NBA = D->getAttr<SYCLIntelNumBanksAttr>()) {
    if (NBA->isImplicit())
      D->dropAttr<SYCLIntelNumBanksAttr>();
  }

  D->addAttr(::new (Context) SYCLIntelNumBanksAttr(Context, CI, E));
}

SYCLIntelNumBanksAttr *
Sema::MergeSYCLIntelNumBanksAttr(Decl *D, const SYCLIntelNumBanksAttr &A) {
  // Check to see if there's a duplicate attribute with different values
  // already applied to the declaration.
  if (const auto *DeclAttr = D->getAttr<SYCLIntelNumBanksAttr>()) {
    const auto *DeclExpr = dyn_cast<ConstantExpr>(DeclAttr->getValue());
    const auto *MergeExpr = dyn_cast<ConstantExpr>(A.getValue());
    if (DeclExpr && MergeExpr &&
        DeclExpr->getResultAsAPSInt() != MergeExpr->getResultAsAPSInt()) {
      Diag(DeclAttr->getLoc(), diag::warn_duplicate_attribute) << &A;
      Diag(A.getLoc(), diag::note_previous_attribute);
      return nullptr;
    }
  }

  return ::new (Context) SYCLIntelNumBanksAttr(Context, A, A.getValue());
}

static void handleSYCLIntelNumBanksAttr(Sema &S, Decl *D, const ParsedAttr &A) {
  S.AddSYCLIntelNumBanksAttr(D, A, A.getArgAsExpr(0));
}

static void handleIntelSimpleDualPortAttr(Sema &S, Decl *D,
                                          const ParsedAttr &AL) {
  checkForDuplicateAttribute<SYCLIntelSimpleDualPortAttr>(S, D, AL);

  if (!D->hasAttr<SYCLIntelMemoryAttr>())
    D->addAttr(SYCLIntelMemoryAttr::CreateImplicit(
        S.Context, SYCLIntelMemoryAttr::Default));

  D->addAttr(::new (S.Context)
                 SYCLIntelSimpleDualPortAttr(S.Context, AL));
}

void Sema::AddSYCLIntelMaxReplicatesAttr(Decl *D, const AttributeCommonInfo &CI,
                                         Expr *E) {
  if (!E->isValueDependent()) {
    // Validate that we have an integer constant expression and then store the
    // converted constant expression into the semantic attribute so that we
    // don't have to evaluate it again later.
    llvm::APSInt ArgVal;
    ExprResult Res = VerifyIntegerConstantExpression(E, &ArgVal);
    if (Res.isInvalid())
      return;
    E = Res.get();
    // This attribute requires a strictly positive value.
    if (ArgVal <= 0) {
      Diag(E->getExprLoc(), diag::err_attribute_requires_positive_integer)
          << CI << /*positive*/ 0;
      return;
    }
    // Check to see if there's a duplicate attribute with different values
    // already applied to the declaration.
    if (const auto *DeclAttr = D->getAttr<SYCLIntelMaxReplicatesAttr>()) {
      // If the other attribute argument is instantiation dependent, we won't
      // have converted it to a constant expression yet and thus we test
      // whether this is a null pointer.
      if (const auto *DeclExpr = dyn_cast<ConstantExpr>(DeclAttr->getValue())) {
        if (ArgVal != DeclExpr->getResultAsAPSInt()) {
          Diag(CI.getLoc(), diag::warn_duplicate_attribute) << CI;
          Diag(DeclAttr->getLoc(), diag::note_previous_attribute);
        }
        // Drop the duplicate attribute.
        return;
      }
    }
  }

  // If the declaration does not have an [[intel::fpga_memory]]
  // attribute, this creates one as an implicit attribute.
  if (!D->hasAttr<SYCLIntelMemoryAttr>())
    D->addAttr(SYCLIntelMemoryAttr::CreateImplicit(
        Context, SYCLIntelMemoryAttr::Default));

  D->addAttr(::new (Context) SYCLIntelMaxReplicatesAttr(Context, CI, E));
}

SYCLIntelMaxReplicatesAttr *
Sema::MergeSYCLIntelMaxReplicatesAttr(Decl *D,
                                      const SYCLIntelMaxReplicatesAttr &A) {
  // Check to see if there's a duplicate attribute with different values
  // already applied to the declaration.
  if (const auto *DeclAttr = D->getAttr<SYCLIntelMaxReplicatesAttr>()) {
    if (const auto *DeclExpr = dyn_cast<ConstantExpr>(DeclAttr->getValue())) {
      if (const auto *MergeExpr = dyn_cast<ConstantExpr>(A.getValue())) {
        if (DeclExpr->getResultAsAPSInt() != MergeExpr->getResultAsAPSInt()) {
          Diag(DeclAttr->getLoc(), diag::warn_duplicate_attribute) << &A;
          Diag(A.getLoc(), diag::note_previous_attribute);
        }
        // Do not add a duplicate attribute.
        return nullptr;
      }
    }
  }

  return ::new (Context) SYCLIntelMaxReplicatesAttr(Context, A, A.getValue());
}

static void handleSYCLIntelMaxReplicatesAttr(Sema &S, Decl *D,
                                          const ParsedAttr &A) {
  S.AddSYCLIntelMaxReplicatesAttr(D, A, A.getArgAsExpr(0));
}

/// Handle the merge attribute.
/// This requires two string arguments.  The first argument is a name, the
/// second is a direction.  The direction must be "depth" or "width".
/// This is incompatible with the register attribute.
static void handleSYCLIntelMergeAttr(Sema &S, Decl *D, const ParsedAttr &AL) {
  checkForDuplicateAttribute<SYCLIntelMergeAttr>(S, D, AL);

  SmallVector<StringRef, 2> Results;
  for (int I = 0; I < 2; I++) {
    StringRef Str;
    if (!S.checkStringLiteralArgumentAttr(AL, I, Str))
      return;

    if (I == 1 && Str != "depth" && Str != "width") {
      S.Diag(AL.getLoc(), diag::err_intel_fpga_merge_dir_invalid) << AL;
      return;
    }
    Results.push_back(Str);
  }

  if (!D->hasAttr<SYCLIntelMemoryAttr>())
    D->addAttr(SYCLIntelMemoryAttr::CreateImplicit(
        S.Context, SYCLIntelMemoryAttr::Default));

  D->addAttr(::new (S.Context)
                 SYCLIntelMergeAttr(S.Context, AL, Results[0], Results[1]));
}

/// Handle the bank_bits attribute.
/// This attribute accepts a list of values greater than zero.
/// This is incompatible with the register attribute.
/// The numbanks and bank_bits attributes are related. If numbanks exists
/// when handling bank_bits they are checked for consistency. If numbanks
/// hasn't been added yet an implicit one is added with the correct value.
/// If the user later adds a numbanks attribute the implicit one is removed.
/// The values must be consecutive values (i.e. 3,4,5 or 2,1).
static void handleSYCLIntelBankBitsAttr(Sema &S, Decl *D, const ParsedAttr &A) {
  checkForDuplicateAttribute<SYCLIntelBankBitsAttr>(S, D, A);

  if (!A.checkAtLeastNumArgs(S, 1))
    return;

  SmallVector<Expr *, 8> Args;
  for (unsigned I = 0; I < A.getNumArgs(); ++I) {
    Args.push_back(A.getArgAsExpr(I));
  }

  S.AddSYCLIntelBankBitsAttr(D, A, Args.data(), Args.size());
}

void Sema::AddSYCLIntelBankBitsAttr(Decl *D, const AttributeCommonInfo &CI,
                                    Expr **Exprs, unsigned Size) {
  SYCLIntelBankBitsAttr TmpAttr(Context, CI, Exprs, Size);
  SmallVector<Expr *, 8> Args;
  SmallVector<int64_t, 8> Values;
  bool ListIsValueDep = false;
  for (auto *E : TmpAttr.args()) {
    llvm::APSInt Value(32, /*IsUnsigned=*/false);
    Expr::EvalResult Result;
    ListIsValueDep = ListIsValueDep || E->isValueDependent();
    if (!E->isValueDependent()) {
      ExprResult ICE = VerifyIntegerConstantExpression(E, &Value);
      if (ICE.isInvalid())
        return;
      if (!Value.isNonNegative()) {
        Diag(E->getExprLoc(), diag::err_attribute_requires_positive_integer)
            << CI << /*non-negative*/ 1;
        return;
      }
      E = ICE.get();
    }
    Args.push_back(E);
    Values.push_back(Value.getExtValue());
  }

  // Check that the list is consecutive.
  if (!ListIsValueDep && Values.size() > 1) {
    bool ListIsAscending = Values[0] < Values[1];
    for (int I = 0, E = Values.size() - 1; I < E; ++I) {
      if (Values[I + 1] != Values[I] + (ListIsAscending ? 1 : -1)) {
        Diag(CI.getLoc(), diag::err_bankbits_non_consecutive) << &TmpAttr;
        return;
      }
    }
  }

  // Check or add the related numbanks attribute.
  if (auto *NBA = D->getAttr<SYCLIntelNumBanksAttr>()) {
    Expr *E = NBA->getValue();
    if (!E->isValueDependent()) {
      Expr::EvalResult Result;
      E->EvaluateAsInt(Result, Context);
      llvm::APSInt Value = Result.Val.getInt();
      if (Args.size() != Value.ceilLogBase2()) {
        Diag(TmpAttr.getLoc(), diag::err_bankbits_numbanks_conflicting);
        return;
      }
    }
  } else {
    llvm::APInt Num(32, (unsigned)(1 << Args.size()));
    Expr *NBE =
        IntegerLiteral::Create(Context, Num, Context.IntTy, SourceLocation());
    D->addAttr(SYCLIntelNumBanksAttr::CreateImplicit(Context, NBE));
  }

  if (!D->hasAttr<SYCLIntelMemoryAttr>())
    D->addAttr(SYCLIntelMemoryAttr::CreateImplicit(
        Context, SYCLIntelMemoryAttr::Default));

  D->addAttr(::new (Context)
                 SYCLIntelBankBitsAttr(Context, CI, Args.data(), Args.size()));
}

void Sema::AddSYCLIntelPrivateCopiesAttr(Decl *D, const AttributeCommonInfo &CI,
                                         Expr *E) {
  if (!E->isValueDependent()) {
    // Validate that we have an integer constant expression and then store the
    // converted constant expression into the semantic attribute so that we
    // don't have to evaluate it again later.
    llvm::APSInt ArgVal;
    ExprResult Res = VerifyIntegerConstantExpression(E, &ArgVal);
    if (Res.isInvalid())
      return;
    E = Res.get();
    // This attribute requires a non-negative value.
    if (ArgVal < 0) {
      Diag(E->getExprLoc(), diag::err_attribute_requires_positive_integer)
          << CI << /*non-negative*/ 1;
      return;
    }
    // Check to see if there's a duplicate attribute with different values
    // already applied to the declaration.
    if (const auto *DeclAttr = D->getAttr<SYCLIntelPrivateCopiesAttr>()) {
      // If the other attribute argument is instantiation dependent, we won't
      // have converted it to a constant expression yet and thus we test
      // whether this is a null pointer.
      if (const auto *DeclExpr = dyn_cast<ConstantExpr>(DeclAttr->getValue())) {
        if (ArgVal != DeclExpr->getResultAsAPSInt()) {
          Diag(CI.getLoc(), diag::warn_duplicate_attribute) << CI;
          Diag(DeclAttr->getLoc(), diag::note_previous_attribute);
        }
        // Drop the duplicate attribute.
        return;
      }
    }
  }

  // If the declaration does not have [[intel::fpga_memory]]
  // attribute, this creates default implicit memory.
  if (!D->hasAttr<SYCLIntelMemoryAttr>())
    D->addAttr(SYCLIntelMemoryAttr::CreateImplicit(
        Context, SYCLIntelMemoryAttr::Default));

  D->addAttr(::new (Context) SYCLIntelPrivateCopiesAttr(Context, CI, E));
}

static void handleSYCLIntelPrivateCopiesAttr(Sema &S, Decl *D,
                                             const ParsedAttr &A) {
  S.AddSYCLIntelPrivateCopiesAttr(D, A, A.getArgAsExpr(0));
}

void Sema::AddSYCLIntelForcePow2DepthAttr(Decl *D,
                                          const AttributeCommonInfo &CI,
                                          Expr *E) {
  if (!E->isValueDependent()) {
    // Validate that we have an integer constant expression and then store the
    // converted constant expression into the semantic attribute so that we
    // don't have to evaluate it again later.
    llvm::APSInt ArgVal;
    ExprResult Res = VerifyIntegerConstantExpression(E, &ArgVal);
    if (Res.isInvalid())
      return;
    E = Res.get();

    // This attribute requires a range of values.
    if (ArgVal < 0 || ArgVal > 1) {
      Diag(E->getBeginLoc(), diag::err_attribute_argument_out_of_range)
          << CI << 0 << 1 << E->getSourceRange();
      return;
    }

    // Check to see if there's a duplicate attribute with different values
    // already applied to the declaration.
    if (const auto *DeclAttr = D->getAttr<SYCLIntelForcePow2DepthAttr>()) {
      // If the other attribute argument is instantiation dependent, we won't
      // have converted it to a constant expression yet and thus we test
      // whether this is a null pointer.
      if (const auto *DeclExpr = dyn_cast<ConstantExpr>(DeclAttr->getValue())) {
        if (ArgVal != DeclExpr->getResultAsAPSInt()) {
          Diag(CI.getLoc(), diag::warn_duplicate_attribute) << CI;
          Diag(DeclAttr->getLoc(), diag::note_previous_attribute);
        }
        // If there is no mismatch, drop any duplicate attributes.
        return;
      }
    }
  }

  // If the declaration does not have an [[intel::fpga_memory]]
  // attribute, this creates one as an implicit attribute.
  if (!D->hasAttr<SYCLIntelMemoryAttr>())
    D->addAttr(SYCLIntelMemoryAttr::CreateImplicit(
        Context, SYCLIntelMemoryAttr::Default));

  D->addAttr(::new (Context) SYCLIntelForcePow2DepthAttr(Context, CI, E));
}

SYCLIntelForcePow2DepthAttr *
Sema::MergeSYCLIntelForcePow2DepthAttr(Decl *D,
                                       const SYCLIntelForcePow2DepthAttr &A) {
  // Check to see if there's a duplicate attribute with different values
  // already applied to the declaration.
  if (const auto *DeclAttr = D->getAttr<SYCLIntelForcePow2DepthAttr>()) {
    if (const auto *DeclExpr = dyn_cast<ConstantExpr>(DeclAttr->getValue())) {
      if (const auto *MergeExpr = dyn_cast<ConstantExpr>(A.getValue())) {
        if (DeclExpr->getResultAsAPSInt() != MergeExpr->getResultAsAPSInt()) {
          Diag(DeclAttr->getLoc(), diag::warn_duplicate_attribute) << &A;
          Diag(A.getLoc(), diag::note_previous_attribute);
        }
        // If there is no mismatch, drop any duplicate attributes.
        return nullptr;
      }
    }
  }

  return ::new (Context) SYCLIntelForcePow2DepthAttr(Context, A, A.getValue());
}

static void handleSYCLIntelForcePow2DepthAttr(Sema &S, Decl *D,
                                              const ParsedAttr &A) {
  S.AddSYCLIntelForcePow2DepthAttr(D, A, A.getArgAsExpr(0));
}

static void handleXRayLogArgsAttr(Sema &S, Decl *D, const ParsedAttr &AL) {
  ParamIdx ArgCount;

  if (!checkFunctionOrMethodParameterIndex(S, D, AL, 1, AL.getArgAsExpr(0),
                                           ArgCount,
                                           true /* CanIndexImplicitThis */))
    return;

  // ArgCount isn't a parameter index [0;n), it's a count [1;n]
  D->addAttr(::new (S.Context)
                 XRayLogArgsAttr(S.Context, AL, ArgCount.getSourceIndex()));
}

static void handlePatchableFunctionEntryAttr(Sema &S, Decl *D,
                                             const ParsedAttr &AL) {
  uint32_t Count = 0, Offset = 0;
  if (!checkUInt32Argument(S, AL, AL.getArgAsExpr(0), Count, 0, true))
    return;
  if (AL.getNumArgs() == 2) {
    Expr *Arg = AL.getArgAsExpr(1);
    if (!checkUInt32Argument(S, AL, Arg, Offset, 1, true))
      return;
    if (Count < Offset) {
      S.Diag(getAttrLoc(AL), diag::err_attribute_argument_out_of_range)
          << &AL << 0 << Count << Arg->getBeginLoc();
      return;
    }
  }
  D->addAttr(::new (S.Context)
                 PatchableFunctionEntryAttr(S.Context, AL, Count, Offset));
}

void Sema::addSYCLIntelPipeIOAttr(Decl *D, const AttributeCommonInfo &CI,
                                  Expr *E) {
  VarDecl *VD = cast<VarDecl>(D);
  QualType Ty = VD->getType();
  // TODO: Applicable only on pipe storages. Currently they are defined
  // as structures inside of SYCL headers. Add a check for pipe_storage_t
  // when it is ready.
  if (!Ty->isStructureType()) {
    Diag(CI.getLoc(), diag::err_attribute_wrong_decl_type_str)
        << CI << "SYCL pipe storage declaration";
    return;
  }

  if (!E->isValueDependent()) {
    // Validate that we have an integer constant expression and then store the
    // converted constant expression into the semantic attribute so that we
    // don't have to evaluate it again later.
    llvm::APSInt ArgVal;
    ExprResult Res = VerifyIntegerConstantExpression(E, &ArgVal);
    if (Res.isInvalid())
      return;
    E = Res.get();

    // This attribute requires a non-negative value.
    if (ArgVal < 0) {
      Diag(E->getExprLoc(), diag::err_attribute_requires_positive_integer)
          << CI << /*non-negative*/ 1;
      return;
    }

    // Check to see if there's a duplicate attribute with different values
    // already applied to the declaration.
    if (const auto *DeclAttr = D->getAttr<SYCLIntelPipeIOAttr>()) {
      // If the other attribute argument is instantiation dependent, we won't
      // have converted it to a constant expression yet and thus we test
      // whether this is a null pointer.
      if (const auto *DeclExpr = dyn_cast<ConstantExpr>(DeclAttr->getID())) {
        if (ArgVal != DeclExpr->getResultAsAPSInt()) {
          Diag(CI.getLoc(), diag::warn_duplicate_attribute) << CI;
          Diag(DeclAttr->getLoc(), diag::note_previous_attribute);
        }
        // Drop the duplicate attribute.
        return;
      }
    }
  }

  D->addAttr(::new (Context) SYCLIntelPipeIOAttr(Context, CI, E));
}

SYCLIntelPipeIOAttr *
Sema::MergeSYCLIntelPipeIOAttr(Decl *D, const SYCLIntelPipeIOAttr &A) {
  // Check to see if there's a duplicate attribute with different values
  // already applied to the declaration.
  if (const auto *DeclAttr = D->getAttr<SYCLIntelPipeIOAttr>()) {
    if (const auto *DeclExpr = dyn_cast<ConstantExpr>(DeclAttr->getID())) {
      if (const auto *MergeExpr = dyn_cast<ConstantExpr>(A.getID())) {
        if (DeclExpr->getResultAsAPSInt() != MergeExpr->getResultAsAPSInt()) {
          Diag(DeclAttr->getLoc(), diag::err_disallowed_duplicate_attribute)
              << &A;
          Diag(A.getLoc(), diag::note_conflicting_attribute);
        }
        // Do not add a duplicate attribute.
        return nullptr;
      }
    }
  }

  return ::new (Context) SYCLIntelPipeIOAttr(Context, A, A.getID());
}

static void handleSYCLIntelPipeIOAttr(Sema &S, Decl *D, const ParsedAttr &A) {
  Expr *E = A.getArgAsExpr(0);
  S.addSYCLIntelPipeIOAttr(D, A, E);
}

SYCLIntelMaxConcurrencyAttr *Sema::MergeSYCLIntelMaxConcurrencyAttr(
    Decl *D, const SYCLIntelMaxConcurrencyAttr &A) {
  // Check to see if there's a duplicate attribute with different values
  // already applied to the declaration.
  if (const auto *DeclAttr = D->getAttr<SYCLIntelMaxConcurrencyAttr>()) {
    if (const auto *DeclExpr =
            dyn_cast<ConstantExpr>(DeclAttr->getNThreadsExpr())) {
      if (const auto *MergeExpr = dyn_cast<ConstantExpr>(A.getNThreadsExpr())) {
        if (DeclExpr->getResultAsAPSInt() != MergeExpr->getResultAsAPSInt()) {
          Diag(DeclAttr->getLoc(), diag::warn_duplicate_attribute) << &A;
          Diag(A.getLoc(), diag::note_previous_attribute);
        }
        // Do not add a duplicate attribute.
        return nullptr;
      }
    }
  }

  return ::new (Context)
      SYCLIntelMaxConcurrencyAttr(Context, A, A.getNThreadsExpr());
}

void Sema::AddSYCLIntelMaxConcurrencyAttr(Decl *D,
                                          const AttributeCommonInfo &CI,
                                          Expr *E) {
  if (!E->isValueDependent()) {
    llvm::APSInt ArgVal;
    ExprResult Res = VerifyIntegerConstantExpression(E, &ArgVal);
    if (Res.isInvalid())
      return;
    E = Res.get();

    // This attribute requires a non-negative value.
    if (ArgVal < 0) {
      Diag(E->getExprLoc(), diag::err_attribute_requires_positive_integer)
          << CI << /*non-negative*/ 1;
      return;
    }

    // Check to see if there's a duplicate attribute with different values
    // already applied to the declaration.
    if (const auto *DeclAttr = D->getAttr<SYCLIntelMaxConcurrencyAttr>()) {
      // If the other attribute argument is instantiation dependent, we won't
      // have converted it to a constant expression yet and thus we test
      // whether this is a null pointer.
      if (const auto *DeclExpr =
              dyn_cast<ConstantExpr>(DeclAttr->getNThreadsExpr())) {
        if (ArgVal != DeclExpr->getResultAsAPSInt()) {
          Diag(CI.getLoc(), diag::warn_duplicate_attribute) << CI;
          Diag(DeclAttr->getLoc(), diag::note_previous_attribute);
        }
        // Drop the duplicate attribute.
        return;
      }
    }
  }

  D->addAttr(::new (Context) SYCLIntelMaxConcurrencyAttr(Context, CI, E));
}

static void handleSYCLIntelMaxConcurrencyAttr(Sema &S, Decl *D,
                                              const ParsedAttr &A) {
  Expr *E = A.getArgAsExpr(0);
  S.AddSYCLIntelMaxConcurrencyAttr(D, A, E);
}

// Checks if an expression is a valid filter list for an add_ir_attributes_*
// attribute. Returns true if an error occured.
static bool checkAddIRAttributesFilterListExpr(Expr *FilterListArg, Sema &S,
                                               const AttributeCommonInfo &CI) {
  const auto *FilterListE = cast<InitListExpr>(FilterListArg);
  for (const Expr *FilterElemE : FilterListE->inits())
    if (!isa<StringLiteral>(FilterElemE))
      return S.Diag(FilterElemE->getBeginLoc(),
                    diag::err_sycl_add_ir_attribute_invalid_filter)
             << CI;
  return false;
}

// Returns true if a type is either an array of char or a pointer to char.
static bool isAddIRAttributesValidStringType(QualType T) {
  if (!T->isArrayType() && !T->isPointerType())
    return false;
  QualType ElemT = T->isArrayType()
                       ? cast<ArrayType>(T.getTypePtr())->getElementType()
                       : T->getPointeeType();
  return ElemT.isConstQualified() && ElemT->isCharType();
}

// Checks if an expression is a valid attribute name for an add_ir_attributes_*
// attribute. Returns true if an error occured.
static bool checkAddIRAttributesNameExpr(Expr *NameArg, Sema &S,
                                         const AttributeCommonInfo &CI) {
  // Only strings and const char * are valid name arguments.
  if (isAddIRAttributesValidStringType(NameArg->getType()))
    return false;

  return S.Diag(NameArg->getBeginLoc(),
                diag::err_sycl_add_ir_attribute_invalid_name)
         << CI;
}

// Checks if an expression is a valid attribute value for an add_ir_attributes_*
// attribute. Returns true if an error occured.
static bool checkAddIRAttributesValueExpr(Expr *ValArg, Sema &S,
                                          const AttributeCommonInfo &CI) {
  QualType ValType = ValArg->getType();
  if (isAddIRAttributesValidStringType(ValType) || ValType->isNullPtrType() ||
      ValType->isIntegralOrEnumerationType() || ValType->isFloatingType())
    return false;

  return S.Diag(ValArg->getBeginLoc(),
                diag::err_sycl_add_ir_attribute_invalid_value)
         << CI;
}

// Checks and evaluates arguments of an add_ir_attributes_* attribute. Returns
// true if an error occured.
static bool evaluateAddIRAttributesArgs(Expr **Args, size_t ArgsSize, Sema &S,
                                        const AttributeCommonInfo &CI) {
  ASTContext &Context = S.getASTContext();

  // Check filter list if it is the first argument.
  bool HasFilter = ArgsSize && isa<InitListExpr>(Args[0]);
  if (HasFilter && checkAddIRAttributesFilterListExpr(Args[0], S, CI))
    return true;

  llvm::SmallVector<PartialDiagnosticAt, 8> Notes;
  bool HasDependentArg = false;
  for (unsigned I = HasFilter; I < ArgsSize; I++) {
    Expr *&E = Args[I];

    if (isa<InitListExpr>(E))
      return S.Diag(E->getBeginLoc(),
                    diag::err_sycl_add_ir_attr_filter_list_invalid_arg)
             << CI;

    if (E->isValueDependent() || E->isTypeDependent()) {
      HasDependentArg = true;
      continue;
    }

    Expr::EvalResult Eval;
    Eval.Diag = &Notes;
    if (!E->EvaluateAsConstantExpr(Eval, Context) || !Notes.empty()) {
      S.Diag(E->getBeginLoc(), diag::err_attribute_argument_n_type)
          << CI << (I + 1) << AANT_ArgumentConstantExpr;
      for (auto &Note : Notes)
        S.Diag(Note.first, Note.second);
      return true;
    }
    assert(Eval.Val.hasValue());
    E = ConstantExpr::Create(Context, E, Eval.Val);
  }

  // If there are no dependent expressions, check for expected number of args.
  if (!HasDependentArg && ArgsSize && (ArgsSize - HasFilter) & 1)
    return S.Diag(CI.getLoc(), diag::err_sycl_add_ir_attribute_must_have_pairs)
           << CI;

  // If there are no dependent expressions, check argument types.
  // First half of the arguments are names, the second half are values.
  unsigned MidArg = (ArgsSize - HasFilter) / 2 + HasFilter;
  if (!HasDependentArg) {
    for (unsigned I = HasFilter; I < ArgsSize; ++I) {
      if ((I < MidArg && checkAddIRAttributesNameExpr(Args[I], S, CI)) ||
          (I >= MidArg && checkAddIRAttributesValueExpr(Args[I], S, CI)))
        return true;
    }
  }
  return false;
}

static bool hasDependentExpr(Expr **Exprs, const size_t ExprsSize) {
  return std::any_of(Exprs, Exprs + ExprsSize, [](const Expr *E) {
    return E->isValueDependent() || E->isTypeDependent();
  });
}

static bool hasSameSYCLAddIRAttributes(
    const SmallVector<std::pair<std::string, std::string>, 4> &LAttrs,
    const SmallVector<std::pair<std::string, std::string>, 4> &RAttrs) {
  std::set<std::pair<std::string, std::string>> LNameValSet{LAttrs.begin(),
                                                            LAttrs.end()};
  std::set<std::pair<std::string, std::string>> RNameValSet{RAttrs.begin(),
                                                            RAttrs.end()};
  return LNameValSet == RNameValSet;
}

template <typename AddIRAttrT>
static bool checkSYCLAddIRAttributesMergeability(const AddIRAttrT &NewAttr,
                                                 const AddIRAttrT &ExistingAttr,
                                                 Sema &S) {
  ASTContext &Context = S.getASTContext();
  // If there are no dependent argument expressions and the filters or the
  // attributes are different, then fail due to differing duplicates.
  if (!hasDependentExpr(NewAttr.args_begin(), NewAttr.args_size()) &&
      !hasDependentExpr(ExistingAttr.args_begin(), ExistingAttr.args_size()) &&
      (NewAttr.getAttributeFilter() != ExistingAttr.getAttributeFilter() ||
       !hasSameSYCLAddIRAttributes(
           NewAttr.getAttributeNameValuePairs(Context),
           ExistingAttr.getAttributeNameValuePairs(Context)))) {
    S.Diag(ExistingAttr.getLoc(), diag::err_duplicate_attribute) << &NewAttr;
    S.Diag(NewAttr.getLoc(), diag::note_conflicting_attribute);
    return true;
  }
  return false;
}

void Sema::CheckSYCLAddIRAttributesFunctionAttrConflicts(Decl *D) {
  const auto *AddIRFuncAttr = D->getAttr<SYCLAddIRAttributesFunctionAttr>();

  // If there is no such attribute there is nothing to check. If there are
  // dependent arguments we cannot know the actual number of arguments so we
  // defer the check.
  if (!AddIRFuncAttr ||
      hasDependentExpr(AddIRFuncAttr->args_begin(), AddIRFuncAttr->args_size()))
    return;

  // If there are no name-value pairs in the attribute it will not have an
  // effect and we can skip the check. The filter is ignored.
  size_t NumArgsWithoutFilter =
      AddIRFuncAttr->args_size() - (AddIRFuncAttr->hasFilterList() ? 1 : 0);
  if (NumArgsWithoutFilter == 0)
    return;

  // "sycl-single-task" is present on all single_task invocations, implicitly
  // added by the SYCL headers. It can only conflict with max_global_work_dim,
  // but the value will be the same so there is no need for a warning.
  if (NumArgsWithoutFilter == 2) {
    auto NameValuePairs = AddIRFuncAttr->getAttributeNameValuePairs(Context);
    if (NameValuePairs.size() > 0 &&
        NameValuePairs[0].first == "sycl-single-task")
      return;
  }

  // If there are potentially conflicting attributes, we issue a warning.
  for (const auto *Attr : std::vector<AttributeCommonInfo *>{
           D->getAttr<SYCLReqdWorkGroupSizeAttr>(),
           D->getAttr<IntelReqdSubGroupSizeAttr>(),
           D->getAttr<SYCLWorkGroupSizeHintAttr>(),
           D->getAttr<SYCLDeviceHasAttr>()})
    if (Attr)
      Diag(Attr->getLoc(), diag::warn_sycl_old_and_new_kernel_attributes)
          << Attr;
}

SYCLAddIRAttributesFunctionAttr *Sema::MergeSYCLAddIRAttributesFunctionAttr(
    Decl *D, const SYCLAddIRAttributesFunctionAttr &A) {
  if (const auto *ExistingAttr =
          D->getAttr<SYCLAddIRAttributesFunctionAttr>()) {
    checkSYCLAddIRAttributesMergeability(A, *ExistingAttr, *this);
    return nullptr;
  }
  return A.clone(Context);
}

void Sema::AddSYCLAddIRAttributesFunctionAttr(Decl *D,
                                              const AttributeCommonInfo &CI,
                                              MutableArrayRef<Expr *> Args) {
  if (const auto *FuncD = dyn_cast<FunctionDecl>(D)) {
    if (FuncD->isDefaulted()) {
      Diag(CI.getLoc(), diag::err_disallow_attribute_on_func) << CI << 1;
      return;
    }
    if (FuncD->isDeleted()) {
      Diag(CI.getLoc(), diag::err_disallow_attribute_on_func) << CI << 2;
      return;
    }
  }

  auto *Attr = SYCLAddIRAttributesFunctionAttr::Create(Context, Args.data(),
                                                       Args.size(), CI);
  if (evaluateAddIRAttributesArgs(Attr->args_begin(), Attr->args_size(), *this,
                                  CI))
    return;
  D->addAttr(Attr);
}

static void handleSYCLAddIRAttributesFunctionAttr(Sema &S, Decl *D,
                                                  const ParsedAttr &A) {
  llvm::SmallVector<Expr *, 4> Args;
  Args.reserve(A.getNumArgs() - 1);
  for (unsigned I = 0; I < A.getNumArgs(); I++) {
    assert(A.isArgExpr(I));
    Args.push_back(A.getArgAsExpr(I));
  }

  S.AddSYCLAddIRAttributesFunctionAttr(D, A, Args);
}

SYCLAddIRAttributesKernelParameterAttr *
Sema::MergeSYCLAddIRAttributesKernelParameterAttr(
    Decl *D, const SYCLAddIRAttributesKernelParameterAttr &A) {
  if (const auto *ExistingAttr =
          D->getAttr<SYCLAddIRAttributesKernelParameterAttr>()) {
    checkSYCLAddIRAttributesMergeability(A, *ExistingAttr, *this);
    return nullptr;
  }
  return A.clone(Context);
}

void Sema::AddSYCLAddIRAttributesKernelParameterAttr(
    Decl *D, const AttributeCommonInfo &CI, MutableArrayRef<Expr *> Args) {
  auto *Attr = SYCLAddIRAttributesKernelParameterAttr::Create(
      Context, Args.data(), Args.size(), CI);
  if (evaluateAddIRAttributesArgs(Attr->args_begin(), Attr->args_size(), *this,
                                  CI))
    return;
  D->addAttr(Attr);
}

static void handleSYCLAddIRAttributesKernelParameterAttr(Sema &S, Decl *D,
                                                         const ParsedAttr &A) {
  llvm::SmallVector<Expr *, 4> Args;
  Args.reserve(A.getNumArgs() - 1);
  for (unsigned I = 0; I < A.getNumArgs(); I++) {
    assert(A.getArgAsExpr(I));
    Args.push_back(A.getArgAsExpr(I));
  }

  S.AddSYCLAddIRAttributesKernelParameterAttr(D, A, Args);
}

SYCLAddIRAttributesGlobalVariableAttr *
Sema::MergeSYCLAddIRAttributesGlobalVariableAttr(
    Decl *D, const SYCLAddIRAttributesGlobalVariableAttr &A) {
  if (const auto *ExistingAttr =
          D->getAttr<SYCLAddIRAttributesGlobalVariableAttr>()) {
    checkSYCLAddIRAttributesMergeability(A, *ExistingAttr, *this);
    return nullptr;
  }
  return A.clone(Context);
}

void Sema::AddSYCLAddIRAttributesGlobalVariableAttr(
    Decl *D, const AttributeCommonInfo &CI, MutableArrayRef<Expr *> Args) {
  auto *Attr = SYCLAddIRAttributesGlobalVariableAttr::Create(
      Context, Args.data(), Args.size(), CI);
  if (evaluateAddIRAttributesArgs(Attr->args_begin(), Attr->args_size(), *this,
                                  CI))
    return;
  D->addAttr(Attr);
}

static void handleSYCLAddIRAttributesGlobalVariableAttr(Sema &S, Decl *D,
                                                        const ParsedAttr &A) {
  llvm::SmallVector<Expr *, 4> Args;
  Args.reserve(A.getNumArgs() - 1);
  for (unsigned I = 0; I < A.getNumArgs(); I++) {
    assert(A.getArgAsExpr(I));
    Args.push_back(A.getArgAsExpr(I));
  }

  S.AddSYCLAddIRAttributesGlobalVariableAttr(D, A, Args);
}

SYCLAddIRAnnotationsMemberAttr *Sema::MergeSYCLAddIRAnnotationsMemberAttr(
    Decl *D, const SYCLAddIRAnnotationsMemberAttr &A) {
  if (const auto *ExistingAttr = D->getAttr<SYCLAddIRAnnotationsMemberAttr>()) {
    checkSYCLAddIRAttributesMergeability(A, *ExistingAttr, *this);
    return nullptr;
  }
  return A.clone(Context);
}

void Sema::AddSYCLAddIRAnnotationsMemberAttr(Decl *D,
                                             const AttributeCommonInfo &CI,
                                             MutableArrayRef<Expr *> Args) {
  auto *Attr = SYCLAddIRAnnotationsMemberAttr::Create(Context, Args.data(),
                                                      Args.size(), CI);
  if (evaluateAddIRAttributesArgs(Attr->args_begin(), Attr->args_size(), *this,
                                  CI))
    return;
  D->addAttr(Attr);
}

static void handleSYCLAddIRAnnotationsMemberAttr(Sema &S, Decl *D,
                                                 const ParsedAttr &A) {
  llvm::SmallVector<Expr *, 4> Args;
  Args.reserve(A.getNumArgs());
  for (unsigned I = 0; I < A.getNumArgs(); I++) {
    assert(A.getArgAsExpr(I));
    Args.push_back(A.getArgAsExpr(I));
  }

  S.AddSYCLAddIRAnnotationsMemberAttr(D, A, Args);
}

namespace {
struct IntrinToName {
  uint32_t Id;
  int32_t FullName;
  int32_t ShortName;
};
} // unnamed namespace

static bool ArmBuiltinAliasValid(unsigned BuiltinID, StringRef AliasName,
                                 ArrayRef<IntrinToName> Map,
                                 const char *IntrinNames) {
  if (AliasName.startswith("__arm_"))
    AliasName = AliasName.substr(6);
  const IntrinToName *It =
      llvm::lower_bound(Map, BuiltinID, [](const IntrinToName &L, unsigned Id) {
        return L.Id < Id;
      });
  if (It == Map.end() || It->Id != BuiltinID)
    return false;
  StringRef FullName(&IntrinNames[It->FullName]);
  if (AliasName == FullName)
    return true;
  if (It->ShortName == -1)
    return false;
  StringRef ShortName(&IntrinNames[It->ShortName]);
  return AliasName == ShortName;
}

static bool ArmMveAliasValid(unsigned BuiltinID, StringRef AliasName) {
#include "clang/Basic/arm_mve_builtin_aliases.inc"
  // The included file defines:
  // - ArrayRef<IntrinToName> Map
  // - const char IntrinNames[]
  return ArmBuiltinAliasValid(BuiltinID, AliasName, Map, IntrinNames);
}

static bool ArmCdeAliasValid(unsigned BuiltinID, StringRef AliasName) {
#include "clang/Basic/arm_cde_builtin_aliases.inc"
  return ArmBuiltinAliasValid(BuiltinID, AliasName, Map, IntrinNames);
}

static bool ArmSveAliasValid(ASTContext &Context, unsigned BuiltinID,
                             StringRef AliasName) {
  if (Context.BuiltinInfo.isAuxBuiltinID(BuiltinID))
    BuiltinID = Context.BuiltinInfo.getAuxBuiltinID(BuiltinID);
  return BuiltinID >= AArch64::FirstSVEBuiltin &&
         BuiltinID <= AArch64::LastSVEBuiltin;
}

static void handleArmBuiltinAliasAttr(Sema &S, Decl *D, const ParsedAttr &AL) {
  if (!AL.isArgIdent(0)) {
    S.Diag(AL.getLoc(), diag::err_attribute_argument_n_type)
        << AL << 1 << AANT_ArgumentIdentifier;
    return;
  }

  IdentifierInfo *Ident = AL.getArgAsIdent(0)->Ident;
  unsigned BuiltinID = Ident->getBuiltinID();
  StringRef AliasName = cast<FunctionDecl>(D)->getIdentifier()->getName();

  bool IsAArch64 = S.Context.getTargetInfo().getTriple().isAArch64();
  if ((IsAArch64 && !ArmSveAliasValid(S.Context, BuiltinID, AliasName)) ||
      (!IsAArch64 && !ArmMveAliasValid(BuiltinID, AliasName) &&
       !ArmCdeAliasValid(BuiltinID, AliasName))) {
    S.Diag(AL.getLoc(), diag::err_attribute_arm_builtin_alias);
    return;
  }

  D->addAttr(::new (S.Context) ArmBuiltinAliasAttr(S.Context, AL, Ident));
}

static bool RISCVAliasValid(unsigned BuiltinID, StringRef AliasName) {
  return BuiltinID >= RISCV::FirstRVVBuiltin &&
         BuiltinID <= RISCV::LastRVVBuiltin;
}

static void handleBuiltinAliasAttr(Sema &S, Decl *D,
                                        const ParsedAttr &AL) {
  if (!AL.isArgIdent(0)) {
    S.Diag(AL.getLoc(), diag::err_attribute_argument_n_type)
        << AL << 1 << AANT_ArgumentIdentifier;
    return;
  }

  IdentifierInfo *Ident = AL.getArgAsIdent(0)->Ident;
  unsigned BuiltinID = Ident->getBuiltinID();
  StringRef AliasName = cast<FunctionDecl>(D)->getIdentifier()->getName();

  bool IsAArch64 = S.Context.getTargetInfo().getTriple().isAArch64();
  bool IsARM = S.Context.getTargetInfo().getTriple().isARM();
  bool IsRISCV = S.Context.getTargetInfo().getTriple().isRISCV();
  bool IsHLSL = S.Context.getLangOpts().HLSL;
  if ((IsAArch64 && !ArmSveAliasValid(S.Context, BuiltinID, AliasName)) ||
      (IsARM && !ArmMveAliasValid(BuiltinID, AliasName) &&
       !ArmCdeAliasValid(BuiltinID, AliasName)) ||
      (IsRISCV && !RISCVAliasValid(BuiltinID, AliasName)) ||
      (!IsAArch64 && !IsARM && !IsRISCV && !IsHLSL)) {
    S.Diag(AL.getLoc(), diag::err_attribute_builtin_alias) << AL;
    return;
  }

  D->addAttr(::new (S.Context) BuiltinAliasAttr(S.Context, AL, Ident));
}

//===----------------------------------------------------------------------===//
// Checker-specific attribute handlers.
//===----------------------------------------------------------------------===//
static bool isValidSubjectOfNSReturnsRetainedAttribute(QualType QT) {
  return QT->isDependentType() || QT->isObjCRetainableType();
}

static bool isValidSubjectOfNSAttribute(QualType QT) {
  return QT->isDependentType() || QT->isObjCObjectPointerType() ||
         QT->isObjCNSObjectType();
}

static bool isValidSubjectOfCFAttribute(QualType QT) {
  return QT->isDependentType() || QT->isPointerType() ||
         isValidSubjectOfNSAttribute(QT);
}

static bool isValidSubjectOfOSAttribute(QualType QT) {
  if (QT->isDependentType())
    return true;
  QualType PT = QT->getPointeeType();
  return !PT.isNull() && PT->getAsCXXRecordDecl() != nullptr;
}

void Sema::AddXConsumedAttr(Decl *D, const AttributeCommonInfo &CI,
                            RetainOwnershipKind K,
                            bool IsTemplateInstantiation) {
  ValueDecl *VD = cast<ValueDecl>(D);
  switch (K) {
  case RetainOwnershipKind::OS:
    handleSimpleAttributeOrDiagnose<OSConsumedAttr>(
        *this, VD, CI, isValidSubjectOfOSAttribute(VD->getType()),
        diag::warn_ns_attribute_wrong_parameter_type,
        /*ExtraArgs=*/CI.getRange(), "os_consumed", /*pointers*/ 1);
    return;
  case RetainOwnershipKind::NS:
    handleSimpleAttributeOrDiagnose<NSConsumedAttr>(
        *this, VD, CI, isValidSubjectOfNSAttribute(VD->getType()),

        // These attributes are normally just advisory, but in ARC, ns_consumed
        // is significant.  Allow non-dependent code to contain inappropriate
        // attributes even in ARC, but require template instantiations to be
        // set up correctly.
        ((IsTemplateInstantiation && getLangOpts().ObjCAutoRefCount)
             ? diag::err_ns_attribute_wrong_parameter_type
             : diag::warn_ns_attribute_wrong_parameter_type),
        /*ExtraArgs=*/CI.getRange(), "ns_consumed", /*objc pointers*/ 0);
    return;
  case RetainOwnershipKind::CF:
    handleSimpleAttributeOrDiagnose<CFConsumedAttr>(
        *this, VD, CI, isValidSubjectOfCFAttribute(VD->getType()),
        diag::warn_ns_attribute_wrong_parameter_type,
        /*ExtraArgs=*/CI.getRange(), "cf_consumed", /*pointers*/ 1);
    return;
  }
}

static Sema::RetainOwnershipKind
parsedAttrToRetainOwnershipKind(const ParsedAttr &AL) {
  switch (AL.getKind()) {
  case ParsedAttr::AT_CFConsumed:
  case ParsedAttr::AT_CFReturnsRetained:
  case ParsedAttr::AT_CFReturnsNotRetained:
    return Sema::RetainOwnershipKind::CF;
  case ParsedAttr::AT_OSConsumesThis:
  case ParsedAttr::AT_OSConsumed:
  case ParsedAttr::AT_OSReturnsRetained:
  case ParsedAttr::AT_OSReturnsNotRetained:
  case ParsedAttr::AT_OSReturnsRetainedOnZero:
  case ParsedAttr::AT_OSReturnsRetainedOnNonZero:
    return Sema::RetainOwnershipKind::OS;
  case ParsedAttr::AT_NSConsumesSelf:
  case ParsedAttr::AT_NSConsumed:
  case ParsedAttr::AT_NSReturnsRetained:
  case ParsedAttr::AT_NSReturnsNotRetained:
  case ParsedAttr::AT_NSReturnsAutoreleased:
    return Sema::RetainOwnershipKind::NS;
  default:
    llvm_unreachable("Wrong argument supplied");
  }
}

bool Sema::checkNSReturnsRetainedReturnType(SourceLocation Loc, QualType QT) {
  if (isValidSubjectOfNSReturnsRetainedAttribute(QT))
    return false;

  Diag(Loc, diag::warn_ns_attribute_wrong_return_type)
      << "'ns_returns_retained'" << 0 << 0;
  return true;
}

/// \return whether the parameter is a pointer to OSObject pointer.
static bool isValidOSObjectOutParameter(const Decl *D) {
  const auto *PVD = dyn_cast<ParmVarDecl>(D);
  if (!PVD)
    return false;
  QualType QT = PVD->getType();
  QualType PT = QT->getPointeeType();
  return !PT.isNull() && isValidSubjectOfOSAttribute(PT);
}

static void handleXReturnsXRetainedAttr(Sema &S, Decl *D,
                                        const ParsedAttr &AL) {
  QualType ReturnType;
  Sema::RetainOwnershipKind K = parsedAttrToRetainOwnershipKind(AL);

  if (const auto *MD = dyn_cast<ObjCMethodDecl>(D)) {
    ReturnType = MD->getReturnType();
  } else if (S.getLangOpts().ObjCAutoRefCount && hasDeclarator(D) &&
             (AL.getKind() == ParsedAttr::AT_NSReturnsRetained)) {
    return; // ignore: was handled as a type attribute
  } else if (const auto *PD = dyn_cast<ObjCPropertyDecl>(D)) {
    ReturnType = PD->getType();
  } else if (const auto *FD = dyn_cast<FunctionDecl>(D)) {
    ReturnType = FD->getReturnType();
  } else if (const auto *Param = dyn_cast<ParmVarDecl>(D)) {
    // Attributes on parameters are used for out-parameters,
    // passed as pointers-to-pointers.
    unsigned DiagID = K == Sema::RetainOwnershipKind::CF
            ? /*pointer-to-CF-pointer*/2
            : /*pointer-to-OSObject-pointer*/3;
    ReturnType = Param->getType()->getPointeeType();
    if (ReturnType.isNull()) {
      S.Diag(D->getBeginLoc(), diag::warn_ns_attribute_wrong_parameter_type)
          << AL << DiagID << AL.getRange();
      return;
    }
  } else if (AL.isUsedAsTypeAttr()) {
    return;
  } else {
    AttributeDeclKind ExpectedDeclKind;
    switch (AL.getKind()) {
    default: llvm_unreachable("invalid ownership attribute");
    case ParsedAttr::AT_NSReturnsRetained:
    case ParsedAttr::AT_NSReturnsAutoreleased:
    case ParsedAttr::AT_NSReturnsNotRetained:
      ExpectedDeclKind = ExpectedFunctionOrMethod;
      break;

    case ParsedAttr::AT_OSReturnsRetained:
    case ParsedAttr::AT_OSReturnsNotRetained:
    case ParsedAttr::AT_CFReturnsRetained:
    case ParsedAttr::AT_CFReturnsNotRetained:
      ExpectedDeclKind = ExpectedFunctionMethodOrParameter;
      break;
    }
    S.Diag(D->getBeginLoc(), diag::warn_attribute_wrong_decl_type)
        << AL.getRange() << AL << ExpectedDeclKind;
    return;
  }

  bool TypeOK;
  bool Cf;
  unsigned ParmDiagID = 2; // Pointer-to-CF-pointer
  switch (AL.getKind()) {
  default: llvm_unreachable("invalid ownership attribute");
  case ParsedAttr::AT_NSReturnsRetained:
    TypeOK = isValidSubjectOfNSReturnsRetainedAttribute(ReturnType);
    Cf = false;
    break;

  case ParsedAttr::AT_NSReturnsAutoreleased:
  case ParsedAttr::AT_NSReturnsNotRetained:
    TypeOK = isValidSubjectOfNSAttribute(ReturnType);
    Cf = false;
    break;

  case ParsedAttr::AT_CFReturnsRetained:
  case ParsedAttr::AT_CFReturnsNotRetained:
    TypeOK = isValidSubjectOfCFAttribute(ReturnType);
    Cf = true;
    break;

  case ParsedAttr::AT_OSReturnsRetained:
  case ParsedAttr::AT_OSReturnsNotRetained:
    TypeOK = isValidSubjectOfOSAttribute(ReturnType);
    Cf = true;
    ParmDiagID = 3; // Pointer-to-OSObject-pointer
    break;
  }

  if (!TypeOK) {
    if (AL.isUsedAsTypeAttr())
      return;

    if (isa<ParmVarDecl>(D)) {
      S.Diag(D->getBeginLoc(), diag::warn_ns_attribute_wrong_parameter_type)
          << AL << ParmDiagID << AL.getRange();
    } else {
      // Needs to be kept in sync with warn_ns_attribute_wrong_return_type.
      enum : unsigned {
        Function,
        Method,
        Property
      } SubjectKind = Function;
      if (isa<ObjCMethodDecl>(D))
        SubjectKind = Method;
      else if (isa<ObjCPropertyDecl>(D))
        SubjectKind = Property;
      S.Diag(D->getBeginLoc(), diag::warn_ns_attribute_wrong_return_type)
          << AL << SubjectKind << Cf << AL.getRange();
    }
    return;
  }

  switch (AL.getKind()) {
    default:
      llvm_unreachable("invalid ownership attribute");
    case ParsedAttr::AT_NSReturnsAutoreleased:
      handleSimpleAttribute<NSReturnsAutoreleasedAttr>(S, D, AL);
      return;
    case ParsedAttr::AT_CFReturnsNotRetained:
      handleSimpleAttribute<CFReturnsNotRetainedAttr>(S, D, AL);
      return;
    case ParsedAttr::AT_NSReturnsNotRetained:
      handleSimpleAttribute<NSReturnsNotRetainedAttr>(S, D, AL);
      return;
    case ParsedAttr::AT_CFReturnsRetained:
      handleSimpleAttribute<CFReturnsRetainedAttr>(S, D, AL);
      return;
    case ParsedAttr::AT_NSReturnsRetained:
      handleSimpleAttribute<NSReturnsRetainedAttr>(S, D, AL);
      return;
    case ParsedAttr::AT_OSReturnsRetained:
      handleSimpleAttribute<OSReturnsRetainedAttr>(S, D, AL);
      return;
    case ParsedAttr::AT_OSReturnsNotRetained:
      handleSimpleAttribute<OSReturnsNotRetainedAttr>(S, D, AL);
      return;
  };
}

static void handleObjCReturnsInnerPointerAttr(Sema &S, Decl *D,
                                              const ParsedAttr &Attrs) {
  const int EP_ObjCMethod = 1;
  const int EP_ObjCProperty = 2;

  SourceLocation loc = Attrs.getLoc();
  QualType resultType;
  if (isa<ObjCMethodDecl>(D))
    resultType = cast<ObjCMethodDecl>(D)->getReturnType();
  else
    resultType = cast<ObjCPropertyDecl>(D)->getType();

  if (!resultType->isReferenceType() &&
      (!resultType->isPointerType() || resultType->isObjCRetainableType())) {
    S.Diag(D->getBeginLoc(), diag::warn_ns_attribute_wrong_return_type)
        << SourceRange(loc) << Attrs
        << (isa<ObjCMethodDecl>(D) ? EP_ObjCMethod : EP_ObjCProperty)
        << /*non-retainable pointer*/ 2;

    // Drop the attribute.
    return;
  }

  D->addAttr(::new (S.Context) ObjCReturnsInnerPointerAttr(S.Context, Attrs));
}

static void handleObjCRequiresSuperAttr(Sema &S, Decl *D,
                                        const ParsedAttr &Attrs) {
  const auto *Method = cast<ObjCMethodDecl>(D);

  const DeclContext *DC = Method->getDeclContext();
  if (const auto *PDecl = dyn_cast_or_null<ObjCProtocolDecl>(DC)) {
    S.Diag(D->getBeginLoc(), diag::warn_objc_requires_super_protocol) << Attrs
                                                                      << 0;
    S.Diag(PDecl->getLocation(), diag::note_protocol_decl);
    return;
  }
  if (Method->getMethodFamily() == OMF_dealloc) {
    S.Diag(D->getBeginLoc(), diag::warn_objc_requires_super_protocol) << Attrs
                                                                      << 1;
    return;
  }

  D->addAttr(::new (S.Context) ObjCRequiresSuperAttr(S.Context, Attrs));
}

static void handleNSErrorDomain(Sema &S, Decl *D, const ParsedAttr &AL) {
  auto *E = AL.getArgAsExpr(0);
  auto Loc = E ? E->getBeginLoc() : AL.getLoc();

  auto *DRE = dyn_cast<DeclRefExpr>(AL.getArgAsExpr(0));
  if (!DRE) {
    S.Diag(Loc, diag::err_nserrordomain_invalid_decl) << 0;
    return;
  }

  auto *VD = dyn_cast<VarDecl>(DRE->getDecl());
  if (!VD) {
    S.Diag(Loc, diag::err_nserrordomain_invalid_decl) << 1 << DRE->getDecl();
    return;
  }

  if (!isNSStringType(VD->getType(), S.Context) &&
      !isCFStringType(VD->getType(), S.Context)) {
    S.Diag(Loc, diag::err_nserrordomain_wrong_type) << VD;
    return;
  }

  D->addAttr(::new (S.Context) NSErrorDomainAttr(S.Context, AL, VD));
}

static void handleObjCBridgeAttr(Sema &S, Decl *D, const ParsedAttr &AL) {
  IdentifierLoc *Parm = AL.isArgIdent(0) ? AL.getArgAsIdent(0) : nullptr;

  if (!Parm) {
    S.Diag(D->getBeginLoc(), diag::err_objc_attr_not_id) << AL << 0;
    return;
  }

  // Typedefs only allow objc_bridge(id) and have some additional checking.
  if (const auto *TD = dyn_cast<TypedefNameDecl>(D)) {
    if (!Parm->Ident->isStr("id")) {
      S.Diag(AL.getLoc(), diag::err_objc_attr_typedef_not_id) << AL;
      return;
    }

    // Only allow 'cv void *'.
    QualType T = TD->getUnderlyingType();
    if (!T->isVoidPointerType()) {
      S.Diag(AL.getLoc(), diag::err_objc_attr_typedef_not_void_pointer);
      return;
    }
  }

  D->addAttr(::new (S.Context) ObjCBridgeAttr(S.Context, AL, Parm->Ident));
}

static void handleObjCBridgeMutableAttr(Sema &S, Decl *D,
                                        const ParsedAttr &AL) {
  IdentifierLoc *Parm = AL.isArgIdent(0) ? AL.getArgAsIdent(0) : nullptr;

  if (!Parm) {
    S.Diag(D->getBeginLoc(), diag::err_objc_attr_not_id) << AL << 0;
    return;
  }

  D->addAttr(::new (S.Context)
                 ObjCBridgeMutableAttr(S.Context, AL, Parm->Ident));
}

static void handleObjCBridgeRelatedAttr(Sema &S, Decl *D,
                                        const ParsedAttr &AL) {
  IdentifierInfo *RelatedClass =
      AL.isArgIdent(0) ? AL.getArgAsIdent(0)->Ident : nullptr;
  if (!RelatedClass) {
    S.Diag(D->getBeginLoc(), diag::err_objc_attr_not_id) << AL << 0;
    return;
  }
  IdentifierInfo *ClassMethod =
    AL.getArgAsIdent(1) ? AL.getArgAsIdent(1)->Ident : nullptr;
  IdentifierInfo *InstanceMethod =
    AL.getArgAsIdent(2) ? AL.getArgAsIdent(2)->Ident : nullptr;
  D->addAttr(::new (S.Context) ObjCBridgeRelatedAttr(
      S.Context, AL, RelatedClass, ClassMethod, InstanceMethod));
}

static void handleObjCDesignatedInitializer(Sema &S, Decl *D,
                                            const ParsedAttr &AL) {
  DeclContext *Ctx = D->getDeclContext();

  // This attribute can only be applied to methods in interfaces or class
  // extensions.
  if (!isa<ObjCInterfaceDecl>(Ctx) &&
      !(isa<ObjCCategoryDecl>(Ctx) &&
        cast<ObjCCategoryDecl>(Ctx)->IsClassExtension())) {
    S.Diag(D->getLocation(), diag::err_designated_init_attr_non_init);
    return;
  }

  ObjCInterfaceDecl *IFace;
  if (auto *CatDecl = dyn_cast<ObjCCategoryDecl>(Ctx))
    IFace = CatDecl->getClassInterface();
  else
    IFace = cast<ObjCInterfaceDecl>(Ctx);

  if (!IFace)
    return;

  IFace->setHasDesignatedInitializers();
  D->addAttr(::new (S.Context) ObjCDesignatedInitializerAttr(S.Context, AL));
}

static void handleObjCRuntimeName(Sema &S, Decl *D, const ParsedAttr &AL) {
  StringRef MetaDataName;
  if (!S.checkStringLiteralArgumentAttr(AL, 0, MetaDataName))
    return;
  D->addAttr(::new (S.Context)
                 ObjCRuntimeNameAttr(S.Context, AL, MetaDataName));
}

// When a user wants to use objc_boxable with a union or struct
// but they don't have access to the declaration (legacy/third-party code)
// then they can 'enable' this feature with a typedef:
// typedef struct __attribute((objc_boxable)) legacy_struct legacy_struct;
static void handleObjCBoxable(Sema &S, Decl *D, const ParsedAttr &AL) {
  bool notify = false;

  auto *RD = dyn_cast<RecordDecl>(D);
  if (RD && RD->getDefinition()) {
    RD = RD->getDefinition();
    notify = true;
  }

  if (RD) {
    ObjCBoxableAttr *BoxableAttr =
        ::new (S.Context) ObjCBoxableAttr(S.Context, AL);
    RD->addAttr(BoxableAttr);
    if (notify) {
      // we need to notify ASTReader/ASTWriter about
      // modification of existing declaration
      if (ASTMutationListener *L = S.getASTMutationListener())
        L->AddedAttributeToRecord(BoxableAttr, RD);
    }
  }
}

static void handleObjCOwnershipAttr(Sema &S, Decl *D, const ParsedAttr &AL) {
  if (hasDeclarator(D)) return;

  S.Diag(D->getBeginLoc(), diag::err_attribute_wrong_decl_type)
      << AL.getRange() << AL << ExpectedVariable;
}

static void handleObjCPreciseLifetimeAttr(Sema &S, Decl *D,
                                          const ParsedAttr &AL) {
  const auto *VD = cast<ValueDecl>(D);
  QualType QT = VD->getType();

  if (!QT->isDependentType() &&
      !QT->isObjCLifetimeType()) {
    S.Diag(AL.getLoc(), diag::err_objc_precise_lifetime_bad_type)
      << QT;
    return;
  }

  Qualifiers::ObjCLifetime Lifetime = QT.getObjCLifetime();

  // If we have no lifetime yet, check the lifetime we're presumably
  // going to infer.
  if (Lifetime == Qualifiers::OCL_None && !QT->isDependentType())
    Lifetime = QT->getObjCARCImplicitLifetime();

  switch (Lifetime) {
  case Qualifiers::OCL_None:
    assert(QT->isDependentType() &&
           "didn't infer lifetime for non-dependent type?");
    break;

  case Qualifiers::OCL_Weak:   // meaningful
  case Qualifiers::OCL_Strong: // meaningful
    break;

  case Qualifiers::OCL_ExplicitNone:
  case Qualifiers::OCL_Autoreleasing:
    S.Diag(AL.getLoc(), diag::warn_objc_precise_lifetime_meaningless)
        << (Lifetime == Qualifiers::OCL_Autoreleasing);
    break;
  }

  D->addAttr(::new (S.Context) ObjCPreciseLifetimeAttr(S.Context, AL));
}

static void handleSwiftAttrAttr(Sema &S, Decl *D, const ParsedAttr &AL) {
  // Make sure that there is a string literal as the annotation's single
  // argument.
  StringRef Str;
  if (!S.checkStringLiteralArgumentAttr(AL, 0, Str))
    return;

  D->addAttr(::new (S.Context) SwiftAttrAttr(S.Context, AL, Str));
}

static void handleSwiftBridge(Sema &S, Decl *D, const ParsedAttr &AL) {
  // Make sure that there is a string literal as the annotation's single
  // argument.
  StringRef BT;
  if (!S.checkStringLiteralArgumentAttr(AL, 0, BT))
    return;

  // Warn about duplicate attributes if they have different arguments, but drop
  // any duplicate attributes regardless.
  if (const auto *Other = D->getAttr<SwiftBridgeAttr>()) {
    if (Other->getSwiftType() != BT)
      S.Diag(AL.getLoc(), diag::warn_duplicate_attribute) << AL;
    return;
  }

  D->addAttr(::new (S.Context) SwiftBridgeAttr(S.Context, AL, BT));
}

static bool isErrorParameter(Sema &S, QualType QT) {
  const auto *PT = QT->getAs<PointerType>();
  if (!PT)
    return false;

  QualType Pointee = PT->getPointeeType();

  // Check for NSError**.
  if (const auto *OPT = Pointee->getAs<ObjCObjectPointerType>())
    if (const auto *ID = OPT->getInterfaceDecl())
      if (ID->getIdentifier() == S.getNSErrorIdent())
        return true;

  // Check for CFError**.
  if (const auto *PT = Pointee->getAs<PointerType>())
    if (const auto *RT = PT->getPointeeType()->getAs<RecordType>())
      if (S.isCFError(RT->getDecl()))
        return true;

  return false;
}

static void handleSwiftError(Sema &S, Decl *D, const ParsedAttr &AL) {
  auto hasErrorParameter = [](Sema &S, Decl *D, const ParsedAttr &AL) -> bool {
    for (unsigned I = 0, E = getFunctionOrMethodNumParams(D); I != E; ++I) {
      if (isErrorParameter(S, getFunctionOrMethodParamType(D, I)))
        return true;
    }

    S.Diag(AL.getLoc(), diag::err_attr_swift_error_no_error_parameter)
        << AL << isa<ObjCMethodDecl>(D);
    return false;
  };

  auto hasPointerResult = [](Sema &S, Decl *D, const ParsedAttr &AL) -> bool {
    // - C, ObjC, and block pointers are definitely okay.
    // - References are definitely not okay.
    // - nullptr_t is weird, but acceptable.
    QualType RT = getFunctionOrMethodResultType(D);
    if (RT->hasPointerRepresentation() && !RT->isReferenceType())
      return true;

    S.Diag(AL.getLoc(), diag::err_attr_swift_error_return_type)
        << AL << AL.getArgAsIdent(0)->Ident->getName() << isa<ObjCMethodDecl>(D)
        << /*pointer*/ 1;
    return false;
  };

  auto hasIntegerResult = [](Sema &S, Decl *D, const ParsedAttr &AL) -> bool {
    QualType RT = getFunctionOrMethodResultType(D);
    if (RT->isIntegralType(S.Context))
      return true;

    S.Diag(AL.getLoc(), diag::err_attr_swift_error_return_type)
        << AL << AL.getArgAsIdent(0)->Ident->getName() << isa<ObjCMethodDecl>(D)
        << /*integral*/ 0;
    return false;
  };

  if (D->isInvalidDecl())
    return;

  IdentifierLoc *Loc = AL.getArgAsIdent(0);
  SwiftErrorAttr::ConventionKind Convention;
  if (!SwiftErrorAttr::ConvertStrToConventionKind(Loc->Ident->getName(),
                                                  Convention)) {
    S.Diag(AL.getLoc(), diag::warn_attribute_type_not_supported)
        << AL << Loc->Ident;
    return;
  }

  switch (Convention) {
  case SwiftErrorAttr::None:
    // No additional validation required.
    break;

  case SwiftErrorAttr::NonNullError:
    if (!hasErrorParameter(S, D, AL))
      return;
    break;

  case SwiftErrorAttr::NullResult:
    if (!hasErrorParameter(S, D, AL) || !hasPointerResult(S, D, AL))
      return;
    break;

  case SwiftErrorAttr::NonZeroResult:
  case SwiftErrorAttr::ZeroResult:
    if (!hasErrorParameter(S, D, AL) || !hasIntegerResult(S, D, AL))
      return;
    break;
  }

  D->addAttr(::new (S.Context) SwiftErrorAttr(S.Context, AL, Convention));
}

static void checkSwiftAsyncErrorBlock(Sema &S, Decl *D,
                                      const SwiftAsyncErrorAttr *ErrorAttr,
                                      const SwiftAsyncAttr *AsyncAttr) {
  if (AsyncAttr->getKind() == SwiftAsyncAttr::None) {
    if (ErrorAttr->getConvention() != SwiftAsyncErrorAttr::None) {
      S.Diag(AsyncAttr->getLocation(),
             diag::err_swift_async_error_without_swift_async)
          << AsyncAttr << isa<ObjCMethodDecl>(D);
    }
    return;
  }

  const ParmVarDecl *HandlerParam = getFunctionOrMethodParam(
      D, AsyncAttr->getCompletionHandlerIndex().getASTIndex());
  // handleSwiftAsyncAttr already verified the type is correct, so no need to
  // double-check it here.
  const auto *FuncTy = HandlerParam->getType()
                           ->castAs<BlockPointerType>()
                           ->getPointeeType()
                           ->getAs<FunctionProtoType>();
  ArrayRef<QualType> BlockParams;
  if (FuncTy)
    BlockParams = FuncTy->getParamTypes();

  switch (ErrorAttr->getConvention()) {
  case SwiftAsyncErrorAttr::ZeroArgument:
  case SwiftAsyncErrorAttr::NonZeroArgument: {
    uint32_t ParamIdx = ErrorAttr->getHandlerParamIdx();
    if (ParamIdx == 0 || ParamIdx > BlockParams.size()) {
      S.Diag(ErrorAttr->getLocation(),
             diag::err_attribute_argument_out_of_bounds) << ErrorAttr << 2;
      return;
    }
    QualType ErrorParam = BlockParams[ParamIdx - 1];
    if (!ErrorParam->isIntegralType(S.Context)) {
      StringRef ConvStr =
          ErrorAttr->getConvention() == SwiftAsyncErrorAttr::ZeroArgument
              ? "zero_argument"
              : "nonzero_argument";
      S.Diag(ErrorAttr->getLocation(), diag::err_swift_async_error_non_integral)
          << ErrorAttr << ConvStr << ParamIdx << ErrorParam;
      return;
    }
    break;
  }
  case SwiftAsyncErrorAttr::NonNullError: {
    bool AnyErrorParams = false;
    for (QualType Param : BlockParams) {
      // Check for NSError *.
      if (const auto *ObjCPtrTy = Param->getAs<ObjCObjectPointerType>()) {
        if (const auto *ID = ObjCPtrTy->getInterfaceDecl()) {
          if (ID->getIdentifier() == S.getNSErrorIdent()) {
            AnyErrorParams = true;
            break;
          }
        }
      }
      // Check for CFError *.
      if (const auto *PtrTy = Param->getAs<PointerType>()) {
        if (const auto *RT = PtrTy->getPointeeType()->getAs<RecordType>()) {
          if (S.isCFError(RT->getDecl())) {
            AnyErrorParams = true;
            break;
          }
        }
      }
    }

    if (!AnyErrorParams) {
      S.Diag(ErrorAttr->getLocation(),
             diag::err_swift_async_error_no_error_parameter)
          << ErrorAttr << isa<ObjCMethodDecl>(D);
      return;
    }
    break;
  }
  case SwiftAsyncErrorAttr::None:
    break;
  }
}

static void handleSwiftAsyncError(Sema &S, Decl *D, const ParsedAttr &AL) {
  IdentifierLoc *IDLoc = AL.getArgAsIdent(0);
  SwiftAsyncErrorAttr::ConventionKind ConvKind;
  if (!SwiftAsyncErrorAttr::ConvertStrToConventionKind(IDLoc->Ident->getName(),
                                                       ConvKind)) {
    S.Diag(AL.getLoc(), diag::warn_attribute_type_not_supported)
        << AL << IDLoc->Ident;
    return;
  }

  uint32_t ParamIdx = 0;
  switch (ConvKind) {
  case SwiftAsyncErrorAttr::ZeroArgument:
  case SwiftAsyncErrorAttr::NonZeroArgument: {
    if (!AL.checkExactlyNumArgs(S, 2))
      return;

    Expr *IdxExpr = AL.getArgAsExpr(1);
    if (!checkUInt32Argument(S, AL, IdxExpr, ParamIdx))
      return;
    break;
  }
  case SwiftAsyncErrorAttr::NonNullError:
  case SwiftAsyncErrorAttr::None: {
    if (!AL.checkExactlyNumArgs(S, 1))
      return;
    break;
  }
  }

  auto *ErrorAttr =
      ::new (S.Context) SwiftAsyncErrorAttr(S.Context, AL, ConvKind, ParamIdx);
  D->addAttr(ErrorAttr);

  if (auto *AsyncAttr = D->getAttr<SwiftAsyncAttr>())
    checkSwiftAsyncErrorBlock(S, D, ErrorAttr, AsyncAttr);
}

// For a function, this will validate a compound Swift name, e.g.
// <code>init(foo:bar:baz:)</code> or <code>controllerForName(_:)</code>, and
// the function will output the number of parameter names, and whether this is a
// single-arg initializer.
//
// For a type, enum constant, property, or variable declaration, this will
// validate either a simple identifier, or a qualified
// <code>context.identifier</code> name.
static bool
validateSwiftFunctionName(Sema &S, const ParsedAttr &AL, SourceLocation Loc,
                          StringRef Name, unsigned &SwiftParamCount,
                          bool &IsSingleParamInit) {
  SwiftParamCount = 0;
  IsSingleParamInit = false;

  // Check whether this will be mapped to a getter or setter of a property.
  bool IsGetter = false, IsSetter = false;
  if (Name.startswith("getter:")) {
    IsGetter = true;
    Name = Name.substr(7);
  } else if (Name.startswith("setter:")) {
    IsSetter = true;
    Name = Name.substr(7);
  }

  if (Name.back() != ')') {
    S.Diag(Loc, diag::warn_attr_swift_name_function) << AL;
    return false;
  }

  bool IsMember = false;
  StringRef ContextName, BaseName, Parameters;

  std::tie(BaseName, Parameters) = Name.split('(');

  // Split at the first '.', if it exists, which separates the context name
  // from the base name.
  std::tie(ContextName, BaseName) = BaseName.split('.');
  if (BaseName.empty()) {
    BaseName = ContextName;
    ContextName = StringRef();
  } else if (ContextName.empty() || !isValidAsciiIdentifier(ContextName)) {
    S.Diag(Loc, diag::warn_attr_swift_name_invalid_identifier)
        << AL << /*context*/ 1;
    return false;
  } else {
    IsMember = true;
  }

  if (!isValidAsciiIdentifier(BaseName) || BaseName == "_") {
    S.Diag(Loc, diag::warn_attr_swift_name_invalid_identifier)
        << AL << /*basename*/ 0;
    return false;
  }

  bool IsSubscript = BaseName == "subscript";
  // A subscript accessor must be a getter or setter.
  if (IsSubscript && !IsGetter && !IsSetter) {
    S.Diag(Loc, diag::warn_attr_swift_name_subscript_invalid_parameter)
        << AL << /* getter or setter */ 0;
    return false;
  }

  if (Parameters.empty()) {
    S.Diag(Loc, diag::warn_attr_swift_name_missing_parameters) << AL;
    return false;
  }

  assert(Parameters.back() == ')' && "expected ')'");
  Parameters = Parameters.drop_back(); // ')'

  if (Parameters.empty()) {
    // Setters and subscripts must have at least one parameter.
    if (IsSubscript) {
      S.Diag(Loc, diag::warn_attr_swift_name_subscript_invalid_parameter)
          << AL << /* have at least one parameter */1;
      return false;
    }

    if (IsSetter) {
      S.Diag(Loc, diag::warn_attr_swift_name_setter_parameters) << AL;
      return false;
    }

    return true;
  }

  if (Parameters.back() != ':') {
    S.Diag(Loc, diag::warn_attr_swift_name_function) << AL;
    return false;
  }

  StringRef CurrentParam;
  std::optional<unsigned> SelfLocation;
  unsigned NewValueCount = 0;
  std::optional<unsigned> NewValueLocation;
  do {
    std::tie(CurrentParam, Parameters) = Parameters.split(':');

    if (!isValidAsciiIdentifier(CurrentParam)) {
      S.Diag(Loc, diag::warn_attr_swift_name_invalid_identifier)
          << AL << /*parameter*/2;
      return false;
    }

    if (IsMember && CurrentParam == "self") {
      // "self" indicates the "self" argument for a member.

      // More than one "self"?
      if (SelfLocation) {
        S.Diag(Loc, diag::warn_attr_swift_name_multiple_selfs) << AL;
        return false;
      }

      // The "self" location is the current parameter.
      SelfLocation = SwiftParamCount;
    } else if (CurrentParam == "newValue") {
      // "newValue" indicates the "newValue" argument for a setter.

      // There should only be one 'newValue', but it's only significant for
      // subscript accessors, so don't error right away.
      ++NewValueCount;

      NewValueLocation = SwiftParamCount;
    }

    ++SwiftParamCount;
  } while (!Parameters.empty());

  // Only instance subscripts are currently supported.
  if (IsSubscript && !SelfLocation) {
    S.Diag(Loc, diag::warn_attr_swift_name_subscript_invalid_parameter)
        << AL << /*have a 'self:' parameter*/2;
    return false;
  }

  IsSingleParamInit =
        SwiftParamCount == 1 && BaseName == "init" && CurrentParam != "_";

  // Check the number of parameters for a getter/setter.
  if (IsGetter || IsSetter) {
    // Setters have one parameter for the new value.
    unsigned NumExpectedParams = IsGetter ? 0 : 1;
    unsigned ParamDiag =
        IsGetter ? diag::warn_attr_swift_name_getter_parameters
                 : diag::warn_attr_swift_name_setter_parameters;

    // Instance methods have one parameter for "self".
    if (SelfLocation)
      ++NumExpectedParams;

    // Subscripts may have additional parameters beyond the expected params for
    // the index.
    if (IsSubscript) {
      if (SwiftParamCount < NumExpectedParams) {
        S.Diag(Loc, ParamDiag) << AL;
        return false;
      }

      // A subscript setter must explicitly label its newValue parameter to
      // distinguish it from index parameters.
      if (IsSetter) {
        if (!NewValueLocation) {
          S.Diag(Loc, diag::warn_attr_swift_name_subscript_setter_no_newValue)
              << AL;
          return false;
        }
        if (NewValueCount > 1) {
          S.Diag(Loc, diag::warn_attr_swift_name_subscript_setter_multiple_newValues)
              << AL;
          return false;
        }
      } else {
        // Subscript getters should have no 'newValue:' parameter.
        if (NewValueLocation) {
          S.Diag(Loc, diag::warn_attr_swift_name_subscript_getter_newValue)
              << AL;
          return false;
        }
      }
    } else {
      // Property accessors must have exactly the number of expected params.
      if (SwiftParamCount != NumExpectedParams) {
        S.Diag(Loc, ParamDiag) << AL;
        return false;
      }
    }
  }

  return true;
}

bool Sema::DiagnoseSwiftName(Decl *D, StringRef Name, SourceLocation Loc,
                             const ParsedAttr &AL, bool IsAsync) {
  if (isa<ObjCMethodDecl>(D) || isa<FunctionDecl>(D)) {
    ArrayRef<ParmVarDecl*> Params;
    unsigned ParamCount;

    if (const auto *Method = dyn_cast<ObjCMethodDecl>(D)) {
      ParamCount = Method->getSelector().getNumArgs();
      Params = Method->parameters().slice(0, ParamCount);
    } else {
      const auto *F = cast<FunctionDecl>(D);

      ParamCount = F->getNumParams();
      Params = F->parameters();

      if (!F->hasWrittenPrototype()) {
        Diag(Loc, diag::warn_attribute_wrong_decl_type) << AL
            << ExpectedFunctionWithProtoType;
        return false;
      }
    }

    // The async name drops the last callback parameter.
    if (IsAsync) {
      if (ParamCount == 0) {
        Diag(Loc, diag::warn_attr_swift_name_decl_missing_params)
            << AL << isa<ObjCMethodDecl>(D);
        return false;
      }
      ParamCount -= 1;
    }

    unsigned SwiftParamCount;
    bool IsSingleParamInit;
    if (!validateSwiftFunctionName(*this, AL, Loc, Name,
                                   SwiftParamCount, IsSingleParamInit))
      return false;

    bool ParamCountValid;
    if (SwiftParamCount == ParamCount) {
      ParamCountValid = true;
    } else if (SwiftParamCount > ParamCount) {
      ParamCountValid = IsSingleParamInit && ParamCount == 0;
    } else {
      // We have fewer Swift parameters than Objective-C parameters, but that
      // might be because we've transformed some of them. Check for potential
      // "out" parameters and err on the side of not warning.
      unsigned MaybeOutParamCount =
          llvm::count_if(Params, [](const ParmVarDecl *Param) -> bool {
            QualType ParamTy = Param->getType();
            if (ParamTy->isReferenceType() || ParamTy->isPointerType())
              return !ParamTy->getPointeeType().isConstQualified();
            return false;
          });

      ParamCountValid = SwiftParamCount + MaybeOutParamCount >= ParamCount;
    }

    if (!ParamCountValid) {
      Diag(Loc, diag::warn_attr_swift_name_num_params)
          << (SwiftParamCount > ParamCount) << AL << ParamCount
          << SwiftParamCount;
      return false;
    }
  } else if ((isa<EnumConstantDecl>(D) || isa<ObjCProtocolDecl>(D) ||
              isa<ObjCInterfaceDecl>(D) || isa<ObjCPropertyDecl>(D) ||
              isa<VarDecl>(D) || isa<TypedefNameDecl>(D) || isa<TagDecl>(D) ||
              isa<IndirectFieldDecl>(D) || isa<FieldDecl>(D)) &&
             !IsAsync) {
    StringRef ContextName, BaseName;

    std::tie(ContextName, BaseName) = Name.split('.');
    if (BaseName.empty()) {
      BaseName = ContextName;
      ContextName = StringRef();
    } else if (!isValidAsciiIdentifier(ContextName)) {
      Diag(Loc, diag::warn_attr_swift_name_invalid_identifier) << AL
          << /*context*/1;
      return false;
    }

    if (!isValidAsciiIdentifier(BaseName)) {
      Diag(Loc, diag::warn_attr_swift_name_invalid_identifier) << AL
          << /*basename*/0;
      return false;
    }
  } else {
    Diag(Loc, diag::warn_attr_swift_name_decl_kind) << AL;
    return false;
  }
  return true;
}

static void handleSwiftName(Sema &S, Decl *D, const ParsedAttr &AL) {
  StringRef Name;
  SourceLocation Loc;
  if (!S.checkStringLiteralArgumentAttr(AL, 0, Name, &Loc))
    return;

  if (!S.DiagnoseSwiftName(D, Name, Loc, AL, /*IsAsync=*/false))
    return;

  D->addAttr(::new (S.Context) SwiftNameAttr(S.Context, AL, Name));
}

static void handleSwiftAsyncName(Sema &S, Decl *D, const ParsedAttr &AL) {
  StringRef Name;
  SourceLocation Loc;
  if (!S.checkStringLiteralArgumentAttr(AL, 0, Name, &Loc))
    return;

  if (!S.DiagnoseSwiftName(D, Name, Loc, AL, /*IsAsync=*/true))
    return;

  D->addAttr(::new (S.Context) SwiftAsyncNameAttr(S.Context, AL, Name));
}

static void handleSwiftNewType(Sema &S, Decl *D, const ParsedAttr &AL) {
  // Make sure that there is an identifier as the annotation's single argument.
  if (!AL.checkExactlyNumArgs(S, 1))
    return;

  if (!AL.isArgIdent(0)) {
    S.Diag(AL.getLoc(), diag::err_attribute_argument_type)
        << AL << AANT_ArgumentIdentifier;
    return;
  }

  SwiftNewTypeAttr::NewtypeKind Kind;
  IdentifierInfo *II = AL.getArgAsIdent(0)->Ident;
  if (!SwiftNewTypeAttr::ConvertStrToNewtypeKind(II->getName(), Kind)) {
    S.Diag(AL.getLoc(), diag::warn_attribute_type_not_supported) << AL << II;
    return;
  }

  if (!isa<TypedefNameDecl>(D)) {
    S.Diag(AL.getLoc(), diag::warn_attribute_wrong_decl_type_str)
        << AL << "typedefs";
    return;
  }

  D->addAttr(::new (S.Context) SwiftNewTypeAttr(S.Context, AL, Kind));
}

static void handleSwiftAsyncAttr(Sema &S, Decl *D, const ParsedAttr &AL) {
  if (!AL.isArgIdent(0)) {
    S.Diag(AL.getLoc(), diag::err_attribute_argument_n_type)
        << AL << 1 << AANT_ArgumentIdentifier;
    return;
  }

  SwiftAsyncAttr::Kind Kind;
  IdentifierInfo *II = AL.getArgAsIdent(0)->Ident;
  if (!SwiftAsyncAttr::ConvertStrToKind(II->getName(), Kind)) {
    S.Diag(AL.getLoc(), diag::err_swift_async_no_access) << AL << II;
    return;
  }

  ParamIdx Idx;
  if (Kind == SwiftAsyncAttr::None) {
    // If this is 'none', then there shouldn't be any additional arguments.
    if (!AL.checkExactlyNumArgs(S, 1))
      return;
  } else {
    // Non-none swift_async requires a completion handler index argument.
    if (!AL.checkExactlyNumArgs(S, 2))
      return;

    Expr *HandlerIdx = AL.getArgAsExpr(1);
    if (!checkFunctionOrMethodParameterIndex(S, D, AL, 2, HandlerIdx, Idx))
      return;

    const ParmVarDecl *CompletionBlock =
        getFunctionOrMethodParam(D, Idx.getASTIndex());
    QualType CompletionBlockType = CompletionBlock->getType();
    if (!CompletionBlockType->isBlockPointerType()) {
      S.Diag(CompletionBlock->getLocation(),
             diag::err_swift_async_bad_block_type)
          << CompletionBlock->getType();
      return;
    }
    QualType BlockTy =
        CompletionBlockType->castAs<BlockPointerType>()->getPointeeType();
    if (!BlockTy->castAs<FunctionType>()->getReturnType()->isVoidType()) {
      S.Diag(CompletionBlock->getLocation(),
             diag::err_swift_async_bad_block_type)
          << CompletionBlock->getType();
      return;
    }
  }

  auto *AsyncAttr =
      ::new (S.Context) SwiftAsyncAttr(S.Context, AL, Kind, Idx);
  D->addAttr(AsyncAttr);

  if (auto *ErrorAttr = D->getAttr<SwiftAsyncErrorAttr>())
    checkSwiftAsyncErrorBlock(S, D, ErrorAttr, AsyncAttr);
}

//===----------------------------------------------------------------------===//
// Microsoft specific attribute handlers.
//===----------------------------------------------------------------------===//

UuidAttr *Sema::mergeUuidAttr(Decl *D, const AttributeCommonInfo &CI,
                              StringRef UuidAsWritten, MSGuidDecl *GuidDecl) {
  if (const auto *UA = D->getAttr<UuidAttr>()) {
    if (declaresSameEntity(UA->getGuidDecl(), GuidDecl))
      return nullptr;
    if (!UA->getGuid().empty()) {
      Diag(UA->getLocation(), diag::err_mismatched_uuid);
      Diag(CI.getLoc(), diag::note_previous_uuid);
      D->dropAttr<UuidAttr>();
    }
  }

  return ::new (Context) UuidAttr(Context, CI, UuidAsWritten, GuidDecl);
}

static void handleUuidAttr(Sema &S, Decl *D, const ParsedAttr &AL) {
  if (!S.LangOpts.CPlusPlus) {
    S.Diag(AL.getLoc(), diag::err_attribute_not_supported_in_lang)
        << AL << AttributeLangSupport::C;
    return;
  }

  StringRef OrigStrRef;
  SourceLocation LiteralLoc;
  if (!S.checkStringLiteralArgumentAttr(AL, 0, OrigStrRef, &LiteralLoc))
    return;

  // GUID format is "XXXXXXXX-XXXX-XXXX-XXXX-XXXXXXXXXXXX" or
  // "{XXXXXXXX-XXXX-XXXX-XXXX-XXXXXXXXXXXX}", normalize to the former.
  StringRef StrRef = OrigStrRef;
  if (StrRef.size() == 38 && StrRef.front() == '{' && StrRef.back() == '}')
    StrRef = StrRef.drop_front().drop_back();

  // Validate GUID length.
  if (StrRef.size() != 36) {
    S.Diag(LiteralLoc, diag::err_attribute_uuid_malformed_guid);
    return;
  }

  for (unsigned i = 0; i < 36; ++i) {
    if (i == 8 || i == 13 || i == 18 || i == 23) {
      if (StrRef[i] != '-') {
        S.Diag(LiteralLoc, diag::err_attribute_uuid_malformed_guid);
        return;
      }
    } else if (!isHexDigit(StrRef[i])) {
      S.Diag(LiteralLoc, diag::err_attribute_uuid_malformed_guid);
      return;
    }
  }

  // Convert to our parsed format and canonicalize.
  MSGuidDecl::Parts Parsed;
  StrRef.substr(0, 8).getAsInteger(16, Parsed.Part1);
  StrRef.substr(9, 4).getAsInteger(16, Parsed.Part2);
  StrRef.substr(14, 4).getAsInteger(16, Parsed.Part3);
  for (unsigned i = 0; i != 8; ++i)
    StrRef.substr(19 + 2 * i + (i >= 2 ? 1 : 0), 2)
        .getAsInteger(16, Parsed.Part4And5[i]);
  MSGuidDecl *Guid = S.Context.getMSGuidDecl(Parsed);

  // FIXME: It'd be nice to also emit a fixit removing uuid(...) (and, if it's
  // the only thing in the [] list, the [] too), and add an insertion of
  // __declspec(uuid(...)).  But sadly, neither the SourceLocs of the commas
  // separating attributes nor of the [ and the ] are in the AST.
  // Cf "SourceLocations of attribute list delimiters - [[ ... , ... ]] etc"
  // on cfe-dev.
  if (AL.isMicrosoftAttribute()) // Check for [uuid(...)] spelling.
    S.Diag(AL.getLoc(), diag::warn_atl_uuid_deprecated);

  UuidAttr *UA = S.mergeUuidAttr(D, AL, OrigStrRef, Guid);
  if (UA)
    D->addAttr(UA);
}

static void handleHLSLNumThreadsAttr(Sema &S, Decl *D, const ParsedAttr &AL) {
  using llvm::Triple;
  Triple Target = S.Context.getTargetInfo().getTriple();
  auto Env = S.Context.getTargetInfo().getTriple().getEnvironment();
  if (!llvm::is_contained({Triple::Compute, Triple::Mesh, Triple::Amplification,
                           Triple::Library},
                          Env)) {
    uint32_t Pipeline =
        static_cast<uint32_t>(hlsl::getStageFromEnvironment(Env));
    S.Diag(AL.getLoc(), diag::err_hlsl_attr_unsupported_in_stage)
        << AL << Pipeline << "Compute, Amplification, Mesh or Library";
    return;
  }

  llvm::VersionTuple SMVersion = Target.getOSVersion();
  uint32_t ZMax = 1024;
  uint32_t ThreadMax = 1024;
  if (SMVersion.getMajor() <= 4) {
    ZMax = 1;
    ThreadMax = 768;
  } else if (SMVersion.getMajor() == 5) {
    ZMax = 64;
    ThreadMax = 1024;
  }

  uint32_t X;
  if (!checkUInt32Argument(S, AL, AL.getArgAsExpr(0), X))
    return;
  if (X > 1024) {
    S.Diag(AL.getArgAsExpr(0)->getExprLoc(),
           diag::err_hlsl_numthreads_argument_oor) << 0 << 1024;
    return;
  }
  uint32_t Y;
  if (!checkUInt32Argument(S, AL, AL.getArgAsExpr(1), Y))
    return;
  if (Y > 1024) {
    S.Diag(AL.getArgAsExpr(1)->getExprLoc(),
           diag::err_hlsl_numthreads_argument_oor) << 1 << 1024;
    return;
  }
  uint32_t Z;
  if (!checkUInt32Argument(S, AL, AL.getArgAsExpr(2), Z))
    return;
  if (Z > ZMax) {
    S.Diag(AL.getArgAsExpr(2)->getExprLoc(),
           diag::err_hlsl_numthreads_argument_oor) << 2 << ZMax;
    return;
  }

  if (X * Y * Z > ThreadMax) {
    S.Diag(AL.getLoc(), diag::err_hlsl_numthreads_invalid) << ThreadMax;
    return;
  }

  HLSLNumThreadsAttr *NewAttr = S.mergeHLSLNumThreadsAttr(D, AL, X, Y, Z);
  if (NewAttr)
    D->addAttr(NewAttr);
}

HLSLNumThreadsAttr *Sema::mergeHLSLNumThreadsAttr(Decl *D,
                                                  const AttributeCommonInfo &AL,
                                                  int X, int Y, int Z) {
  if (HLSLNumThreadsAttr *NT = D->getAttr<HLSLNumThreadsAttr>()) {
    if (NT->getX() != X || NT->getY() != Y || NT->getZ() != Z) {
      Diag(NT->getLocation(), diag::err_hlsl_attribute_param_mismatch) << AL;
      Diag(AL.getLoc(), diag::note_conflicting_attribute);
    }
    return nullptr;
  }
  return ::new (Context) HLSLNumThreadsAttr(Context, AL, X, Y, Z);
}

static void handleHLSLSVGroupIndexAttr(Sema &S, Decl *D, const ParsedAttr &AL) {
  using llvm::Triple;
  auto Env = S.Context.getTargetInfo().getTriple().getEnvironment();
  if (Env != Triple::Compute && Env != Triple::Library) {
    // FIXME: it is OK for a compute shader entry and pixel shader entry live in
    // same HLSL file. Issue https://github.com/llvm/llvm-project/issues/57880.
    ShaderStage Pipeline = hlsl::getStageFromEnvironment(Env);
    S.Diag(AL.getLoc(), diag::err_hlsl_attr_unsupported_in_stage)
        << AL << (uint32_t)Pipeline << "Compute";
    return;
  }

  D->addAttr(::new (S.Context) HLSLSV_GroupIndexAttr(S.Context, AL));
}

static bool isLegalTypeForHLSLSV_DispatchThreadID(QualType T) {
  if (!T->hasUnsignedIntegerRepresentation())
    return false;
  if (const auto *VT = T->getAs<VectorType>())
    return VT->getNumElements() <= 3;
  return true;
}

static void handleHLSLSV_DispatchThreadIDAttr(Sema &S, Decl *D,
                                              const ParsedAttr &AL) {
  using llvm::Triple;
  Triple Target = S.Context.getTargetInfo().getTriple();
  // FIXME: it is OK for a compute shader entry and pixel shader entry live in
  // same HLSL file.Issue https://github.com/llvm/llvm-project/issues/57880.
  if (Target.getEnvironment() != Triple::Compute &&
      Target.getEnvironment() != Triple::Library) {
    uint32_t Pipeline =
        (uint32_t)S.Context.getTargetInfo().getTriple().getEnvironment() -
        (uint32_t)llvm::Triple::Pixel;
    S.Diag(AL.getLoc(), diag::err_hlsl_attr_unsupported_in_stage)
        << AL << Pipeline << "Compute";
    return;
  }

  // FIXME: report warning and ignore semantic when cannot apply on the Decl.
  // See https://github.com/llvm/llvm-project/issues/57916.

  // FIXME: support semantic on field.
  // See https://github.com/llvm/llvm-project/issues/57889.
  if (isa<FieldDecl>(D)) {
    S.Diag(AL.getLoc(), diag::err_hlsl_attr_invalid_ast_node)
        << AL << "parameter";
    return;
  }

  auto *VD = cast<ValueDecl>(D);
  if (!isLegalTypeForHLSLSV_DispatchThreadID(VD->getType())) {
    S.Diag(AL.getLoc(), diag::err_hlsl_attr_invalid_type)
        << AL << "uint/uint2/uint3";
    return;
  }

  D->addAttr(::new (S.Context) HLSLSV_DispatchThreadIDAttr(S.Context, AL));
}

static void handleHLSLShaderAttr(Sema &S, Decl *D, const ParsedAttr &AL) {
  StringRef Str;
  SourceLocation ArgLoc;
  if (!S.checkStringLiteralArgumentAttr(AL, 0, Str, &ArgLoc))
    return;

  HLSLShaderAttr::ShaderType ShaderType;
  if (!HLSLShaderAttr::ConvertStrToShaderType(Str, ShaderType) ||
      // Library is added to help convert HLSLShaderAttr::ShaderType to
      // llvm::Triple::EnviromentType. It is not a legal
      // HLSLShaderAttr::ShaderType.
      ShaderType == HLSLShaderAttr::Library) {
    S.Diag(AL.getLoc(), diag::warn_attribute_type_not_supported)
        << AL << Str << ArgLoc;
    return;
  }

  // FIXME: check function match the shader stage.

  HLSLShaderAttr *NewAttr = S.mergeHLSLShaderAttr(D, AL, ShaderType);
  if (NewAttr)
    D->addAttr(NewAttr);
}

HLSLShaderAttr *
Sema::mergeHLSLShaderAttr(Decl *D, const AttributeCommonInfo &AL,
                          HLSLShaderAttr::ShaderType ShaderType) {
  if (HLSLShaderAttr *NT = D->getAttr<HLSLShaderAttr>()) {
    if (NT->getType() != ShaderType) {
      Diag(NT->getLocation(), diag::err_hlsl_attribute_param_mismatch) << AL;
      Diag(AL.getLoc(), diag::note_conflicting_attribute);
    }
    return nullptr;
  }
  return HLSLShaderAttr::Create(Context, ShaderType, AL);
}

static void handleHLSLResourceBindingAttr(Sema &S, Decl *D,
                                          const ParsedAttr &AL) {
  StringRef Space = "space0";
  StringRef Slot = "";

  if (!AL.isArgIdent(0)) {
    S.Diag(AL.getLoc(), diag::err_attribute_argument_type)
        << AL << AANT_ArgumentIdentifier;
    return;
  }

  IdentifierLoc *Loc = AL.getArgAsIdent(0);
  StringRef Str = Loc->Ident->getName();
  SourceLocation ArgLoc = Loc->Loc;

  SourceLocation SpaceArgLoc;
  if (AL.getNumArgs() == 2) {
    Slot = Str;
    if (!AL.isArgIdent(1)) {
      S.Diag(AL.getLoc(), diag::err_attribute_argument_type)
          << AL << AANT_ArgumentIdentifier;
      return;
    }

    IdentifierLoc *Loc = AL.getArgAsIdent(1);
    Space = Loc->Ident->getName();
    SpaceArgLoc = Loc->Loc;
  } else {
    Slot = Str;
  }

  // Validate.
  if (!Slot.empty()) {
    switch (Slot[0]) {
    case 'u':
    case 'b':
    case 's':
    case 't':
      break;
    default:
      S.Diag(ArgLoc, diag::err_hlsl_unsupported_register_type)
          << Slot.substr(0, 1);
      return;
    }

    StringRef SlotNum = Slot.substr(1);
    unsigned Num = 0;
    if (SlotNum.getAsInteger(10, Num)) {
      S.Diag(ArgLoc, diag::err_hlsl_unsupported_register_number);
      return;
    }
  }

  if (!Space.startswith("space")) {
    S.Diag(SpaceArgLoc, diag::err_hlsl_expected_space) << Space;
    return;
  }
  StringRef SpaceNum = Space.substr(5);
  unsigned Num = 0;
  if (SpaceNum.getAsInteger(10, Num)) {
    S.Diag(SpaceArgLoc, diag::err_hlsl_expected_space) << Space;
    return;
  }

  // FIXME: check reg type match decl. Issue
  // https://github.com/llvm/llvm-project/issues/57886.
  HLSLResourceBindingAttr *NewAttr =
      HLSLResourceBindingAttr::Create(S.getASTContext(), Slot, Space, AL);
  if (NewAttr)
    D->addAttr(NewAttr);
}

static void handleMSInheritanceAttr(Sema &S, Decl *D, const ParsedAttr &AL) {
  if (!S.LangOpts.CPlusPlus) {
    S.Diag(AL.getLoc(), diag::err_attribute_not_supported_in_lang)
        << AL << AttributeLangSupport::C;
    return;
  }
  MSInheritanceAttr *IA = S.mergeMSInheritanceAttr(
      D, AL, /*BestCase=*/true, (MSInheritanceModel)AL.getSemanticSpelling());
  if (IA) {
    D->addAttr(IA);
    S.Consumer.AssignInheritanceModel(cast<CXXRecordDecl>(D));
  }
}

static void handleDeclspecThreadAttr(Sema &S, Decl *D, const ParsedAttr &AL) {
  const auto *VD = cast<VarDecl>(D);
  if (!S.Context.getTargetInfo().isTLSSupported()) {
    S.Diag(AL.getLoc(), diag::err_thread_unsupported);
    return;
  }
  if (VD->getTSCSpec() != TSCS_unspecified) {
    S.Diag(AL.getLoc(), diag::err_declspec_thread_on_thread_variable);
    return;
  }
  if (VD->hasLocalStorage()) {
    S.Diag(AL.getLoc(), diag::err_thread_non_global) << "__declspec(thread)";
    return;
  }
  D->addAttr(::new (S.Context) ThreadAttr(S.Context, AL));
}

static void handleAbiTagAttr(Sema &S, Decl *D, const ParsedAttr &AL) {
  SmallVector<StringRef, 4> Tags;
  for (unsigned I = 0, E = AL.getNumArgs(); I != E; ++I) {
    StringRef Tag;
    if (!S.checkStringLiteralArgumentAttr(AL, I, Tag))
      return;
    Tags.push_back(Tag);
  }

  if (const auto *NS = dyn_cast<NamespaceDecl>(D)) {
    if (!NS->isInline()) {
      S.Diag(AL.getLoc(), diag::warn_attr_abi_tag_namespace) << 0;
      return;
    }
    if (NS->isAnonymousNamespace()) {
      S.Diag(AL.getLoc(), diag::warn_attr_abi_tag_namespace) << 1;
      return;
    }
    if (AL.getNumArgs() == 0)
      Tags.push_back(NS->getName());
  } else if (!AL.checkAtLeastNumArgs(S, 1))
    return;

  // Store tags sorted and without duplicates.
  llvm::sort(Tags);
  Tags.erase(std::unique(Tags.begin(), Tags.end()), Tags.end());

  D->addAttr(::new (S.Context)
                 AbiTagAttr(S.Context, AL, Tags.data(), Tags.size()));
}

static void handleARMInterruptAttr(Sema &S, Decl *D, const ParsedAttr &AL) {
  // Check the attribute arguments.
  if (AL.getNumArgs() > 1) {
    S.Diag(AL.getLoc(), diag::err_attribute_too_many_arguments) << AL << 1;
    return;
  }

  StringRef Str;
  SourceLocation ArgLoc;

  if (AL.getNumArgs() == 0)
    Str = "";
  else if (!S.checkStringLiteralArgumentAttr(AL, 0, Str, &ArgLoc))
    return;

  ARMInterruptAttr::InterruptType Kind;
  if (!ARMInterruptAttr::ConvertStrToInterruptType(Str, Kind)) {
    S.Diag(AL.getLoc(), diag::warn_attribute_type_not_supported) << AL << Str
                                                                 << ArgLoc;
    return;
  }

  D->addAttr(::new (S.Context) ARMInterruptAttr(S.Context, AL, Kind));
}

static void handleMSP430InterruptAttr(Sema &S, Decl *D, const ParsedAttr &AL) {
  // MSP430 'interrupt' attribute is applied to
  // a function with no parameters and void return type.
  if (!isFunctionOrMethod(D)) {
    S.Diag(D->getLocation(), diag::warn_attribute_wrong_decl_type)
        << "'interrupt'" << ExpectedFunctionOrMethod;
    return;
  }

  if (hasFunctionProto(D) && getFunctionOrMethodNumParams(D) != 0) {
    S.Diag(D->getLocation(), diag::warn_interrupt_attribute_invalid)
        << /*MSP430*/ 1 << 0;
    return;
  }

  if (!getFunctionOrMethodResultType(D)->isVoidType()) {
    S.Diag(D->getLocation(), diag::warn_interrupt_attribute_invalid)
        << /*MSP430*/ 1 << 1;
    return;
  }

  // The attribute takes one integer argument.
  if (!AL.checkExactlyNumArgs(S, 1))
    return;

  if (!AL.isArgExpr(0)) {
    S.Diag(AL.getLoc(), diag::err_attribute_argument_type)
        << AL << AANT_ArgumentIntegerConstant;
    return;
  }

  Expr *NumParamsExpr = static_cast<Expr *>(AL.getArgAsExpr(0));
  std::optional<llvm::APSInt> NumParams = llvm::APSInt(32);
  if (!(NumParams = NumParamsExpr->getIntegerConstantExpr(S.Context))) {
    S.Diag(AL.getLoc(), diag::err_attribute_argument_type)
        << AL << AANT_ArgumentIntegerConstant
        << NumParamsExpr->getSourceRange();
    return;
  }
  // The argument should be in range 0..63.
  unsigned Num = NumParams->getLimitedValue(255);
  if (Num > 63) {
    S.Diag(AL.getLoc(), diag::err_attribute_argument_out_of_bounds)
        << AL << (int)NumParams->getSExtValue()
        << NumParamsExpr->getSourceRange();
    return;
  }

  D->addAttr(::new (S.Context) MSP430InterruptAttr(S.Context, AL, Num));
  D->addAttr(UsedAttr::CreateImplicit(S.Context));
}

static void handleMipsInterruptAttr(Sema &S, Decl *D, const ParsedAttr &AL) {
  // Only one optional argument permitted.
  if (AL.getNumArgs() > 1) {
    S.Diag(AL.getLoc(), diag::err_attribute_too_many_arguments) << AL << 1;
    return;
  }

  StringRef Str;
  SourceLocation ArgLoc;

  if (AL.getNumArgs() == 0)
    Str = "";
  else if (!S.checkStringLiteralArgumentAttr(AL, 0, Str, &ArgLoc))
    return;

  // Semantic checks for a function with the 'interrupt' attribute for MIPS:
  // a) Must be a function.
  // b) Must have no parameters.
  // c) Must have the 'void' return type.
  // d) Cannot have the 'mips16' attribute, as that instruction set
  //    lacks the 'eret' instruction.
  // e) The attribute itself must either have no argument or one of the
  //    valid interrupt types, see [MipsInterruptDocs].

  if (!isFunctionOrMethod(D)) {
    S.Diag(D->getLocation(), diag::warn_attribute_wrong_decl_type)
        << "'interrupt'" << ExpectedFunctionOrMethod;
    return;
  }

  if (hasFunctionProto(D) && getFunctionOrMethodNumParams(D) != 0) {
    S.Diag(D->getLocation(), diag::warn_interrupt_attribute_invalid)
        << /*MIPS*/ 0 << 0;
    return;
  }

  if (!getFunctionOrMethodResultType(D)->isVoidType()) {
    S.Diag(D->getLocation(), diag::warn_interrupt_attribute_invalid)
        << /*MIPS*/ 0 << 1;
    return;
  }

  // We still have to do this manually because the Interrupt attributes are
  // a bit special due to sharing their spellings across targets.
  if (checkAttrMutualExclusion<Mips16Attr>(S, D, AL))
    return;

  MipsInterruptAttr::InterruptType Kind;
  if (!MipsInterruptAttr::ConvertStrToInterruptType(Str, Kind)) {
    S.Diag(AL.getLoc(), diag::warn_attribute_type_not_supported)
        << AL << "'" + std::string(Str) + "'";
    return;
  }

  D->addAttr(::new (S.Context) MipsInterruptAttr(S.Context, AL, Kind));
}

static void handleM68kInterruptAttr(Sema &S, Decl *D, const ParsedAttr &AL) {
  if (!AL.checkExactlyNumArgs(S, 1))
    return;

  if (!AL.isArgExpr(0)) {
    S.Diag(AL.getLoc(), diag::err_attribute_argument_type)
        << AL << AANT_ArgumentIntegerConstant;
    return;
  }

  // FIXME: Check for decl - it should be void ()(void).

  Expr *NumParamsExpr = static_cast<Expr *>(AL.getArgAsExpr(0));
  auto MaybeNumParams = NumParamsExpr->getIntegerConstantExpr(S.Context);
  if (!MaybeNumParams) {
    S.Diag(AL.getLoc(), diag::err_attribute_argument_type)
        << AL << AANT_ArgumentIntegerConstant
        << NumParamsExpr->getSourceRange();
    return;
  }

  unsigned Num = MaybeNumParams->getLimitedValue(255);
  if ((Num & 1) || Num > 30) {
    S.Diag(AL.getLoc(), diag::err_attribute_argument_out_of_bounds)
        << AL << (int)MaybeNumParams->getSExtValue()
        << NumParamsExpr->getSourceRange();
    return;
  }

  D->addAttr(::new (S.Context) M68kInterruptAttr(S.Context, AL, Num));
  D->addAttr(UsedAttr::CreateImplicit(S.Context));
}

static void handleAnyX86InterruptAttr(Sema &S, Decl *D, const ParsedAttr &AL) {
  // Semantic checks for a function with the 'interrupt' attribute.
  // a) Must be a function.
  // b) Must have the 'void' return type.
  // c) Must take 1 or 2 arguments.
  // d) The 1st argument must be a pointer.
  // e) The 2nd argument (if any) must be an unsigned integer.
  if (!isFunctionOrMethod(D) || !hasFunctionProto(D) || isInstanceMethod(D) ||
      CXXMethodDecl::isStaticOverloadedOperator(
          cast<NamedDecl>(D)->getDeclName().getCXXOverloadedOperator())) {
    S.Diag(AL.getLoc(), diag::warn_attribute_wrong_decl_type)
        << AL << ExpectedFunctionWithProtoType;
    return;
  }
  // Interrupt handler must have void return type.
  if (!getFunctionOrMethodResultType(D)->isVoidType()) {
    S.Diag(getFunctionOrMethodResultSourceRange(D).getBegin(),
           diag::err_anyx86_interrupt_attribute)
        << (S.Context.getTargetInfo().getTriple().getArch() == llvm::Triple::x86
                ? 0
                : 1)
        << 0;
    return;
  }
  // Interrupt handler must have 1 or 2 parameters.
  unsigned NumParams = getFunctionOrMethodNumParams(D);
  if (NumParams < 1 || NumParams > 2) {
    S.Diag(D->getBeginLoc(), diag::err_anyx86_interrupt_attribute)
        << (S.Context.getTargetInfo().getTriple().getArch() == llvm::Triple::x86
                ? 0
                : 1)
        << 1;
    return;
  }
  // The first argument must be a pointer.
  if (!getFunctionOrMethodParamType(D, 0)->isPointerType()) {
    S.Diag(getFunctionOrMethodParamRange(D, 0).getBegin(),
           diag::err_anyx86_interrupt_attribute)
        << (S.Context.getTargetInfo().getTriple().getArch() == llvm::Triple::x86
                ? 0
                : 1)
        << 2;
    return;
  }
  // The second argument, if present, must be an unsigned integer.
  unsigned TypeSize =
      S.Context.getTargetInfo().getTriple().getArch() == llvm::Triple::x86_64
          ? 64
          : 32;
  if (NumParams == 2 &&
      (!getFunctionOrMethodParamType(D, 1)->isUnsignedIntegerType() ||
       S.Context.getTypeSize(getFunctionOrMethodParamType(D, 1)) != TypeSize)) {
    S.Diag(getFunctionOrMethodParamRange(D, 1).getBegin(),
           diag::err_anyx86_interrupt_attribute)
        << (S.Context.getTargetInfo().getTriple().getArch() == llvm::Triple::x86
                ? 0
                : 1)
        << 3 << S.Context.getIntTypeForBitwidth(TypeSize, /*Signed=*/false);
    return;
  }
  D->addAttr(::new (S.Context) AnyX86InterruptAttr(S.Context, AL));
  D->addAttr(UsedAttr::CreateImplicit(S.Context));
}

static void handleAVRInterruptAttr(Sema &S, Decl *D, const ParsedAttr &AL) {
  if (!isFunctionOrMethod(D)) {
    S.Diag(D->getLocation(), diag::warn_attribute_wrong_decl_type)
        << "'interrupt'" << ExpectedFunction;
    return;
  }

  if (!AL.checkExactlyNumArgs(S, 0))
    return;

  handleSimpleAttribute<AVRInterruptAttr>(S, D, AL);
}

static void handleAVRSignalAttr(Sema &S, Decl *D, const ParsedAttr &AL) {
  if (!isFunctionOrMethod(D)) {
    S.Diag(D->getLocation(), diag::warn_attribute_wrong_decl_type)
        << "'signal'" << ExpectedFunction;
    return;
  }

  if (!AL.checkExactlyNumArgs(S, 0))
    return;

  handleSimpleAttribute<AVRSignalAttr>(S, D, AL);
}

static void handleBPFPreserveAIRecord(Sema &S, RecordDecl *RD) {
  // Add preserve_access_index attribute to all fields and inner records.
  for (auto *D : RD->decls()) {
    if (D->hasAttr<BPFPreserveAccessIndexAttr>())
      continue;

    D->addAttr(BPFPreserveAccessIndexAttr::CreateImplicit(S.Context));
    if (auto *Rec = dyn_cast<RecordDecl>(D))
      handleBPFPreserveAIRecord(S, Rec);
  }
}

static void handleBPFPreserveAccessIndexAttr(Sema &S, Decl *D,
    const ParsedAttr &AL) {
  auto *Rec = cast<RecordDecl>(D);
  handleBPFPreserveAIRecord(S, Rec);
  Rec->addAttr(::new (S.Context) BPFPreserveAccessIndexAttr(S.Context, AL));
}

static bool hasBTFDeclTagAttr(Decl *D, StringRef Tag) {
  for (const auto *I : D->specific_attrs<BTFDeclTagAttr>()) {
    if (I->getBTFDeclTag() == Tag)
      return true;
  }
  return false;
}

static void handleBTFDeclTagAttr(Sema &S, Decl *D, const ParsedAttr &AL) {
  StringRef Str;
  if (!S.checkStringLiteralArgumentAttr(AL, 0, Str))
    return;
  if (hasBTFDeclTagAttr(D, Str))
    return;

  D->addAttr(::new (S.Context) BTFDeclTagAttr(S.Context, AL, Str));
}

BTFDeclTagAttr *Sema::mergeBTFDeclTagAttr(Decl *D, const BTFDeclTagAttr &AL) {
  if (hasBTFDeclTagAttr(D, AL.getBTFDeclTag()))
    return nullptr;
  return ::new (Context) BTFDeclTagAttr(Context, AL, AL.getBTFDeclTag());
}

static void handleWebAssemblyExportNameAttr(Sema &S, Decl *D, const ParsedAttr &AL) {
  if (!isFunctionOrMethod(D)) {
    S.Diag(D->getLocation(), diag::warn_attribute_wrong_decl_type)
        << "'export_name'" << ExpectedFunction;
    return;
  }

  auto *FD = cast<FunctionDecl>(D);
  if (FD->isThisDeclarationADefinition()) {
    S.Diag(D->getLocation(), diag::err_alias_is_definition) << FD << 0;
    return;
  }

  StringRef Str;
  SourceLocation ArgLoc;
  if (!S.checkStringLiteralArgumentAttr(AL, 0, Str, &ArgLoc))
    return;

  D->addAttr(::new (S.Context) WebAssemblyExportNameAttr(S.Context, AL, Str));
  D->addAttr(UsedAttr::CreateImplicit(S.Context));
}

WebAssemblyImportModuleAttr *
Sema::mergeImportModuleAttr(Decl *D, const WebAssemblyImportModuleAttr &AL) {
  auto *FD = cast<FunctionDecl>(D);

  if (const auto *ExistingAttr = FD->getAttr<WebAssemblyImportModuleAttr>()) {
    if (ExistingAttr->getImportModule() == AL.getImportModule())
      return nullptr;
    Diag(ExistingAttr->getLocation(), diag::warn_mismatched_import) << 0
      << ExistingAttr->getImportModule() << AL.getImportModule();
    Diag(AL.getLoc(), diag::note_previous_attribute);
    return nullptr;
  }
  if (FD->hasBody()) {
    Diag(AL.getLoc(), diag::warn_import_on_definition) << 0;
    return nullptr;
  }
  return ::new (Context) WebAssemblyImportModuleAttr(Context, AL,
                                                     AL.getImportModule());
}

WebAssemblyImportNameAttr *
Sema::mergeImportNameAttr(Decl *D, const WebAssemblyImportNameAttr &AL) {
  auto *FD = cast<FunctionDecl>(D);

  if (const auto *ExistingAttr = FD->getAttr<WebAssemblyImportNameAttr>()) {
    if (ExistingAttr->getImportName() == AL.getImportName())
      return nullptr;
    Diag(ExistingAttr->getLocation(), diag::warn_mismatched_import) << 1
      << ExistingAttr->getImportName() << AL.getImportName();
    Diag(AL.getLoc(), diag::note_previous_attribute);
    return nullptr;
  }
  if (FD->hasBody()) {
    Diag(AL.getLoc(), diag::warn_import_on_definition) << 1;
    return nullptr;
  }
  return ::new (Context) WebAssemblyImportNameAttr(Context, AL,
                                                   AL.getImportName());
}

static void
handleWebAssemblyImportModuleAttr(Sema &S, Decl *D, const ParsedAttr &AL) {
  auto *FD = cast<FunctionDecl>(D);

  StringRef Str;
  SourceLocation ArgLoc;
  if (!S.checkStringLiteralArgumentAttr(AL, 0, Str, &ArgLoc))
    return;
  if (FD->hasBody()) {
    S.Diag(AL.getLoc(), diag::warn_import_on_definition) << 0;
    return;
  }

  FD->addAttr(::new (S.Context)
                  WebAssemblyImportModuleAttr(S.Context, AL, Str));
}

static void
handleWebAssemblyImportNameAttr(Sema &S, Decl *D, const ParsedAttr &AL) {
  auto *FD = cast<FunctionDecl>(D);

  StringRef Str;
  SourceLocation ArgLoc;
  if (!S.checkStringLiteralArgumentAttr(AL, 0, Str, &ArgLoc))
    return;
  if (FD->hasBody()) {
    S.Diag(AL.getLoc(), diag::warn_import_on_definition) << 1;
    return;
  }

  FD->addAttr(::new (S.Context) WebAssemblyImportNameAttr(S.Context, AL, Str));
}

static void handleRISCVInterruptAttr(Sema &S, Decl *D,
                                     const ParsedAttr &AL) {
  // Warn about repeated attributes.
  if (const auto *A = D->getAttr<RISCVInterruptAttr>()) {
    S.Diag(AL.getRange().getBegin(),
      diag::warn_riscv_repeated_interrupt_attribute);
    S.Diag(A->getLocation(), diag::note_riscv_repeated_interrupt_attribute);
    return;
  }

  // Check the attribute argument. Argument is optional.
  if (!AL.checkAtMostNumArgs(S, 1))
    return;

  StringRef Str;
  SourceLocation ArgLoc;

  // 'machine'is the default interrupt mode.
  if (AL.getNumArgs() == 0)
    Str = "machine";
  else if (!S.checkStringLiteralArgumentAttr(AL, 0, Str, &ArgLoc))
    return;

  // Semantic checks for a function with the 'interrupt' attribute:
  // - Must be a function.
  // - Must have no parameters.
  // - Must have the 'void' return type.
  // - The attribute itself must either have no argument or one of the
  //   valid interrupt types, see [RISCVInterruptDocs].

  if (D->getFunctionType() == nullptr) {
    S.Diag(D->getLocation(), diag::warn_attribute_wrong_decl_type)
      << "'interrupt'" << ExpectedFunction;
    return;
  }

  if (hasFunctionProto(D) && getFunctionOrMethodNumParams(D) != 0) {
    S.Diag(D->getLocation(), diag::warn_interrupt_attribute_invalid)
      << /*RISC-V*/ 2 << 0;
    return;
  }

  if (!getFunctionOrMethodResultType(D)->isVoidType()) {
    S.Diag(D->getLocation(), diag::warn_interrupt_attribute_invalid)
      << /*RISC-V*/ 2 << 1;
    return;
  }

  RISCVInterruptAttr::InterruptType Kind;
  if (!RISCVInterruptAttr::ConvertStrToInterruptType(Str, Kind)) {
    S.Diag(AL.getLoc(), diag::warn_attribute_type_not_supported) << AL << Str
                                                                 << ArgLoc;
    return;
  }

  D->addAttr(::new (S.Context) RISCVInterruptAttr(S.Context, AL, Kind));
}

static void handleInterruptAttr(Sema &S, Decl *D, const ParsedAttr &AL) {
  // Dispatch the interrupt attribute based on the current target.
  switch (S.Context.getTargetInfo().getTriple().getArch()) {
  case llvm::Triple::msp430:
    handleMSP430InterruptAttr(S, D, AL);
    break;
  case llvm::Triple::mipsel:
  case llvm::Triple::mips:
    handleMipsInterruptAttr(S, D, AL);
    break;
  case llvm::Triple::m68k:
    handleM68kInterruptAttr(S, D, AL);
    break;
  case llvm::Triple::x86:
  case llvm::Triple::x86_64:
    handleAnyX86InterruptAttr(S, D, AL);
    break;
  case llvm::Triple::avr:
    handleAVRInterruptAttr(S, D, AL);
    break;
  case llvm::Triple::riscv32:
  case llvm::Triple::riscv64:
    handleRISCVInterruptAttr(S, D, AL);
    break;
  default:
    handleARMInterruptAttr(S, D, AL);
    break;
  }
}

static bool
checkAMDGPUFlatWorkGroupSizeArguments(Sema &S, Expr *MinExpr, Expr *MaxExpr,
                                      const AMDGPUFlatWorkGroupSizeAttr &Attr) {
  // Accept template arguments for now as they depend on something else.
  // We'll get to check them when they eventually get instantiated.
  if (MinExpr->isValueDependent() || MaxExpr->isValueDependent())
    return false;

  uint32_t Min = 0;
  if (!checkUInt32Argument(S, Attr, MinExpr, Min, 0))
    return true;

  uint32_t Max = 0;
  if (!checkUInt32Argument(S, Attr, MaxExpr, Max, 1))
    return true;

  if (Min == 0 && Max != 0) {
    S.Diag(Attr.getLocation(), diag::err_attribute_argument_invalid)
        << &Attr << 0;
    return true;
  }
  if (Min > Max) {
    S.Diag(Attr.getLocation(), diag::err_attribute_argument_invalid)
        << &Attr << 1;
    return true;
  }

  return false;
}

void Sema::addAMDGPUFlatWorkGroupSizeAttr(Decl *D,
                                          const AttributeCommonInfo &CI,
                                          Expr *MinExpr, Expr *MaxExpr) {
  AMDGPUFlatWorkGroupSizeAttr TmpAttr(Context, CI, MinExpr, MaxExpr);

  if (checkAMDGPUFlatWorkGroupSizeArguments(*this, MinExpr, MaxExpr, TmpAttr))
    return;

  D->addAttr(::new (Context)
                 AMDGPUFlatWorkGroupSizeAttr(Context, CI, MinExpr, MaxExpr));
}

static void handleAMDGPUFlatWorkGroupSizeAttr(Sema &S, Decl *D,
                                              const ParsedAttr &AL) {
  Expr *MinExpr = AL.getArgAsExpr(0);
  Expr *MaxExpr = AL.getArgAsExpr(1);

  S.addAMDGPUFlatWorkGroupSizeAttr(D, AL, MinExpr, MaxExpr);
}

static bool checkAMDGPUWavesPerEUArguments(Sema &S, Expr *MinExpr,
                                           Expr *MaxExpr,
                                           const AMDGPUWavesPerEUAttr &Attr) {
  if (S.DiagnoseUnexpandedParameterPack(MinExpr) ||
      (MaxExpr && S.DiagnoseUnexpandedParameterPack(MaxExpr)))
    return true;

  // Accept template arguments for now as they depend on something else.
  // We'll get to check them when they eventually get instantiated.
  if (MinExpr->isValueDependent() || (MaxExpr && MaxExpr->isValueDependent()))
    return false;

  uint32_t Min = 0;
  if (!checkUInt32Argument(S, Attr, MinExpr, Min, 0))
    return true;

  uint32_t Max = 0;
  if (MaxExpr && !checkUInt32Argument(S, Attr, MaxExpr, Max, 1))
    return true;

  if (Min == 0 && Max != 0) {
    S.Diag(Attr.getLocation(), diag::err_attribute_argument_invalid)
        << &Attr << 0;
    return true;
  }
  if (Max != 0 && Min > Max) {
    S.Diag(Attr.getLocation(), diag::err_attribute_argument_invalid)
        << &Attr << 1;
    return true;
  }

  return false;
}

void Sema::addAMDGPUWavesPerEUAttr(Decl *D, const AttributeCommonInfo &CI,
                                   Expr *MinExpr, Expr *MaxExpr) {
  AMDGPUWavesPerEUAttr TmpAttr(Context, CI, MinExpr, MaxExpr);

  if (checkAMDGPUWavesPerEUArguments(*this, MinExpr, MaxExpr, TmpAttr))
    return;

  D->addAttr(::new (Context)
                 AMDGPUWavesPerEUAttr(Context, CI, MinExpr, MaxExpr));
}

static void handleAMDGPUWavesPerEUAttr(Sema &S, Decl *D, const ParsedAttr &AL) {
  if (!AL.checkAtLeastNumArgs(S, 1) || !AL.checkAtMostNumArgs(S, 2))
    return;

  Expr *MinExpr = AL.getArgAsExpr(0);
  Expr *MaxExpr = (AL.getNumArgs() > 1) ? AL.getArgAsExpr(1) : nullptr;

  S.addAMDGPUWavesPerEUAttr(D, AL, MinExpr, MaxExpr);
}

static void handleAMDGPUNumSGPRAttr(Sema &S, Decl *D, const ParsedAttr &AL) {
  uint32_t NumSGPR = 0;
  Expr *NumSGPRExpr = AL.getArgAsExpr(0);
  if (!checkUInt32Argument(S, AL, NumSGPRExpr, NumSGPR))
    return;

  D->addAttr(::new (S.Context) AMDGPUNumSGPRAttr(S.Context, AL, NumSGPR));
}

static void handleAMDGPUNumVGPRAttr(Sema &S, Decl *D, const ParsedAttr &AL) {
  uint32_t NumVGPR = 0;
  Expr *NumVGPRExpr = AL.getArgAsExpr(0);
  if (!checkUInt32Argument(S, AL, NumVGPRExpr, NumVGPR))
    return;

  D->addAttr(::new (S.Context) AMDGPUNumVGPRAttr(S.Context, AL, NumVGPR));
}

static void handleX86ForceAlignArgPointerAttr(Sema &S, Decl *D,
                                              const ParsedAttr &AL) {
  // If we try to apply it to a function pointer, don't warn, but don't
  // do anything, either. It doesn't matter anyway, because there's nothing
  // special about calling a force_align_arg_pointer function.
  const auto *VD = dyn_cast<ValueDecl>(D);
  if (VD && VD->getType()->isFunctionPointerType())
    return;
  // Also don't warn on function pointer typedefs.
  const auto *TD = dyn_cast<TypedefNameDecl>(D);
  if (TD && (TD->getUnderlyingType()->isFunctionPointerType() ||
    TD->getUnderlyingType()->isFunctionType()))
    return;
  // Attribute can only be applied to function types.
  if (!isa<FunctionDecl>(D)) {
    S.Diag(AL.getLoc(), diag::warn_attribute_wrong_decl_type)
        << AL << ExpectedFunction;
    return;
  }

  D->addAttr(::new (S.Context) X86ForceAlignArgPointerAttr(S.Context, AL));
}

static void handleLayoutVersion(Sema &S, Decl *D, const ParsedAttr &AL) {
  uint32_t Version;
  Expr *VersionExpr = static_cast<Expr *>(AL.getArgAsExpr(0));
  if (!checkUInt32Argument(S, AL, AL.getArgAsExpr(0), Version))
    return;

  // TODO: Investigate what happens with the next major version of MSVC.
  if (Version != LangOptions::MSVC2015 / 100) {
    S.Diag(AL.getLoc(), diag::err_attribute_argument_out_of_bounds)
        << AL << Version << VersionExpr->getSourceRange();
    return;
  }

  // The attribute expects a "major" version number like 19, but new versions of
  // MSVC have moved to updating the "minor", or less significant numbers, so we
  // have to multiply by 100 now.
  Version *= 100;

  D->addAttr(::new (S.Context) LayoutVersionAttr(S.Context, AL, Version));
}

DLLImportAttr *Sema::mergeDLLImportAttr(Decl *D,
                                        const AttributeCommonInfo &CI) {
  if (D->hasAttr<DLLExportAttr>()) {
    Diag(CI.getLoc(), diag::warn_attribute_ignored) << "'dllimport'";
    return nullptr;
  }

  if (D->hasAttr<DLLImportAttr>())
    return nullptr;

  return ::new (Context) DLLImportAttr(Context, CI);
}

DLLExportAttr *Sema::mergeDLLExportAttr(Decl *D,
                                        const AttributeCommonInfo &CI) {
  if (DLLImportAttr *Import = D->getAttr<DLLImportAttr>()) {
    Diag(Import->getLocation(), diag::warn_attribute_ignored) << Import;
    D->dropAttr<DLLImportAttr>();
  }

  if (D->hasAttr<DLLExportAttr>())
    return nullptr;

  return ::new (Context) DLLExportAttr(Context, CI);
}

static void handleDLLAttr(Sema &S, Decl *D, const ParsedAttr &A) {
  if (isa<ClassTemplatePartialSpecializationDecl>(D) &&
      (S.Context.getTargetInfo().shouldDLLImportComdatSymbols())) {
    S.Diag(A.getRange().getBegin(), diag::warn_attribute_ignored) << A;
    return;
  }

  if (const auto *FD = dyn_cast<FunctionDecl>(D)) {
    if (FD->isInlined() && A.getKind() == ParsedAttr::AT_DLLImport &&
        !(S.Context.getTargetInfo().shouldDLLImportComdatSymbols())) {
      // MinGW doesn't allow dllimport on inline functions.
      S.Diag(A.getRange().getBegin(), diag::warn_attribute_ignored_on_inline)
          << A;
      return;
    }
  }

  if (const auto *MD = dyn_cast<CXXMethodDecl>(D)) {
    if ((S.Context.getTargetInfo().shouldDLLImportComdatSymbols()) &&
        MD->getParent()->isLambda()) {
      S.Diag(A.getRange().getBegin(), diag::err_attribute_dll_lambda) << A;
      return;
    }
  }

  Attr *NewAttr = A.getKind() == ParsedAttr::AT_DLLExport
                      ? (Attr *)S.mergeDLLExportAttr(D, A)
                      : (Attr *)S.mergeDLLImportAttr(D, A);
  if (NewAttr)
    D->addAttr(NewAttr);
}

MSInheritanceAttr *
Sema::mergeMSInheritanceAttr(Decl *D, const AttributeCommonInfo &CI,
                             bool BestCase,
                             MSInheritanceModel Model) {
  if (MSInheritanceAttr *IA = D->getAttr<MSInheritanceAttr>()) {
    if (IA->getInheritanceModel() == Model)
      return nullptr;
    Diag(IA->getLocation(), diag::err_mismatched_ms_inheritance)
        << 1 /*previous declaration*/;
    Diag(CI.getLoc(), diag::note_previous_ms_inheritance);
    D->dropAttr<MSInheritanceAttr>();
  }

  auto *RD = cast<CXXRecordDecl>(D);
  if (RD->hasDefinition()) {
    if (checkMSInheritanceAttrOnDefinition(RD, CI.getRange(), BestCase,
                                           Model)) {
      return nullptr;
    }
  } else {
    if (isa<ClassTemplatePartialSpecializationDecl>(RD)) {
      Diag(CI.getLoc(), diag::warn_ignored_ms_inheritance)
          << 1 /*partial specialization*/;
      return nullptr;
    }
    if (RD->getDescribedClassTemplate()) {
      Diag(CI.getLoc(), diag::warn_ignored_ms_inheritance)
          << 0 /*primary template*/;
      return nullptr;
    }
  }

  return ::new (Context) MSInheritanceAttr(Context, CI, BestCase);
}

static void handleCapabilityAttr(Sema &S, Decl *D, const ParsedAttr &AL) {
  // The capability attributes take a single string parameter for the name of
  // the capability they represent. The lockable attribute does not take any
  // parameters. However, semantically, both attributes represent the same
  // concept, and so they use the same semantic attribute. Eventually, the
  // lockable attribute will be removed.
  //
  // For backward compatibility, any capability which has no specified string
  // literal will be considered a "mutex."
  StringRef N("mutex");
  SourceLocation LiteralLoc;
  if (AL.getKind() == ParsedAttr::AT_Capability &&
      !S.checkStringLiteralArgumentAttr(AL, 0, N, &LiteralLoc))
    return;

  D->addAttr(::new (S.Context) CapabilityAttr(S.Context, AL, N));
}

static void handleAssertCapabilityAttr(Sema &S, Decl *D, const ParsedAttr &AL) {
  SmallVector<Expr*, 1> Args;
  if (!checkLockFunAttrCommon(S, D, AL, Args))
    return;

  D->addAttr(::new (S.Context)
                 AssertCapabilityAttr(S.Context, AL, Args.data(), Args.size()));
}

static void handleAcquireCapabilityAttr(Sema &S, Decl *D,
                                        const ParsedAttr &AL) {
  SmallVector<Expr*, 1> Args;
  if (!checkLockFunAttrCommon(S, D, AL, Args))
    return;

  D->addAttr(::new (S.Context) AcquireCapabilityAttr(S.Context, AL, Args.data(),
                                                     Args.size()));
}

static void handleTryAcquireCapabilityAttr(Sema &S, Decl *D,
                                           const ParsedAttr &AL) {
  SmallVector<Expr*, 2> Args;
  if (!checkTryLockFunAttrCommon(S, D, AL, Args))
    return;

  D->addAttr(::new (S.Context) TryAcquireCapabilityAttr(
      S.Context, AL, AL.getArgAsExpr(0), Args.data(), Args.size()));
}

static void handleReleaseCapabilityAttr(Sema &S, Decl *D,
                                        const ParsedAttr &AL) {
  // Check that all arguments are lockable objects.
  SmallVector<Expr *, 1> Args;
  checkAttrArgsAreCapabilityObjs(S, D, AL, Args, 0, true);

  D->addAttr(::new (S.Context) ReleaseCapabilityAttr(S.Context, AL, Args.data(),
                                                     Args.size()));
}

static void handleRequiresCapabilityAttr(Sema &S, Decl *D,
                                         const ParsedAttr &AL) {
  if (!AL.checkAtLeastNumArgs(S, 1))
    return;

  // check that all arguments are lockable objects
  SmallVector<Expr*, 1> Args;
  checkAttrArgsAreCapabilityObjs(S, D, AL, Args);
  if (Args.empty())
    return;

  RequiresCapabilityAttr *RCA = ::new (S.Context)
      RequiresCapabilityAttr(S.Context, AL, Args.data(), Args.size());

  D->addAttr(RCA);
}

static void handleDeprecatedAttr(Sema &S, Decl *D, const ParsedAttr &AL) {
  if (const auto *NSD = dyn_cast<NamespaceDecl>(D)) {
    if (NSD->isAnonymousNamespace()) {
      S.Diag(AL.getLoc(), diag::warn_deprecated_anonymous_namespace);
      // Do not want to attach the attribute to the namespace because that will
      // cause confusing diagnostic reports for uses of declarations within the
      // namespace.
      return;
    }
  } else if (isa<UsingDecl, UnresolvedUsingTypenameDecl,
                 UnresolvedUsingValueDecl>(D)) {
    S.Diag(AL.getRange().getBegin(), diag::warn_deprecated_ignored_on_using)
        << AL;
    return;
  }

  // Handle the cases where the attribute has a text message.
  StringRef Str, Replacement;
  if (AL.isArgExpr(0) && AL.getArgAsExpr(0) &&
      !S.checkStringLiteralArgumentAttr(AL, 0, Str))
    return;

  // Support a single optional message only for Declspec and [[]] spellings.
  if (AL.isDeclspecAttribute() || AL.isStandardAttributeSyntax())
    AL.checkAtMostNumArgs(S, 1);
  else if (AL.isArgExpr(1) && AL.getArgAsExpr(1) &&
           !S.checkStringLiteralArgumentAttr(AL, 1, Replacement))
    return;

  if (!S.getLangOpts().CPlusPlus14 && AL.isCXX11Attribute() && !AL.isGNUScope())
    S.Diag(AL.getLoc(), diag::ext_cxx14_attr) << AL;

  D->addAttr(::new (S.Context) DeprecatedAttr(S.Context, AL, Str, Replacement));
}

static bool isGlobalVar(const Decl *D) {
  if (const auto *S = dyn_cast<VarDecl>(D))
    return S->hasGlobalStorage();
  return false;
}

static bool isSanitizerAttributeAllowedOnGlobals(StringRef Sanitizer) {
  return Sanitizer == "address" || Sanitizer == "hwaddress" ||
         Sanitizer == "memtag";
}

static void handleNoSanitizeAttr(Sema &S, Decl *D, const ParsedAttr &AL) {
  if (!AL.checkAtLeastNumArgs(S, 1))
    return;

  std::vector<StringRef> Sanitizers;

  for (unsigned I = 0, E = AL.getNumArgs(); I != E; ++I) {
    StringRef SanitizerName;
    SourceLocation LiteralLoc;

    if (!S.checkStringLiteralArgumentAttr(AL, I, SanitizerName, &LiteralLoc))
      return;

    if (parseSanitizerValue(SanitizerName, /*AllowGroups=*/true) ==
            SanitizerMask() &&
        SanitizerName != "coverage")
      S.Diag(LiteralLoc, diag::warn_unknown_sanitizer_ignored) << SanitizerName;
    else if (isGlobalVar(D) && !isSanitizerAttributeAllowedOnGlobals(SanitizerName))
      S.Diag(D->getLocation(), diag::warn_attribute_type_not_supported_global)
          << AL << SanitizerName;
    Sanitizers.push_back(SanitizerName);
  }

  D->addAttr(::new (S.Context) NoSanitizeAttr(S.Context, AL, Sanitizers.data(),
                                              Sanitizers.size()));
}

static void handleNoSanitizeSpecificAttr(Sema &S, Decl *D,
                                         const ParsedAttr &AL) {
  StringRef AttrName = AL.getAttrName()->getName();
  normalizeName(AttrName);
  StringRef SanitizerName = llvm::StringSwitch<StringRef>(AttrName)
                                .Case("no_address_safety_analysis", "address")
                                .Case("no_sanitize_address", "address")
                                .Case("no_sanitize_thread", "thread")
                                .Case("no_sanitize_memory", "memory");
  if (isGlobalVar(D) && SanitizerName != "address")
    S.Diag(D->getLocation(), diag::err_attribute_wrong_decl_type)
        << AL << ExpectedFunction;

  // FIXME: Rather than create a NoSanitizeSpecificAttr, this creates a
  // NoSanitizeAttr object; but we need to calculate the correct spelling list
  // index rather than incorrectly assume the index for NoSanitizeSpecificAttr
  // has the same spellings as the index for NoSanitizeAttr. We don't have a
  // general way to "translate" between the two, so this hack attempts to work
  // around the issue with hard-coded indices. This is critical for calling
  // getSpelling() or prettyPrint() on the resulting semantic attribute object
  // without failing assertions.
  unsigned TranslatedSpellingIndex = 0;
  if (AL.isStandardAttributeSyntax())
    TranslatedSpellingIndex = 1;

  AttributeCommonInfo Info = AL;
  Info.setAttributeSpellingListIndex(TranslatedSpellingIndex);
  D->addAttr(::new (S.Context)
                 NoSanitizeAttr(S.Context, Info, &SanitizerName, 1));
}

static void handleInternalLinkageAttr(Sema &S, Decl *D, const ParsedAttr &AL) {
  if (InternalLinkageAttr *Internal = S.mergeInternalLinkageAttr(D, AL))
    D->addAttr(Internal);
}

static void handleOpenCLNoSVMAttr(Sema &S, Decl *D, const ParsedAttr &AL) {
  if (S.LangOpts.getOpenCLCompatibleVersion() < 200)
    S.Diag(AL.getLoc(), diag::err_attribute_requires_opencl_version)
        << AL << "2.0" << 1;
  else
    S.Diag(AL.getLoc(), diag::warn_opencl_attr_deprecated_ignored)
        << AL << S.LangOpts.getOpenCLVersionString();
}

static void handleOpenCLAccessAttr(Sema &S, Decl *D, const ParsedAttr &AL) {
  if (D->isInvalidDecl())
    return;

  // Check if there is only one access qualifier.
  if (D->hasAttr<OpenCLAccessAttr>()) {
    if (D->getAttr<OpenCLAccessAttr>()->getSemanticSpelling() ==
        AL.getSemanticSpelling()) {
      S.Diag(AL.getLoc(), diag::warn_duplicate_declspec)
          << AL.getAttrName()->getName() << AL.getRange();
    } else {
      S.Diag(AL.getLoc(), diag::err_opencl_multiple_access_qualifiers)
          << D->getSourceRange();
      D->setInvalidDecl(true);
      return;
    }
  }

  // OpenCL v2.0 s6.6 - read_write can be used for image types to specify that
  // an image object can be read and written. OpenCL v2.0 s6.13.6 - A kernel
  // cannot read from and write to the same pipe object. Using the read_write
  // (or __read_write) qualifier with the pipe qualifier is a compilation error.
  // OpenCL v3.0 s6.8 - For OpenCL C 2.0, or with the
  // __opencl_c_read_write_images feature, image objects specified as arguments
  // to a kernel can additionally be declared to be read-write.
  // C++ for OpenCL 1.0 inherits rule from OpenCL C v2.0.
  // C++ for OpenCL 2021 inherits rule from OpenCL C v3.0.
  if (const auto *PDecl = dyn_cast<ParmVarDecl>(D)) {
    const Type *DeclTy = PDecl->getType().getCanonicalType().getTypePtr();
    if (AL.getAttrName()->getName().contains("read_write")) {
      bool ReadWriteImagesUnsupported =
          (S.getLangOpts().getOpenCLCompatibleVersion() < 200) ||
          (S.getLangOpts().getOpenCLCompatibleVersion() == 300 &&
           !S.getOpenCLOptions().isSupported("__opencl_c_read_write_images",
                                             S.getLangOpts()));
      if (ReadWriteImagesUnsupported || DeclTy->isPipeType()) {
        S.Diag(AL.getLoc(), diag::err_opencl_invalid_read_write)
            << AL << PDecl->getType() << DeclTy->isImageType();
        D->setInvalidDecl(true);
        return;
      }
    }
  }

  D->addAttr(::new (S.Context) OpenCLAccessAttr(S.Context, AL));
}

static void handleZeroCallUsedRegsAttr(Sema &S, Decl *D, const ParsedAttr &AL) {
  // Check that the argument is a string literal.
  StringRef KindStr;
  SourceLocation LiteralLoc;
  if (!S.checkStringLiteralArgumentAttr(AL, 0, KindStr, &LiteralLoc))
    return;

  ZeroCallUsedRegsAttr::ZeroCallUsedRegsKind Kind;
  if (!ZeroCallUsedRegsAttr::ConvertStrToZeroCallUsedRegsKind(KindStr, Kind)) {
    S.Diag(LiteralLoc, diag::warn_attribute_type_not_supported)
        << AL << KindStr;
    return;
  }

  D->dropAttr<ZeroCallUsedRegsAttr>();
  D->addAttr(ZeroCallUsedRegsAttr::Create(S.Context, Kind, AL));
}

static void handleFunctionReturnThunksAttr(Sema &S, Decl *D,
                                           const ParsedAttr &AL) {
  StringRef KindStr;
  SourceLocation LiteralLoc;
  if (!S.checkStringLiteralArgumentAttr(AL, 0, KindStr, &LiteralLoc))
    return;

  FunctionReturnThunksAttr::Kind Kind;
  if (!FunctionReturnThunksAttr::ConvertStrToKind(KindStr, Kind)) {
    S.Diag(LiteralLoc, diag::warn_attribute_type_not_supported)
        << AL << KindStr;
    return;
  }
  // FIXME: it would be good to better handle attribute merging rather than
  // silently replacing the existing attribute, so long as it does not break
  // the expected codegen tests.
  D->dropAttr<FunctionReturnThunksAttr>();
  D->addAttr(FunctionReturnThunksAttr::Create(S.Context, Kind, AL));
}

bool isDeviceAspectType(const QualType Ty) {
  const EnumType *ET = Ty->getAs<EnumType>();
  if (!ET)
    return false;

  if (const auto *Attr = ET->getDecl()->getAttr<SYCLTypeAttr>())
    return Attr->getType() == SYCLTypeAttr::aspect;

  return false;
}

SYCLDeviceHasAttr *Sema::MergeSYCLDeviceHasAttr(Decl *D,
                                                const SYCLDeviceHasAttr &A) {
  if (const auto *ExistingAttr = D->getAttr<SYCLDeviceHasAttr>()) {
    Diag(ExistingAttr->getLoc(), diag::warn_duplicate_attribute_exact) << &A;
    Diag(A.getLoc(), diag::note_previous_attribute);
    return nullptr;
  }

  SmallVector<Expr *, 5> Args;
  for (auto *E : A.aspects())
    Args.push_back(E);
  return ::new (Context)
      SYCLDeviceHasAttr(Context, A, Args.data(), Args.size());
}

void Sema::AddSYCLDeviceHasAttr(Decl *D, const AttributeCommonInfo &CI,
                                Expr **Exprs, unsigned Size) {

  SYCLDeviceHasAttr TmpAttr(Context, CI, Exprs, Size);
  SmallVector<Expr *, 5> Aspects;
  for (auto *E : TmpAttr.aspects())
    if (!isa<PackExpansionExpr>(E) && !isDeviceAspectType(E->getType()))
      Diag(E->getExprLoc(), diag::err_sycl_invalid_aspect_argument) << CI;

  if (const auto *ExistingAttr = D->getAttr<SYCLDeviceHasAttr>()) {
    Diag(CI.getLoc(), diag::warn_duplicate_attribute_exact) << CI;
    Diag(ExistingAttr->getLoc(), diag::note_previous_attribute);
    return;
  }

  D->addAttr(::new (Context) SYCLDeviceHasAttr(Context, CI, Exprs, Size));
}

static void handleSYCLDeviceHasAttr(Sema &S, Decl *D, const ParsedAttr &A) {
  // Ignore the attribute if compiling for the host side because aspects may not
  // be marked properly for such compilation
  if (!S.Context.getLangOpts().SYCLIsDevice)
    return;

  SmallVector<Expr *, 5> Args;
  for (unsigned I = 0; I < A.getNumArgs(); ++I)
    Args.push_back(A.getArgAsExpr(I));

  S.AddSYCLDeviceHasAttr(D, A, Args.data(), Args.size());
}

SYCLUsesAspectsAttr *
Sema::MergeSYCLUsesAspectsAttr(Decl *D, const SYCLUsesAspectsAttr &A) {
  if (const auto *ExistingAttr = D->getAttr<SYCLUsesAspectsAttr>()) {
    Diag(ExistingAttr->getLoc(), diag::warn_duplicate_attribute_exact) << &A;
    Diag(A.getLoc(), diag::note_previous_attribute);
    return nullptr;
  }

  SmallVector<Expr *, 5> Args;
  for (auto *E : A.aspects())
    Args.push_back(E);
  return ::new (Context)
      SYCLUsesAspectsAttr(Context, A, Args.data(), Args.size());
}

void Sema::AddSYCLUsesAspectsAttr(Decl *D, const AttributeCommonInfo &CI,
                                  Expr **Exprs, unsigned Size) {

  SYCLUsesAspectsAttr TmpAttr(Context, CI, Exprs, Size);
  SmallVector<Expr *, 5> Aspects;
  for (auto *E : TmpAttr.aspects())
    if (!isDeviceAspectType(E->getType()))
      Diag(E->getExprLoc(), diag::err_sycl_invalid_aspect_argument) << CI;

  if (const auto *ExistingAttr = D->getAttr<SYCLUsesAspectsAttr>()) {
    Diag(CI.getLoc(), diag::warn_duplicate_attribute_exact) << CI;
    Diag(ExistingAttr->getLoc(), diag::note_previous_attribute);
    return;
  }

  D->addAttr(::new (Context) SYCLUsesAspectsAttr(Context, CI, Exprs, Size));
}

static void handleSYCLUsesAspectsAttr(Sema &S, Decl *D, const ParsedAttr &A) {
  // Ignore the attribute if compiling for the host because aspects may not be
  // marked properly for such compilation
  if (!S.Context.getLangOpts().SYCLIsDevice)
    return;

  SmallVector<Expr *, 5> Args;
  for (unsigned I = 0; I < A.getNumArgs(); ++I)
    Args.push_back(A.getArgAsExpr(I));

  S.AddSYCLUsesAspectsAttr(D, A, Args.data(), Args.size());
}

static void handleSYCLKernelAttr(Sema &S, Decl *D, const ParsedAttr &AL) {
  // The 'sycl_kernel' attribute applies only to function templates.
  const auto *FD = cast<FunctionDecl>(D);
  const FunctionTemplateDecl *FT = FD->getDescribedFunctionTemplate();
  assert(FT && "Function template is expected");

  // Function template must have at least two template parameters so it
  // can be used in OpenCL kernel generation.
  const TemplateParameterList *TL = FT->getTemplateParameters();
  if (TL->size() < 2) {
    S.Diag(FT->getLocation(), diag::warn_sycl_kernel_num_of_template_params);
    return;
  }

  // The first two template parameters must be typenames.
  for (unsigned I = 0; I < 2 && I < TL->size(); ++I) {
    const NamedDecl *TParam = TL->getParam(I);
    if (isa<NonTypeTemplateParmDecl>(TParam)) {
      S.Diag(FT->getLocation(),
             diag::warn_sycl_kernel_invalid_template_param_type);
      return;
    }
  }

  // Function must have at least one parameter.
  if (getFunctionOrMethodNumParams(D) < 1) {
    S.Diag(FT->getLocation(), diag::warn_sycl_kernel_num_of_function_params);
    return;
  }

  // Function must return void.
  QualType RetTy = getFunctionOrMethodResultType(D);
  if (!RetTy->isVoidType()) {
    S.Diag(FT->getLocation(), diag::warn_sycl_kernel_return_type);
    return;
  }

  handleSimpleAttribute<SYCLKernelAttr>(S, D, AL);
}

SYCLTypeAttr *Sema::MergeSYCLTypeAttr(Decl *D, const AttributeCommonInfo &CI,
                                      SYCLTypeAttr::SYCLType TypeName) {
  if (const auto *ExistingAttr = D->getAttr<SYCLTypeAttr>()) {
    if (ExistingAttr->getType() != TypeName) {
      Diag(ExistingAttr->getLoc(), diag::err_duplicate_attribute)
          << ExistingAttr;
      Diag(CI.getLoc(), diag::note_previous_attribute);
    }
    // Do not add duplicate attribute
    return nullptr;
  }
  return ::new (Context) SYCLTypeAttr(Context, CI, TypeName);
}

static void handleSYCLTypeAttr(Sema &S, Decl *D, const ParsedAttr &AL) {
  if (!AL.isArgIdent(0)) {
    S.Diag(AL.getLoc(), diag::err_attribute_argument_type)
        << AL << AANT_ArgumentIdentifier;
    return;
  }

  IdentifierInfo *II = AL.getArgAsIdent(0)->Ident;
  SYCLTypeAttr::SYCLType Type;

  if (!SYCLTypeAttr::ConvertStrToSYCLType(II->getName(), Type)) {
    S.Diag(AL.getLoc(), diag::err_attribute_argument_not_supported) << AL << II;
    return;
  }

  if (SYCLTypeAttr *NewAttr = S.MergeSYCLTypeAttr(D, AL, Type))
    D->addAttr(NewAttr);
}

static void handleDestroyAttr(Sema &S, Decl *D, const ParsedAttr &A) {
  if (!cast<VarDecl>(D)->hasGlobalStorage()) {
    S.Diag(D->getLocation(), diag::err_destroy_attr_on_non_static_var)
        << (A.getKind() == ParsedAttr::AT_AlwaysDestroy);
    return;
  }

  if (A.getKind() == ParsedAttr::AT_AlwaysDestroy)
    handleSimpleAttribute<AlwaysDestroyAttr>(S, D, A);
  else
    handleSimpleAttribute<NoDestroyAttr>(S, D, A);
}

static void handleUninitializedAttr(Sema &S, Decl *D, const ParsedAttr &AL) {
  assert(cast<VarDecl>(D)->getStorageDuration() == SD_Automatic &&
         "uninitialized is only valid on automatic duration variables");
  D->addAttr(::new (S.Context) UninitializedAttr(S.Context, AL));
}

static bool tryMakeVariablePseudoStrong(Sema &S, VarDecl *VD,
                                        bool DiagnoseFailure) {
  QualType Ty = VD->getType();
  if (!Ty->isObjCRetainableType()) {
    if (DiagnoseFailure) {
      S.Diag(VD->getBeginLoc(), diag::warn_ignored_objc_externally_retained)
          << 0;
    }
    return false;
  }

  Qualifiers::ObjCLifetime LifetimeQual = Ty.getQualifiers().getObjCLifetime();

  // Sema::inferObjCARCLifetime must run after processing decl attributes
  // (because __block lowers to an attribute), so if the lifetime hasn't been
  // explicitly specified, infer it locally now.
  if (LifetimeQual == Qualifiers::OCL_None)
    LifetimeQual = Ty->getObjCARCImplicitLifetime();

  // The attributes only really makes sense for __strong variables; ignore any
  // attempts to annotate a parameter with any other lifetime qualifier.
  if (LifetimeQual != Qualifiers::OCL_Strong) {
    if (DiagnoseFailure) {
      S.Diag(VD->getBeginLoc(), diag::warn_ignored_objc_externally_retained)
          << 1;
    }
    return false;
  }

  // Tampering with the type of a VarDecl here is a bit of a hack, but we need
  // to ensure that the variable is 'const' so that we can error on
  // modification, which can otherwise over-release.
  VD->setType(Ty.withConst());
  VD->setARCPseudoStrong(true);
  return true;
}

static void handleObjCExternallyRetainedAttr(Sema &S, Decl *D,
                                             const ParsedAttr &AL) {
  if (auto *VD = dyn_cast<VarDecl>(D)) {
    assert(!isa<ParmVarDecl>(VD) && "should be diagnosed automatically");
    if (!VD->hasLocalStorage()) {
      S.Diag(D->getBeginLoc(), diag::warn_ignored_objc_externally_retained)
          << 0;
      return;
    }

    if (!tryMakeVariablePseudoStrong(S, VD, /*DiagnoseFailure=*/true))
      return;

    handleSimpleAttribute<ObjCExternallyRetainedAttr>(S, D, AL);
    return;
  }

  // If D is a function-like declaration (method, block, or function), then we
  // make every parameter psuedo-strong.
  unsigned NumParams =
      hasFunctionProto(D) ? getFunctionOrMethodNumParams(D) : 0;
  for (unsigned I = 0; I != NumParams; ++I) {
    auto *PVD = const_cast<ParmVarDecl *>(getFunctionOrMethodParam(D, I));
    QualType Ty = PVD->getType();

    // If a user wrote a parameter with __strong explicitly, then assume they
    // want "real" strong semantics for that parameter. This works because if
    // the parameter was written with __strong, then the strong qualifier will
    // be non-local.
    if (Ty.getLocalUnqualifiedType().getQualifiers().getObjCLifetime() ==
        Qualifiers::OCL_Strong)
      continue;

    tryMakeVariablePseudoStrong(S, PVD, /*DiagnoseFailure=*/false);
  }
  handleSimpleAttribute<ObjCExternallyRetainedAttr>(S, D, AL);
}

static void handleMIGServerRoutineAttr(Sema &S, Decl *D, const ParsedAttr &AL) {
  // Check that the return type is a `typedef int kern_return_t` or a typedef
  // around it, because otherwise MIG convention checks make no sense.
  // BlockDecl doesn't store a return type, so it's annoying to check,
  // so let's skip it for now.
  if (!isa<BlockDecl>(D)) {
    QualType T = getFunctionOrMethodResultType(D);
    bool IsKernReturnT = false;
    while (const auto *TT = T->getAs<TypedefType>()) {
      IsKernReturnT = (TT->getDecl()->getName() == "kern_return_t");
      T = TT->desugar();
    }
    if (!IsKernReturnT || T.getCanonicalType() != S.getASTContext().IntTy) {
      S.Diag(D->getBeginLoc(),
             diag::warn_mig_server_routine_does_not_return_kern_return_t);
      return;
    }
  }

  handleSimpleAttribute<MIGServerRoutineAttr>(S, D, AL);
}

static void handleMSAllocatorAttr(Sema &S, Decl *D, const ParsedAttr &AL) {
  // Warn if the return type is not a pointer or reference type.
  if (auto *FD = dyn_cast<FunctionDecl>(D)) {
    QualType RetTy = FD->getReturnType();
    if (!RetTy->isPointerType() && !RetTy->isReferenceType()) {
      S.Diag(AL.getLoc(), diag::warn_declspec_allocator_nonpointer)
          << AL.getRange() << RetTy;
      return;
    }
  }

  handleSimpleAttribute<MSAllocatorAttr>(S, D, AL);
}

static void handleAcquireHandleAttr(Sema &S, Decl *D, const ParsedAttr &AL) {
  if (AL.isUsedAsTypeAttr())
    return;
  // Warn if the parameter is definitely not an output parameter.
  if (const auto *PVD = dyn_cast<ParmVarDecl>(D)) {
    if (PVD->getType()->isIntegerType()) {
      S.Diag(AL.getLoc(), diag::err_attribute_output_parameter)
          << AL.getRange();
      return;
    }
  }
  StringRef Argument;
  if (!S.checkStringLiteralArgumentAttr(AL, 0, Argument))
    return;
  D->addAttr(AcquireHandleAttr::Create(S.Context, Argument, AL));
}

template<typename Attr>
static void handleHandleAttr(Sema &S, Decl *D, const ParsedAttr &AL) {
  StringRef Argument;
  if (!S.checkStringLiteralArgumentAttr(AL, 0, Argument))
    return;
  D->addAttr(Attr::Create(S.Context, Argument, AL));
}

template<typename Attr>
static void handleUnsafeBufferUsage(Sema &S, Decl *D, const ParsedAttr &AL) {
  D->addAttr(Attr::Create(S.Context, AL));
}

static void handleCFGuardAttr(Sema &S, Decl *D, const ParsedAttr &AL) {
  // The guard attribute takes a single identifier argument.

  if (!AL.isArgIdent(0)) {
    S.Diag(AL.getLoc(), diag::err_attribute_argument_type)
        << AL << AANT_ArgumentIdentifier;
    return;
  }

  CFGuardAttr::GuardArg Arg;
  IdentifierInfo *II = AL.getArgAsIdent(0)->Ident;
  if (!CFGuardAttr::ConvertStrToGuardArg(II->getName(), Arg)) {
    S.Diag(AL.getLoc(), diag::warn_attribute_type_not_supported) << AL << II;
    return;
  }

  D->addAttr(::new (S.Context) CFGuardAttr(S.Context, AL, Arg));
}


template <typename AttrTy>
static const AttrTy *findEnforceTCBAttrByName(Decl *D, StringRef Name) {
  auto Attrs = D->specific_attrs<AttrTy>();
  auto I = llvm::find_if(Attrs,
                         [Name](const AttrTy *A) {
                           return A->getTCBName() == Name;
                         });
  return I == Attrs.end() ? nullptr : *I;
}

template <typename AttrTy, typename ConflictingAttrTy>
static void handleEnforceTCBAttr(Sema &S, Decl *D, const ParsedAttr &AL) {
  StringRef Argument;
  if (!S.checkStringLiteralArgumentAttr(AL, 0, Argument))
    return;

  // A function cannot be have both regular and leaf membership in the same TCB.
  if (const ConflictingAttrTy *ConflictingAttr =
      findEnforceTCBAttrByName<ConflictingAttrTy>(D, Argument)) {
    // We could attach a note to the other attribute but in this case
    // there's no need given how the two are very close to each other.
    S.Diag(AL.getLoc(), diag::err_tcb_conflicting_attributes)
      << AL.getAttrName()->getName() << ConflictingAttr->getAttrName()->getName()
      << Argument;

    // Error recovery: drop the non-leaf attribute so that to suppress
    // all future warnings caused by erroneous attributes. The leaf attribute
    // needs to be kept because it can only suppresses warnings, not cause them.
    D->dropAttr<EnforceTCBAttr>();
    return;
  }

  D->addAttr(AttrTy::Create(S.Context, Argument, AL));
}

template <typename AttrTy, typename ConflictingAttrTy>
static AttrTy *mergeEnforceTCBAttrImpl(Sema &S, Decl *D, const AttrTy &AL) {
  // Check if the new redeclaration has different leaf-ness in the same TCB.
  StringRef TCBName = AL.getTCBName();
  if (const ConflictingAttrTy *ConflictingAttr =
      findEnforceTCBAttrByName<ConflictingAttrTy>(D, TCBName)) {
    S.Diag(ConflictingAttr->getLoc(), diag::err_tcb_conflicting_attributes)
      << ConflictingAttr->getAttrName()->getName()
      << AL.getAttrName()->getName() << TCBName;

    // Add a note so that the user could easily find the conflicting attribute.
    S.Diag(AL.getLoc(), diag::note_conflicting_attribute);

    // More error recovery.
    D->dropAttr<EnforceTCBAttr>();
    return nullptr;
  }

  ASTContext &Context = S.getASTContext();
  return ::new(Context) AttrTy(Context, AL, AL.getTCBName());
}

EnforceTCBAttr *Sema::mergeEnforceTCBAttr(Decl *D, const EnforceTCBAttr &AL) {
  return mergeEnforceTCBAttrImpl<EnforceTCBAttr, EnforceTCBLeafAttr>(
      *this, D, AL);
}

EnforceTCBLeafAttr *Sema::mergeEnforceTCBLeafAttr(
    Decl *D, const EnforceTCBLeafAttr &AL) {
  return mergeEnforceTCBAttrImpl<EnforceTCBLeafAttr, EnforceTCBAttr>(
      *this, D, AL);
}

//===----------------------------------------------------------------------===//
// Top Level Sema Entry Points
//===----------------------------------------------------------------------===//

static bool IsDeclLambdaCallOperator(Decl *D) {
  if (const auto *MD = dyn_cast<CXXMethodDecl>(D))
    return MD->getParent()->isLambda() &&
           MD->getOverloadedOperator() == OverloadedOperatorKind::OO_Call;
  return false;
}

// Returns true if the attribute must delay setting its arguments until after
// template instantiation, and false otherwise.
static bool MustDelayAttributeArguments(const ParsedAttr &AL) {
  // Only attributes that accept expression parameter packs can delay arguments.
  if (!AL.acceptsExprPack())
    return false;

  bool AttrHasVariadicArg = AL.hasVariadicArg();
  unsigned AttrNumArgs = AL.getNumArgMembers();
  for (size_t I = 0; I < std::min(AL.getNumArgs(), AttrNumArgs); ++I) {
    bool IsLastAttrArg = I == (AttrNumArgs - 1);
    // If the argument is the last argument and it is variadic it can contain
    // any expression.
    if (IsLastAttrArg && AttrHasVariadicArg)
      return false;
    Expr *E = AL.getArgAsExpr(I);
    bool ArgMemberCanHoldExpr = AL.isParamExpr(I);
    // If the expression is a pack expansion then arguments must be delayed
    // unless the argument is an expression and it is the last argument of the
    // attribute.
    if (isa<PackExpansionExpr>(E))
      return !(IsLastAttrArg && ArgMemberCanHoldExpr);
    // Last case is if the expression is value dependent then it must delay
    // arguments unless the corresponding argument is able to hold the
    // expression.
    if (E->isValueDependent() && !ArgMemberCanHoldExpr)
      return true;
  }
  return false;
}

/// ProcessDeclAttribute - Apply the specific attribute to the specified decl if
/// the attribute applies to decls.  If the attribute is a type attribute, just
/// silently ignore it if a GNU attribute.
static void
ProcessDeclAttribute(Sema &S, Scope *scope, Decl *D, const ParsedAttr &AL,
                     const Sema::ProcessDeclAttributeOptions &Options) {
  if (AL.isInvalid() || AL.getKind() == ParsedAttr::IgnoredAttribute)
    return;

  // Ignore C++11 attributes on declarator chunks: they appertain to the type
  // instead.
<<<<<<< HEAD
  // FIXME: We currently check the attribute syntax directly instead of using
  // isCXX11Attribute(), which currently erroneously classifies the C11
  // `_Alignas` attribute as a C++11 attribute. `_Alignas` can appear on the
  // `DeclSpec`, so we need to let it through here to make sure it is processed
  // appropriately. Once the behavior of isCXX11Attribute() is fixed, we can
  // go back to using that here.
  if (AL.getSyntax() == ParsedAttr::AS_CXX11 &&
      !Options.IncludeCXX11Attributes &&
      (!IsDeclLambdaCallOperator(D) || !AL.supportsNonconformingLambdaSyntax()))
=======
  if (AL.isCXX11Attribute() && !Options.IncludeCXX11Attributes)
>>>>>>> 5794ea42
    return;

  // Unknown attributes are automatically warned on. Target-specific attributes
  // which do not apply to the current target architecture are treated as
  // though they were unknown attributes.
  const TargetInfo *Aux = S.Context.getAuxTargetInfo();
  if (AL.getKind() == ParsedAttr::UnknownAttribute ||
      !(AL.existsInTarget(S.Context.getTargetInfo()) ||
        (S.Context.getLangOpts().SYCLIsDevice &&
         Aux && AL.existsInTarget(*Aux)))) {
    S.Diag(AL.getLoc(),
           AL.isDeclspecAttribute()
               ? (unsigned)diag::warn_unhandled_ms_attribute_ignored
               : (unsigned)diag::warn_unknown_attribute_ignored)
        << AL << AL.getRange();
    return;
  }

  // Check if argument population must delayed to after template instantiation.
  bool MustDelayArgs = MustDelayAttributeArguments(AL);

  // Argument number check must be skipped if arguments are delayed.
  if (S.checkCommonAttributeFeatures(D, AL, MustDelayArgs))
    return;

  if (MustDelayArgs) {
    AL.handleAttrWithDelayedArgs(S, D);
    return;
  }

  switch (AL.getKind()) {
  default:
    if (AL.getInfo().handleDeclAttribute(S, D, AL) != ParsedAttrInfo::NotHandled)
      break;
    if (!AL.isStmtAttr()) {
      assert(AL.isTypeAttr() && "Non-type attribute not handled");
    }
    if (AL.isTypeAttr()) {
      if (Options.IgnoreTypeAttributes)
        break;
      if (!AL.isStandardAttributeSyntax()) {
        // Non-[[]] type attributes are handled in processTypeAttrs(); silently
        // move on.
        break;
      }

      // According to the C and C++ standards, we should never see a
      // [[]] type attribute on a declaration. However, we have in the past
      // allowed some type attributes to "slide" to the `DeclSpec`, so we need
      // to continue to support this legacy behavior. We only do this, however,
      // if
      // - we actually have a `DeclSpec`, i.e. if we're looking at a
      //   `DeclaratorDecl`, or
      // - we are looking at an alias-declaration, where historically we have
      //   allowed type attributes after the identifier to slide to the type.
      if (AL.slidesFromDeclToDeclSpecLegacyBehavior() &&
          isa<DeclaratorDecl, TypeAliasDecl>(D)) {
        // Suggest moving the attribute to the type instead, but only for our
        // own vendor attributes; moving other vendors' attributes might hurt
        // portability.
        if (AL.isClangScope()) {
          S.Diag(AL.getLoc(), diag::warn_type_attribute_deprecated_on_decl)
              << AL << D->getLocation();
        }

        // Allow this type attribute to be handled in processTypeAttrs();
        // silently move on.
        break;
      }

      if (AL.getKind() == ParsedAttr::AT_Regparm) {
        // `regparm` is a special case: It's a type attribute but we still want
        // to treat it as if it had been written on the declaration because that
        // way we'll be able to handle it directly in `processTypeAttr()`.
        // If we treated `regparm` it as if it had been written on the
        // `DeclSpec`, the logic in `distributeFunctionTypeAttrFromDeclSepc()`
        // would try to move it to the declarator, but that doesn't work: We
        // can't remove the attribute from the list of declaration attributes
        // because it might be needed by other declarators in the same
        // declaration.
        break;
      }

      if (AL.getKind() == ParsedAttr::AT_VectorSize) {
        // `vector_size` is a special case: It's a type attribute semantically,
        // but GCC expects the [[]] syntax to be written on the declaration (and
        // warns that the attribute has no effect if it is placed on the
        // decl-specifier-seq).
        // Silently move on and allow the attribute to be handled in
        // processTypeAttr().
        break;
      }

      if (AL.getKind() == ParsedAttr::AT_NoDeref) {
        // FIXME: `noderef` currently doesn't work correctly in [[]] syntax.
        // See https://github.com/llvm/llvm-project/issues/55790 for details.
        // We allow processTypeAttrs() to emit a warning and silently move on.
        break;
      }
    }
    // N.B., ClangAttrEmitter.cpp emits a diagnostic helper that ensures a
    // statement attribute is not written on a declaration, but this code is
    // needed for type attributes as well as statement attributes in Attr.td
    // that do not list any subjects.
    S.Diag(AL.getLoc(), diag::err_attribute_invalid_on_decl)
        << AL << D->getLocation();
    break;
  case ParsedAttr::AT_Interrupt:
    handleInterruptAttr(S, D, AL);
    break;
  case ParsedAttr::AT_X86ForceAlignArgPointer:
    handleX86ForceAlignArgPointerAttr(S, D, AL);
    break;
  case ParsedAttr::AT_ReadOnlyPlacement:
    handleSimpleAttribute<ReadOnlyPlacementAttr>(S, D, AL);
    break;
  case ParsedAttr::AT_DLLExport:
  case ParsedAttr::AT_DLLImport:
    handleDLLAttr(S, D, AL);
    break;
  case ParsedAttr::AT_AMDGPUFlatWorkGroupSize:
    handleAMDGPUFlatWorkGroupSizeAttr(S, D, AL);
    break;
  case ParsedAttr::AT_AMDGPUWavesPerEU:
    handleAMDGPUWavesPerEUAttr(S, D, AL);
    break;
  case ParsedAttr::AT_AMDGPUNumSGPR:
    handleAMDGPUNumSGPRAttr(S, D, AL);
    break;
  case ParsedAttr::AT_AMDGPUNumVGPR:
    handleAMDGPUNumVGPRAttr(S, D, AL);
    break;
  case ParsedAttr::AT_AVRSignal:
    handleAVRSignalAttr(S, D, AL);
    break;
  case ParsedAttr::AT_BPFPreserveAccessIndex:
    handleBPFPreserveAccessIndexAttr(S, D, AL);
    break;
  case ParsedAttr::AT_BTFDeclTag:
    handleBTFDeclTagAttr(S, D, AL);
    break;
  case ParsedAttr::AT_WebAssemblyExportName:
    handleWebAssemblyExportNameAttr(S, D, AL);
    break;
  case ParsedAttr::AT_WebAssemblyImportModule:
    handleWebAssemblyImportModuleAttr(S, D, AL);
    break;
  case ParsedAttr::AT_WebAssemblyImportName:
    handleWebAssemblyImportNameAttr(S, D, AL);
    break;
  case ParsedAttr::AT_IBOutlet:
    handleIBOutlet(S, D, AL);
    break;
  case ParsedAttr::AT_IBOutletCollection:
    handleIBOutletCollection(S, D, AL);
    break;
  case ParsedAttr::AT_IFunc:
    handleIFuncAttr(S, D, AL);
    break;
  case ParsedAttr::AT_Alias:
    handleAliasAttr(S, D, AL);
    break;
  case ParsedAttr::AT_Aligned:
    handleAlignedAttr(S, D, AL);
    break;
  case ParsedAttr::AT_AlignValue:
    handleAlignValueAttr(S, D, AL);
    break;
  case ParsedAttr::AT_AllocSize:
    handleAllocSizeAttr(S, D, AL);
    break;
  case ParsedAttr::AT_AlwaysInline:
    handleAlwaysInlineAttr(S, D, AL);
    break;
  case ParsedAttr::AT_AnalyzerNoReturn:
    handleAnalyzerNoReturnAttr(S, D, AL);
    break;
  case ParsedAttr::AT_TLSModel:
    handleTLSModelAttr(S, D, AL);
    break;
  case ParsedAttr::AT_Annotate:
    handleAnnotateAttr(S, D, AL);
    break;
  case ParsedAttr::AT_Availability:
    handleAvailabilityAttr(S, D, AL);
    break;
  case ParsedAttr::AT_CarriesDependency:
    handleDependencyAttr(S, scope, D, AL);
    break;
  case ParsedAttr::AT_CPUDispatch:
  case ParsedAttr::AT_CPUSpecific:
    handleCPUSpecificAttr(S, D, AL);
    break;
  case ParsedAttr::AT_Common:
    handleCommonAttr(S, D, AL);
    break;
  case ParsedAttr::AT_CUDAConstant:
    handleConstantAttr(S, D, AL);
    break;
  case ParsedAttr::AT_PassObjectSize:
    handlePassObjectSizeAttr(S, D, AL);
    break;
  case ParsedAttr::AT_Constructor:
      handleConstructorAttr(S, D, AL);
    break;
  case ParsedAttr::AT_Deprecated:
    handleDeprecatedAttr(S, D, AL);
    break;
  case ParsedAttr::AT_Destructor:
      handleDestructorAttr(S, D, AL);
    break;
  case ParsedAttr::AT_EnableIf:
    handleEnableIfAttr(S, D, AL);
    break;
  case ParsedAttr::AT_Error:
    handleErrorAttr(S, D, AL);
    break;
  case ParsedAttr::AT_DiagnoseIf:
    handleDiagnoseIfAttr(S, D, AL);
    break;
  case ParsedAttr::AT_DiagnoseAsBuiltin:
    handleDiagnoseAsBuiltinAttr(S, D, AL);
    break;
  case ParsedAttr::AT_NoBuiltin:
    handleNoBuiltinAttr(S, D, AL);
    break;
  case ParsedAttr::AT_ExtVectorType:
    handleExtVectorTypeAttr(S, D, AL);
    break;
  case ParsedAttr::AT_ExternalSourceSymbol:
    handleExternalSourceSymbolAttr(S, D, AL);
    break;
  case ParsedAttr::AT_MinSize:
    handleMinSizeAttr(S, D, AL);
    break;
  case ParsedAttr::AT_OptimizeNone:
    handleOptimizeNoneAttr(S, D, AL);
    break;
  case ParsedAttr::AT_EnumExtensibility:
    handleEnumExtensibilityAttr(S, D, AL);
    break;
  case ParsedAttr::AT_SYCLKernel:
    handleSYCLKernelAttr(S, D, AL);
    break;
  case ParsedAttr::AT_SYCLSimd:
    handleSimpleAttribute<SYCLSimdAttr>(S, D, AL);
    break;
  case ParsedAttr::AT_SYCLSpecialClass:
    handleSimpleAttribute<SYCLSpecialClassAttr>(S, D, AL);
    break;
  case ParsedAttr::AT_SYCLType:
    handleSYCLTypeAttr(S, D, AL);
    break;
  case ParsedAttr::AT_SYCLDevice:
    handleSYCLDeviceAttr(S, D, AL);
    break;
  case ParsedAttr::AT_SYCLDeviceIndirectlyCallable:
    handleSYCLDeviceIndirectlyCallableAttr(S, D, AL);
    break;
  case ParsedAttr::AT_SYCLGlobalVar:
    handleSYCLGlobalVarAttr(S, D, AL);
    break;
  case ParsedAttr::AT_SYCLRegisterNum:
    handleSYCLRegisterNumAttr(S, D, AL);
    break;
  case ParsedAttr::AT_SYCLIntelESimdVectorize:
    handleSYCLIntelESimdVectorizeAttr(S, D, AL);
    break;
  case ParsedAttr::AT_SYCLDeviceHas:
    handleSYCLDeviceHasAttr(S, D, AL);
    break;
  case ParsedAttr::AT_SYCLUsesAspects:
    handleSYCLUsesAspectsAttr(S, D, AL);
    break;
  case ParsedAttr::AT_Format:
    handleFormatAttr(S, D, AL);
    break;
  case ParsedAttr::AT_FormatArg:
    handleFormatArgAttr(S, D, AL);
    break;
  case ParsedAttr::AT_Callback:
    handleCallbackAttr(S, D, AL);
    break;
  case ParsedAttr::AT_CalledOnce:
    handleCalledOnceAttr(S, D, AL);
    break;
  case ParsedAttr::AT_NVPTXKernel:
  case ParsedAttr::AT_CUDAGlobal:
    handleGlobalAttr(S, D, AL);
    break;
  case ParsedAttr::AT_CUDADevice:
    handleDeviceAttr(S, D, AL);
    break;
  case ParsedAttr::AT_HIPManaged:
    handleManagedAttr(S, D, AL);
    break;
  case ParsedAttr::AT_GNUInline:
    handleGNUInlineAttr(S, D, AL);
    break;
  case ParsedAttr::AT_CUDALaunchBounds:
    handleLaunchBoundsAttr(S, D, AL);
    break;
  case ParsedAttr::AT_Restrict:
    handleRestrictAttr(S, D, AL);
    break;
  case ParsedAttr::AT_Mode:
    handleModeAttr(S, D, AL);
    break;
  case ParsedAttr::AT_NonNull:
    if (auto *PVD = dyn_cast<ParmVarDecl>(D))
      handleNonNullAttrParameter(S, PVD, AL);
    else
      handleNonNullAttr(S, D, AL);
    break;
  case ParsedAttr::AT_ReturnsNonNull:
    handleReturnsNonNullAttr(S, D, AL);
    break;
  case ParsedAttr::AT_NoEscape:
    handleNoEscapeAttr(S, D, AL);
    break;
  case ParsedAttr::AT_MaybeUndef:
    handleSimpleAttribute<MaybeUndefAttr>(S, D, AL);
    break;
  case ParsedAttr::AT_AssumeAligned:
    handleAssumeAlignedAttr(S, D, AL);
    break;
  case ParsedAttr::AT_AllocAlign:
    handleAllocAlignAttr(S, D, AL);
    break;
  case ParsedAttr::AT_Ownership:
    handleOwnershipAttr(S, D, AL);
    break;
  case ParsedAttr::AT_Naked:
    handleNakedAttr(S, D, AL);
    break;
  case ParsedAttr::AT_NoReturn:
    handleNoReturnAttr(S, D, AL);
    break;
  case ParsedAttr::AT_CXX11NoReturn:
    handleStandardNoReturnAttr(S, D, AL);
    break;
  case ParsedAttr::AT_AnyX86NoCfCheck:
    handleNoCfCheckAttr(S, D, AL);
    break;
  case ParsedAttr::AT_NoThrow:
    if (!AL.isUsedAsTypeAttr())
      handleSimpleAttribute<NoThrowAttr>(S, D, AL);
    break;
  case ParsedAttr::AT_CUDAShared:
    handleSharedAttr(S, D, AL);
    break;
  case ParsedAttr::AT_VecReturn:
    handleVecReturnAttr(S, D, AL);
    break;
  case ParsedAttr::AT_ObjCOwnership:
    handleObjCOwnershipAttr(S, D, AL);
    break;
  case ParsedAttr::AT_ObjCPreciseLifetime:
    handleObjCPreciseLifetimeAttr(S, D, AL);
    break;
  case ParsedAttr::AT_ObjCReturnsInnerPointer:
    handleObjCReturnsInnerPointerAttr(S, D, AL);
    break;
  case ParsedAttr::AT_ObjCRequiresSuper:
    handleObjCRequiresSuperAttr(S, D, AL);
    break;
  case ParsedAttr::AT_ObjCBridge:
    handleObjCBridgeAttr(S, D, AL);
    break;
  case ParsedAttr::AT_ObjCBridgeMutable:
    handleObjCBridgeMutableAttr(S, D, AL);
    break;
  case ParsedAttr::AT_ObjCBridgeRelated:
    handleObjCBridgeRelatedAttr(S, D, AL);
    break;
  case ParsedAttr::AT_ObjCDesignatedInitializer:
    handleObjCDesignatedInitializer(S, D, AL);
    break;
  case ParsedAttr::AT_ObjCRuntimeName:
    handleObjCRuntimeName(S, D, AL);
    break;
  case ParsedAttr::AT_ObjCBoxable:
    handleObjCBoxable(S, D, AL);
    break;
  case ParsedAttr::AT_NSErrorDomain:
    handleNSErrorDomain(S, D, AL);
    break;
  case ParsedAttr::AT_CFConsumed:
  case ParsedAttr::AT_NSConsumed:
  case ParsedAttr::AT_OSConsumed:
    S.AddXConsumedAttr(D, AL, parsedAttrToRetainOwnershipKind(AL),
                       /*IsTemplateInstantiation=*/false);
    break;
  case ParsedAttr::AT_OSReturnsRetainedOnZero:
    handleSimpleAttributeOrDiagnose<OSReturnsRetainedOnZeroAttr>(
        S, D, AL, isValidOSObjectOutParameter(D),
        diag::warn_ns_attribute_wrong_parameter_type,
        /*Extra Args=*/AL, /*pointer-to-OSObject-pointer*/ 3, AL.getRange());
    break;
  case ParsedAttr::AT_OSReturnsRetainedOnNonZero:
    handleSimpleAttributeOrDiagnose<OSReturnsRetainedOnNonZeroAttr>(
        S, D, AL, isValidOSObjectOutParameter(D),
        diag::warn_ns_attribute_wrong_parameter_type,
        /*Extra Args=*/AL, /*pointer-to-OSObject-poointer*/ 3, AL.getRange());
    break;
  case ParsedAttr::AT_NSReturnsAutoreleased:
  case ParsedAttr::AT_NSReturnsNotRetained:
  case ParsedAttr::AT_NSReturnsRetained:
  case ParsedAttr::AT_CFReturnsNotRetained:
  case ParsedAttr::AT_CFReturnsRetained:
  case ParsedAttr::AT_OSReturnsNotRetained:
  case ParsedAttr::AT_OSReturnsRetained:
    handleXReturnsXRetainedAttr(S, D, AL);
    break;
  case ParsedAttr::AT_WorkGroupSizeHint:
    handleWorkGroupSizeHint(S, D, AL);
    break;
  case ParsedAttr::AT_ReqdWorkGroupSize:
    handleReqdWorkGroupSize(S, D, AL);
    break;
  case ParsedAttr::AT_SYCLIntelMaxWorkGroupSize:
    handleSYCLIntelMaxWorkGroupSize(S, D, AL);
    break;
  case ParsedAttr::AT_IntelReqdSubGroupSize:
    handleIntelReqdSubGroupSize(S, D, AL);
    break;
  case ParsedAttr::AT_IntelNamedSubGroupSize:
    handleIntelNamedSubGroupSize(S, D, AL);
    break;
  case ParsedAttr::AT_SYCLIntelNumSimdWorkItems:
    handleSYCLIntelNumSimdWorkItemsAttr(S, D, AL);
    break;
  case ParsedAttr::AT_SYCLIntelSchedulerTargetFmaxMhz:
    handleSYCLIntelSchedulerTargetFmaxMhzAttr(S, D, AL);
    break;
  case ParsedAttr::AT_SYCLIntelMaxGlobalWorkDim:
    handleSYCLIntelMaxGlobalWorkDimAttr(S, D, AL);
    break;
  case ParsedAttr::AT_SYCLIntelNoGlobalWorkOffset:
    handleSYCLIntelNoGlobalWorkOffsetAttr(S, D, AL);
    break;
  case ParsedAttr::AT_SYCLIntelUseStallEnableClusters:
    handleSYCLIntelUseStallEnableClustersAttr(S, D, AL);
    break;
  case ParsedAttr::AT_SYCLIntelLoopFuse:
    handleSYCLIntelLoopFuseAttr(S, D, AL);
    break;
  case ParsedAttr::AT_SYCLIntelInitiationInterval:
    handleSYCLIntelInitiationIntervalAttr(S, D, AL);
    break;
  case ParsedAttr::AT_VecTypeHint:
    handleVecTypeHint(S, D, AL);
    break;
  case ParsedAttr::AT_InitPriority:
      handleInitPriorityAttr(S, D, AL);
    break;
  case ParsedAttr::AT_Packed:
    handlePackedAttr(S, D, AL);
    break;
  case ParsedAttr::AT_PreferredName:
    handlePreferredName(S, D, AL);
    break;
  case ParsedAttr::AT_Section:
    handleSectionAttr(S, D, AL);
    break;
  case ParsedAttr::AT_RandomizeLayout:
    handleRandomizeLayoutAttr(S, D, AL);
    break;
  case ParsedAttr::AT_NoRandomizeLayout:
    handleNoRandomizeLayoutAttr(S, D, AL);
    break;
  case ParsedAttr::AT_CodeSeg:
    handleCodeSegAttr(S, D, AL);
    break;
  case ParsedAttr::AT_Target:
    handleTargetAttr(S, D, AL);
    break;
  case ParsedAttr::AT_TargetVersion:
    handleTargetVersionAttr(S, D, AL);
    break;
  case ParsedAttr::AT_TargetClones:
    handleTargetClonesAttr(S, D, AL);
    break;
  case ParsedAttr::AT_MinVectorWidth:
    handleMinVectorWidthAttr(S, D, AL);
    break;
  case ParsedAttr::AT_Unavailable:
    handleAttrWithMessage<UnavailableAttr>(S, D, AL);
    break;
  case ParsedAttr::AT_Assumption:
    handleAssumumptionAttr(S, D, AL);
    break;
  case ParsedAttr::AT_ObjCDirect:
    handleObjCDirectAttr(S, D, AL);
    break;
  case ParsedAttr::AT_ObjCDirectMembers:
    handleObjCDirectMembersAttr(S, D, AL);
    handleSimpleAttribute<ObjCDirectMembersAttr>(S, D, AL);
    break;
  case ParsedAttr::AT_ObjCExplicitProtocolImpl:
    handleObjCSuppresProtocolAttr(S, D, AL);
    break;
  case ParsedAttr::AT_Unused:
    handleUnusedAttr(S, D, AL);
    break;
  case ParsedAttr::AT_Visibility:
    handleVisibilityAttr(S, D, AL, false);
    break;
  case ParsedAttr::AT_TypeVisibility:
    handleVisibilityAttr(S, D, AL, true);
    break;
  case ParsedAttr::AT_WarnUnusedResult:
    handleWarnUnusedResult(S, D, AL);
    break;
  case ParsedAttr::AT_WeakRef:
    handleWeakRefAttr(S, D, AL);
    break;
  case ParsedAttr::AT_WeakImport:
    handleWeakImportAttr(S, D, AL);
    break;
  case ParsedAttr::AT_TransparentUnion:
    handleTransparentUnionAttr(S, D, AL);
    break;
  case ParsedAttr::AT_ObjCMethodFamily:
    handleObjCMethodFamilyAttr(S, D, AL);
    break;
  case ParsedAttr::AT_ObjCNSObject:
    handleObjCNSObject(S, D, AL);
    break;
  case ParsedAttr::AT_ObjCIndependentClass:
    handleObjCIndependentClass(S, D, AL);
    break;
  case ParsedAttr::AT_Blocks:
    handleBlocksAttr(S, D, AL);
    break;
  case ParsedAttr::AT_Sentinel:
    handleSentinelAttr(S, D, AL);
    break;
  case ParsedAttr::AT_Cleanup:
    handleCleanupAttr(S, D, AL);
    break;
  case ParsedAttr::AT_NoDebug:
    handleNoDebugAttr(S, D, AL);
    break;
  case ParsedAttr::AT_CmseNSEntry:
    handleCmseNSEntryAttr(S, D, AL);
    break;
  case ParsedAttr::AT_StdCall:
  case ParsedAttr::AT_CDecl:
  case ParsedAttr::AT_FastCall:
  case ParsedAttr::AT_ThisCall:
  case ParsedAttr::AT_Pascal:
  case ParsedAttr::AT_RegCall:
  case ParsedAttr::AT_SwiftCall:
  case ParsedAttr::AT_SwiftAsyncCall:
  case ParsedAttr::AT_VectorCall:
  case ParsedAttr::AT_MSABI:
  case ParsedAttr::AT_SysVABI:
  case ParsedAttr::AT_Pcs:
  case ParsedAttr::AT_IntelOclBicc:
  case ParsedAttr::AT_PreserveMost:
  case ParsedAttr::AT_PreserveAll:
  case ParsedAttr::AT_AArch64VectorPcs:
  case ParsedAttr::AT_AArch64SVEPcs:
  case ParsedAttr::AT_AMDGPUKernelCall:
    handleCallConvAttr(S, D, AL);
    break;
  case ParsedAttr::AT_Suppress:
    handleSuppressAttr(S, D, AL);
    break;
  case ParsedAttr::AT_Owner:
  case ParsedAttr::AT_Pointer:
    handleLifetimeCategoryAttr(S, D, AL);
    break;
  case ParsedAttr::AT_OpenCLAccess:
    handleOpenCLAccessAttr(S, D, AL);
    break;
  case ParsedAttr::AT_OpenCLNoSVM:
    handleOpenCLNoSVMAttr(S, D, AL);
    break;
  case ParsedAttr::AT_SwiftContext:
    S.AddParameterABIAttr(D, AL, ParameterABI::SwiftContext);
    break;
  case ParsedAttr::AT_SwiftAsyncContext:
    S.AddParameterABIAttr(D, AL, ParameterABI::SwiftAsyncContext);
    break;
  case ParsedAttr::AT_SwiftErrorResult:
    S.AddParameterABIAttr(D, AL, ParameterABI::SwiftErrorResult);
    break;
  case ParsedAttr::AT_SwiftIndirectResult:
    S.AddParameterABIAttr(D, AL, ParameterABI::SwiftIndirectResult);
    break;
  case ParsedAttr::AT_InternalLinkage:
    handleInternalLinkageAttr(S, D, AL);
    break;
  case ParsedAttr::AT_ZeroCallUsedRegs:
    handleZeroCallUsedRegsAttr(S, D, AL);
    break;
  case ParsedAttr::AT_FunctionReturnThunks:
    handleFunctionReturnThunksAttr(S, D, AL);
    break;

  // Microsoft attributes:
  case ParsedAttr::AT_LayoutVersion:
    handleLayoutVersion(S, D, AL);
    break;
  case ParsedAttr::AT_Uuid:
    handleUuidAttr(S, D, AL);
    break;
  case ParsedAttr::AT_MSInheritance:
    handleMSInheritanceAttr(S, D, AL);
    break;
  case ParsedAttr::AT_Thread:
    handleDeclspecThreadAttr(S, D, AL);
    break;

  // HLSL attributes:
  case ParsedAttr::AT_HLSLNumThreads:
    handleHLSLNumThreadsAttr(S, D, AL);
    break;
  case ParsedAttr::AT_HLSLSV_GroupIndex:
    handleHLSLSVGroupIndexAttr(S, D, AL);
    break;
  case ParsedAttr::AT_HLSLSV_DispatchThreadID:
    handleHLSLSV_DispatchThreadIDAttr(S, D, AL);
    break;
  case ParsedAttr::AT_HLSLShader:
    handleHLSLShaderAttr(S, D, AL);
    break;
  case ParsedAttr::AT_HLSLResourceBinding:
    handleHLSLResourceBindingAttr(S, D, AL);
    break;

  case ParsedAttr::AT_AbiTag:
    handleAbiTagAttr(S, D, AL);
    break;
  case ParsedAttr::AT_CFGuard:
    handleCFGuardAttr(S, D, AL);
    break;

  // Thread safety attributes:
  case ParsedAttr::AT_AssertExclusiveLock:
    handleAssertExclusiveLockAttr(S, D, AL);
    break;
  case ParsedAttr::AT_AssertSharedLock:
    handleAssertSharedLockAttr(S, D, AL);
    break;
  case ParsedAttr::AT_PtGuardedVar:
    handlePtGuardedVarAttr(S, D, AL);
    break;
  case ParsedAttr::AT_NoSanitize:
    handleNoSanitizeAttr(S, D, AL);
    break;
  case ParsedAttr::AT_NoSanitizeSpecific:
    handleNoSanitizeSpecificAttr(S, D, AL);
    break;
  case ParsedAttr::AT_GuardedBy:
    handleGuardedByAttr(S, D, AL);
    break;
  case ParsedAttr::AT_PtGuardedBy:
    handlePtGuardedByAttr(S, D, AL);
    break;
  case ParsedAttr::AT_ExclusiveTrylockFunction:
    handleExclusiveTrylockFunctionAttr(S, D, AL);
    break;
  case ParsedAttr::AT_LockReturned:
    handleLockReturnedAttr(S, D, AL);
    break;
  case ParsedAttr::AT_LocksExcluded:
    handleLocksExcludedAttr(S, D, AL);
    break;
  case ParsedAttr::AT_SharedTrylockFunction:
    handleSharedTrylockFunctionAttr(S, D, AL);
    break;
  case ParsedAttr::AT_AcquiredBefore:
    handleAcquiredBeforeAttr(S, D, AL);
    break;
  case ParsedAttr::AT_AcquiredAfter:
    handleAcquiredAfterAttr(S, D, AL);
    break;

  // Capability analysis attributes.
  case ParsedAttr::AT_Capability:
  case ParsedAttr::AT_Lockable:
    handleCapabilityAttr(S, D, AL);
    break;
  case ParsedAttr::AT_RequiresCapability:
    handleRequiresCapabilityAttr(S, D, AL);
    break;

  case ParsedAttr::AT_AssertCapability:
    handleAssertCapabilityAttr(S, D, AL);
    break;
  case ParsedAttr::AT_AcquireCapability:
    handleAcquireCapabilityAttr(S, D, AL);
    break;
  case ParsedAttr::AT_ReleaseCapability:
    handleReleaseCapabilityAttr(S, D, AL);
    break;
  case ParsedAttr::AT_TryAcquireCapability:
    handleTryAcquireCapabilityAttr(S, D, AL);
    break;

  // Consumed analysis attributes.
  case ParsedAttr::AT_Consumable:
    handleConsumableAttr(S, D, AL);
    break;
  case ParsedAttr::AT_CallableWhen:
    handleCallableWhenAttr(S, D, AL);
    break;
  case ParsedAttr::AT_ParamTypestate:
    handleParamTypestateAttr(S, D, AL);
    break;
  case ParsedAttr::AT_ReturnTypestate:
    handleReturnTypestateAttr(S, D, AL);
    break;
  case ParsedAttr::AT_SetTypestate:
    handleSetTypestateAttr(S, D, AL);
    break;
  case ParsedAttr::AT_TestTypestate:
    handleTestTypestateAttr(S, D, AL);
    break;

  // Type safety attributes.
  case ParsedAttr::AT_ArgumentWithTypeTag:
    handleArgumentWithTypeTagAttr(S, D, AL);
    break;
  case ParsedAttr::AT_TypeTagForDatatype:
    handleTypeTagForDatatypeAttr(S, D, AL);
    break;

  // Intel FPGA specific attributes
  case ParsedAttr::AT_SYCLIntelDoublePump:
    handleSYCLIntelDoublePumpAttr(S, D, AL);
    break;
  case ParsedAttr::AT_SYCLIntelSinglePump:
    handleSYCLIntelSinglePumpAttr(S, D, AL);
    break;
  case ParsedAttr::AT_SYCLIntelMemory:
    handleSYCLIntelMemoryAttr(S, D, AL);
    break;
  case ParsedAttr::AT_SYCLIntelRegister:
    handleSYCLIntelRegisterAttr(S, D, AL);
    break;
  case ParsedAttr::AT_SYCLIntelBankWidth:
    handleSYCLIntelBankWidthAttr(S, D, AL);
    break;
  case ParsedAttr::AT_SYCLIntelNumBanks:
    handleSYCLIntelNumBanksAttr(S, D, AL);
    break;
  case ParsedAttr::AT_SYCLIntelPrivateCopies:
    handleSYCLIntelPrivateCopiesAttr(S, D, AL);
    break;
  case ParsedAttr::AT_SYCLIntelMaxReplicates:
    handleSYCLIntelMaxReplicatesAttr(S, D, AL);
    break;
  case ParsedAttr::AT_SYCLIntelSimpleDualPort:
    handleIntelSimpleDualPortAttr(S, D, AL);
    break;
  case ParsedAttr::AT_SYCLIntelMerge:
    handleSYCLIntelMergeAttr(S, D, AL);
    break;
  case ParsedAttr::AT_SYCLIntelBankBits:
    handleSYCLIntelBankBitsAttr(S, D, AL);
    break;
  case ParsedAttr::AT_SYCLIntelForcePow2Depth:
    handleSYCLIntelForcePow2DepthAttr(S, D, AL);
    break;
  case ParsedAttr::AT_SYCLIntelPipeIO:
    handleSYCLIntelPipeIOAttr(S, D, AL);
    break;
  case ParsedAttr::AT_SYCLIntelMaxConcurrency:
    handleSYCLIntelMaxConcurrencyAttr(S, D, AL);
    break;
  case ParsedAttr::AT_SYCLAddIRAttributesFunction:
    handleSYCLAddIRAttributesFunctionAttr(S, D, AL);
    break;
  case ParsedAttr::AT_SYCLAddIRAttributesKernelParameter:
    handleSYCLAddIRAttributesKernelParameterAttr(S, D, AL);
    break;
  case ParsedAttr::AT_SYCLAddIRAttributesGlobalVariable:
    handleSYCLAddIRAttributesGlobalVariableAttr(S, D, AL);
    break;
  case ParsedAttr::AT_SYCLAddIRAnnotationsMember:
    handleSYCLAddIRAnnotationsMemberAttr(S, D, AL);
    break;

  // Swift attributes.
  case ParsedAttr::AT_SwiftAsyncName:
    handleSwiftAsyncName(S, D, AL);
    break;
  case ParsedAttr::AT_SwiftAttr:
    handleSwiftAttrAttr(S, D, AL);
    break;
  case ParsedAttr::AT_SwiftBridge:
    handleSwiftBridge(S, D, AL);
    break;
  case ParsedAttr::AT_SwiftError:
    handleSwiftError(S, D, AL);
    break;
  case ParsedAttr::AT_SwiftName:
    handleSwiftName(S, D, AL);
    break;
  case ParsedAttr::AT_SwiftNewType:
    handleSwiftNewType(S, D, AL);
    break;
  case ParsedAttr::AT_SwiftAsync:
    handleSwiftAsyncAttr(S, D, AL);
    break;
  case ParsedAttr::AT_SwiftAsyncError:
    handleSwiftAsyncError(S, D, AL);
    break;

  // XRay attributes.
  case ParsedAttr::AT_XRayLogArgs:
    handleXRayLogArgsAttr(S, D, AL);
    break;

  case ParsedAttr::AT_PatchableFunctionEntry:
    handlePatchableFunctionEntryAttr(S, D, AL);
    break;

  case ParsedAttr::AT_AlwaysDestroy:
  case ParsedAttr::AT_NoDestroy:
    handleDestroyAttr(S, D, AL);
    break;

  case ParsedAttr::AT_Uninitialized:
    handleUninitializedAttr(S, D, AL);
    break;

  case ParsedAttr::AT_ObjCExternallyRetained:
    handleObjCExternallyRetainedAttr(S, D, AL);
    break;

  case ParsedAttr::AT_MIGServerRoutine:
    handleMIGServerRoutineAttr(S, D, AL);
    break;

  case ParsedAttr::AT_MSAllocator:
    handleMSAllocatorAttr(S, D, AL);
    break;

  case ParsedAttr::AT_ArmBuiltinAlias:
    handleArmBuiltinAliasAttr(S, D, AL);
    break;

  case ParsedAttr::AT_AcquireHandle:
    handleAcquireHandleAttr(S, D, AL);
    break;

  case ParsedAttr::AT_ReleaseHandle:
    handleHandleAttr<ReleaseHandleAttr>(S, D, AL);
    break;

  case ParsedAttr::AT_UnsafeBufferUsage:
    handleUnsafeBufferUsage<UnsafeBufferUsageAttr>(S, D, AL);
    break;

  case ParsedAttr::AT_UseHandle:
    handleHandleAttr<UseHandleAttr>(S, D, AL);
    break;

  case ParsedAttr::AT_EnforceTCB:
    handleEnforceTCBAttr<EnforceTCBAttr, EnforceTCBLeafAttr>(S, D, AL);
    break;

  case ParsedAttr::AT_EnforceTCBLeaf:
    handleEnforceTCBAttr<EnforceTCBLeafAttr, EnforceTCBAttr>(S, D, AL);
    break;

  case ParsedAttr::AT_BuiltinAlias:
    handleBuiltinAliasAttr(S, D, AL);
    break;

  case ParsedAttr::AT_UsingIfExists:
    handleSimpleAttribute<UsingIfExistsAttr>(S, D, AL);
    break;
  }
}

/// ProcessDeclAttributeList - Apply all the decl attributes in the specified
/// attribute list to the specified decl, ignoring any type attributes.
void Sema::ProcessDeclAttributeList(
    Scope *S, Decl *D, const ParsedAttributesView &AttrList,
    const ProcessDeclAttributeOptions &Options) {
  if (AttrList.empty())
    return;

  for (const ParsedAttr &AL : AttrList)
    ProcessDeclAttribute(*this, S, D, AL, Options);

  // FIXME: We should be able to handle these cases in TableGen.
  // GCC accepts
  // static int a9 __attribute__((weakref));
  // but that looks really pointless. We reject it.
  if (D->hasAttr<WeakRefAttr>() && !D->hasAttr<AliasAttr>()) {
    Diag(AttrList.begin()->getLoc(), diag::err_attribute_weakref_without_alias)
        << cast<NamedDecl>(D);
    D->dropAttr<WeakRefAttr>();
    return;
  }

  // FIXME: We should be able to handle this in TableGen as well. It would be
  // good to have a way to specify "these attributes must appear as a group",
  // for these. Additionally, it would be good to have a way to specify "these
  // attribute must never appear as a group" for attributes like cold and hot.
  if (!(D->hasAttr<OpenCLKernelAttr>() ||
        LangOpts.SYCLIsDevice || LangOpts.SYCLIsHost)) {
    // These attributes cannot be applied to a non-kernel function.
    if (const auto *A = D->getAttr<ReqdWorkGroupSizeAttr>()) {
      // FIXME: This emits a different error message than
      // diag::err_attribute_wrong_decl_type + ExpectedKernelFunction.
      Diag(D->getLocation(), diag::err_opencl_kernel_attr) << A;
      D->setInvalidDecl();
    } else if (const auto *A = D->getAttr<WorkGroupSizeHintAttr>()) {
      Diag(D->getLocation(), diag::err_opencl_kernel_attr) << A;
      D->setInvalidDecl();
    } else if (const auto *A = D->getAttr<SYCLReqdWorkGroupSizeAttr>()) {
      Diag(D->getLocation(), diag::err_opencl_kernel_attr) << A;
      D->setInvalidDecl();
    } else if (const auto *A = D->getAttr<SYCLWorkGroupSizeHintAttr>()) {
      Diag(D->getLocation(), diag::err_opencl_kernel_attr) << A;
      D->setInvalidDecl();
    } else if (const auto *A = D->getAttr<SYCLIntelMaxWorkGroupSizeAttr>()) {
      Diag(D->getLocation(), diag::err_opencl_kernel_attr) << A;
      D->setInvalidDecl();
    } else if (const auto *A = D->getAttr<SYCLIntelNoGlobalWorkOffsetAttr>()) {
      Diag(D->getLocation(), diag::err_opencl_kernel_attr) << A;
      D->setInvalidDecl();
    } else if (const auto *A = D->getAttr<VecTypeHintAttr>()) {
      Diag(D->getLocation(), diag::err_opencl_kernel_attr) << A;
      D->setInvalidDecl();
    } else if (const auto *A = D->getAttr<IntelReqdSubGroupSizeAttr>()) {
      Diag(D->getLocation(), diag::err_opencl_kernel_attr) << A;
      D->setInvalidDecl();
    } else if (!D->hasAttr<CUDAGlobalAttr>()) {
      if (const auto *A = D->getAttr<AMDGPUFlatWorkGroupSizeAttr>()) {
        Diag(D->getLocation(), diag::err_attribute_wrong_decl_type)
            << A << ExpectedKernelFunction;
        D->setInvalidDecl();
      } else if (const auto *A = D->getAttr<AMDGPUWavesPerEUAttr>()) {
        Diag(D->getLocation(), diag::err_attribute_wrong_decl_type)
            << A << ExpectedKernelFunction;
        D->setInvalidDecl();
      } else if (const auto *A = D->getAttr<AMDGPUNumSGPRAttr>()) {
        Diag(D->getLocation(), diag::err_attribute_wrong_decl_type)
            << A << ExpectedKernelFunction;
        D->setInvalidDecl();
      } else if (const auto *A = D->getAttr<AMDGPUNumVGPRAttr>()) {
        Diag(D->getLocation(), diag::err_attribute_wrong_decl_type)
            << A << ExpectedKernelFunction;
        D->setInvalidDecl();
      }
    }
  }

  // Do this check after processing D's attributes because the attribute
  // objc_method_family can change whether the given method is in the init
  // family, and it can be applied after objc_designated_initializer. This is a
  // bit of a hack, but we need it to be compatible with versions of clang that
  // processed the attribute list in the wrong order.
  if (D->hasAttr<ObjCDesignatedInitializerAttr>() &&
      cast<ObjCMethodDecl>(D)->getMethodFamily() != OMF_init) {
    Diag(D->getLocation(), diag::err_designated_init_attr_non_init);
    D->dropAttr<ObjCDesignatedInitializerAttr>();
  }
}

// Helper for delayed processing TransparentUnion or BPFPreserveAccessIndexAttr
// attribute.
void Sema::ProcessDeclAttributeDelayed(Decl *D,
                                       const ParsedAttributesView &AttrList) {
  for (const ParsedAttr &AL : AttrList)
    if (AL.getKind() == ParsedAttr::AT_TransparentUnion) {
      handleTransparentUnionAttr(*this, D, AL);
      break;
    }

  // For BPFPreserveAccessIndexAttr, we want to populate the attributes
  // to fields and inner records as well.
  if (D && D->hasAttr<BPFPreserveAccessIndexAttr>())
    handleBPFPreserveAIRecord(*this, cast<RecordDecl>(D));
}

// Annotation attributes are the only attributes allowed after an access
// specifier.
bool Sema::ProcessAccessDeclAttributeList(
    AccessSpecDecl *ASDecl, const ParsedAttributesView &AttrList) {
  for (const ParsedAttr &AL : AttrList) {
    if (AL.getKind() == ParsedAttr::AT_Annotate) {
      ProcessDeclAttribute(*this, nullptr, ASDecl, AL,
                           ProcessDeclAttributeOptions());
    } else {
      Diag(AL.getLoc(), diag::err_only_annotate_after_access_spec);
      return true;
    }
  }
  return false;
}

/// checkUnusedDeclAttributes - Check a list of attributes to see if it
/// contains any decl attributes that we should warn about.
static void checkUnusedDeclAttributes(Sema &S, const ParsedAttributesView &A) {
  for (const ParsedAttr &AL : A) {
    // Only warn if the attribute is an unignored, non-type attribute.
    if (AL.isUsedAsTypeAttr() || AL.isInvalid())
      continue;
    if (AL.getKind() == ParsedAttr::IgnoredAttribute)
      continue;

    if (AL.getKind() == ParsedAttr::UnknownAttribute) {
      S.Diag(AL.getLoc(), diag::warn_unknown_attribute_ignored)
          << AL << AL.getRange();
    } else {
      S.Diag(AL.getLoc(), diag::warn_attribute_not_on_decl) << AL
                                                            << AL.getRange();
    }
  }
}

/// checkUnusedDeclAttributes - Given a declarator which is not being
/// used to build a declaration, complain about any decl attributes
/// which might be lying around on it.
void Sema::checkUnusedDeclAttributes(Declarator &D) {
  ::checkUnusedDeclAttributes(*this, D.getDeclarationAttributes());
  ::checkUnusedDeclAttributes(*this, D.getDeclSpec().getAttributes());
  ::checkUnusedDeclAttributes(*this, D.getAttributes());
  for (unsigned i = 0, e = D.getNumTypeObjects(); i != e; ++i)
    ::checkUnusedDeclAttributes(*this, D.getTypeObject(i).getAttrs());
}

/// DeclClonePragmaWeak - clone existing decl (maybe definition),
/// \#pragma weak needs a non-definition decl and source may not have one.
NamedDecl *Sema::DeclClonePragmaWeak(NamedDecl *ND, const IdentifierInfo *II,
                                     SourceLocation Loc) {
  assert(isa<FunctionDecl>(ND) || isa<VarDecl>(ND));
  NamedDecl *NewD = nullptr;
  if (auto *FD = dyn_cast<FunctionDecl>(ND)) {
    FunctionDecl *NewFD;
    // FIXME: Missing call to CheckFunctionDeclaration().
    // FIXME: Mangling?
    // FIXME: Is the qualifier info correct?
    // FIXME: Is the DeclContext correct?
    NewFD = FunctionDecl::Create(
        FD->getASTContext(), FD->getDeclContext(), Loc, Loc,
        DeclarationName(II), FD->getType(), FD->getTypeSourceInfo(), SC_None,
        getCurFPFeatures().isFPConstrained(), false /*isInlineSpecified*/,
        FD->hasPrototype(), ConstexprSpecKind::Unspecified,
        FD->getTrailingRequiresClause());
    NewD = NewFD;

    if (FD->getQualifier())
      NewFD->setQualifierInfo(FD->getQualifierLoc());

    // Fake up parameter variables; they are declared as if this were
    // a typedef.
    QualType FDTy = FD->getType();
    if (const auto *FT = FDTy->getAs<FunctionProtoType>()) {
      SmallVector<ParmVarDecl*, 16> Params;
      for (const auto &AI : FT->param_types()) {
        ParmVarDecl *Param = BuildParmVarDeclForTypedef(NewFD, Loc, AI);
        Param->setScopeInfo(0, Params.size());
        Params.push_back(Param);
      }
      NewFD->setParams(Params);
    }
  } else if (auto *VD = dyn_cast<VarDecl>(ND)) {
    NewD = VarDecl::Create(VD->getASTContext(), VD->getDeclContext(),
                           VD->getInnerLocStart(), VD->getLocation(), II,
                           VD->getType(), VD->getTypeSourceInfo(),
                           VD->getStorageClass());
    if (VD->getQualifier())
      cast<VarDecl>(NewD)->setQualifierInfo(VD->getQualifierLoc());
  }
  return NewD;
}

/// DeclApplyPragmaWeak - A declaration (maybe definition) needs \#pragma weak
/// applied to it, possibly with an alias.
void Sema::DeclApplyPragmaWeak(Scope *S, NamedDecl *ND, const WeakInfo &W) {
  if (W.getAlias()) { // clone decl, impersonate __attribute(weak,alias(...))
    IdentifierInfo *NDId = ND->getIdentifier();
    NamedDecl *NewD = DeclClonePragmaWeak(ND, W.getAlias(), W.getLocation());
    NewD->addAttr(
        AliasAttr::CreateImplicit(Context, NDId->getName(), W.getLocation()));
    NewD->addAttr(WeakAttr::CreateImplicit(Context, W.getLocation()));
    WeakTopLevelDecl.push_back(NewD);
    // FIXME: "hideous" code from Sema::LazilyCreateBuiltin
    // to insert Decl at TU scope, sorry.
    DeclContext *SavedContext = CurContext;
    CurContext = Context.getTranslationUnitDecl();
    NewD->setDeclContext(CurContext);
    NewD->setLexicalDeclContext(CurContext);
    PushOnScopeChains(NewD, S);
    CurContext = SavedContext;
  } else { // just add weak to existing
    ND->addAttr(WeakAttr::CreateImplicit(Context, W.getLocation()));
  }
}

void Sema::ProcessPragmaWeak(Scope *S, Decl *D) {
  // It's valid to "forward-declare" #pragma weak, in which case we
  // have to do this.
  LoadExternalWeakUndeclaredIdentifiers();
  if (WeakUndeclaredIdentifiers.empty())
    return;
  NamedDecl *ND = nullptr;
  if (auto *VD = dyn_cast<VarDecl>(D))
    if (VD->isExternC())
      ND = VD;
  if (auto *FD = dyn_cast<FunctionDecl>(D))
    if (FD->isExternC())
      ND = FD;
  if (!ND)
    return;
  if (IdentifierInfo *Id = ND->getIdentifier()) {
    auto I = WeakUndeclaredIdentifiers.find(Id);
    if (I != WeakUndeclaredIdentifiers.end()) {
      auto &WeakInfos = I->second;
      for (const auto &W : WeakInfos)
        DeclApplyPragmaWeak(S, ND, W);
      std::remove_reference_t<decltype(WeakInfos)> EmptyWeakInfos;
      WeakInfos.swap(EmptyWeakInfos);
    }
  }
}

/// ProcessDeclAttributes - Given a declarator (PD) with attributes indicated in
/// it, apply them to D.  This is a bit tricky because PD can have attributes
/// specified in many different places, and we need to find and apply them all.
void Sema::ProcessDeclAttributes(Scope *S, Decl *D, const Declarator &PD) {
  // Ordering of attributes can be important, so we take care to process
  // attributes in the order in which they appeared in the source code.

  // First, process attributes that appeared on the declaration itself (but
  // only if they don't have the legacy behavior of "sliding" to the DeclSepc).
  ParsedAttributesView NonSlidingAttrs;
  for (ParsedAttr &AL : PD.getDeclarationAttributes()) {
    if (AL.slidesFromDeclToDeclSpecLegacyBehavior()) {
      // Skip processing the attribute, but do check if it appertains to the
      // declaration. This is needed for the `MatrixType` attribute, which,
      // despite being a type attribute, defines a `SubjectList` that only
      // allows it to be used on typedef declarations.
      AL.diagnoseAppertainsTo(*this, D);
    } else {
      NonSlidingAttrs.addAtEnd(&AL);
    }
  }
  ProcessDeclAttributeList(S, D, NonSlidingAttrs);

  // Apply decl attributes from the DeclSpec if present.
  if (!PD.getDeclSpec().getAttributes().empty()) {
    ProcessDeclAttributeList(S, D, PD.getDeclSpec().getAttributes(),
                             ProcessDeclAttributeOptions()
                                 .WithIncludeCXX11Attributes(false)
                                 .WithIgnoreTypeAttributes(true));
  }

  // Walk the declarator structure, applying decl attributes that were in a type
  // position to the decl itself.  This handles cases like:
  //   int *__attr__(x)** D;
  // when X is a decl attribute.
  for (unsigned i = 0, e = PD.getNumTypeObjects(); i != e; ++i) {
    ProcessDeclAttributeList(S, D, PD.getTypeObject(i).getAttrs(),
                             ProcessDeclAttributeOptions()
                                 .WithIncludeCXX11Attributes(false)
                                 .WithIgnoreTypeAttributes(true));
  }

  // Finally, apply any attributes on the decl itself.
  ProcessDeclAttributeList(S, D, PD.getAttributes());

  // Apply additional attributes specified by '#pragma clang attribute'.
  AddPragmaAttributes(S, D);
}

/// Is the given declaration allowed to use a forbidden type?
/// If so, it'll still be annotated with an attribute that makes it
/// illegal to actually use.
static bool isForbiddenTypeAllowed(Sema &S, Decl *D,
                                   const DelayedDiagnostic &diag,
                                   UnavailableAttr::ImplicitReason &reason) {
  // Private ivars are always okay.  Unfortunately, people don't
  // always properly make their ivars private, even in system headers.
  // Plus we need to make fields okay, too.
  if (!isa<FieldDecl>(D) && !isa<ObjCPropertyDecl>(D) &&
      !isa<FunctionDecl>(D))
    return false;

  // Silently accept unsupported uses of __weak in both user and system
  // declarations when it's been disabled, for ease of integration with
  // -fno-objc-arc files.  We do have to take some care against attempts
  // to define such things;  for now, we've only done that for ivars
  // and properties.
  if ((isa<ObjCIvarDecl>(D) || isa<ObjCPropertyDecl>(D))) {
    if (diag.getForbiddenTypeDiagnostic() == diag::err_arc_weak_disabled ||
        diag.getForbiddenTypeDiagnostic() == diag::err_arc_weak_no_runtime) {
      reason = UnavailableAttr::IR_ForbiddenWeak;
      return true;
    }
  }

  // Allow all sorts of things in system headers.
  if (S.Context.getSourceManager().isInSystemHeader(D->getLocation())) {
    // Currently, all the failures dealt with this way are due to ARC
    // restrictions.
    reason = UnavailableAttr::IR_ARCForbiddenType;
    return true;
  }

  return false;
}

/// Handle a delayed forbidden-type diagnostic.
static void handleDelayedForbiddenType(Sema &S, DelayedDiagnostic &DD,
                                       Decl *D) {
  auto Reason = UnavailableAttr::IR_None;
  if (D && isForbiddenTypeAllowed(S, D, DD, Reason)) {
    assert(Reason && "didn't set reason?");
    D->addAttr(UnavailableAttr::CreateImplicit(S.Context, "", Reason, DD.Loc));
    return;
  }
  if (S.getLangOpts().ObjCAutoRefCount)
    if (const auto *FD = dyn_cast<FunctionDecl>(D)) {
      // FIXME: we may want to suppress diagnostics for all
      // kind of forbidden type messages on unavailable functions.
      if (FD->hasAttr<UnavailableAttr>() &&
          DD.getForbiddenTypeDiagnostic() ==
              diag::err_arc_array_param_no_ownership) {
        DD.Triggered = true;
        return;
      }
    }

  S.Diag(DD.Loc, DD.getForbiddenTypeDiagnostic())
      << DD.getForbiddenTypeOperand() << DD.getForbiddenTypeArgument();
  DD.Triggered = true;
}


void Sema::PopParsingDeclaration(ParsingDeclState state, Decl *decl) {
  assert(DelayedDiagnostics.getCurrentPool());
  DelayedDiagnosticPool &poppedPool = *DelayedDiagnostics.getCurrentPool();
  DelayedDiagnostics.popWithoutEmitting(state);

  // When delaying diagnostics to run in the context of a parsed
  // declaration, we only want to actually emit anything if parsing
  // succeeds.
  if (!decl) return;

  // We emit all the active diagnostics in this pool or any of its
  // parents.  In general, we'll get one pool for the decl spec
  // and a child pool for each declarator; in a decl group like:
  //   deprecated_typedef foo, *bar, baz();
  // only the declarator pops will be passed decls.  This is correct;
  // we really do need to consider delayed diagnostics from the decl spec
  // for each of the different declarations.
  const DelayedDiagnosticPool *pool = &poppedPool;
  do {
    bool AnyAccessFailures = false;
    for (DelayedDiagnosticPool::pool_iterator
           i = pool->pool_begin(), e = pool->pool_end(); i != e; ++i) {
      // This const_cast is a bit lame.  Really, Triggered should be mutable.
      DelayedDiagnostic &diag = const_cast<DelayedDiagnostic&>(*i);
      if (diag.Triggered)
        continue;

      switch (diag.Kind) {
      case DelayedDiagnostic::Availability:
        // Don't bother giving deprecation/unavailable diagnostics if
        // the decl is invalid.
        if (!decl->isInvalidDecl())
          handleDelayedAvailabilityCheck(diag, decl);
        break;

      case DelayedDiagnostic::Access:
        // Only produce one access control diagnostic for a structured binding
        // declaration: we don't need to tell the user that all the fields are
        // inaccessible one at a time.
        if (AnyAccessFailures && isa<DecompositionDecl>(decl))
          continue;
        HandleDelayedAccessCheck(diag, decl);
        if (diag.Triggered)
          AnyAccessFailures = true;
        break;

      case DelayedDiagnostic::ForbiddenType:
        handleDelayedForbiddenType(*this, diag, decl);
        break;
      }
    }
  } while ((pool = pool->getParent()));
}

/// Given a set of delayed diagnostics, re-emit them as if they had
/// been delayed in the current context instead of in the given pool.
/// Essentially, this just moves them to the current pool.
void Sema::redelayDiagnostics(DelayedDiagnosticPool &pool) {
  DelayedDiagnosticPool *curPool = DelayedDiagnostics.getCurrentPool();
  assert(curPool && "re-emitting in undelayed context not supported");
  curPool->steal(pool);
}<|MERGE_RESOLUTION|>--- conflicted
+++ resolved
@@ -11274,19 +11274,8 @@
 
   // Ignore C++11 attributes on declarator chunks: they appertain to the type
   // instead.
-<<<<<<< HEAD
-  // FIXME: We currently check the attribute syntax directly instead of using
-  // isCXX11Attribute(), which currently erroneously classifies the C11
-  // `_Alignas` attribute as a C++11 attribute. `_Alignas` can appear on the
-  // `DeclSpec`, so we need to let it through here to make sure it is processed
-  // appropriately. Once the behavior of isCXX11Attribute() is fixed, we can
-  // go back to using that here.
-  if (AL.getSyntax() == ParsedAttr::AS_CXX11 &&
-      !Options.IncludeCXX11Attributes &&
+  if (AL.isCXX11Attribute() && !Options.IncludeCXX11Attributes &&
       (!IsDeclLambdaCallOperator(D) || !AL.supportsNonconformingLambdaSyntax()))
-=======
-  if (AL.isCXX11Attribute() && !Options.IncludeCXX11Attributes)
->>>>>>> 5794ea42
     return;
 
   // Unknown attributes are automatically warned on. Target-specific attributes
