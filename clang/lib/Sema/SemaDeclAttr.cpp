--- conflicted
+++ resolved
@@ -10160,12 +10160,13 @@
 // Top Level Sema Entry Points
 //===----------------------------------------------------------------------===//
 
-<<<<<<< HEAD
 static bool IsDeclLambdaCallOperator(Decl *D) {
   if (const auto *MD = dyn_cast<CXXMethodDecl>(D))
     return MD->getParent()->isLambda() &&
            MD->getOverloadedOperator() == OverloadedOperatorKind::OO_Call;
-=======
+  return false;
+}
+
 // Returns true if the attribute must delay setting its arguments until after
 // template instantiation, and false otherwise.
 static bool MustDelayAttributeArguments(const ParsedAttr &AL) {
@@ -10194,7 +10195,6 @@
     if (E->isValueDependent() && !ArgMemberCanHoldExpr)
       return true;
   }
->>>>>>> ead1690d
   return false;
 }
 
