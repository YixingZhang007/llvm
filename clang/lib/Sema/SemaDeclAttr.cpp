//===--- SemaDeclAttr.cpp - Declaration Attribute Handling ----------------===//
//
// Part of the LLVM Project, under the Apache License v2.0 with LLVM Exceptions.
// See https://llvm.org/LICENSE.txt for license information.
// SPDX-License-Identifier: Apache-2.0 WITH LLVM-exception
//
//===----------------------------------------------------------------------===//
//
//  This file implements decl-related attribute processing.
//
//===----------------------------------------------------------------------===//

#include "clang/AST/ASTConsumer.h"
#include "clang/AST/ASTContext.h"
#include "clang/AST/ASTMutationListener.h"
#include "clang/AST/CXXInheritance.h"
#include "clang/AST/DeclCXX.h"
#include "clang/AST/DeclObjC.h"
#include "clang/AST/DeclTemplate.h"
#include "clang/AST/Expr.h"
#include "clang/AST/ExprCXX.h"
#include "clang/AST/Mangle.h"
#include "clang/AST/RecursiveASTVisitor.h"
#include "clang/AST/Type.h"
#include "clang/Basic/CharInfo.h"
#include "clang/Basic/Cuda.h"
#include "clang/Basic/DarwinSDKInfo.h"
#include "clang/Basic/HLSLRuntime.h"
#include "clang/Basic/IdentifierTable.h"
#include "clang/Basic/LangOptions.h"
#include "clang/Basic/SourceLocation.h"
#include "clang/Basic/SourceManager.h"
#include "clang/Basic/TargetBuiltins.h"
#include "clang/Basic/TargetInfo.h"
#include "clang/Lex/Preprocessor.h"
#include "clang/Sema/Attr.h"
#include "clang/Sema/DeclSpec.h"
#include "clang/Sema/DelayedDiagnostic.h"
#include "clang/Sema/Initialization.h"
#include "clang/Sema/Lookup.h"
#include "clang/Sema/ParsedAttr.h"
#include "clang/Sema/Scope.h"
#include "clang/Sema/ScopeInfo.h"
#include "clang/Sema/SemaAMDGPU.h"
#include "clang/Sema/SemaARM.h"
#include "clang/Sema/SemaAVR.h"
#include "clang/Sema/SemaBPF.h"
#include "clang/Sema/SemaCUDA.h"
#include "clang/Sema/SemaHLSL.h"
#include "clang/Sema/SemaInternal.h"
#include "clang/Sema/SemaSYCL.h"
#include "clang/Sema/SemaM68k.h"
#include "clang/Sema/SemaMIPS.h"
#include "clang/Sema/SemaMSP430.h"
#include "clang/Sema/SemaObjC.h"
#include "clang/Sema/SemaOpenCL.h"
#include "clang/Sema/SemaOpenMP.h"
#include "clang/Sema/SemaRISCV.h"
#include "clang/Sema/SemaSYCL.h"
#include "clang/Sema/SemaSwift.h"
#include "clang/Sema/SemaWasm.h"
#include "clang/Sema/SemaX86.h"
#include "llvm/ADT/STLExtras.h"
#include "llvm/ADT/STLForwardCompat.h"
#include "llvm/ADT/StringExtras.h"
#include "llvm/Demangle/Demangle.h"
#include "llvm/IR/Assumptions.h"
#include "llvm/MC/MCSectionMachO.h"
#include "llvm/Support/Error.h"
#include "llvm/Support/MathExtras.h"
#include "llvm/Support/raw_ostream.h"
#include "llvm/TargetParser/Triple.h"
#include <optional>

using namespace clang;
using namespace sema;

namespace AttributeLangSupport {
  enum LANG {
    C,
    Cpp,
    ObjC
  };
} // end namespace AttributeLangSupport

static unsigned getNumAttributeArgs(const ParsedAttr &AL) {
  // FIXME: Include the type in the argument list.
  return AL.getNumArgs() + AL.hasParsedType();
}

SourceLocation Sema::getAttrLoc(const ParsedAttr &AL) { return AL.getLoc(); }

/// Wrapper around checkUInt32Argument, with an extra check to be sure
/// that the result will fit into a regular (signed) int. All args have the same
/// purpose as they do in checkUInt32Argument.
template <typename AttrInfo>
static bool checkPositiveIntArgument(Sema &S, const AttrInfo &AI, const Expr *Expr,
                                     int &Val, unsigned Idx = UINT_MAX) {
  uint32_t UVal;
  if (!S.checkUInt32Argument(AI, Expr, UVal, Idx))
    return false;

  if (UVal > (uint32_t)std::numeric_limits<int>::max()) {
    llvm::APSInt I(32); // for toString
    I = UVal;
    S.Diag(Expr->getExprLoc(), diag::err_ice_too_large)
        << toString(I, 10, false) << 32 << /* Unsigned */ 0;
    return false;
  }

  Val = UVal;
  return true;
}

void Sema::DiagnoseDeprecatedAttribute(const ParsedAttr &A, StringRef NewScope,
                                       StringRef NewName) {
  assert((!NewName.empty() || !NewScope.empty()) &&
         "Deprecated attribute with no new scope or name?");
  Diag(A.getLoc(), diag::warn_attribute_spelling_deprecated)
      << "'" + A.getNormalizedFullName() + "'";

  FixItHint Fix;
  std::string NewFullName;
  if (NewScope.empty() && !NewName.empty()) {
    // Only have a new name.
    Fix = FixItHint::CreateReplacement(A.getLoc(), NewName);
    NewFullName =
        ((A.hasScope() ? A.getScopeName()->getName() : StringRef("")) +
         "::" + NewName)
            .str();
  } else if (NewName.empty() && !NewScope.empty()) {
    // Only have a new scope.
    Fix = FixItHint::CreateReplacement(A.getScopeLoc(), NewScope);
    NewFullName = (NewScope + "::" + A.getAttrName()->getName()).str();
  } else {
    // Have both a new name and a new scope.
    NewFullName = (NewScope + "::" + NewName).str();
    Fix = FixItHint::CreateReplacement(A.getRange(), NewFullName);
  }

  Diag(A.getLoc(), diag::note_spelling_suggestion)
      << "'" + NewFullName + "'" << Fix;
}

void Sema::CheckDeprecatedSYCLAttributeSpelling(const ParsedAttr &A,
                                                StringRef NewName) {
  // Additionally, diagnose the old [[intel::ii]] spelling.
  if (A.getKind() == ParsedAttr::AT_SYCLIntelInitiationInterval &&
      A.getAttrName()->isStr("ii")) {
    DiagnoseDeprecatedAttribute(A, "intel", "initiation_interval");
    return;
  }

  // Diagnose SYCL 2017 spellings in later SYCL modes.
  if (LangOpts.getSYCLVersion() > LangOptions::SYCL_2017) {
    // All attributes in the cl vendor namespace are deprecated in favor of a
    // name in the sycl namespace as of SYCL 2020.
    if (A.hasScope() && A.getScopeName()->isStr("cl")) {
      DiagnoseDeprecatedAttribute(A, "sycl", NewName);
      return;
    }

    // All GNU-style spellings are deprecated in favor of a C++-style spelling.
    if (A.getSyntax() == ParsedAttr::AS_GNU) {
      // Note: we cannot suggest an automatic fix-it because GNU-style
      // spellings can appear in locations that are not valid for a C++-style
      // spelling, and the attribute could be part of an attribute list within
      // a single __attribute__ specifier. Just tell the user it's deprecated
      // manually.
      //
      // This currently assumes that the GNU-style spelling is the same as the
      // SYCL 2020 spelling (sans the vendor namespace).
      Diag(A.getLoc(), diag::warn_attribute_spelling_deprecated)
          << "'" + A.getNormalizedFullName() + "'";
      Diag(A.getLoc(), diag::note_spelling_suggestion)
          << "'[[sycl::" + A.getNormalizedFullName() + "]]'";
      return;
    }
  }

  // Diagnose SYCL 2020 spellings used in earlier SYCL modes as being an
  // extension.
  if (LangOpts.getSYCLVersion() == LangOptions::SYCL_2017 && A.hasScope() &&
      A.getScopeName()->isStr("sycl")) {
    Diag(A.getLoc(), diag::ext_sycl_2020_attr_spelling) << A;
    return;
  }
}

/// Check if IdxExpr is a valid parameter index for a function or
/// instance method D.  May output an error.
///
/// \returns true if IdxExpr is a valid index.
template <typename AttrInfo>
static bool checkFunctionOrMethodParameterIndex(
    Sema &S, const Decl *D, const AttrInfo &AI, unsigned AttrArgNum,
    const Expr *IdxExpr, ParamIdx &Idx, bool CanIndexImplicitThis = false) {
  assert(isFunctionOrMethodOrBlockForAttrSubject(D));

  // In C++ the implicit 'this' function parameter also counts.
  // Parameters are counted from one.
  bool HP = hasFunctionProto(D);
  bool HasImplicitThisParam = isInstanceMethod(D);
  bool IV = HP && isFunctionOrMethodVariadic(D);
  unsigned NumParams =
      (HP ? getFunctionOrMethodNumParams(D) : 0) + HasImplicitThisParam;

  std::optional<llvm::APSInt> IdxInt;
  if (IdxExpr->isTypeDependent() ||
      !(IdxInt = IdxExpr->getIntegerConstantExpr(S.Context))) {
    S.Diag(S.getAttrLoc(AI), diag::err_attribute_argument_n_type)
        << &AI << AttrArgNum << AANT_ArgumentIntegerConstant
        << IdxExpr->getSourceRange();
    return false;
  }

  unsigned IdxSource = IdxInt->getLimitedValue(UINT_MAX);
  if (IdxSource < 1 || (!IV && IdxSource > NumParams)) {
    S.Diag(S.getAttrLoc(AI), diag::err_attribute_argument_out_of_bounds)
        << &AI << AttrArgNum << IdxExpr->getSourceRange();
    return false;
  }
  if (HasImplicitThisParam && !CanIndexImplicitThis) {
    if (IdxSource == 1) {
      S.Diag(S.getAttrLoc(AI),
             diag::err_attribute_invalid_implicit_this_argument)
          << &AI << IdxExpr->getSourceRange();
      return false;
    }
  }

  Idx = ParamIdx(IdxSource, D);
  return true;
}

bool Sema::checkStringLiteralArgumentAttr(const AttributeCommonInfo &CI,
                                          const Expr *E, StringRef &Str,
                                          SourceLocation *ArgLocation) {
  const auto *Literal = dyn_cast<StringLiteral>(E->IgnoreParenCasts());
  if (ArgLocation)
    *ArgLocation = E->getBeginLoc();

  if (!Literal || (!Literal->isUnevaluated() && !Literal->isOrdinary())) {
    Diag(E->getBeginLoc(), diag::err_attribute_argument_type)
        << CI << AANT_ArgumentString;
    return false;
  }

  Str = Literal->getString();
  return true;
}

bool Sema::checkStringLiteralArgumentAttr(const ParsedAttr &AL, unsigned ArgNum,
                                          StringRef &Str,
                                          SourceLocation *ArgLocation) {
  // Look for identifiers. If we have one emit a hint to fix it to a literal.
  if (AL.isArgIdent(ArgNum)) {
    IdentifierLoc *Loc = AL.getArgAsIdent(ArgNum);
    Diag(Loc->Loc, diag::err_attribute_argument_type)
        << AL << AANT_ArgumentString
        << FixItHint::CreateInsertion(Loc->Loc, "\"")
        << FixItHint::CreateInsertion(getLocForEndOfToken(Loc->Loc), "\"");
    Str = Loc->Ident->getName();
    if (ArgLocation)
      *ArgLocation = Loc->Loc;
    return true;
  }

  // Now check for an actual string literal.
  Expr *ArgExpr = AL.getArgAsExpr(ArgNum);
  const auto *Literal = dyn_cast<StringLiteral>(ArgExpr->IgnoreParenCasts());
  if (ArgLocation)
    *ArgLocation = ArgExpr->getBeginLoc();

  if (!Literal || (!Literal->isUnevaluated() && !Literal->isOrdinary())) {
    Diag(ArgExpr->getBeginLoc(), diag::err_attribute_argument_type)
        << AL << AANT_ArgumentString;
    return false;
  }
  Str = Literal->getString();
  return checkStringLiteralArgumentAttr(AL, ArgExpr, Str, ArgLocation);
}

/// Check if the passed-in expression is of type int or bool.
static bool isIntOrBool(Expr *Exp) {
  QualType QT = Exp->getType();
  return QT->isBooleanType() || QT->isIntegerType();
}


// Check to see if the type is a smart pointer of some kind.  We assume
// it's a smart pointer if it defines both operator-> and operator*.
static bool threadSafetyCheckIsSmartPointer(Sema &S, const RecordType* RT) {
  auto IsOverloadedOperatorPresent = [&S](const RecordDecl *Record,
                                          OverloadedOperatorKind Op) {
    DeclContextLookupResult Result =
        Record->lookup(S.Context.DeclarationNames.getCXXOperatorName(Op));
    return !Result.empty();
  };

  const RecordDecl *Record = RT->getDecl();
  bool foundStarOperator = IsOverloadedOperatorPresent(Record, OO_Star);
  bool foundArrowOperator = IsOverloadedOperatorPresent(Record, OO_Arrow);
  if (foundStarOperator && foundArrowOperator)
    return true;

  const CXXRecordDecl *CXXRecord = dyn_cast<CXXRecordDecl>(Record);
  if (!CXXRecord)
    return false;

  for (const auto &BaseSpecifier : CXXRecord->bases()) {
    if (!foundStarOperator)
      foundStarOperator = IsOverloadedOperatorPresent(
          BaseSpecifier.getType()->getAsRecordDecl(), OO_Star);
    if (!foundArrowOperator)
      foundArrowOperator = IsOverloadedOperatorPresent(
          BaseSpecifier.getType()->getAsRecordDecl(), OO_Arrow);
  }

  if (foundStarOperator && foundArrowOperator)
    return true;

  return false;
}

/// Check if passed in Decl is a pointer type.
/// Note that this function may produce an error message.
/// \return true if the Decl is a pointer type; false otherwise
static bool threadSafetyCheckIsPointer(Sema &S, const Decl *D,
                                       const ParsedAttr &AL) {
  const auto *VD = cast<ValueDecl>(D);
  QualType QT = VD->getType();
  if (QT->isAnyPointerType())
    return true;

  if (const auto *RT = QT->getAs<RecordType>()) {
    // If it's an incomplete type, it could be a smart pointer; skip it.
    // (We don't want to force template instantiation if we can avoid it,
    // since that would alter the order in which templates are instantiated.)
    if (RT->isIncompleteType())
      return true;

    if (threadSafetyCheckIsSmartPointer(S, RT))
      return true;
  }

  S.Diag(AL.getLoc(), diag::warn_thread_attribute_decl_not_pointer) << AL << QT;
  return false;
}

/// Checks that the passed in QualType either is of RecordType or points
/// to RecordType. Returns the relevant RecordType, null if it does not exit.
static const RecordType *getRecordType(QualType QT) {
  if (const auto *RT = QT->getAs<RecordType>())
    return RT;

  // Now check if we point to record type.
  if (const auto *PT = QT->getAs<PointerType>())
    return PT->getPointeeType()->getAs<RecordType>();

  return nullptr;
}

template <typename AttrType>
static bool checkRecordDeclForAttr(const RecordDecl *RD) {
  // Check if the record itself has the attribute.
  if (RD->hasAttr<AttrType>())
    return true;

  // Else check if any base classes have the attribute.
  if (const auto *CRD = dyn_cast<CXXRecordDecl>(RD)) {
    if (!CRD->forallBases([](const CXXRecordDecl *Base) {
          return !Base->hasAttr<AttrType>();
        }))
      return true;
  }
  return false;
}

static bool checkRecordTypeForCapability(Sema &S, QualType Ty) {
  const RecordType *RT = getRecordType(Ty);

  if (!RT)
    return false;

  // Don't check for the capability if the class hasn't been defined yet.
  if (RT->isIncompleteType())
    return true;

  // Allow smart pointers to be used as capability objects.
  // FIXME -- Check the type that the smart pointer points to.
  if (threadSafetyCheckIsSmartPointer(S, RT))
    return true;

  return checkRecordDeclForAttr<CapabilityAttr>(RT->getDecl());
}

static bool checkTypedefTypeForCapability(QualType Ty) {
  const auto *TD = Ty->getAs<TypedefType>();
  if (!TD)
    return false;

  TypedefNameDecl *TN = TD->getDecl();
  if (!TN)
    return false;

  return TN->hasAttr<CapabilityAttr>();
}

static bool typeHasCapability(Sema &S, QualType Ty) {
  if (checkTypedefTypeForCapability(Ty))
    return true;

  if (checkRecordTypeForCapability(S, Ty))
    return true;

  return false;
}

static bool isCapabilityExpr(Sema &S, const Expr *Ex) {
  // Capability expressions are simple expressions involving the boolean logic
  // operators &&, || or !, a simple DeclRefExpr, CastExpr or a ParenExpr. Once
  // a DeclRefExpr is found, its type should be checked to determine whether it
  // is a capability or not.

  if (const auto *E = dyn_cast<CastExpr>(Ex))
    return isCapabilityExpr(S, E->getSubExpr());
  else if (const auto *E = dyn_cast<ParenExpr>(Ex))
    return isCapabilityExpr(S, E->getSubExpr());
  else if (const auto *E = dyn_cast<UnaryOperator>(Ex)) {
    if (E->getOpcode() == UO_LNot || E->getOpcode() == UO_AddrOf ||
        E->getOpcode() == UO_Deref)
      return isCapabilityExpr(S, E->getSubExpr());
    return false;
  } else if (const auto *E = dyn_cast<BinaryOperator>(Ex)) {
    if (E->getOpcode() == BO_LAnd || E->getOpcode() == BO_LOr)
      return isCapabilityExpr(S, E->getLHS()) &&
             isCapabilityExpr(S, E->getRHS());
    return false;
  }

  return typeHasCapability(S, Ex->getType());
}

/// Checks that all attribute arguments, starting from Sidx, resolve to
/// a capability object.
/// \param Sidx The attribute argument index to start checking with.
/// \param ParamIdxOk Whether an argument can be indexing into a function
/// parameter list.
static void checkAttrArgsAreCapabilityObjs(Sema &S, Decl *D,
                                           const ParsedAttr &AL,
                                           SmallVectorImpl<Expr *> &Args,
                                           unsigned Sidx = 0,
                                           bool ParamIdxOk = false) {
  if (Sidx == AL.getNumArgs()) {
    // If we don't have any capability arguments, the attribute implicitly
    // refers to 'this'. So we need to make sure that 'this' exists, i.e. we're
    // a non-static method, and that the class is a (scoped) capability.
    const auto *MD = dyn_cast<const CXXMethodDecl>(D);
    if (MD && !MD->isStatic()) {
      const CXXRecordDecl *RD = MD->getParent();
      // FIXME -- need to check this again on template instantiation
      if (!checkRecordDeclForAttr<CapabilityAttr>(RD) &&
          !checkRecordDeclForAttr<ScopedLockableAttr>(RD))
        S.Diag(AL.getLoc(),
               diag::warn_thread_attribute_not_on_capability_member)
            << AL << MD->getParent();
    } else {
      S.Diag(AL.getLoc(), diag::warn_thread_attribute_not_on_non_static_member)
          << AL;
    }
  }

  for (unsigned Idx = Sidx; Idx < AL.getNumArgs(); ++Idx) {
    Expr *ArgExp = AL.getArgAsExpr(Idx);

    if (ArgExp->isTypeDependent()) {
      // FIXME -- need to check this again on template instantiation
      Args.push_back(ArgExp);
      continue;
    }

    if (const auto *StrLit = dyn_cast<StringLiteral>(ArgExp)) {
      if (StrLit->getLength() == 0 ||
          (StrLit->isOrdinary() && StrLit->getString() == "*")) {
        // Pass empty strings to the analyzer without warnings.
        // Treat "*" as the universal lock.
        Args.push_back(ArgExp);
        continue;
      }

      // We allow constant strings to be used as a placeholder for expressions
      // that are not valid C++ syntax, but warn that they are ignored.
      S.Diag(AL.getLoc(), diag::warn_thread_attribute_ignored) << AL;
      Args.push_back(ArgExp);
      continue;
    }

    QualType ArgTy = ArgExp->getType();

    // A pointer to member expression of the form  &MyClass::mu is treated
    // specially -- we need to look at the type of the member.
    if (const auto *UOp = dyn_cast<UnaryOperator>(ArgExp))
      if (UOp->getOpcode() == UO_AddrOf)
        if (const auto *DRE = dyn_cast<DeclRefExpr>(UOp->getSubExpr()))
          if (DRE->getDecl()->isCXXInstanceMember())
            ArgTy = DRE->getDecl()->getType();

    // First see if we can just cast to record type, or pointer to record type.
    const RecordType *RT = getRecordType(ArgTy);

    // Now check if we index into a record type function param.
    if(!RT && ParamIdxOk) {
      const auto *FD = dyn_cast<FunctionDecl>(D);
      const auto *IL = dyn_cast<IntegerLiteral>(ArgExp);
      if(FD && IL) {
        unsigned int NumParams = FD->getNumParams();
        llvm::APInt ArgValue = IL->getValue();
        uint64_t ParamIdxFromOne = ArgValue.getZExtValue();
        uint64_t ParamIdxFromZero = ParamIdxFromOne - 1;
        if (!ArgValue.isStrictlyPositive() || ParamIdxFromOne > NumParams) {
          S.Diag(AL.getLoc(),
                 diag::err_attribute_argument_out_of_bounds_extra_info)
              << AL << Idx + 1 << NumParams;
          continue;
        }
        ArgTy = FD->getParamDecl(ParamIdxFromZero)->getType();
      }
    }

    // If the type does not have a capability, see if the components of the
    // expression have capabilities. This allows for writing C code where the
    // capability may be on the type, and the expression is a capability
    // boolean logic expression. Eg) requires_capability(A || B && !C)
    if (!typeHasCapability(S, ArgTy) && !isCapabilityExpr(S, ArgExp))
      S.Diag(AL.getLoc(), diag::warn_thread_attribute_argument_not_lockable)
          << AL << ArgTy;

    Args.push_back(ArgExp);
  }
}

//===----------------------------------------------------------------------===//
// Attribute Implementations
//===----------------------------------------------------------------------===//

static void handlePtGuardedVarAttr(Sema &S, Decl *D, const ParsedAttr &AL) {
  if (!threadSafetyCheckIsPointer(S, D, AL))
    return;

  D->addAttr(::new (S.Context) PtGuardedVarAttr(S.Context, AL));
}

static bool checkGuardedByAttrCommon(Sema &S, Decl *D, const ParsedAttr &AL,
                                     Expr *&Arg) {
  SmallVector<Expr *, 1> Args;
  // check that all arguments are lockable objects
  checkAttrArgsAreCapabilityObjs(S, D, AL, Args);
  unsigned Size = Args.size();
  if (Size != 1)
    return false;

  Arg = Args[0];

  return true;
}

static void handleGuardedByAttr(Sema &S, Decl *D, const ParsedAttr &AL) {
  Expr *Arg = nullptr;
  if (!checkGuardedByAttrCommon(S, D, AL, Arg))
    return;

  D->addAttr(::new (S.Context) GuardedByAttr(S.Context, AL, Arg));
}

static void handlePtGuardedByAttr(Sema &S, Decl *D, const ParsedAttr &AL) {
  Expr *Arg = nullptr;
  if (!checkGuardedByAttrCommon(S, D, AL, Arg))
    return;

  if (!threadSafetyCheckIsPointer(S, D, AL))
    return;

  D->addAttr(::new (S.Context) PtGuardedByAttr(S.Context, AL, Arg));
}

static bool checkAcquireOrderAttrCommon(Sema &S, Decl *D, const ParsedAttr &AL,
                                        SmallVectorImpl<Expr *> &Args) {
  if (!AL.checkAtLeastNumArgs(S, 1))
    return false;

  // Check that this attribute only applies to lockable types.
  QualType QT = cast<ValueDecl>(D)->getType();
  if (!QT->isDependentType() && !typeHasCapability(S, QT)) {
    S.Diag(AL.getLoc(), diag::warn_thread_attribute_decl_not_lockable) << AL;
    return false;
  }

  // Check that all arguments are lockable objects.
  checkAttrArgsAreCapabilityObjs(S, D, AL, Args);
  if (Args.empty())
    return false;

  return true;
}

static void handleAcquiredAfterAttr(Sema &S, Decl *D, const ParsedAttr &AL) {
  SmallVector<Expr *, 1> Args;
  if (!checkAcquireOrderAttrCommon(S, D, AL, Args))
    return;

  Expr **StartArg = &Args[0];
  D->addAttr(::new (S.Context)
                 AcquiredAfterAttr(S.Context, AL, StartArg, Args.size()));
}

static void handleAcquiredBeforeAttr(Sema &S, Decl *D, const ParsedAttr &AL) {
  SmallVector<Expr *, 1> Args;
  if (!checkAcquireOrderAttrCommon(S, D, AL, Args))
    return;

  Expr **StartArg = &Args[0];
  D->addAttr(::new (S.Context)
                 AcquiredBeforeAttr(S.Context, AL, StartArg, Args.size()));
}

static bool checkLockFunAttrCommon(Sema &S, Decl *D, const ParsedAttr &AL,
                                   SmallVectorImpl<Expr *> &Args) {
  // zero or more arguments ok
  // check that all arguments are lockable objects
  checkAttrArgsAreCapabilityObjs(S, D, AL, Args, 0, /*ParamIdxOk=*/true);

  return true;
}

static void handleAssertSharedLockAttr(Sema &S, Decl *D, const ParsedAttr &AL) {
  SmallVector<Expr *, 1> Args;
  if (!checkLockFunAttrCommon(S, D, AL, Args))
    return;

  unsigned Size = Args.size();
  Expr **StartArg = Size == 0 ? nullptr : &Args[0];
  D->addAttr(::new (S.Context)
                 AssertSharedLockAttr(S.Context, AL, StartArg, Size));
}

static void handleAssertExclusiveLockAttr(Sema &S, Decl *D,
                                          const ParsedAttr &AL) {
  SmallVector<Expr *, 1> Args;
  if (!checkLockFunAttrCommon(S, D, AL, Args))
    return;

  unsigned Size = Args.size();
  Expr **StartArg = Size == 0 ? nullptr : &Args[0];
  D->addAttr(::new (S.Context)
                 AssertExclusiveLockAttr(S.Context, AL, StartArg, Size));
}

/// Checks to be sure that the given parameter number is in bounds, and
/// is an integral type. Will emit appropriate diagnostics if this returns
/// false.
///
/// AttrArgNo is used to actually retrieve the argument, so it's base-0.
template <typename AttrInfo>
static bool checkParamIsIntegerType(Sema &S, const Decl *D, const AttrInfo &AI,
                                    unsigned AttrArgNo) {
  assert(AI.isArgExpr(AttrArgNo) && "Expected expression argument");
  Expr *AttrArg = AI.getArgAsExpr(AttrArgNo);
  ParamIdx Idx;
  if (!S.checkFunctionOrMethodParameterIndex(D, AI, AttrArgNo + 1, AttrArg,
                                             Idx))
    return false;

  QualType ParamTy = getFunctionOrMethodParamType(D, Idx.getASTIndex());
  if (!ParamTy->isIntegerType() && !ParamTy->isCharType()) {
    SourceLocation SrcLoc = AttrArg->getBeginLoc();
    S.Diag(SrcLoc, diag::err_attribute_integers_only)
        << AI << getFunctionOrMethodParamRange(D, Idx.getASTIndex());
    return false;
  }
  return true;
}

static void handleAllocSizeAttr(Sema &S, Decl *D, const ParsedAttr &AL) {
  if (!AL.checkAtLeastNumArgs(S, 1) || !AL.checkAtMostNumArgs(S, 2))
    return;

  assert(isFuncOrMethodForAttrSubject(D) && hasFunctionProto(D));

  QualType RetTy = getFunctionOrMethodResultType(D);
  if (!RetTy->isPointerType()) {
    S.Diag(AL.getLoc(), diag::warn_attribute_return_pointers_only) << AL;
    return;
  }

  const Expr *SizeExpr = AL.getArgAsExpr(0);
  int SizeArgNoVal;
  // Parameter indices are 1-indexed, hence Index=1
  if (!checkPositiveIntArgument(S, AL, SizeExpr, SizeArgNoVal, /*Idx=*/1))
    return;
  if (!checkParamIsIntegerType(S, D, AL, /*AttrArgNo=*/0))
    return;
  ParamIdx SizeArgNo(SizeArgNoVal, D);

  ParamIdx NumberArgNo;
  if (AL.getNumArgs() == 2) {
    const Expr *NumberExpr = AL.getArgAsExpr(1);
    int Val;
    // Parameter indices are 1-based, hence Index=2
    if (!checkPositiveIntArgument(S, AL, NumberExpr, Val, /*Idx=*/2))
      return;
    if (!checkParamIsIntegerType(S, D, AL, /*AttrArgNo=*/1))
      return;
    NumberArgNo = ParamIdx(Val, D);
  }

  D->addAttr(::new (S.Context)
                 AllocSizeAttr(S.Context, AL, SizeArgNo, NumberArgNo));
}

static bool checkTryLockFunAttrCommon(Sema &S, Decl *D, const ParsedAttr &AL,
                                      SmallVectorImpl<Expr *> &Args) {
  if (!AL.checkAtLeastNumArgs(S, 1))
    return false;

  if (!isIntOrBool(AL.getArgAsExpr(0))) {
    S.Diag(AL.getLoc(), diag::err_attribute_argument_n_type)
        << AL << 1 << AANT_ArgumentIntOrBool;
    return false;
  }

  // check that all arguments are lockable objects
  checkAttrArgsAreCapabilityObjs(S, D, AL, Args, 1);

  return true;
}

static void handleSharedTrylockFunctionAttr(Sema &S, Decl *D,
                                            const ParsedAttr &AL) {
  SmallVector<Expr*, 2> Args;
  if (!checkTryLockFunAttrCommon(S, D, AL, Args))
    return;

  D->addAttr(::new (S.Context) SharedTrylockFunctionAttr(
      S.Context, AL, AL.getArgAsExpr(0), Args.data(), Args.size()));
}

static void handleExclusiveTrylockFunctionAttr(Sema &S, Decl *D,
                                               const ParsedAttr &AL) {
  SmallVector<Expr*, 2> Args;
  if (!checkTryLockFunAttrCommon(S, D, AL, Args))
    return;

  D->addAttr(::new (S.Context) ExclusiveTrylockFunctionAttr(
      S.Context, AL, AL.getArgAsExpr(0), Args.data(), Args.size()));
}

static void handleLockReturnedAttr(Sema &S, Decl *D, const ParsedAttr &AL) {
  // check that the argument is lockable object
  SmallVector<Expr*, 1> Args;
  checkAttrArgsAreCapabilityObjs(S, D, AL, Args);
  unsigned Size = Args.size();
  if (Size == 0)
    return;

  D->addAttr(::new (S.Context) LockReturnedAttr(S.Context, AL, Args[0]));
}

static void handleLocksExcludedAttr(Sema &S, Decl *D, const ParsedAttr &AL) {
  if (!AL.checkAtLeastNumArgs(S, 1))
    return;

  // check that all arguments are lockable objects
  SmallVector<Expr*, 1> Args;
  checkAttrArgsAreCapabilityObjs(S, D, AL, Args);
  unsigned Size = Args.size();
  if (Size == 0)
    return;
  Expr **StartArg = &Args[0];

  D->addAttr(::new (S.Context)
                 LocksExcludedAttr(S.Context, AL, StartArg, Size));
}

static bool checkFunctionConditionAttr(Sema &S, Decl *D, const ParsedAttr &AL,
                                       Expr *&Cond, StringRef &Msg) {
  Cond = AL.getArgAsExpr(0);
  if (!Cond->isTypeDependent()) {
    ExprResult Converted = S.PerformContextuallyConvertToBool(Cond);
    if (Converted.isInvalid())
      return false;
    Cond = Converted.get();
  }

  if (!S.checkStringLiteralArgumentAttr(AL, 1, Msg))
    return false;

  if (Msg.empty())
    Msg = "<no message provided>";

  SmallVector<PartialDiagnosticAt, 8> Diags;
  if (isa<FunctionDecl>(D) && !Cond->isValueDependent() &&
      !Expr::isPotentialConstantExprUnevaluated(Cond, cast<FunctionDecl>(D),
                                                Diags)) {
    S.Diag(AL.getLoc(), diag::err_attr_cond_never_constant_expr) << AL;
    for (const PartialDiagnosticAt &PDiag : Diags)
      S.Diag(PDiag.first, PDiag.second);
    return false;
  }
  return true;
}

static void handleEnableIfAttr(Sema &S, Decl *D, const ParsedAttr &AL) {
  S.Diag(AL.getLoc(), diag::ext_clang_enable_if);

  Expr *Cond;
  StringRef Msg;
  if (checkFunctionConditionAttr(S, D, AL, Cond, Msg))
    D->addAttr(::new (S.Context) EnableIfAttr(S.Context, AL, Cond, Msg));
}

static void handleErrorAttr(Sema &S, Decl *D, const ParsedAttr &AL) {
  StringRef NewUserDiagnostic;
  if (!S.checkStringLiteralArgumentAttr(AL, 0, NewUserDiagnostic))
    return;
  if (ErrorAttr *EA = S.mergeErrorAttr(D, AL, NewUserDiagnostic))
    D->addAttr(EA);
}

static void handleExcludeFromExplicitInstantiationAttr(Sema &S, Decl *D,
                                                       const ParsedAttr &AL) {
  const auto *PD = isa<CXXRecordDecl>(D)
                       ? cast<DeclContext>(D)
                       : D->getDeclContext()->getRedeclContext();
  if (const auto *RD = dyn_cast<CXXRecordDecl>(PD); RD && RD->isLocalClass()) {
    S.Diag(AL.getLoc(),
           diag::warn_attribute_exclude_from_explicit_instantiation_local_class)
        << AL << /*IsMember=*/!isa<CXXRecordDecl>(D);
    return;
  }
  D->addAttr(::new (S.Context)
                 ExcludeFromExplicitInstantiationAttr(S.Context, AL));
}

namespace {
/// Determines if a given Expr references any of the given function's
/// ParmVarDecls, or the function's implicit `this` parameter (if applicable).
class ArgumentDependenceChecker
    : public RecursiveASTVisitor<ArgumentDependenceChecker> {
#ifndef NDEBUG
  const CXXRecordDecl *ClassType;
#endif
  llvm::SmallPtrSet<const ParmVarDecl *, 16> Parms;
  bool Result;

public:
  ArgumentDependenceChecker(const FunctionDecl *FD) {
#ifndef NDEBUG
    if (const auto *MD = dyn_cast<CXXMethodDecl>(FD))
      ClassType = MD->getParent();
    else
      ClassType = nullptr;
#endif
    Parms.insert(FD->param_begin(), FD->param_end());
  }

  bool referencesArgs(Expr *E) {
    Result = false;
    TraverseStmt(E);
    return Result;
  }

  bool VisitCXXThisExpr(CXXThisExpr *E) {
    assert(E->getType()->getPointeeCXXRecordDecl() == ClassType &&
           "`this` doesn't refer to the enclosing class?");
    Result = true;
    return false;
  }

  bool VisitDeclRefExpr(DeclRefExpr *DRE) {
    if (const auto *PVD = dyn_cast<ParmVarDecl>(DRE->getDecl()))
      if (Parms.count(PVD)) {
        Result = true;
        return false;
      }
    return true;
  }
};
}

static void handleDiagnoseAsBuiltinAttr(Sema &S, Decl *D,
                                        const ParsedAttr &AL) {
  const auto *DeclFD = cast<FunctionDecl>(D);

  if (const auto *MethodDecl = dyn_cast<CXXMethodDecl>(DeclFD))
    if (!MethodDecl->isStatic()) {
      S.Diag(AL.getLoc(), diag::err_attribute_no_member_function) << AL;
      return;
    }

  auto DiagnoseType = [&](unsigned Index, AttributeArgumentNType T) {
    SourceLocation Loc = [&]() {
      auto Union = AL.getArg(Index - 1);
      if (Union.is<Expr *>())
        return Union.get<Expr *>()->getBeginLoc();
      return Union.get<IdentifierLoc *>()->Loc;
    }();

    S.Diag(Loc, diag::err_attribute_argument_n_type) << AL << Index << T;
  };

  FunctionDecl *AttrFD = [&]() -> FunctionDecl * {
    if (!AL.isArgExpr(0))
      return nullptr;
    auto *F = dyn_cast_if_present<DeclRefExpr>(AL.getArgAsExpr(0));
    if (!F)
      return nullptr;
    return dyn_cast_if_present<FunctionDecl>(F->getFoundDecl());
  }();

  if (!AttrFD || !AttrFD->getBuiltinID(true)) {
    DiagnoseType(1, AANT_ArgumentBuiltinFunction);
    return;
  }

  if (AttrFD->getNumParams() != AL.getNumArgs() - 1) {
    S.Diag(AL.getLoc(), diag::err_attribute_wrong_number_arguments_for)
        << AL << AttrFD << AttrFD->getNumParams();
    return;
  }

  SmallVector<unsigned, 8> Indices;

  for (unsigned I = 1; I < AL.getNumArgs(); ++I) {
    if (!AL.isArgExpr(I)) {
      DiagnoseType(I + 1, AANT_ArgumentIntegerConstant);
      return;
    }

    const Expr *IndexExpr = AL.getArgAsExpr(I);
    uint32_t Index;

    if (!S.checkUInt32Argument(AL, IndexExpr, Index, I + 1, false))
      return;

    if (Index > DeclFD->getNumParams()) {
      S.Diag(AL.getLoc(), diag::err_attribute_bounds_for_function)
          << AL << Index << DeclFD << DeclFD->getNumParams();
      return;
    }

    QualType T1 = AttrFD->getParamDecl(I - 1)->getType();
    QualType T2 = DeclFD->getParamDecl(Index - 1)->getType();

    if (T1.getCanonicalType().getUnqualifiedType() !=
        T2.getCanonicalType().getUnqualifiedType()) {
      S.Diag(IndexExpr->getBeginLoc(), diag::err_attribute_parameter_types)
          << AL << Index << DeclFD << T2 << I << AttrFD << T1;
      return;
    }

    Indices.push_back(Index - 1);
  }

  D->addAttr(::new (S.Context) DiagnoseAsBuiltinAttr(
      S.Context, AL, AttrFD, Indices.data(), Indices.size()));
}

static void handleDiagnoseIfAttr(Sema &S, Decl *D, const ParsedAttr &AL) {
  S.Diag(AL.getLoc(), diag::ext_clang_diagnose_if);

  Expr *Cond;
  StringRef Msg;
  if (!checkFunctionConditionAttr(S, D, AL, Cond, Msg))
    return;

  StringRef DiagTypeStr;
  if (!S.checkStringLiteralArgumentAttr(AL, 2, DiagTypeStr))
    return;

  DiagnoseIfAttr::DiagnosticType DiagType;
  if (!DiagnoseIfAttr::ConvertStrToDiagnosticType(DiagTypeStr, DiagType)) {
    S.Diag(AL.getArgAsExpr(2)->getBeginLoc(),
           diag::err_diagnose_if_invalid_diagnostic_type);
    return;
  }

  bool ArgDependent = false;
  if (const auto *FD = dyn_cast<FunctionDecl>(D))
    ArgDependent = ArgumentDependenceChecker(FD).referencesArgs(Cond);
  D->addAttr(::new (S.Context) DiagnoseIfAttr(
      S.Context, AL, Cond, Msg, DiagType, ArgDependent, cast<NamedDecl>(D)));
}

static void handleNoBuiltinAttr(Sema &S, Decl *D, const ParsedAttr &AL) {
  static constexpr const StringRef kWildcard = "*";

  llvm::SmallVector<StringRef, 16> Names;
  bool HasWildcard = false;

  const auto AddBuiltinName = [&Names, &HasWildcard](StringRef Name) {
    if (Name == kWildcard)
      HasWildcard = true;
    Names.push_back(Name);
  };

  // Add previously defined attributes.
  if (const auto *NBA = D->getAttr<NoBuiltinAttr>())
    for (StringRef BuiltinName : NBA->builtinNames())
      AddBuiltinName(BuiltinName);

  // Add current attributes.
  if (AL.getNumArgs() == 0)
    AddBuiltinName(kWildcard);
  else
    for (unsigned I = 0, E = AL.getNumArgs(); I != E; ++I) {
      StringRef BuiltinName;
      SourceLocation LiteralLoc;
      if (!S.checkStringLiteralArgumentAttr(AL, I, BuiltinName, &LiteralLoc))
        return;

      if (Builtin::Context::isBuiltinFunc(BuiltinName))
        AddBuiltinName(BuiltinName);
      else
        S.Diag(LiteralLoc, diag::warn_attribute_no_builtin_invalid_builtin_name)
            << BuiltinName << AL;
    }

  // Repeating the same attribute is fine.
  llvm::sort(Names);
  Names.erase(std::unique(Names.begin(), Names.end()), Names.end());

  // Empty no_builtin must be on its own.
  if (HasWildcard && Names.size() > 1)
    S.Diag(D->getLocation(),
           diag::err_attribute_no_builtin_wildcard_or_builtin_name)
        << AL;

  if (D->hasAttr<NoBuiltinAttr>())
    D->dropAttr<NoBuiltinAttr>();
  D->addAttr(::new (S.Context)
                 NoBuiltinAttr(S.Context, AL, Names.data(), Names.size()));
}

static void handlePassObjectSizeAttr(Sema &S, Decl *D, const ParsedAttr &AL) {
  if (D->hasAttr<PassObjectSizeAttr>()) {
    S.Diag(D->getBeginLoc(), diag::err_attribute_only_once_per_parameter) << AL;
    return;
  }

  Expr *E = AL.getArgAsExpr(0);
  uint32_t Type;
  if (!S.checkUInt32Argument(AL, E, Type, /*Idx=*/1))
    return;

  // pass_object_size's argument is passed in as the second argument of
  // __builtin_object_size. So, it has the same constraints as that second
  // argument; namely, it must be in the range [0, 3].
  if (Type > 3) {
    S.Diag(E->getBeginLoc(), diag::err_attribute_argument_out_of_range)
        << AL << 0 << 3 << E->getSourceRange();
    return;
  }

  // pass_object_size is only supported on constant pointer parameters; as a
  // kindness to users, we allow the parameter to be non-const for declarations.
  // At this point, we have no clue if `D` belongs to a function declaration or
  // definition, so we defer the constness check until later.
  if (!cast<ParmVarDecl>(D)->getType()->isPointerType()) {
    S.Diag(D->getBeginLoc(), diag::err_attribute_pointers_only) << AL << 1;
    return;
  }

  D->addAttr(::new (S.Context) PassObjectSizeAttr(S.Context, AL, (int)Type));
}

static void handleConsumableAttr(Sema &S, Decl *D, const ParsedAttr &AL) {
  ConsumableAttr::ConsumedState DefaultState;

  if (AL.isArgIdent(0)) {
    IdentifierLoc *IL = AL.getArgAsIdent(0);
    if (!ConsumableAttr::ConvertStrToConsumedState(IL->Ident->getName(),
                                                   DefaultState)) {
      S.Diag(IL->Loc, diag::warn_attribute_type_not_supported) << AL
                                                               << IL->Ident;
      return;
    }
  } else {
    S.Diag(AL.getLoc(), diag::err_attribute_argument_type)
        << AL << AANT_ArgumentIdentifier;
    return;
  }

  D->addAttr(::new (S.Context) ConsumableAttr(S.Context, AL, DefaultState));
}

static bool checkForConsumableClass(Sema &S, const CXXMethodDecl *MD,
                                    const ParsedAttr &AL) {
  QualType ThisType = MD->getFunctionObjectParameterType();

  if (const CXXRecordDecl *RD = ThisType->getAsCXXRecordDecl()) {
    if (!RD->hasAttr<ConsumableAttr>()) {
      S.Diag(AL.getLoc(), diag::warn_attr_on_unconsumable_class) << RD;

      return false;
    }
  }

  return true;
}

static void handleCallableWhenAttr(Sema &S, Decl *D, const ParsedAttr &AL) {
  if (!AL.checkAtLeastNumArgs(S, 1))
    return;

  if (!checkForConsumableClass(S, cast<CXXMethodDecl>(D), AL))
    return;

  SmallVector<CallableWhenAttr::ConsumedState, 3> States;
  for (unsigned ArgIndex = 0; ArgIndex < AL.getNumArgs(); ++ArgIndex) {
    CallableWhenAttr::ConsumedState CallableState;

    StringRef StateString;
    SourceLocation Loc;
    if (AL.isArgIdent(ArgIndex)) {
      IdentifierLoc *Ident = AL.getArgAsIdent(ArgIndex);
      StateString = Ident->Ident->getName();
      Loc = Ident->Loc;
    } else {
      if (!S.checkStringLiteralArgumentAttr(AL, ArgIndex, StateString, &Loc))
        return;
    }

    if (!CallableWhenAttr::ConvertStrToConsumedState(StateString,
                                                     CallableState)) {
      S.Diag(Loc, diag::warn_attribute_type_not_supported) << AL << StateString;
      return;
    }

    States.push_back(CallableState);
  }

  D->addAttr(::new (S.Context)
                 CallableWhenAttr(S.Context, AL, States.data(), States.size()));
}

static void handleParamTypestateAttr(Sema &S, Decl *D, const ParsedAttr &AL) {
  ParamTypestateAttr::ConsumedState ParamState;

  if (AL.isArgIdent(0)) {
    IdentifierLoc *Ident = AL.getArgAsIdent(0);
    StringRef StateString = Ident->Ident->getName();

    if (!ParamTypestateAttr::ConvertStrToConsumedState(StateString,
                                                       ParamState)) {
      S.Diag(Ident->Loc, diag::warn_attribute_type_not_supported)
          << AL << StateString;
      return;
    }
  } else {
    S.Diag(AL.getLoc(), diag::err_attribute_argument_type)
        << AL << AANT_ArgumentIdentifier;
    return;
  }

  // FIXME: This check is currently being done in the analysis.  It can be
  //        enabled here only after the parser propagates attributes at
  //        template specialization definition, not declaration.
  //QualType ReturnType = cast<ParmVarDecl>(D)->getType();
  //const CXXRecordDecl *RD = ReturnType->getAsCXXRecordDecl();
  //
  //if (!RD || !RD->hasAttr<ConsumableAttr>()) {
  //    S.Diag(AL.getLoc(), diag::warn_return_state_for_unconsumable_type) <<
  //      ReturnType.getAsString();
  //    return;
  //}

  D->addAttr(::new (S.Context) ParamTypestateAttr(S.Context, AL, ParamState));
}

static void handleReturnTypestateAttr(Sema &S, Decl *D, const ParsedAttr &AL) {
  ReturnTypestateAttr::ConsumedState ReturnState;

  if (AL.isArgIdent(0)) {
    IdentifierLoc *IL = AL.getArgAsIdent(0);
    if (!ReturnTypestateAttr::ConvertStrToConsumedState(IL->Ident->getName(),
                                                        ReturnState)) {
      S.Diag(IL->Loc, diag::warn_attribute_type_not_supported) << AL
                                                               << IL->Ident;
      return;
    }
  } else {
    S.Diag(AL.getLoc(), diag::err_attribute_argument_type)
        << AL << AANT_ArgumentIdentifier;
    return;
  }

  // FIXME: This check is currently being done in the analysis.  It can be
  //        enabled here only after the parser propagates attributes at
  //        template specialization definition, not declaration.
  // QualType ReturnType;
  //
  // if (const ParmVarDecl *Param = dyn_cast<ParmVarDecl>(D)) {
  //  ReturnType = Param->getType();
  //
  //} else if (const CXXConstructorDecl *Constructor =
  //             dyn_cast<CXXConstructorDecl>(D)) {
  //  ReturnType = Constructor->getFunctionObjectParameterType();
  //
  //} else {
  //
  //  ReturnType = cast<FunctionDecl>(D)->getCallResultType();
  //}
  //
  // const CXXRecordDecl *RD = ReturnType->getAsCXXRecordDecl();
  //
  // if (!RD || !RD->hasAttr<ConsumableAttr>()) {
  //    S.Diag(Attr.getLoc(), diag::warn_return_state_for_unconsumable_type) <<
  //      ReturnType.getAsString();
  //    return;
  //}

  D->addAttr(::new (S.Context) ReturnTypestateAttr(S.Context, AL, ReturnState));
}

static void handleSetTypestateAttr(Sema &S, Decl *D, const ParsedAttr &AL) {
  if (!checkForConsumableClass(S, cast<CXXMethodDecl>(D), AL))
    return;

  SetTypestateAttr::ConsumedState NewState;
  if (AL.isArgIdent(0)) {
    IdentifierLoc *Ident = AL.getArgAsIdent(0);
    StringRef Param = Ident->Ident->getName();
    if (!SetTypestateAttr::ConvertStrToConsumedState(Param, NewState)) {
      S.Diag(Ident->Loc, diag::warn_attribute_type_not_supported) << AL
                                                                  << Param;
      return;
    }
  } else {
    S.Diag(AL.getLoc(), diag::err_attribute_argument_type)
        << AL << AANT_ArgumentIdentifier;
    return;
  }

  D->addAttr(::new (S.Context) SetTypestateAttr(S.Context, AL, NewState));
}

static void handleTestTypestateAttr(Sema &S, Decl *D, const ParsedAttr &AL) {
  if (!checkForConsumableClass(S, cast<CXXMethodDecl>(D), AL))
    return;

  TestTypestateAttr::ConsumedState TestState;
  if (AL.isArgIdent(0)) {
    IdentifierLoc *Ident = AL.getArgAsIdent(0);
    StringRef Param = Ident->Ident->getName();
    if (!TestTypestateAttr::ConvertStrToConsumedState(Param, TestState)) {
      S.Diag(Ident->Loc, diag::warn_attribute_type_not_supported) << AL
                                                                  << Param;
      return;
    }
  } else {
    S.Diag(AL.getLoc(), diag::err_attribute_argument_type)
        << AL << AANT_ArgumentIdentifier;
    return;
  }

  D->addAttr(::new (S.Context) TestTypestateAttr(S.Context, AL, TestState));
}

static void handleExtVectorTypeAttr(Sema &S, Decl *D, const ParsedAttr &AL) {
  // Remember this typedef decl, we will need it later for diagnostics.
  S.ExtVectorDecls.push_back(cast<TypedefNameDecl>(D));
}

static void handlePackedAttr(Sema &S, Decl *D, const ParsedAttr &AL) {
  if (auto *TD = dyn_cast<TagDecl>(D))
    TD->addAttr(::new (S.Context) PackedAttr(S.Context, AL));
  else if (auto *FD = dyn_cast<FieldDecl>(D)) {
    bool BitfieldByteAligned = (!FD->getType()->isDependentType() &&
                                !FD->getType()->isIncompleteType() &&
                                FD->isBitField() &&
                                S.Context.getTypeAlign(FD->getType()) <= 8);

    if (S.getASTContext().getTargetInfo().getTriple().isPS()) {
      if (BitfieldByteAligned)
        // The PS4/PS5 targets need to maintain ABI backwards compatibility.
        S.Diag(AL.getLoc(), diag::warn_attribute_ignored_for_field_of_type)
            << AL << FD->getType();
      else
        FD->addAttr(::new (S.Context) PackedAttr(S.Context, AL));
    } else {
      // Report warning about changed offset in the newer compiler versions.
      if (BitfieldByteAligned)
        S.Diag(AL.getLoc(), diag::warn_attribute_packed_for_bitfield);

      FD->addAttr(::new (S.Context) PackedAttr(S.Context, AL));
    }

  } else
    S.Diag(AL.getLoc(), diag::warn_attribute_ignored) << AL;
}

static void handlePreferredName(Sema &S, Decl *D, const ParsedAttr &AL) {
  auto *RD = cast<CXXRecordDecl>(D);
  ClassTemplateDecl *CTD = RD->getDescribedClassTemplate();
  assert(CTD && "attribute does not appertain to this declaration");

  ParsedType PT = AL.getTypeArg();
  TypeSourceInfo *TSI = nullptr;
  QualType T = S.GetTypeFromParser(PT, &TSI);
  if (!TSI)
    TSI = S.Context.getTrivialTypeSourceInfo(T, AL.getLoc());

  if (!T.hasQualifiers() && T->isTypedefNameType()) {
    // Find the template name, if this type names a template specialization.
    const TemplateDecl *Template = nullptr;
    if (const auto *CTSD = dyn_cast_if_present<ClassTemplateSpecializationDecl>(
            T->getAsCXXRecordDecl())) {
      Template = CTSD->getSpecializedTemplate();
    } else if (const auto *TST = T->getAs<TemplateSpecializationType>()) {
      while (TST && TST->isTypeAlias())
        TST = TST->getAliasedType()->getAs<TemplateSpecializationType>();
      if (TST)
        Template = TST->getTemplateName().getAsTemplateDecl();
    }

    if (Template && declaresSameEntity(Template, CTD)) {
      D->addAttr(::new (S.Context) PreferredNameAttr(S.Context, AL, TSI));
      return;
    }
  }

  S.Diag(AL.getLoc(), diag::err_attribute_preferred_name_arg_invalid)
      << T << CTD;
  if (const auto *TT = T->getAs<TypedefType>())
    S.Diag(TT->getDecl()->getLocation(), diag::note_entity_declared_at)
        << TT->getDecl();
}

bool Sema::isValidPointerAttrType(QualType T, bool RefOkay) {
  if (RefOkay) {
    if (T->isReferenceType())
      return true;
  } else {
    T = T.getNonReferenceType();
  }

  // The nonnull attribute, and other similar attributes, can be applied to a
  // transparent union that contains a pointer type.
  if (const RecordType *UT = T->getAsUnionType()) {
    if (UT && UT->getDecl()->hasAttr<TransparentUnionAttr>()) {
      RecordDecl *UD = UT->getDecl();
      for (const auto *I : UD->fields()) {
        QualType QT = I->getType();
        if (QT->isAnyPointerType() || QT->isBlockPointerType())
          return true;
      }
    }
  }

  return T->isAnyPointerType() || T->isBlockPointerType();
}

static bool attrNonNullArgCheck(Sema &S, QualType T, const ParsedAttr &AL,
                                SourceRange AttrParmRange,
                                SourceRange TypeRange,
                                bool isReturnValue = false) {
  if (!S.isValidPointerAttrType(T)) {
    if (isReturnValue)
      S.Diag(AL.getLoc(), diag::warn_attribute_return_pointers_only)
          << AL << AttrParmRange << TypeRange;
    else
      S.Diag(AL.getLoc(), diag::warn_attribute_pointers_only)
          << AL << AttrParmRange << TypeRange << 0;
    return false;
  }
  return true;
}

static void handleNonNullAttr(Sema &S, Decl *D, const ParsedAttr &AL) {
  SmallVector<ParamIdx, 8> NonNullArgs;
  for (unsigned I = 0; I < AL.getNumArgs(); ++I) {
    Expr *Ex = AL.getArgAsExpr(I);
    ParamIdx Idx;
    if (!S.checkFunctionOrMethodParameterIndex(D, AL, I + 1, Ex, Idx))
      return;

    // Is the function argument a pointer type?
    if (Idx.getASTIndex() < getFunctionOrMethodNumParams(D) &&
        !attrNonNullArgCheck(
            S, getFunctionOrMethodParamType(D, Idx.getASTIndex()), AL,
            Ex->getSourceRange(),
            getFunctionOrMethodParamRange(D, Idx.getASTIndex())))
      continue;

    NonNullArgs.push_back(Idx);
  }

  // If no arguments were specified to __attribute__((nonnull)) then all pointer
  // arguments have a nonnull attribute; warn if there aren't any. Skip this
  // check if the attribute came from a macro expansion or a template
  // instantiation.
  if (NonNullArgs.empty() && AL.getLoc().isFileID() &&
      !S.inTemplateInstantiation()) {
    bool AnyPointers = isFunctionOrMethodVariadic(D);
    for (unsigned I = 0, E = getFunctionOrMethodNumParams(D);
         I != E && !AnyPointers; ++I) {
      QualType T = getFunctionOrMethodParamType(D, I);
      if (T->isDependentType() || S.isValidPointerAttrType(T))
        AnyPointers = true;
    }

    if (!AnyPointers)
      S.Diag(AL.getLoc(), diag::warn_attribute_nonnull_no_pointers);
  }

  ParamIdx *Start = NonNullArgs.data();
  unsigned Size = NonNullArgs.size();
  llvm::array_pod_sort(Start, Start + Size);
  D->addAttr(::new (S.Context) NonNullAttr(S.Context, AL, Start, Size));
}

static void handleNonNullAttrParameter(Sema &S, ParmVarDecl *D,
                                       const ParsedAttr &AL) {
  if (AL.getNumArgs() > 0) {
    if (D->getFunctionType()) {
      handleNonNullAttr(S, D, AL);
    } else {
      S.Diag(AL.getLoc(), diag::warn_attribute_nonnull_parm_no_args)
        << D->getSourceRange();
    }
    return;
  }

  // Is the argument a pointer type?
  if (!attrNonNullArgCheck(S, D->getType(), AL, SourceRange(),
                           D->getSourceRange()))
    return;

  D->addAttr(::new (S.Context) NonNullAttr(S.Context, AL, nullptr, 0));
}

static void handleReturnsNonNullAttr(Sema &S, Decl *D, const ParsedAttr &AL) {
  QualType ResultType = getFunctionOrMethodResultType(D);
  SourceRange SR = getFunctionOrMethodResultSourceRange(D);
  if (!attrNonNullArgCheck(S, ResultType, AL, SourceRange(), SR,
                           /* isReturnValue */ true))
    return;

  D->addAttr(::new (S.Context) ReturnsNonNullAttr(S.Context, AL));
}

static void handleNoEscapeAttr(Sema &S, Decl *D, const ParsedAttr &AL) {
  if (D->isInvalidDecl())
    return;

  // noescape only applies to pointer types.
  QualType T = cast<ParmVarDecl>(D)->getType();
  if (!S.isValidPointerAttrType(T, /* RefOkay */ true)) {
    S.Diag(AL.getLoc(), diag::warn_attribute_pointers_only)
        << AL << AL.getRange() << 0;
    return;
  }

  D->addAttr(::new (S.Context) NoEscapeAttr(S.Context, AL));
}

static void handleAssumeAlignedAttr(Sema &S, Decl *D, const ParsedAttr &AL) {
  Expr *E = AL.getArgAsExpr(0),
       *OE = AL.getNumArgs() > 1 ? AL.getArgAsExpr(1) : nullptr;
  S.AddAssumeAlignedAttr(D, AL, E, OE);
}

static void handleAllocAlignAttr(Sema &S, Decl *D, const ParsedAttr &AL) {
  S.AddAllocAlignAttr(D, AL, AL.getArgAsExpr(0));
}

void Sema::AddAssumeAlignedAttr(Decl *D, const AttributeCommonInfo &CI, Expr *E,
                                Expr *OE) {
  QualType ResultType = getFunctionOrMethodResultType(D);
  SourceRange SR = getFunctionOrMethodResultSourceRange(D);

  AssumeAlignedAttr TmpAttr(Context, CI, E, OE);
  SourceLocation AttrLoc = TmpAttr.getLocation();

  if (!isValidPointerAttrType(ResultType, /* RefOkay */ true)) {
    Diag(AttrLoc, diag::warn_attribute_return_pointers_refs_only)
        << &TmpAttr << TmpAttr.getRange() << SR;
    return;
  }

  if (!E->isValueDependent()) {
    std::optional<llvm::APSInt> I = llvm::APSInt(64);
    if (!(I = E->getIntegerConstantExpr(Context))) {
      if (OE)
        Diag(AttrLoc, diag::err_attribute_argument_n_type)
          << &TmpAttr << 1 << AANT_ArgumentIntegerConstant
          << E->getSourceRange();
      else
        Diag(AttrLoc, diag::err_attribute_argument_type)
          << &TmpAttr << AANT_ArgumentIntegerConstant
          << E->getSourceRange();
      return;
    }

    if (!I->isPowerOf2()) {
      Diag(AttrLoc, diag::err_alignment_not_power_of_two)
        << E->getSourceRange();
      return;
    }

    if (*I > Sema::MaximumAlignment)
      Diag(CI.getLoc(), diag::warn_assume_aligned_too_great)
          << CI.getRange() << Sema::MaximumAlignment;
  }

  if (OE && !OE->isValueDependent() && !OE->isIntegerConstantExpr(Context)) {
    Diag(AttrLoc, diag::err_attribute_argument_n_type)
        << &TmpAttr << 2 << AANT_ArgumentIntegerConstant
        << OE->getSourceRange();
    return;
  }

  D->addAttr(::new (Context) AssumeAlignedAttr(Context, CI, E, OE));
}

void Sema::AddAllocAlignAttr(Decl *D, const AttributeCommonInfo &CI,
                             Expr *ParamExpr) {
  QualType ResultType = getFunctionOrMethodResultType(D);

  AllocAlignAttr TmpAttr(Context, CI, ParamIdx());
  SourceLocation AttrLoc = CI.getLoc();

  if (!ResultType->isDependentType() &&
      !isValidPointerAttrType(ResultType, /* RefOkay */ true)) {
    Diag(AttrLoc, diag::warn_attribute_return_pointers_refs_only)
        << &TmpAttr << CI.getRange() << getFunctionOrMethodResultSourceRange(D);
    return;
  }

  ParamIdx Idx;
  const auto *FuncDecl = cast<FunctionDecl>(D);
  if (!checkFunctionOrMethodParameterIndex(FuncDecl, TmpAttr,
                                           /*AttrArgNum=*/1, ParamExpr, Idx))
    return;

  QualType Ty = getFunctionOrMethodParamType(D, Idx.getASTIndex());
  if (!Ty->isDependentType() && !Ty->isIntegralType(Context) &&
      !Ty->isAlignValT()) {
    Diag(ParamExpr->getBeginLoc(), diag::err_attribute_integers_only)
        << &TmpAttr
        << FuncDecl->getParamDecl(Idx.getASTIndex())->getSourceRange();
    return;
  }

  D->addAttr(::new (Context) AllocAlignAttr(Context, CI, Idx));
}

/// Normalize the attribute, __foo__ becomes foo.
/// Returns true if normalization was applied.
static bool normalizeName(StringRef &AttrName) {
  if (AttrName.size() > 4 && AttrName.starts_with("__") &&
      AttrName.ends_with("__")) {
    AttrName = AttrName.drop_front(2).drop_back(2);
    return true;
  }
  return false;
}

static void handleOwnershipAttr(Sema &S, Decl *D, const ParsedAttr &AL) {
  // This attribute must be applied to a function declaration. The first
  // argument to the attribute must be an identifier, the name of the resource,
  // for example: malloc. The following arguments must be argument indexes, the
  // arguments must be of integer type for Returns, otherwise of pointer type.
  // The difference between Holds and Takes is that a pointer may still be used
  // after being held. free() should be __attribute((ownership_takes)), whereas
  // a list append function may well be __attribute((ownership_holds)).

  if (!AL.isArgIdent(0)) {
    S.Diag(AL.getLoc(), diag::err_attribute_argument_n_type)
        << AL << 1 << AANT_ArgumentIdentifier;
    return;
  }

  // Figure out our Kind.
  OwnershipAttr::OwnershipKind K =
      OwnershipAttr(S.Context, AL, nullptr, nullptr, 0).getOwnKind();

  // Check arguments.
  switch (K) {
  case OwnershipAttr::Takes:
  case OwnershipAttr::Holds:
    if (AL.getNumArgs() < 2) {
      S.Diag(AL.getLoc(), diag::err_attribute_too_few_arguments) << AL << 2;
      return;
    }
    break;
  case OwnershipAttr::Returns:
    if (AL.getNumArgs() > 2) {
      S.Diag(AL.getLoc(), diag::err_attribute_too_many_arguments) << AL << 1;
      return;
    }
    break;
  }

  IdentifierInfo *Module = AL.getArgAsIdent(0)->Ident;

  StringRef ModuleName = Module->getName();
  if (normalizeName(ModuleName)) {
    Module = &S.PP.getIdentifierTable().get(ModuleName);
  }

  SmallVector<ParamIdx, 8> OwnershipArgs;
  for (unsigned i = 1; i < AL.getNumArgs(); ++i) {
    Expr *Ex = AL.getArgAsExpr(i);
    ParamIdx Idx;
    if (!S.checkFunctionOrMethodParameterIndex(D, AL, i, Ex, Idx))
      return;

    // Is the function argument a pointer type?
    QualType T = getFunctionOrMethodParamType(D, Idx.getASTIndex());
    int Err = -1;  // No error
    switch (K) {
      case OwnershipAttr::Takes:
      case OwnershipAttr::Holds:
        if (!T->isAnyPointerType() && !T->isBlockPointerType())
          Err = 0;
        break;
      case OwnershipAttr::Returns:
        if (!T->isIntegerType())
          Err = 1;
        break;
    }
    if (-1 != Err) {
      S.Diag(AL.getLoc(), diag::err_ownership_type) << AL << Err
                                                    << Ex->getSourceRange();
      return;
    }

    // Check we don't have a conflict with another ownership attribute.
    for (const auto *I : D->specific_attrs<OwnershipAttr>()) {
      // Cannot have two ownership attributes of different kinds for the same
      // index.
      if (I->getOwnKind() != K && llvm::is_contained(I->args(), Idx)) {
          S.Diag(AL.getLoc(), diag::err_attributes_are_not_compatible)
              << AL << I
              << (AL.isRegularKeywordAttribute() ||
                  I->isRegularKeywordAttribute());
          return;
      } else if (K == OwnershipAttr::Returns &&
                 I->getOwnKind() == OwnershipAttr::Returns) {
        // A returns attribute conflicts with any other returns attribute using
        // a different index.
        if (!llvm::is_contained(I->args(), Idx)) {
          S.Diag(I->getLocation(), diag::err_ownership_returns_index_mismatch)
              << I->args_begin()->getSourceIndex();
          if (I->args_size())
            S.Diag(AL.getLoc(), diag::note_ownership_returns_index_mismatch)
                << Idx.getSourceIndex() << Ex->getSourceRange();
          return;
        }
      }
    }
    OwnershipArgs.push_back(Idx);
  }

  ParamIdx *Start = OwnershipArgs.data();
  unsigned Size = OwnershipArgs.size();
  llvm::array_pod_sort(Start, Start + Size);
  D->addAttr(::new (S.Context)
                 OwnershipAttr(S.Context, AL, Module, Start, Size));
}

static void handleWeakRefAttr(Sema &S, Decl *D, const ParsedAttr &AL) {
  // Check the attribute arguments.
  if (AL.getNumArgs() > 1) {
    S.Diag(AL.getLoc(), diag::err_attribute_wrong_number_arguments) << AL << 1;
    return;
  }

  // gcc rejects
  // class c {
  //   static int a __attribute__((weakref ("v2")));
  //   static int b() __attribute__((weakref ("f3")));
  // };
  // and ignores the attributes of
  // void f(void) {
  //   static int a __attribute__((weakref ("v2")));
  // }
  // we reject them
  const DeclContext *Ctx = D->getDeclContext()->getRedeclContext();
  if (!Ctx->isFileContext()) {
    S.Diag(AL.getLoc(), diag::err_attribute_weakref_not_global_context)
        << cast<NamedDecl>(D);
    return;
  }

  // The GCC manual says
  //
  // At present, a declaration to which `weakref' is attached can only
  // be `static'.
  //
  // It also says
  //
  // Without a TARGET,
  // given as an argument to `weakref' or to `alias', `weakref' is
  // equivalent to `weak'.
  //
  // gcc 4.4.1 will accept
  // int a7 __attribute__((weakref));
  // as
  // int a7 __attribute__((weak));
  // This looks like a bug in gcc. We reject that for now. We should revisit
  // it if this behaviour is actually used.

  // GCC rejects
  // static ((alias ("y"), weakref)).
  // Should we? How to check that weakref is before or after alias?

  // FIXME: it would be good for us to keep the WeakRefAttr as-written instead
  // of transforming it into an AliasAttr.  The WeakRefAttr never uses the
  // StringRef parameter it was given anyway.
  StringRef Str;
  if (AL.getNumArgs() && S.checkStringLiteralArgumentAttr(AL, 0, Str))
    // GCC will accept anything as the argument of weakref. Should we
    // check for an existing decl?
    D->addAttr(::new (S.Context) AliasAttr(S.Context, AL, Str));

  D->addAttr(::new (S.Context) WeakRefAttr(S.Context, AL));
}

// Mark alias/ifunc target as used. Due to name mangling, we look up the
// demangled name ignoring parameters (not supported by microsoftDemangle
// https://github.com/llvm/llvm-project/issues/88825). This should handle the
// majority of use cases while leaving namespace scope names unmarked.
static void markUsedForAliasOrIfunc(Sema &S, Decl *D, const ParsedAttr &AL,
                                    StringRef Str) {
  std::unique_ptr<char, llvm::FreeDeleter> Demangled;
  if (S.getASTContext().getCXXABIKind() != TargetCXXABI::Microsoft)
    Demangled.reset(llvm::itaniumDemangle(Str, /*ParseParams=*/false));
  std::unique_ptr<MangleContext> MC(S.Context.createMangleContext());
  SmallString<256> Name;

  const DeclarationNameInfo Target(
      &S.Context.Idents.get(Demangled ? Demangled.get() : Str), AL.getLoc());
  LookupResult LR(S, Target, Sema::LookupOrdinaryName);
  if (S.LookupName(LR, S.TUScope)) {
    for (NamedDecl *ND : LR) {
      if (!isa<FunctionDecl>(ND) && !isa<VarDecl>(ND))
        continue;
      if (MC->shouldMangleDeclName(ND)) {
        llvm::raw_svector_ostream Out(Name);
        Name.clear();
        MC->mangleName(GlobalDecl(ND), Out);
      } else {
        Name = ND->getIdentifier()->getName();
      }
      if (Name == Str)
        ND->markUsed(S.Context);
    }
  }
}

static void handleIFuncAttr(Sema &S, Decl *D, const ParsedAttr &AL) {
  StringRef Str;
  if (!S.checkStringLiteralArgumentAttr(AL, 0, Str))
    return;

  // Aliases should be on declarations, not definitions.
  const auto *FD = cast<FunctionDecl>(D);
  if (FD->isThisDeclarationADefinition()) {
    S.Diag(AL.getLoc(), diag::err_alias_is_definition) << FD << 1;
    return;
  }

  markUsedForAliasOrIfunc(S, D, AL, Str);
  D->addAttr(::new (S.Context) IFuncAttr(S.Context, AL, Str));
}

static void handleAliasAttr(Sema &S, Decl *D, const ParsedAttr &AL) {
  StringRef Str;
  if (!S.checkStringLiteralArgumentAttr(AL, 0, Str))
    return;

  if (S.Context.getTargetInfo().getTriple().isOSDarwin()) {
    S.Diag(AL.getLoc(), diag::err_alias_not_supported_on_darwin);
    return;
  }

  if (S.Context.getTargetInfo().getTriple().isNVPTX()) {
    CudaVersion Version =
        ToCudaVersion(S.Context.getTargetInfo().getSDKVersion());
    if (Version != CudaVersion::UNKNOWN && Version < CudaVersion::CUDA_100)
      S.Diag(AL.getLoc(), diag::err_alias_not_supported_on_nvptx);
  }

  // Aliases should be on declarations, not definitions.
  if (const auto *FD = dyn_cast<FunctionDecl>(D)) {
    if (FD->isThisDeclarationADefinition()) {
      S.Diag(AL.getLoc(), diag::err_alias_is_definition) << FD << 0;
      return;
    }
  } else {
    const auto *VD = cast<VarDecl>(D);
    if (VD->isThisDeclarationADefinition() && VD->isExternallyVisible()) {
      S.Diag(AL.getLoc(), diag::err_alias_is_definition) << VD << 0;
      return;
    }
  }

  markUsedForAliasOrIfunc(S, D, AL, Str);
  D->addAttr(::new (S.Context) AliasAttr(S.Context, AL, Str));
}

static void handleTLSModelAttr(Sema &S, Decl *D, const ParsedAttr &AL) {
  StringRef Model;
  SourceLocation LiteralLoc;
  // Check that it is a string.
  if (!S.checkStringLiteralArgumentAttr(AL, 0, Model, &LiteralLoc))
    return;

  // Check that the value.
  if (Model != "global-dynamic" && Model != "local-dynamic"
      && Model != "initial-exec" && Model != "local-exec") {
    S.Diag(LiteralLoc, diag::err_attr_tlsmodel_arg);
    return;
  }

  D->addAttr(::new (S.Context) TLSModelAttr(S.Context, AL, Model));
}

static void handleRestrictAttr(Sema &S, Decl *D, const ParsedAttr &AL) {
  QualType ResultType = getFunctionOrMethodResultType(D);
  if (ResultType->isAnyPointerType() || ResultType->isBlockPointerType()) {
    D->addAttr(::new (S.Context) RestrictAttr(S.Context, AL));
    return;
  }

  S.Diag(AL.getLoc(), diag::warn_attribute_return_pointers_only)
      << AL << getFunctionOrMethodResultSourceRange(D);
}

static void handleCPUSpecificAttr(Sema &S, Decl *D, const ParsedAttr &AL) {
  // Ensure we don't combine these with themselves, since that causes some
  // confusing behavior.
  if (AL.getParsedKind() == ParsedAttr::AT_CPUDispatch) {
    if (checkAttrMutualExclusion<CPUSpecificAttr>(S, D, AL))
      return;

    if (const auto *Other = D->getAttr<CPUDispatchAttr>()) {
      S.Diag(AL.getLoc(), diag::err_disallowed_duplicate_attribute) << AL;
      S.Diag(Other->getLocation(), diag::note_conflicting_attribute);
      return;
    }
  } else if (AL.getParsedKind() == ParsedAttr::AT_CPUSpecific) {
    if (checkAttrMutualExclusion<CPUDispatchAttr>(S, D, AL))
      return;

    if (const auto *Other = D->getAttr<CPUSpecificAttr>()) {
      S.Diag(AL.getLoc(), diag::err_disallowed_duplicate_attribute) << AL;
      S.Diag(Other->getLocation(), diag::note_conflicting_attribute);
      return;
    }
  }

  FunctionDecl *FD = cast<FunctionDecl>(D);

  if (const auto *MD = dyn_cast<CXXMethodDecl>(D)) {
    if (MD->getParent()->isLambda()) {
      S.Diag(AL.getLoc(), diag::err_attribute_dll_lambda) << AL;
      return;
    }
  }

  if (!AL.checkAtLeastNumArgs(S, 1))
    return;

  SmallVector<IdentifierInfo *, 8> CPUs;
  for (unsigned ArgNo = 0; ArgNo < getNumAttributeArgs(AL); ++ArgNo) {
    if (!AL.isArgIdent(ArgNo)) {
      S.Diag(AL.getLoc(), diag::err_attribute_argument_type)
          << AL << AANT_ArgumentIdentifier;
      return;
    }

    IdentifierLoc *CPUArg = AL.getArgAsIdent(ArgNo);
    StringRef CPUName = CPUArg->Ident->getName().trim();

    if (!S.Context.getTargetInfo().validateCPUSpecificCPUDispatch(CPUName)) {
      S.Diag(CPUArg->Loc, diag::err_invalid_cpu_specific_dispatch_value)
          << CPUName << (AL.getKind() == ParsedAttr::AT_CPUDispatch);
      return;
    }

    const TargetInfo &Target = S.Context.getTargetInfo();
    if (llvm::any_of(CPUs, [CPUName, &Target](const IdentifierInfo *Cur) {
          return Target.CPUSpecificManglingCharacter(CPUName) ==
                 Target.CPUSpecificManglingCharacter(Cur->getName());
        })) {
      S.Diag(AL.getLoc(), diag::warn_multiversion_duplicate_entries);
      return;
    }
    CPUs.push_back(CPUArg->Ident);
  }

  FD->setIsMultiVersion(true);
  if (AL.getKind() == ParsedAttr::AT_CPUSpecific)
    D->addAttr(::new (S.Context)
                   CPUSpecificAttr(S.Context, AL, CPUs.data(), CPUs.size()));
  else
    D->addAttr(::new (S.Context)
                   CPUDispatchAttr(S.Context, AL, CPUs.data(), CPUs.size()));
}

static void handleCommonAttr(Sema &S, Decl *D, const ParsedAttr &AL) {
  if (S.LangOpts.CPlusPlus) {
    S.Diag(AL.getLoc(), diag::err_attribute_not_supported_in_lang)
        << AL << AttributeLangSupport::Cpp;
    return;
  }

  D->addAttr(::new (S.Context) CommonAttr(S.Context, AL));
}

static void handleNakedAttr(Sema &S, Decl *D, const ParsedAttr &AL) {
  if (AL.isDeclspecAttribute()) {
    const auto &Triple = S.getASTContext().getTargetInfo().getTriple();
    const auto &Arch = Triple.getArch();
    if (Arch != llvm::Triple::x86 &&
        (Arch != llvm::Triple::arm && Arch != llvm::Triple::thumb)) {
      S.Diag(AL.getLoc(), diag::err_attribute_not_supported_on_arch)
          << AL << Triple.getArchName();
      return;
    }

    // This form is not allowed to be written on a member function (static or
    // nonstatic) when in Microsoft compatibility mode.
    if (S.getLangOpts().MSVCCompat && isa<CXXMethodDecl>(D)) {
      S.Diag(AL.getLoc(), diag::err_attribute_wrong_decl_type_str)
          << AL << AL.isRegularKeywordAttribute() << "non-member functions";
      return;
    }
  }

  D->addAttr(::new (S.Context) NakedAttr(S.Context, AL));
}

static void handleNoReturnAttr(Sema &S, Decl *D, const ParsedAttr &Attrs) {
  if (hasDeclarator(D)) return;

  if (!isa<ObjCMethodDecl>(D)) {
    S.Diag(Attrs.getLoc(), diag::warn_attribute_wrong_decl_type)
        << Attrs << Attrs.isRegularKeywordAttribute()
        << ExpectedFunctionOrMethod;
    return;
  }

  D->addAttr(::new (S.Context) NoReturnAttr(S.Context, Attrs));
}

static void handleStandardNoReturnAttr(Sema &S, Decl *D, const ParsedAttr &A) {
  // The [[_Noreturn]] spelling is deprecated in C23, so if that was used,
  // issue an appropriate diagnostic. However, don't issue a diagnostic if the
  // attribute name comes from a macro expansion. We don't want to punish users
  // who write [[noreturn]] after including <stdnoreturn.h> (where 'noreturn'
  // is defined as a macro which expands to '_Noreturn').
  if (!S.getLangOpts().CPlusPlus &&
      A.getSemanticSpelling() == CXX11NoReturnAttr::C23_Noreturn &&
      !(A.getLoc().isMacroID() &&
        S.getSourceManager().isInSystemMacro(A.getLoc())))
    S.Diag(A.getLoc(), diag::warn_deprecated_noreturn_spelling) << A.getRange();

  D->addAttr(::new (S.Context) CXX11NoReturnAttr(S.Context, A));
}

static void handleNoCfCheckAttr(Sema &S, Decl *D, const ParsedAttr &Attrs) {
  if (!S.getLangOpts().CFProtectionBranch)
    S.Diag(Attrs.getLoc(), diag::warn_nocf_check_attribute_ignored);
  else
    handleSimpleAttribute<AnyX86NoCfCheckAttr>(S, D, Attrs);
}

bool Sema::CheckAttrNoArgs(const ParsedAttr &Attrs) {
  if (!Attrs.checkExactlyNumArgs(*this, 0)) {
    Attrs.setInvalid();
    return true;
  }

  return false;
}

bool Sema::CheckAttrTarget(const ParsedAttr &AL) {
  // Check whether the attribute is valid on the current target.
  const TargetInfo *Aux = Context.getAuxTargetInfo();
  if (!(AL.existsInTarget(Context.getTargetInfo()) ||
        (Context.getLangOpts().SYCLIsDevice &&
         Aux && AL.existsInTarget(*Aux)))) {
    Diag(AL.getLoc(), AL.isRegularKeywordAttribute()
                          ? diag::err_keyword_not_supported_on_target
                          : diag::warn_unknown_attribute_ignored)
        << AL << AL.getRange();
    AL.setInvalid();
    return true;
  }

  return false;
}

static void handleAnalyzerNoReturnAttr(Sema &S, Decl *D, const ParsedAttr &AL) {

  // The checking path for 'noreturn' and 'analyzer_noreturn' are different
  // because 'analyzer_noreturn' does not impact the type.
  if (!isFunctionOrMethodOrBlockForAttrSubject(D)) {
    ValueDecl *VD = dyn_cast<ValueDecl>(D);
    if (!VD || (!VD->getType()->isBlockPointerType() &&
                !VD->getType()->isFunctionPointerType())) {
      S.Diag(AL.getLoc(), AL.isStandardAttributeSyntax()
                              ? diag::err_attribute_wrong_decl_type
                              : diag::warn_attribute_wrong_decl_type)
          << AL << AL.isRegularKeywordAttribute()
          << ExpectedFunctionMethodOrBlock;
      return;
    }
  }

  D->addAttr(::new (S.Context) AnalyzerNoReturnAttr(S.Context, AL));
}

// PS3 PPU-specific.
static void handleVecReturnAttr(Sema &S, Decl *D, const ParsedAttr &AL) {
  /*
    Returning a Vector Class in Registers

    According to the PPU ABI specifications, a class with a single member of
    vector type is returned in memory when used as the return value of a
    function.
    This results in inefficient code when implementing vector classes. To return
    the value in a single vector register, add the vecreturn attribute to the
    class definition. This attribute is also applicable to struct types.

    Example:

    struct Vector
    {
      __vector float xyzw;
    } __attribute__((vecreturn));

    Vector Add(Vector lhs, Vector rhs)
    {
      Vector result;
      result.xyzw = vec_add(lhs.xyzw, rhs.xyzw);
      return result; // This will be returned in a register
    }
  */
  if (VecReturnAttr *A = D->getAttr<VecReturnAttr>()) {
    S.Diag(AL.getLoc(), diag::err_repeat_attribute) << A;
    return;
  }

  const auto *R = cast<RecordDecl>(D);
  int count = 0;

  if (!isa<CXXRecordDecl>(R)) {
    S.Diag(AL.getLoc(), diag::err_attribute_vecreturn_only_vector_member);
    return;
  }

  if (!cast<CXXRecordDecl>(R)->isPOD()) {
    S.Diag(AL.getLoc(), diag::err_attribute_vecreturn_only_pod_record);
    return;
  }

  for (const auto *I : R->fields()) {
    if ((count == 1) || !I->getType()->isVectorType()) {
      S.Diag(AL.getLoc(), diag::err_attribute_vecreturn_only_vector_member);
      return;
    }
    count++;
  }

  D->addAttr(::new (S.Context) VecReturnAttr(S.Context, AL));
}

static void handleDependencyAttr(Sema &S, Scope *Scope, Decl *D,
                                 const ParsedAttr &AL) {
  if (isa<ParmVarDecl>(D)) {
    // [[carries_dependency]] can only be applied to a parameter if it is a
    // parameter of a function declaration or lambda.
    if (!(Scope->getFlags() & clang::Scope::FunctionDeclarationScope)) {
      S.Diag(AL.getLoc(),
             diag::err_carries_dependency_param_not_function_decl);
      return;
    }
  }

  D->addAttr(::new (S.Context) CarriesDependencyAttr(S.Context, AL));
}

static void handleUnusedAttr(Sema &S, Decl *D, const ParsedAttr &AL) {
  bool IsCXX17Attr = AL.isCXX11Attribute() && !AL.getScopeName();

  // If this is spelled as the standard C++17 attribute, but not in C++17, warn
  // about using it as an extension.
  if (!S.getLangOpts().CPlusPlus17 && IsCXX17Attr)
    S.Diag(AL.getLoc(), diag::ext_cxx17_attr) << AL;

  D->addAttr(::new (S.Context) UnusedAttr(S.Context, AL));
}

static void handleConstructorAttr(Sema &S, Decl *D, const ParsedAttr &AL) {
  uint32_t priority = ConstructorAttr::DefaultPriority;
  if (S.getLangOpts().HLSL && AL.getNumArgs()) {
    S.Diag(AL.getLoc(), diag::err_hlsl_init_priority_unsupported);
    return;
  }
  if (AL.getNumArgs() &&
      !S.checkUInt32Argument(AL, AL.getArgAsExpr(0), priority))
    return;

  D->addAttr(::new (S.Context) ConstructorAttr(S.Context, AL, priority));
}

static void handleDestructorAttr(Sema &S, Decl *D, const ParsedAttr &AL) {
  uint32_t priority = DestructorAttr::DefaultPriority;
  if (AL.getNumArgs() &&
      !S.checkUInt32Argument(AL, AL.getArgAsExpr(0), priority))
    return;

  D->addAttr(::new (S.Context) DestructorAttr(S.Context, AL, priority));
}

template <typename AttrTy>
static void handleAttrWithMessage(Sema &S, Decl *D, const ParsedAttr &AL) {
  // Handle the case where the attribute has a text message.
  StringRef Str;
  if (AL.getNumArgs() == 1 && !S.checkStringLiteralArgumentAttr(AL, 0, Str))
    return;

  D->addAttr(::new (S.Context) AttrTy(S.Context, AL, Str));
}

static bool checkAvailabilityAttr(Sema &S, SourceRange Range,
                                  IdentifierInfo *Platform,
                                  VersionTuple Introduced,
                                  VersionTuple Deprecated,
                                  VersionTuple Obsoleted) {
  StringRef PlatformName
    = AvailabilityAttr::getPrettyPlatformName(Platform->getName());
  if (PlatformName.empty())
    PlatformName = Platform->getName();

  // Ensure that Introduced <= Deprecated <= Obsoleted (although not all
  // of these steps are needed).
  if (!Introduced.empty() && !Deprecated.empty() &&
      !(Introduced <= Deprecated)) {
    S.Diag(Range.getBegin(), diag::warn_availability_version_ordering)
      << 1 << PlatformName << Deprecated.getAsString()
      << 0 << Introduced.getAsString();
    return true;
  }

  if (!Introduced.empty() && !Obsoleted.empty() &&
      !(Introduced <= Obsoleted)) {
    S.Diag(Range.getBegin(), diag::warn_availability_version_ordering)
      << 2 << PlatformName << Obsoleted.getAsString()
      << 0 << Introduced.getAsString();
    return true;
  }

  if (!Deprecated.empty() && !Obsoleted.empty() &&
      !(Deprecated <= Obsoleted)) {
    S.Diag(Range.getBegin(), diag::warn_availability_version_ordering)
      << 2 << PlatformName << Obsoleted.getAsString()
      << 1 << Deprecated.getAsString();
    return true;
  }

  return false;
}

/// Check whether the two versions match.
///
/// If either version tuple is empty, then they are assumed to match. If
/// \p BeforeIsOkay is true, then \p X can be less than or equal to \p Y.
static bool versionsMatch(const VersionTuple &X, const VersionTuple &Y,
                          bool BeforeIsOkay) {
  if (X.empty() || Y.empty())
    return true;

  if (X == Y)
    return true;

  if (BeforeIsOkay && X < Y)
    return true;

  return false;
}

AvailabilityAttr *Sema::mergeAvailabilityAttr(
    NamedDecl *D, const AttributeCommonInfo &CI, IdentifierInfo *Platform,
    bool Implicit, VersionTuple Introduced, VersionTuple Deprecated,
    VersionTuple Obsoleted, bool IsUnavailable, StringRef Message,
    bool IsStrict, StringRef Replacement, AvailabilityMergeKind AMK,
    int Priority, IdentifierInfo *Environment) {
  VersionTuple MergedIntroduced = Introduced;
  VersionTuple MergedDeprecated = Deprecated;
  VersionTuple MergedObsoleted = Obsoleted;
  bool FoundAny = false;
  bool OverrideOrImpl = false;
  switch (AMK) {
  case AMK_None:
  case AMK_Redeclaration:
    OverrideOrImpl = false;
    break;

  case AMK_Override:
  case AMK_ProtocolImplementation:
  case AMK_OptionalProtocolImplementation:
    OverrideOrImpl = true;
    break;
  }

  if (D->hasAttrs()) {
    AttrVec &Attrs = D->getAttrs();
    for (unsigned i = 0, e = Attrs.size(); i != e;) {
      const auto *OldAA = dyn_cast<AvailabilityAttr>(Attrs[i]);
      if (!OldAA) {
        ++i;
        continue;
      }

      IdentifierInfo *OldPlatform = OldAA->getPlatform();
      if (OldPlatform != Platform) {
        ++i;
        continue;
      }

      IdentifierInfo *OldEnvironment = OldAA->getEnvironment();
      if (OldEnvironment != Environment) {
        ++i;
        continue;
      }

      // If there is an existing availability attribute for this platform that
      // has a lower priority use the existing one and discard the new
      // attribute.
      if (OldAA->getPriority() < Priority)
        return nullptr;

      // If there is an existing attribute for this platform that has a higher
      // priority than the new attribute then erase the old one and continue
      // processing the attributes.
      if (OldAA->getPriority() > Priority) {
        Attrs.erase(Attrs.begin() + i);
        --e;
        continue;
      }

      FoundAny = true;
      VersionTuple OldIntroduced = OldAA->getIntroduced();
      VersionTuple OldDeprecated = OldAA->getDeprecated();
      VersionTuple OldObsoleted = OldAA->getObsoleted();
      bool OldIsUnavailable = OldAA->getUnavailable();

      if (!versionsMatch(OldIntroduced, Introduced, OverrideOrImpl) ||
          !versionsMatch(Deprecated, OldDeprecated, OverrideOrImpl) ||
          !versionsMatch(Obsoleted, OldObsoleted, OverrideOrImpl) ||
          !(OldIsUnavailable == IsUnavailable ||
            (OverrideOrImpl && !OldIsUnavailable && IsUnavailable))) {
        if (OverrideOrImpl) {
          int Which = -1;
          VersionTuple FirstVersion;
          VersionTuple SecondVersion;
          if (!versionsMatch(OldIntroduced, Introduced, OverrideOrImpl)) {
            Which = 0;
            FirstVersion = OldIntroduced;
            SecondVersion = Introduced;
          } else if (!versionsMatch(Deprecated, OldDeprecated, OverrideOrImpl)) {
            Which = 1;
            FirstVersion = Deprecated;
            SecondVersion = OldDeprecated;
          } else if (!versionsMatch(Obsoleted, OldObsoleted, OverrideOrImpl)) {
            Which = 2;
            FirstVersion = Obsoleted;
            SecondVersion = OldObsoleted;
          }

          if (Which == -1) {
            Diag(OldAA->getLocation(),
                 diag::warn_mismatched_availability_override_unavail)
              << AvailabilityAttr::getPrettyPlatformName(Platform->getName())
              << (AMK == AMK_Override);
          } else if (Which != 1 && AMK == AMK_OptionalProtocolImplementation) {
            // Allow different 'introduced' / 'obsoleted' availability versions
            // on a method that implements an optional protocol requirement. It
            // makes less sense to allow this for 'deprecated' as the user can't
            // see if the method is 'deprecated' as 'respondsToSelector' will
            // still return true when the method is deprecated.
            ++i;
            continue;
          } else {
            Diag(OldAA->getLocation(),
                 diag::warn_mismatched_availability_override)
              << Which
              << AvailabilityAttr::getPrettyPlatformName(Platform->getName())
              << FirstVersion.getAsString() << SecondVersion.getAsString()
              << (AMK == AMK_Override);
          }
          if (AMK == AMK_Override)
            Diag(CI.getLoc(), diag::note_overridden_method);
          else
            Diag(CI.getLoc(), diag::note_protocol_method);
        } else {
          Diag(OldAA->getLocation(), diag::warn_mismatched_availability);
          Diag(CI.getLoc(), diag::note_previous_attribute);
        }

        Attrs.erase(Attrs.begin() + i);
        --e;
        continue;
      }

      VersionTuple MergedIntroduced2 = MergedIntroduced;
      VersionTuple MergedDeprecated2 = MergedDeprecated;
      VersionTuple MergedObsoleted2 = MergedObsoleted;

      if (MergedIntroduced2.empty())
        MergedIntroduced2 = OldIntroduced;
      if (MergedDeprecated2.empty())
        MergedDeprecated2 = OldDeprecated;
      if (MergedObsoleted2.empty())
        MergedObsoleted2 = OldObsoleted;

      if (checkAvailabilityAttr(*this, OldAA->getRange(), Platform,
                                MergedIntroduced2, MergedDeprecated2,
                                MergedObsoleted2)) {
        Attrs.erase(Attrs.begin() + i);
        --e;
        continue;
      }

      MergedIntroduced = MergedIntroduced2;
      MergedDeprecated = MergedDeprecated2;
      MergedObsoleted = MergedObsoleted2;
      ++i;
    }
  }

  if (FoundAny &&
      MergedIntroduced == Introduced &&
      MergedDeprecated == Deprecated &&
      MergedObsoleted == Obsoleted)
    return nullptr;

  // Only create a new attribute if !OverrideOrImpl, but we want to do
  // the checking.
  if (!checkAvailabilityAttr(*this, CI.getRange(), Platform, MergedIntroduced,
                             MergedDeprecated, MergedObsoleted) &&
      !OverrideOrImpl) {
    auto *Avail = ::new (Context) AvailabilityAttr(
        Context, CI, Platform, Introduced, Deprecated, Obsoleted, IsUnavailable,
        Message, IsStrict, Replacement, Priority, Environment);
    Avail->setImplicit(Implicit);
    return Avail;
  }
  return nullptr;
}

static void handleAvailabilityAttr(Sema &S, Decl *D, const ParsedAttr &AL) {
  if (isa<UsingDecl, UnresolvedUsingTypenameDecl, UnresolvedUsingValueDecl>(
          D)) {
    S.Diag(AL.getRange().getBegin(), diag::warn_deprecated_ignored_on_using)
        << AL;
    return;
  }

  if (!AL.checkExactlyNumArgs(S, 1))
    return;
  IdentifierLoc *Platform = AL.getArgAsIdent(0);

  IdentifierInfo *II = Platform->Ident;
  if (AvailabilityAttr::getPrettyPlatformName(II->getName()).empty())
    S.Diag(Platform->Loc, diag::warn_availability_unknown_platform)
      << Platform->Ident;

  auto *ND = dyn_cast<NamedDecl>(D);
  if (!ND) // We warned about this already, so just return.
    return;

  AvailabilityChange Introduced = AL.getAvailabilityIntroduced();
  AvailabilityChange Deprecated = AL.getAvailabilityDeprecated();
  AvailabilityChange Obsoleted = AL.getAvailabilityObsoleted();
  bool IsUnavailable = AL.getUnavailableLoc().isValid();
  bool IsStrict = AL.getStrictLoc().isValid();
  StringRef Str;
  if (const auto *SE = dyn_cast_if_present<StringLiteral>(AL.getMessageExpr()))
    Str = SE->getString();
  StringRef Replacement;
  if (const auto *SE =
          dyn_cast_if_present<StringLiteral>(AL.getReplacementExpr()))
    Replacement = SE->getString();

  if (II->isStr("swift")) {
    if (Introduced.isValid() || Obsoleted.isValid() ||
        (!IsUnavailable && !Deprecated.isValid())) {
      S.Diag(AL.getLoc(),
             diag::warn_availability_swift_unavailable_deprecated_only);
      return;
    }
  }

  if (II->isStr("fuchsia")) {
    std::optional<unsigned> Min, Sub;
    if ((Min = Introduced.Version.getMinor()) ||
        (Sub = Introduced.Version.getSubminor())) {
      S.Diag(AL.getLoc(), diag::warn_availability_fuchsia_unavailable_minor);
      return;
    }
  }

  if (S.getLangOpts().HLSL && IsStrict)
    S.Diag(AL.getStrictLoc(), diag::err_availability_unexpected_parameter)
        << "strict" << /* HLSL */ 0;

  int PriorityModifier = AL.isPragmaClangAttribute()
                             ? Sema::AP_PragmaClangAttribute
                             : Sema::AP_Explicit;

  const IdentifierLoc *EnvironmentLoc = AL.getEnvironment();
  IdentifierInfo *IIEnvironment = nullptr;
  if (EnvironmentLoc) {
    if (S.getLangOpts().HLSL) {
      IIEnvironment = EnvironmentLoc->Ident;
      if (AvailabilityAttr::getEnvironmentType(
              EnvironmentLoc->Ident->getName()) ==
          llvm::Triple::EnvironmentType::UnknownEnvironment)
        S.Diag(EnvironmentLoc->Loc, diag::warn_availability_unknown_environment)
            << EnvironmentLoc->Ident;
    } else {
      S.Diag(EnvironmentLoc->Loc, diag::err_availability_unexpected_parameter)
          << "environment" << /* C/C++ */ 1;
    }
  }

  AvailabilityAttr *NewAttr = S.mergeAvailabilityAttr(
      ND, AL, II, false /*Implicit*/, Introduced.Version, Deprecated.Version,
      Obsoleted.Version, IsUnavailable, Str, IsStrict, Replacement,
      Sema::AMK_None, PriorityModifier, IIEnvironment);
  if (NewAttr)
    D->addAttr(NewAttr);

  // Transcribe "ios" to "watchos" (and add a new attribute) if the versioning
  // matches before the start of the watchOS platform.
  if (S.Context.getTargetInfo().getTriple().isWatchOS()) {
    IdentifierInfo *NewII = nullptr;
    if (II->getName() == "ios")
      NewII = &S.Context.Idents.get("watchos");
    else if (II->getName() == "ios_app_extension")
      NewII = &S.Context.Idents.get("watchos_app_extension");

    if (NewII) {
      const auto *SDKInfo = S.getDarwinSDKInfoForAvailabilityChecking();
      const auto *IOSToWatchOSMapping =
          SDKInfo ? SDKInfo->getVersionMapping(
                        DarwinSDKInfo::OSEnvPair::iOStoWatchOSPair())
                  : nullptr;

      auto adjustWatchOSVersion =
          [IOSToWatchOSMapping](VersionTuple Version) -> VersionTuple {
        if (Version.empty())
          return Version;
        auto MinimumWatchOSVersion = VersionTuple(2, 0);

        if (IOSToWatchOSMapping) {
          if (auto MappedVersion = IOSToWatchOSMapping->map(
                  Version, MinimumWatchOSVersion, std::nullopt)) {
            return *MappedVersion;
          }
        }

        auto Major = Version.getMajor();
        auto NewMajor = Major >= 9 ? Major - 7 : 0;
        if (NewMajor >= 2) {
          if (Version.getMinor()) {
            if (Version.getSubminor())
              return VersionTuple(NewMajor, *Version.getMinor(),
                                  *Version.getSubminor());
            else
              return VersionTuple(NewMajor, *Version.getMinor());
          }
          return VersionTuple(NewMajor);
        }

        return MinimumWatchOSVersion;
      };

      auto NewIntroduced = adjustWatchOSVersion(Introduced.Version);
      auto NewDeprecated = adjustWatchOSVersion(Deprecated.Version);
      auto NewObsoleted = adjustWatchOSVersion(Obsoleted.Version);

      AvailabilityAttr *NewAttr = S.mergeAvailabilityAttr(
          ND, AL, NewII, true /*Implicit*/, NewIntroduced, NewDeprecated,
          NewObsoleted, IsUnavailable, Str, IsStrict, Replacement,
          Sema::AMK_None, PriorityModifier + Sema::AP_InferredFromOtherPlatform,
          IIEnvironment);
      if (NewAttr)
        D->addAttr(NewAttr);
    }
  } else if (S.Context.getTargetInfo().getTriple().isTvOS()) {
    // Transcribe "ios" to "tvos" (and add a new attribute) if the versioning
    // matches before the start of the tvOS platform.
    IdentifierInfo *NewII = nullptr;
    if (II->getName() == "ios")
      NewII = &S.Context.Idents.get("tvos");
    else if (II->getName() == "ios_app_extension")
      NewII = &S.Context.Idents.get("tvos_app_extension");

    if (NewII) {
      const auto *SDKInfo = S.getDarwinSDKInfoForAvailabilityChecking();
      const auto *IOSToTvOSMapping =
          SDKInfo ? SDKInfo->getVersionMapping(
                        DarwinSDKInfo::OSEnvPair::iOStoTvOSPair())
                  : nullptr;

      auto AdjustTvOSVersion =
          [IOSToTvOSMapping](VersionTuple Version) -> VersionTuple {
        if (Version.empty())
          return Version;

        if (IOSToTvOSMapping) {
          if (auto MappedVersion = IOSToTvOSMapping->map(
                  Version, VersionTuple(0, 0), std::nullopt)) {
            return *MappedVersion;
          }
        }
        return Version;
      };

      auto NewIntroduced = AdjustTvOSVersion(Introduced.Version);
      auto NewDeprecated = AdjustTvOSVersion(Deprecated.Version);
      auto NewObsoleted = AdjustTvOSVersion(Obsoleted.Version);

      AvailabilityAttr *NewAttr = S.mergeAvailabilityAttr(
          ND, AL, NewII, true /*Implicit*/, NewIntroduced, NewDeprecated,
          NewObsoleted, IsUnavailable, Str, IsStrict, Replacement,
          Sema::AMK_None, PriorityModifier + Sema::AP_InferredFromOtherPlatform,
          IIEnvironment);
      if (NewAttr)
        D->addAttr(NewAttr);
    }
  } else if (S.Context.getTargetInfo().getTriple().getOS() ==
                 llvm::Triple::IOS &&
             S.Context.getTargetInfo().getTriple().isMacCatalystEnvironment()) {
    auto GetSDKInfo = [&]() {
      return S.getDarwinSDKInfoForAvailabilityChecking(AL.getRange().getBegin(),
                                                       "macOS");
    };

    // Transcribe "ios" to "maccatalyst" (and add a new attribute).
    IdentifierInfo *NewII = nullptr;
    if (II->getName() == "ios")
      NewII = &S.Context.Idents.get("maccatalyst");
    else if (II->getName() == "ios_app_extension")
      NewII = &S.Context.Idents.get("maccatalyst_app_extension");
    if (NewII) {
      auto MinMacCatalystVersion = [](const VersionTuple &V) {
        if (V.empty())
          return V;
        if (V.getMajor() < 13 ||
            (V.getMajor() == 13 && V.getMinor() && *V.getMinor() < 1))
          return VersionTuple(13, 1); // The min Mac Catalyst version is 13.1.
        return V;
      };
      AvailabilityAttr *NewAttr = S.mergeAvailabilityAttr(
          ND, AL, NewII, true /*Implicit*/,
          MinMacCatalystVersion(Introduced.Version),
          MinMacCatalystVersion(Deprecated.Version),
          MinMacCatalystVersion(Obsoleted.Version), IsUnavailable, Str,
          IsStrict, Replacement, Sema::AMK_None,
          PriorityModifier + Sema::AP_InferredFromOtherPlatform, IIEnvironment);
      if (NewAttr)
        D->addAttr(NewAttr);
    } else if (II->getName() == "macos" && GetSDKInfo() &&
               (!Introduced.Version.empty() || !Deprecated.Version.empty() ||
                !Obsoleted.Version.empty())) {
      if (const auto *MacOStoMacCatalystMapping =
              GetSDKInfo()->getVersionMapping(
                  DarwinSDKInfo::OSEnvPair::macOStoMacCatalystPair())) {
        // Infer Mac Catalyst availability from the macOS availability attribute
        // if it has versioned availability. Don't infer 'unavailable'. This
        // inferred availability has lower priority than the other availability
        // attributes that are inferred from 'ios'.
        NewII = &S.Context.Idents.get("maccatalyst");
        auto RemapMacOSVersion =
            [&](const VersionTuple &V) -> std::optional<VersionTuple> {
          if (V.empty())
            return std::nullopt;
          // API_TO_BE_DEPRECATED is 100000.
          if (V.getMajor() == 100000)
            return VersionTuple(100000);
          // The minimum iosmac version is 13.1
          return MacOStoMacCatalystMapping->map(V, VersionTuple(13, 1),
                                                std::nullopt);
        };
        std::optional<VersionTuple> NewIntroduced =
                                        RemapMacOSVersion(Introduced.Version),
                                    NewDeprecated =
                                        RemapMacOSVersion(Deprecated.Version),
                                    NewObsoleted =
                                        RemapMacOSVersion(Obsoleted.Version);
        if (NewIntroduced || NewDeprecated || NewObsoleted) {
          auto VersionOrEmptyVersion =
              [](const std::optional<VersionTuple> &V) -> VersionTuple {
            return V ? *V : VersionTuple();
          };
          AvailabilityAttr *NewAttr = S.mergeAvailabilityAttr(
              ND, AL, NewII, true /*Implicit*/,
              VersionOrEmptyVersion(NewIntroduced),
              VersionOrEmptyVersion(NewDeprecated),
              VersionOrEmptyVersion(NewObsoleted), /*IsUnavailable=*/false, Str,
              IsStrict, Replacement, Sema::AMK_None,
              PriorityModifier + Sema::AP_InferredFromOtherPlatform +
                  Sema::AP_InferredFromOtherPlatform,
              IIEnvironment);
          if (NewAttr)
            D->addAttr(NewAttr);
        }
      }
    }
  }
}

static void handleExternalSourceSymbolAttr(Sema &S, Decl *D,
                                           const ParsedAttr &AL) {
  if (!AL.checkAtLeastNumArgs(S, 1) || !AL.checkAtMostNumArgs(S, 4))
    return;

  StringRef Language;
  if (const auto *SE = dyn_cast_if_present<StringLiteral>(AL.getArgAsExpr(0)))
    Language = SE->getString();
  StringRef DefinedIn;
  if (const auto *SE = dyn_cast_if_present<StringLiteral>(AL.getArgAsExpr(1)))
    DefinedIn = SE->getString();
  bool IsGeneratedDeclaration = AL.getArgAsIdent(2) != nullptr;
  StringRef USR;
  if (const auto *SE = dyn_cast_if_present<StringLiteral>(AL.getArgAsExpr(3)))
    USR = SE->getString();

  D->addAttr(::new (S.Context) ExternalSourceSymbolAttr(
      S.Context, AL, Language, DefinedIn, IsGeneratedDeclaration, USR));
}

template <class T>
static T *mergeVisibilityAttr(Sema &S, Decl *D, const AttributeCommonInfo &CI,
                              typename T::VisibilityType value) {
  T *existingAttr = D->getAttr<T>();
  if (existingAttr) {
    typename T::VisibilityType existingValue = existingAttr->getVisibility();
    if (existingValue == value)
      return nullptr;
    S.Diag(existingAttr->getLocation(), diag::err_mismatched_visibility);
    S.Diag(CI.getLoc(), diag::note_previous_attribute);
    D->dropAttr<T>();
  }
  return ::new (S.Context) T(S.Context, CI, value);
}

VisibilityAttr *Sema::mergeVisibilityAttr(Decl *D,
                                          const AttributeCommonInfo &CI,
                                          VisibilityAttr::VisibilityType Vis) {
  return ::mergeVisibilityAttr<VisibilityAttr>(*this, D, CI, Vis);
}

TypeVisibilityAttr *
Sema::mergeTypeVisibilityAttr(Decl *D, const AttributeCommonInfo &CI,
                              TypeVisibilityAttr::VisibilityType Vis) {
  return ::mergeVisibilityAttr<TypeVisibilityAttr>(*this, D, CI, Vis);
}

static void handleVisibilityAttr(Sema &S, Decl *D, const ParsedAttr &AL,
                                 bool isTypeVisibility) {
  // Visibility attributes don't mean anything on a typedef.
  if (isa<TypedefNameDecl>(D)) {
    S.Diag(AL.getRange().getBegin(), diag::warn_attribute_ignored) << AL;
    return;
  }

  // 'type_visibility' can only go on a type or namespace.
  if (isTypeVisibility && !(isa<TagDecl>(D) || isa<ObjCInterfaceDecl>(D) ||
                            isa<NamespaceDecl>(D))) {
    S.Diag(AL.getRange().getBegin(), diag::err_attribute_wrong_decl_type)
        << AL << AL.isRegularKeywordAttribute() << ExpectedTypeOrNamespace;
    return;
  }

  // Check that the argument is a string literal.
  StringRef TypeStr;
  SourceLocation LiteralLoc;
  if (!S.checkStringLiteralArgumentAttr(AL, 0, TypeStr, &LiteralLoc))
    return;

  VisibilityAttr::VisibilityType type;
  if (!VisibilityAttr::ConvertStrToVisibilityType(TypeStr, type)) {
    S.Diag(LiteralLoc, diag::warn_attribute_type_not_supported) << AL
                                                                << TypeStr;
    return;
  }

  // Complain about attempts to use protected visibility on targets
  // (like Darwin) that don't support it.
  if (type == VisibilityAttr::Protected &&
      !S.Context.getTargetInfo().hasProtectedVisibility()) {
    S.Diag(AL.getLoc(), diag::warn_attribute_protected_visibility);
    type = VisibilityAttr::Default;
  }

  Attr *newAttr;
  if (isTypeVisibility) {
    newAttr = S.mergeTypeVisibilityAttr(
        D, AL, (TypeVisibilityAttr::VisibilityType)type);
  } else {
    newAttr = S.mergeVisibilityAttr(D, AL, type);
  }
  if (newAttr)
    D->addAttr(newAttr);
}

static void handleSentinelAttr(Sema &S, Decl *D, const ParsedAttr &AL) {
  unsigned sentinel = (unsigned)SentinelAttr::DefaultSentinel;
  if (AL.getNumArgs() > 0) {
    Expr *E = AL.getArgAsExpr(0);
    std::optional<llvm::APSInt> Idx = llvm::APSInt(32);
    if (E->isTypeDependent() || !(Idx = E->getIntegerConstantExpr(S.Context))) {
      S.Diag(AL.getLoc(), diag::err_attribute_argument_n_type)
          << AL << 1 << AANT_ArgumentIntegerConstant << E->getSourceRange();
      return;
    }

    if (Idx->isSigned() && Idx->isNegative()) {
      S.Diag(AL.getLoc(), diag::err_attribute_sentinel_less_than_zero)
        << E->getSourceRange();
      return;
    }

    sentinel = Idx->getZExtValue();
  }

  unsigned nullPos = (unsigned)SentinelAttr::DefaultNullPos;
  if (AL.getNumArgs() > 1) {
    Expr *E = AL.getArgAsExpr(1);
    std::optional<llvm::APSInt> Idx = llvm::APSInt(32);
    if (E->isTypeDependent() || !(Idx = E->getIntegerConstantExpr(S.Context))) {
      S.Diag(AL.getLoc(), diag::err_attribute_argument_n_type)
          << AL << 2 << AANT_ArgumentIntegerConstant << E->getSourceRange();
      return;
    }
    nullPos = Idx->getZExtValue();

    if ((Idx->isSigned() && Idx->isNegative()) || nullPos > 1) {
      // FIXME: This error message could be improved, it would be nice
      // to say what the bounds actually are.
      S.Diag(AL.getLoc(), diag::err_attribute_sentinel_not_zero_or_one)
        << E->getSourceRange();
      return;
    }
  }

  if (const auto *FD = dyn_cast<FunctionDecl>(D)) {
    const FunctionType *FT = FD->getType()->castAs<FunctionType>();
    if (isa<FunctionNoProtoType>(FT)) {
      S.Diag(AL.getLoc(), diag::warn_attribute_sentinel_named_arguments);
      return;
    }

    if (!cast<FunctionProtoType>(FT)->isVariadic()) {
      S.Diag(AL.getLoc(), diag::warn_attribute_sentinel_not_variadic) << 0;
      return;
    }
  } else if (const auto *MD = dyn_cast<ObjCMethodDecl>(D)) {
    if (!MD->isVariadic()) {
      S.Diag(AL.getLoc(), diag::warn_attribute_sentinel_not_variadic) << 0;
      return;
    }
  } else if (const auto *BD = dyn_cast<BlockDecl>(D)) {
    if (!BD->isVariadic()) {
      S.Diag(AL.getLoc(), diag::warn_attribute_sentinel_not_variadic) << 1;
      return;
    }
  } else if (const auto *V = dyn_cast<VarDecl>(D)) {
    QualType Ty = V->getType();
    if (Ty->isBlockPointerType() || Ty->isFunctionPointerType()) {
      const FunctionType *FT = Ty->isFunctionPointerType()
                                   ? D->getFunctionType()
                                   : Ty->castAs<BlockPointerType>()
                                         ->getPointeeType()
                                         ->castAs<FunctionType>();
      if (!cast<FunctionProtoType>(FT)->isVariadic()) {
        int m = Ty->isFunctionPointerType() ? 0 : 1;
        S.Diag(AL.getLoc(), diag::warn_attribute_sentinel_not_variadic) << m;
        return;
      }
    } else {
      S.Diag(AL.getLoc(), diag::warn_attribute_wrong_decl_type)
          << AL << AL.isRegularKeywordAttribute()
          << ExpectedFunctionMethodOrBlock;
      return;
    }
  } else {
    S.Diag(AL.getLoc(), diag::warn_attribute_wrong_decl_type)
        << AL << AL.isRegularKeywordAttribute()
        << ExpectedFunctionMethodOrBlock;
    return;
  }
  D->addAttr(::new (S.Context) SentinelAttr(S.Context, AL, sentinel, nullPos));
}

static void handleWarnUnusedResult(Sema &S, Decl *D, const ParsedAttr &AL) {
  if (D->getFunctionType() &&
      D->getFunctionType()->getReturnType()->isVoidType() &&
      !isa<CXXConstructorDecl>(D)) {
    S.Diag(AL.getLoc(), diag::warn_attribute_void_function_method) << AL << 0;
    return;
  }
  if (const auto *MD = dyn_cast<ObjCMethodDecl>(D))
    if (MD->getReturnType()->isVoidType()) {
      S.Diag(AL.getLoc(), diag::warn_attribute_void_function_method) << AL << 1;
      return;
    }

  StringRef Str;
  if (AL.isStandardAttributeSyntax() && !AL.getScopeName()) {
    // The standard attribute cannot be applied to variable declarations such
    // as a function pointer.
    if (isa<VarDecl>(D))
      S.Diag(AL.getLoc(), diag::warn_attribute_wrong_decl_type_str)
          << AL << AL.isRegularKeywordAttribute()
          << "functions, classes, or enumerations";

    // If this is spelled as the standard C++17 attribute, but not in C++17,
    // warn about using it as an extension. If there are attribute arguments,
    // then claim it's a C++20 extension instead.
    // FIXME: If WG14 does not seem likely to adopt the same feature, add an
    // extension warning for C23 mode.
    const LangOptions &LO = S.getLangOpts();
    if (AL.getNumArgs() == 1) {
      if (LO.CPlusPlus && !LO.CPlusPlus20)
        S.Diag(AL.getLoc(), diag::ext_cxx20_attr) << AL;

      // Since this is spelled [[nodiscard]], get the optional string
      // literal. If in C++ mode, but not in C++20 mode, diagnose as an
      // extension.
      // FIXME: C23 should support this feature as well, even as an extension.
      if (!S.checkStringLiteralArgumentAttr(AL, 0, Str, nullptr))
        return;
    } else if (LO.CPlusPlus && !LO.CPlusPlus17)
      S.Diag(AL.getLoc(), diag::ext_cxx17_attr) << AL;
  }

  if ((!AL.isGNUAttribute() &&
       !(AL.isStandardAttributeSyntax() && AL.isClangScope())) &&
      isa<TypedefNameDecl>(D)) {
    S.Diag(AL.getLoc(), diag::warn_unused_result_typedef_unsupported_spelling)
        << AL.isGNUScope();
    return;
  }

  D->addAttr(::new (S.Context) WarnUnusedResultAttr(S.Context, AL, Str));
}

static void handleWeakImportAttr(Sema &S, Decl *D, const ParsedAttr &AL) {
  // weak_import only applies to variable & function declarations.
  bool isDef = false;
  if (!D->canBeWeakImported(isDef)) {
    if (isDef)
      S.Diag(AL.getLoc(), diag::warn_attribute_invalid_on_definition)
        << "weak_import";
    else if (isa<ObjCPropertyDecl>(D) || isa<ObjCMethodDecl>(D) ||
             (S.Context.getTargetInfo().getTriple().isOSDarwin() &&
              (isa<ObjCInterfaceDecl>(D) || isa<EnumDecl>(D)))) {
      // Nothing to warn about here.
    } else
      S.Diag(AL.getLoc(), diag::warn_attribute_wrong_decl_type)
          << AL << AL.isRegularKeywordAttribute() << ExpectedVariableOrFunction;

    return;
  }

  D->addAttr(::new (S.Context) WeakImportAttr(S.Context, AL));
}

// Handles reqd_work_group_size and work_group_size_hint.
template <typename WorkGroupAttr>
static void handleWorkGroupSize(Sema &S, Decl *D, const ParsedAttr &AL) {
  if (!AL.checkExactlyNumArgs(S, 3))
    return;

  uint32_t WGSize[3];
  for (unsigned i = 0; i < 3; ++i) {
    const Expr *E = AL.getArgAsExpr(i);
    if (!S.checkUInt32Argument(AL, E, WGSize[i], i,
                               /*StrictlyUnsigned=*/true))
      return;
    if (WGSize[i] == 0) {
      S.Diag(AL.getLoc(), diag::err_attribute_argument_is_zero)
          << AL << E->getSourceRange();
      return;
    }
  }

  WorkGroupAttr *Existing = D->getAttr<WorkGroupAttr>();
  if (Existing && !(Existing->getXDim() == WGSize[0] &&
                    Existing->getYDim() == WGSize[1] &&
                    Existing->getZDim() == WGSize[2]))
    S.Diag(AL.getLoc(), diag::warn_duplicate_attribute) << AL;

  D->addAttr(::new (S.Context)
                 WorkGroupAttr(S.Context, AL, WGSize[0], WGSize[1], WGSize[2]));
}

// Returns a DupArgResult value; Same means the args have the same value,
// Different means the args do not have the same value, and Unknown means that
// the args cannot (yet) be compared.
enum class DupArgResult { Unknown, Same, Different };
static DupArgResult AreArgValuesIdentical(const Expr *LHS, const Expr *RHS) {
  // If both operands are nullptr they are unspecified and are considered the
  // same.
  if (!LHS && !RHS)
    return DupArgResult::Same;

  // Otherwise, if either operand is nullptr they are considered different.
  if (!LHS || !RHS)
    return DupArgResult::Different;

  // Otherwise, if either operand is still value dependent, we can't test
  // anything.
  const auto *LHSCE = dyn_cast<ConstantExpr>(LHS);
  const auto *RHSCE = dyn_cast<ConstantExpr>(RHS);
  if (!LHSCE || !RHSCE)
    return DupArgResult::Unknown;

  // Otherwise, test that the values.
  return LHSCE->getResultAsAPSInt() == RHSCE->getResultAsAPSInt()
             ? DupArgResult::Same
             : DupArgResult::Different;
}

// Returns true if any of the specified dimensions (X,Y,Z) differ between the
// arguments.
bool Sema::AnyWorkGroupSizesDiffer(const Expr *LHSXDim, const Expr *LHSYDim,
                                   const Expr *LHSZDim, const Expr *RHSXDim,
                                   const Expr *RHSYDim, const Expr *RHSZDim) {
  DupArgResult Results[] = {AreArgValuesIdentical(LHSXDim, RHSXDim),
                            AreArgValuesIdentical(LHSYDim, RHSYDim),
                            AreArgValuesIdentical(LHSZDim, RHSZDim)};
  return llvm::is_contained(Results, DupArgResult::Different);
}

// Returns true if all of the specified dimensions (X,Y,Z) are the same between
// the arguments.
bool Sema::AllWorkGroupSizesSame(const Expr *LHSXDim, const Expr *LHSYDim,
                                 const Expr *LHSZDim, const Expr *RHSXDim,
                                 const Expr *RHSYDim, const Expr *RHSZDim) {
  DupArgResult Results[] = {AreArgValuesIdentical(LHSXDim, RHSXDim),
                            AreArgValuesIdentical(LHSYDim, RHSYDim),
                            AreArgValuesIdentical(LHSZDim, RHSZDim)};
  return llvm::all_of(Results,
                      [](DupArgResult V) { return V == DupArgResult::Same; });
}

void Sema::AddSYCLWorkGroupSizeHintAttr(Decl *D, const AttributeCommonInfo &CI,
                                        Expr *XDim, Expr *YDim, Expr *ZDim) {
  // Returns nullptr if diagnosing, otherwise returns the original expression
  // or the original expression converted to a constant expression.
  auto CheckAndConvertArg = [&](Expr *E) -> std::optional<Expr *> {
    // We can only check if the expression is not value dependent.
    if (E && !E->isValueDependent()) {
      llvm::APSInt ArgVal;
      ExprResult Res = VerifyIntegerConstantExpression(E, &ArgVal);
      if (Res.isInvalid())
        return std::nullopt;
      E = Res.get();

      // This attribute requires a strictly positive value.
      if (ArgVal <= 0) {
        Diag(E->getExprLoc(), diag::err_attribute_requires_positive_integer)
            << CI << /*positive*/ 0;
        return std::nullopt;
      }
    }

    return E;
  };

  // Check all three argument values, and if any are bad, bail out. This will
  // convert the given expressions into constant expressions when possible.
  std::optional<Expr *> XDimConvert = CheckAndConvertArg(XDim);
  std::optional<Expr *> YDimConvert = CheckAndConvertArg(YDim);
  std::optional<Expr *> ZDimConvert = CheckAndConvertArg(ZDim);
  if (!XDimConvert || !YDimConvert || !ZDimConvert)
    return;
  XDim = XDimConvert.value();
  YDim = YDimConvert.value();
  ZDim = ZDimConvert.value();

  // If the attribute was already applied with different arguments, then
  // diagnose the second attribute as a duplicate and don't add it.
  if (const auto *Existing = D->getAttr<SYCLWorkGroupSizeHintAttr>()) {
    // If any of the results are known to be different, we can diagnose at this
    // point and drop the attribute.
    if (AnyWorkGroupSizesDiffer(XDim, YDim, ZDim, Existing->getXDim(),
                                Existing->getYDim(), Existing->getZDim())) {
      Diag(CI.getLoc(), diag::warn_duplicate_attribute) << CI;
      Diag(Existing->getLoc(), diag::note_previous_attribute);
      return;
    }
    // If all of the results are known to be the same, we can silently drop the
    // attribute. Otherwise, we have to add the attribute and resolve its
    // differences later.
    if (AllWorkGroupSizesSame(XDim, YDim, ZDim, Existing->getXDim(),
                              Existing->getYDim(), Existing->getZDim()))
      return;
  }

  D->addAttr(::new (Context)
                 SYCLWorkGroupSizeHintAttr(Context, CI, XDim, YDim, ZDim));
}

SYCLWorkGroupSizeHintAttr *
Sema::MergeSYCLWorkGroupSizeHintAttr(Decl *D,
                                     const SYCLWorkGroupSizeHintAttr &A) {
  // Check to see if there's a duplicate attribute already applied.
  if (const auto *DeclAttr = D->getAttr<SYCLWorkGroupSizeHintAttr>()) {
    // If any of the results are known to be different, we can diagnose at this
    // point and drop the attribute.
    if (AnyWorkGroupSizesDiffer(DeclAttr->getXDim(), DeclAttr->getYDim(),
                                DeclAttr->getZDim(), A.getXDim(), A.getYDim(),
                                A.getZDim())) {
      Diag(DeclAttr->getLoc(), diag::warn_duplicate_attribute) << &A;
      Diag(A.getLoc(), diag::note_previous_attribute);
      return nullptr;
    }
    // If all of the results are known to be the same, we can silently drop the
    // attribute. Otherwise, we have to add the attribute and resolve its
    // differences later.
    if (AllWorkGroupSizesSame(DeclAttr->getXDim(), DeclAttr->getYDim(),
                              DeclAttr->getZDim(), A.getXDim(), A.getYDim(),
                              A.getZDim()))
      return nullptr;
  }
  return ::new (Context) SYCLWorkGroupSizeHintAttr(Context, A, A.getXDim(),
                                                   A.getYDim(), A.getZDim());
}

// Handles SYCL work_group_size_hint.
static void handleSYCLWorkGroupSizeHint(Sema &S, Decl *D,
                                        const ParsedAttr &AL) {
  S.CheckDeprecatedSYCLAttributeSpelling(AL);

  // __attribute__((work_group_size_hint) requires exactly three arguments.
  if (AL.getSyntax() == ParsedAttr::AS_GNU || !AL.hasScope() ||
      (AL.hasScope() && !AL.getScopeName()->isStr("sycl"))) {
    if (!AL.checkExactlyNumArgs(S, 3))
      return;
  } else if (!AL.checkAtLeastNumArgs(S, 1) || !AL.checkAtMostNumArgs(S, 3))
    return;

  size_t NumArgs = AL.getNumArgs();
  Expr *XDimExpr = NumArgs > 0 ? AL.getArgAsExpr(0) : nullptr;
  Expr *YDimExpr = NumArgs > 1 ? AL.getArgAsExpr(1) : nullptr;
  Expr *ZDimExpr = NumArgs > 2 ? AL.getArgAsExpr(2) : nullptr;
  S.AddSYCLWorkGroupSizeHintAttr(D, AL, XDimExpr, YDimExpr, ZDimExpr);
}

static void handleWorkGroupSizeHint(Sema &S, Decl *D, const ParsedAttr &AL) {
  // Handle the attribute based on whether we are targeting SYCL or not.
  if (S.getLangOpts().SYCLIsDevice || S.getLangOpts().SYCLIsHost)
    handleSYCLWorkGroupSizeHint(S, D, AL);
  else
    handleWorkGroupSize<WorkGroupSizeHintAttr>(S, D, AL);
}

// Checks correctness of mutual usage of different work_group_size attributes:
// reqd_work_group_size, max_work_group_size, and max_global_work_dim.
//
// If [[intel::max_work_group_size(X, Y, Z)]] or
// [[sycl::reqd_work_group_size(X, Y, Z)]] or
// [[cl::reqd_work_group_size(X, Y, Z)]]
// or __attribute__((reqd_work_group_size)) attribute is specified on a
// declaration along with [[intel::max_global_work_dim()]] attribute, check to
// see if all arguments of 'max_work_group_size' or different spellings of
// 'reqd_work_group_size' attribute hold value 1 in case the argument of
// [[intel::max_global_work_dim()]] attribute value equals to 0.
static bool InvalidWorkGroupSizeAttrs(Sema &S, const Expr *MGValue,
                                      const Expr *XDim, const Expr *YDim,
                                      const Expr *ZDim) {
  // If any of the operand is still value dependent, we can't test anything.
  const auto *MGValueExpr = dyn_cast<ConstantExpr>(MGValue);
  const auto *XDimExpr = dyn_cast<ConstantExpr>(XDim);

  if (!MGValueExpr || !XDimExpr)
    return false;

  // Y and Z may be optional so we allow them to be null and consider them
  // dependent if the original epxression was not null while the result of the
  // cast is.
  const auto *YDimExpr = dyn_cast_or_null<ConstantExpr>(YDim);
  const auto *ZDimExpr = dyn_cast_or_null<ConstantExpr>(ZDim);

  if ((!YDimExpr && YDim) || (!ZDimExpr && ZDim))
    return false;

  // Otherwise, check if the attribute values are equal to one.
  // Y and Z dimensions are optional and are considered trivially 1 if
  // unspecified.
  return (MGValueExpr->getResultAsAPSInt() == 0 &&
          (XDimExpr->getResultAsAPSInt() != 1 ||
           (YDimExpr && YDimExpr->getResultAsAPSInt() != 1) ||
           (ZDimExpr && ZDimExpr->getResultAsAPSInt() != 1)));
}

// Checks correctness of mutual usage of different work_group_size attributes:
// reqd_work_group_size and max_work_group_size.
//
// If the 'reqd_work_group_size' attribute is specified on a declaration along
// with 'max_work_group_size' attribute, check to see if values of
// 'reqd_work_group_size' attribute arguments are equal to or less than values
// of 'max_work_group_size' attribute arguments.
//
// The arguments to reqd_work_group_size are ordered based on which index
// increments the fastest. In OpenCL, the first argument is the index that
// increments the fastest, and in SYCL, the last argument is the index that
// increments the fastest.
//
// __attribute__((reqd_work_group_size)) follows the OpenCL rules in OpenCL
// mode. All spellings of reqd_work_group_size attribute (regardless of
// syntax used) follow the SYCL rules when in SYCL mode.
bool Sema::CheckMaxAllowedWorkGroupSize(
    const Expr *RWGSXDim, const Expr *RWGSYDim, const Expr *RWGSZDim,
    const Expr *MWGSXDim, const Expr *MWGSYDim, const Expr *MWGSZDim) {
  // If any of the operand is still value dependent, we can't test anything.
  const auto *RWGSXDimExpr = dyn_cast<ConstantExpr>(RWGSXDim);
  const auto *MWGSXDimExpr = dyn_cast<ConstantExpr>(MWGSXDim);
  const auto *MWGSYDimExpr = dyn_cast<ConstantExpr>(MWGSYDim);
  const auto *MWGSZDimExpr = dyn_cast<ConstantExpr>(MWGSZDim);

  if (!RWGSXDimExpr || !MWGSXDimExpr || !MWGSYDimExpr || !MWGSZDimExpr)
    return false;

  // Y and Z may be optional so we allow them to be null and consider them
  // dependent if the original epxression was not null while the result of the
  // cast is.
  const auto *RWGSYDimExpr = dyn_cast_or_null<ConstantExpr>(RWGSYDim);
  const auto *RWGSZDimExpr = dyn_cast_or_null<ConstantExpr>(RWGSZDim);

  if ((!RWGSYDimExpr && RWGSYDim) || (!RWGSZDimExpr && RWGSZDim))
    return false;

  // SYCL reorders arguments based on the dimensionality.
  // If we only have the X-dimension, there is no change to the expressions,
  // otherwise the last specified dimension acts as the first dimension in the
  // work-group size.
  const ConstantExpr *FirstRWGDimExpr = RWGSXDimExpr;
  const ConstantExpr *SecondRWGDimExpr = RWGSYDimExpr;
  const ConstantExpr *ThirdRWGDimExpr = RWGSZDimExpr;
  if (getLangOpts().SYCLIsDevice && RWGSYDim)
    std::swap(FirstRWGDimExpr, RWGSZDim ? ThirdRWGDimExpr : SecondRWGDimExpr);

  // Check if values of 'reqd_work_group_size' attribute arguments are greater
  // than values of 'max_work_group_size' attribute arguments.
  bool CheckFirstArgument =
      FirstRWGDimExpr->getResultAsAPSInt().getZExtValue() >
      MWGSZDimExpr->getResultAsAPSInt().getZExtValue();

  bool CheckSecondArgument =
      SecondRWGDimExpr && SecondRWGDimExpr->getResultAsAPSInt().getZExtValue() >
                              MWGSYDimExpr->getResultAsAPSInt().getZExtValue();

  bool CheckThirdArgument =
      ThirdRWGDimExpr && ThirdRWGDimExpr->getResultAsAPSInt().getZExtValue() >
                             MWGSXDimExpr->getResultAsAPSInt().getZExtValue();

  return CheckFirstArgument || CheckSecondArgument || CheckThirdArgument;
}

void Sema::AddSYCLIntelMaxWorkGroupSizeAttr(Decl *D,
                                            const AttributeCommonInfo &CI,
                                            Expr *XDim, Expr *YDim,
                                            Expr *ZDim) {
  // Returns nullptr if diagnosing, otherwise returns the original expression
  // or the original expression converted to a constant expression.
  auto CheckAndConvertArg = [&](Expr *E) -> Expr * {
    // Check if the expression is not value dependent.
    if (!E->isValueDependent()) {
      llvm::APSInt ArgVal;
      ExprResult Res = VerifyIntegerConstantExpression(E, &ArgVal);
      if (Res.isInvalid())
        return nullptr;
      E = Res.get();

      // This attribute requires a strictly positive value.
      if (ArgVal <= 0) {
        Diag(E->getExprLoc(), diag::err_attribute_requires_positive_integer)
            << CI << /*positive*/ 0;
        return nullptr;
      }
    }
    return E;
  };

  // Check all three argument values, and if any are bad, bail out. This will
  // convert the given expressions into constant expressions when possible.
  XDim = CheckAndConvertArg(XDim);
  YDim = CheckAndConvertArg(YDim);
  ZDim = CheckAndConvertArg(ZDim);
  if (!XDim || !YDim || !ZDim)
    return;

  // If the 'max_work_group_size' attribute is specified on a declaration along
  // with 'reqd_work_group_size' attribute, check to see if values of
  // 'reqd_work_group_size' attribute arguments are equal to or less than values
  // of 'max_work_group_size' attribute arguments.
  //
  // We emit diagnostic if values of 'reqd_work_group_size' attribute arguments
  // are greater than values of 'max_work_group_size' attribute arguments.
  if (const auto *DeclAttr = D->getAttr<SYCLReqdWorkGroupSizeAttr>()) {
    if (CheckMaxAllowedWorkGroupSize(DeclAttr->getXDim(), DeclAttr->getYDim(),
                                     DeclAttr->getZDim(), XDim, YDim, ZDim)) {
      Diag(CI.getLoc(), diag::err_conflicting_sycl_function_attributes)
          << CI << DeclAttr;
      Diag(DeclAttr->getLoc(), diag::note_conflicting_attribute);
      return;
    }
  }

  // If the declaration has a SYCLIntelMaxWorkGroupSizeAttr, check to see if
  // the attribute holds values equal to (1, 1, 1) in case the value of
  // SYCLIntelMaxGlobalWorkDimAttr equals to 0.
  if (const auto *DeclAttr = D->getAttr<SYCLIntelMaxGlobalWorkDimAttr>()) {
    if (InvalidWorkGroupSizeAttrs(*this, DeclAttr->getValue(), XDim, YDim,
                                  ZDim)) {
      Diag(CI.getLoc(), diag::err_sycl_x_y_z_arguments_must_be_one)
          << CI << DeclAttr;
      return;
    }
  }

  // If the attribute was already applied with different arguments, then
  // diagnose the second attribute as a duplicate and don't add it.
  if (const auto *Existing = D->getAttr<SYCLIntelMaxWorkGroupSizeAttr>()) {
    // If any of the results are known to be different, we can diagnose at this
    // point and drop the attribute.
    if (AnyWorkGroupSizesDiffer(XDim, YDim, ZDim, Existing->getXDim(),
                                Existing->getYDim(), Existing->getZDim())) {
      Diag(CI.getLoc(), diag::warn_duplicate_attribute) << CI;
      Diag(Existing->getLoc(), diag::note_previous_attribute);
      return;
    }
    // If all of the results are known to be the same, we can silently drop the
    // attribute. Otherwise, we have to add the attribute and resolve its
    // differences later.
    if (AllWorkGroupSizesSame(XDim, YDim, ZDim, Existing->getXDim(),
                              Existing->getYDim(), Existing->getZDim()))
      return;
  }

  D->addAttr(::new (Context)
                 SYCLIntelMaxWorkGroupSizeAttr(Context, CI, XDim, YDim, ZDim));
}

SYCLIntelMaxWorkGroupSizeAttr *Sema::MergeSYCLIntelMaxWorkGroupSizeAttr(
    Decl *D, const SYCLIntelMaxWorkGroupSizeAttr &A) {
  // Check to see if there's a duplicate attribute already applied.
  if (const auto *DeclAttr = D->getAttr<SYCLIntelMaxWorkGroupSizeAttr>()) {
    // If any of the results are known to be different, we can diagnose at this
    // point and drop the attribute.
    if (AnyWorkGroupSizesDiffer(DeclAttr->getXDim(), DeclAttr->getYDim(),
                                DeclAttr->getZDim(), A.getXDim(), A.getYDim(),
                                A.getZDim())) {
      Diag(DeclAttr->getLoc(), diag::warn_duplicate_attribute) << &A;
      Diag(A.getLoc(), diag::note_previous_attribute);
      return nullptr;
    }
    // If all of the results are known to be the same, we can silently drop the
    // attribute. Otherwise, we have to add the attribute and resolve its
    // differences later.
    if (AllWorkGroupSizesSame(DeclAttr->getXDim(), DeclAttr->getYDim(),
                              DeclAttr->getZDim(), A.getXDim(), A.getYDim(),
                              A.getZDim()))
      return nullptr;
  }

  // If the 'max_work_group_size' attribute is specified on a declaration along
  // with 'reqd_work_group_size' attribute, check to see if values of
  // 'reqd_work_group_size' attribute arguments are equal to or less than values
  // of 'max_work_group_size' attribute arguments.
  //
  // We emit diagnostic if values of 'reqd_work_group_size' attribute arguments
  // are greater than values of 'max_work_group_size' attribute arguments.
  if (const auto *DeclAttr = D->getAttr<SYCLReqdWorkGroupSizeAttr>()) {
    if (CheckMaxAllowedWorkGroupSize(DeclAttr->getXDim(), DeclAttr->getYDim(),
                                     DeclAttr->getZDim(), A.getXDim(),
                                     A.getYDim(), A.getZDim())) {
      Diag(DeclAttr->getLoc(), diag::err_conflicting_sycl_function_attributes)
          << DeclAttr << &A;
      Diag(A.getLoc(), diag::note_conflicting_attribute);
      return nullptr;
    }
  }

  // If the declaration has a SYCLIntelMaxWorkGroupSizeAttr, check to see if
  // the attribute holds values equal to (1, 1, 1) in case the value of
  // SYCLIntelMaxGlobalWorkDimAttr equals to 0.
  if (const auto *DeclAttr = D->getAttr<SYCLIntelMaxGlobalWorkDimAttr>()) {
    if (InvalidWorkGroupSizeAttrs(*this, DeclAttr->getValue(), A.getXDim(),
                                  A.getYDim(), A.getZDim())) {
      Diag(A.getLoc(), diag::err_sycl_x_y_z_arguments_must_be_one)
          << &A << DeclAttr;
      return nullptr;
    }
  }

  return ::new (Context) SYCLIntelMaxWorkGroupSizeAttr(
      Context, A, A.getXDim(), A.getYDim(), A.getZDim());
}

// Handles max_work_group_size attribute.
static void handleSYCLIntelMaxWorkGroupSize(Sema &S, Decl *D,
                                            const ParsedAttr &AL) {
  S.AddSYCLIntelMaxWorkGroupSizeAttr(D, AL, AL.getArgAsExpr(0),
                                     AL.getArgAsExpr(1), AL.getArgAsExpr(2));
}

// Handles min_work_groups_per_cu attribute.
static void handleSYCLIntelMinWorkGroupsPerComputeUnit(Sema &S, Decl *D,
                                                       const ParsedAttr &AL) {
  S.AddSYCLIntelMinWorkGroupsPerComputeUnitAttr(D, AL, AL.getArgAsExpr(0));
}

// Handles max_work_groups_per_mp attribute.
static void
handleSYCLIntelMaxWorkGroupsPerMultiprocessor(Sema &S, Decl *D,
                                              const ParsedAttr &AL) {
  S.AddSYCLIntelMaxWorkGroupsPerMultiprocessorAttr(D, AL, AL.getArgAsExpr(0));
}

// Handles reqd_work_group_size.
// If the 'reqd_work_group_size' attribute is specified on a declaration along
// with 'num_simd_work_items' attribute, the required work group size specified
// by 'num_simd_work_items' attribute must evenly divide the index that
// increments fastest in the 'reqd_work_group_size' attribute.
//
// The arguments to reqd_work_group_size are ordered based on which index
// increments the fastest. In OpenCL, the first argument is the index that
// increments the fastest, and in SYCL, the last argument is the index that
// increments the fastest.
//
// __attribute__((reqd_work_group_size)) follows the OpenCL rules in OpenCL
// mode. All spellings of reqd_work_group_size attribute (regardless of
// syntax used) follow the SYCL rules when in SYCL mode.
static bool CheckWorkGroupSize(Sema &S, const Expr *NSWIValue,
                               const Expr *RWGSXDim, const Expr *RWGSYDim,
                               const Expr *RWGSZDim) {
  // If any of the operand is still value dependent, we can't test anything.
  const auto *NSWIValueExpr = dyn_cast<ConstantExpr>(NSWIValue);
  const auto *RWGSXDimExpr = dyn_cast<ConstantExpr>(RWGSXDim);

  if (!NSWIValueExpr || !RWGSXDimExpr)
    return false;

  // Y and Z may be optional so we allow them to be null and consider them
  // dependent if the original epxression was not null while the result of the
  // cast is.
  const auto *RWGSYDimExpr = dyn_cast_or_null<ConstantExpr>(RWGSYDim);
  const auto *RWGSZDimExpr = dyn_cast_or_null<ConstantExpr>(RWGSZDim);

  if ((!RWGSYDimExpr && RWGSYDim) || (!RWGSZDimExpr && RWGSZDim))
    return false;

  // Otherwise, check which argument increments the fastest.
  const ConstantExpr *LastRWGSDimExpr =
      RWGSZDim ? RWGSZDimExpr : (RWGSYDim ? RWGSYDimExpr : RWGSXDimExpr);
  unsigned WorkGroupSize = LastRWGSDimExpr->getResultAsAPSInt().getZExtValue();

  // Check if the required work group size specified by 'num_simd_work_items'
  // attribute evenly divides the index that increments fastest in the
  // 'reqd_work_group_size' attribute.
  return WorkGroupSize % NSWIValueExpr->getResultAsAPSInt().getZExtValue() != 0;
}

void Sema::AddSYCLReqdWorkGroupSizeAttr(Decl *D, const AttributeCommonInfo &CI,
                                        Expr *XDim, Expr *YDim, Expr *ZDim) {
  // Returns nullptr if diagnosing, otherwise returns the original expression
  // or the original expression converted to a constant expression.
  auto CheckAndConvertArg = [&](Expr *E) -> std::optional<Expr *> {
    // Check if the expression is not value dependent.
    if (E && !E->isValueDependent()) {
      llvm::APSInt ArgVal;
      ExprResult Res = VerifyIntegerConstantExpression(E, &ArgVal);
      if (Res.isInvalid())
        return std::nullopt;
      E = Res.get();

      // This attribute requires a strictly positive value.
      if (ArgVal <= 0) {
        Diag(E->getExprLoc(), diag::err_attribute_requires_positive_integer)
            << CI << /*positive*/ 0;
        return std::nullopt;
      }
    }
    return E;
  };

  // Check all three argument values, and if any are bad, bail out. This will
  // convert the given expressions into constant expressions when possible.
  std::optional<Expr *> XDimConvert = CheckAndConvertArg(XDim);
  std::optional<Expr *> YDimConvert = CheckAndConvertArg(YDim);
  std::optional<Expr *> ZDimConvert = CheckAndConvertArg(ZDim);
  if (!XDimConvert || !YDimConvert || !ZDimConvert)
    return;
  XDim = XDimConvert.value();
  YDim = YDimConvert.value();
  ZDim = ZDimConvert.value();

  // If the declaration has a ReqdWorkGroupSizeAttr, check to see if
  // the attribute holds values equal to (1, 1, 1) in case the value of
  // SYCLIntelMaxGlobalWorkDimAttr equals to 0.
  if (const auto *DeclAttr = D->getAttr<SYCLIntelMaxGlobalWorkDimAttr>()) {
    if (InvalidWorkGroupSizeAttrs(*this, DeclAttr->getValue(), XDim, YDim,
                                  ZDim)) {
      Diag(CI.getLoc(), diag::err_sycl_x_y_z_arguments_must_be_one)
          << CI << DeclAttr;
    }
  }

  // If the 'max_work_group_size' attribute is specified on a declaration along
  // with 'reqd_work_group_size' attribute, check to see if values of
  // 'reqd_work_group_size' attribute arguments are equal to or less than values
  // of 'max_work_group_size' attribute arguments.
  //
  // We emit diagnostic if values of 'reqd_work_group_size' attribute arguments
  // are greater than values of 'max_work_group_size' attribute arguments.
  if (const auto *DeclAttr = D->getAttr<SYCLIntelMaxWorkGroupSizeAttr>()) {
    if (CheckMaxAllowedWorkGroupSize(XDim, YDim, ZDim, DeclAttr->getXDim(),
                                     DeclAttr->getYDim(),
                                     DeclAttr->getZDim())) {
      Diag(CI.getLoc(), diag::err_conflicting_sycl_function_attributes)
          << CI << DeclAttr;
      Diag(DeclAttr->getLoc(), diag::note_conflicting_attribute);
      return;
    }
  }

  // If the 'reqd_work_group_size' attribute is specified on a declaration
  // along with 'num_simd_work_items' attribute, the required work group size
  // specified by 'num_simd_work_items' attribute must evenly divide the index
  // that increments fastest in the 'reqd_work_group_size' attribute.
  if (const auto *DeclAttr = D->getAttr<SYCLIntelNumSimdWorkItemsAttr>()) {
    if (CheckWorkGroupSize(*this, DeclAttr->getValue(), XDim, YDim, ZDim)) {
      Diag(DeclAttr->getLoc(), diag::err_sycl_num_kernel_wrong_reqd_wg_size)
          << DeclAttr << CI;
      Diag(CI.getLoc(), diag::note_conflicting_attribute);
      return;
    }
  }

  // If the attribute was already applied with different arguments, then
  // diagnose the second attribute as a duplicate and don't add it.
  if (const auto *Existing = D->getAttr<SYCLReqdWorkGroupSizeAttr>()) {
    // If any of the results are known to be different, we can diagnose at this
    // point and drop the attribute.
    if (AnyWorkGroupSizesDiffer(XDim, YDim, ZDim, Existing->getXDim(),
                                Existing->getYDim(), Existing->getZDim())) {
      Diag(CI.getLoc(), diag::err_duplicate_attribute) << CI;
      Diag(Existing->getLoc(), diag::note_previous_attribute);
      return;
    }

    // If all of the results are known to be the same, we can silently drop the
    // attribute. Otherwise, we have to add the attribute and resolve its
    // differences later.
    if (AllWorkGroupSizesSame(XDim, YDim, ZDim, Existing->getXDim(),
                              Existing->getYDim(), Existing->getZDim()))
      return;
  }

  D->addAttr(::new (Context)
                 SYCLReqdWorkGroupSizeAttr(Context, CI, XDim, YDim, ZDim));
}

SYCLReqdWorkGroupSizeAttr *
Sema::MergeSYCLReqdWorkGroupSizeAttr(Decl *D,
                                     const SYCLReqdWorkGroupSizeAttr &A) {
  // If the declaration has a SYCLReqdWorkGroupSizeAttr, check to see if the
  // attribute holds values equal to (1, 1, 1) in case the value of
  // SYCLIntelMaxGlobalWorkDimAttr equals to 0.
  if (const auto *DeclAttr = D->getAttr<SYCLIntelMaxGlobalWorkDimAttr>()) {
    if (InvalidWorkGroupSizeAttrs(*this, DeclAttr->getValue(), A.getXDim(),
                                  A.getYDim(), A.getZDim())) {
      Diag(A.getLoc(), diag::err_sycl_x_y_z_arguments_must_be_one)
          << &A << DeclAttr;
      return nullptr;
    }
  }

  // If the 'max_work_group_size' attribute is specified on a declaration along
  // with 'reqd_work_group_size' attribute, check to see if values of
  // 'reqd_work_group_size' attribute arguments are equal or less than values
  // of 'max_work_group_size' attribute arguments.
  //
  // We emit diagnostic if values of 'reqd_work_group_size' attribute arguments
  // are greater than values of 'max_work_group_size' attribute arguments.
  if (const auto *DeclAttr = D->getAttr<SYCLIntelMaxWorkGroupSizeAttr>()) {
    if (CheckMaxAllowedWorkGroupSize(A.getXDim(), A.getYDim(), A.getZDim(),
                                     DeclAttr->getXDim(), DeclAttr->getYDim(),
                                     DeclAttr->getZDim())) {
      Diag(DeclAttr->getLoc(), diag::err_conflicting_sycl_function_attributes)
          << DeclAttr << &A;
      Diag(A.getLoc(), diag::note_conflicting_attribute);
      return nullptr;
    }
  }

  // If the 'reqd_work_group_size' attribute is specified on a declaration
  // along with 'num_simd_work_items' attribute, the required work group size
  // specified by 'num_simd_work_items' attribute must evenly divide the index
  // that increments fastest in the 'reqd_work_group_size' attribute.
  if (const auto *DeclAttr = D->getAttr<SYCLIntelNumSimdWorkItemsAttr>()) {
    if (CheckWorkGroupSize(*this, DeclAttr->getValue(), A.getXDim(),
                           A.getYDim(), A.getZDim())) {
      Diag(DeclAttr->getLoc(), diag::err_sycl_num_kernel_wrong_reqd_wg_size)
          << DeclAttr << &A;
      Diag(A.getLoc(), diag::note_conflicting_attribute);
      return nullptr;
    }
  }

  // Check to see if there's a duplicate attribute already applied.
  if (const auto *DeclAttr = D->getAttr<SYCLReqdWorkGroupSizeAttr>()) {
    // If any of the results are known to be different, we can diagnose at this
    // point and drop the attribute.
    if (AnyWorkGroupSizesDiffer(DeclAttr->getXDim(), DeclAttr->getYDim(),
                                DeclAttr->getZDim(), A.getXDim(), A.getYDim(),
                                A.getZDim())) {
      Diag(DeclAttr->getLoc(), diag::err_duplicate_attribute) << &A;
      Diag(A.getLoc(), diag::note_previous_attribute);
      return nullptr;
    }

    // If all of the results are known to be the same, we can silently drop the
    // attribute. Otherwise, we have to add the attribute and resolve its
    // differences later.
    if (AllWorkGroupSizesSame(DeclAttr->getXDim(), DeclAttr->getYDim(),
                              DeclAttr->getZDim(), A.getXDim(), A.getYDim(),
                              A.getZDim()))
      return nullptr;
  }

  return ::new (Context) SYCLReqdWorkGroupSizeAttr(Context, A, A.getXDim(),
                                                   A.getYDim(), A.getZDim());
}

static void handleSYCLReqdWorkGroupSize(Sema &S, Decl *D, const ParsedAttr &AL){
  S.CheckDeprecatedSYCLAttributeSpelling(AL);

  // __attribute__((reqd_work_group_size)) and [[cl::reqd_work_group_size]]
  // all require exactly three arguments.
  if ((AL.getKind() == ParsedAttr::AT_ReqdWorkGroupSize &&
       AL.getAttributeSpellingListIndex() ==
           SYCLReqdWorkGroupSizeAttr::CXX11_cl_reqd_work_group_size) ||
      AL.getSyntax() == ParsedAttr::AS_GNU) {
    if (!AL.checkExactlyNumArgs(S, 3))
      return;
  } else if (!AL.checkAtLeastNumArgs(S, 1) || !AL.checkAtMostNumArgs(S, 3))
    return;

  size_t NumArgs = AL.getNumArgs();
  Expr *XDimExpr = NumArgs > 0 ? AL.getArgAsExpr(0) : nullptr;
  Expr *YDimExpr = NumArgs > 1 ? AL.getArgAsExpr(1) : nullptr;
  Expr *ZDimExpr = NumArgs > 2 ? AL.getArgAsExpr(2) : nullptr;
  S.AddSYCLReqdWorkGroupSizeAttr(D, AL, XDimExpr, YDimExpr, ZDimExpr);
}

static void handleReqdWorkGroupSize(Sema &S, Decl *D, const ParsedAttr &AL) {
  // Handle the attribute based on whether we are targeting SYCL or not.
  if (S.getLangOpts().SYCLIsDevice || S.getLangOpts().SYCLIsHost)
    handleSYCLReqdWorkGroupSize(S, D, AL);
  else
    handleWorkGroupSize<ReqdWorkGroupSizeAttr>(S, D, AL);
}

void Sema::AddIntelReqdSubGroupSize(Decl *D, const AttributeCommonInfo &CI,
                                    Expr *E) {
  if (!E->isValueDependent()) {
    // Validate that we have an integer constant expression and then store the
    // converted constant expression into the semantic attribute so that we
    // don't have to evaluate it again later.
    llvm::APSInt ArgVal;
    ExprResult Res = VerifyIntegerConstantExpression(E, &ArgVal);
    if (Res.isInvalid())
      return;
    E = Res.get();

    // This attribute requires a strictly positive value.
    if (ArgVal <= 0) {
      Diag(E->getExprLoc(), diag::err_attribute_requires_positive_integer)
          << CI << /*positive*/ 0;
      return;
    }
    auto &TI = Context.getTargetInfo();
    if (TI.getTriple().isNVPTX() && ArgVal != 32)
      Diag(E->getExprLoc(), diag::warn_reqd_sub_group_attribute_n)
          << ArgVal.getSExtValue() << TI.getTriple().getArchName() << 32;
    if (TI.getTriple().isAMDGPU()) {
      const auto HasWaveFrontSize64 =
          TI.getTargetOpts().FeatureMap["wavefrontsize64"];
      const auto HasWaveFrontSize32 =
          TI.getTargetOpts().FeatureMap["wavefrontsize32"];

      // CDNA supports only 64 wave front size, for those GPUs allow subgroup
      // size of 64. Some GPUs support both 32 and 64, for those (and the rest)
      // only allow 32. Warn on incompatible sizes.
      const auto SupportedWaveFrontSize =
          HasWaveFrontSize64 && !HasWaveFrontSize32 ? 64 : 32;
      if (ArgVal != SupportedWaveFrontSize)
        Diag(E->getExprLoc(), diag::warn_reqd_sub_group_attribute_n)
            << ArgVal.getSExtValue() << TI.getTriple().getArchName()
            << SupportedWaveFrontSize;
    }

    // Check to see if there's a duplicate attribute with different values
    // already applied to the declaration.
    if (const auto *DeclAttr = D->getAttr<IntelReqdSubGroupSizeAttr>()) {
      // If the other attribute argument is instantiation dependent, we won't
      // have converted it to a constant expression yet and thus we test
      // whether this is a null pointer.
      if (const auto *DeclExpr = dyn_cast<ConstantExpr>(DeclAttr->getValue())) {
        if (ArgVal != DeclExpr->getResultAsAPSInt()) {
          Diag(CI.getLoc(), diag::warn_duplicate_attribute) << CI;
          Diag(DeclAttr->getLoc(), diag::note_previous_attribute);
        }
        // Drop the duplicate attribute.
        return;
      }
    }
  }

  D->addAttr(::new (Context) IntelReqdSubGroupSizeAttr(Context, CI, E));
}

IntelReqdSubGroupSizeAttr *
Sema::MergeIntelReqdSubGroupSizeAttr(Decl *D,
                                     const IntelReqdSubGroupSizeAttr &A) {
  // Check to see if there's a duplicate attribute with different values
  // already applied to the declaration.
  if (const auto *DeclAttr = D->getAttr<IntelReqdSubGroupSizeAttr>()) {
    if (const auto *DeclExpr = dyn_cast<ConstantExpr>(DeclAttr->getValue())) {
      if (const auto *MergeExpr = dyn_cast<ConstantExpr>(A.getValue())) {
        if (DeclExpr->getResultAsAPSInt() != MergeExpr->getResultAsAPSInt()) {
          Diag(DeclAttr->getLoc(), diag::warn_duplicate_attribute) << &A;
          Diag(A.getLoc(), diag::note_previous_attribute);
          return nullptr;
        }
        // Do not add a duplicate attribute.
        return nullptr;
      }
    }
  }
  return ::new (Context) IntelReqdSubGroupSizeAttr(Context, A, A.getValue());
}

static void handleIntelReqdSubGroupSize(Sema &S, Decl *D,
                                        const ParsedAttr &AL) {
  S.CheckDeprecatedSYCLAttributeSpelling(AL);

  Expr *E = AL.getArgAsExpr(0);
  S.AddIntelReqdSubGroupSize(D, AL, E);
}

IntelNamedSubGroupSizeAttr *
Sema::MergeIntelNamedSubGroupSizeAttr(Decl *D,
                                      const IntelNamedSubGroupSizeAttr &A) {
  // Check to see if there's a duplicate attribute with different values
  // already applied to the declaration.
  if (const auto *DeclAttr = D->getAttr<IntelNamedSubGroupSizeAttr>()) {
    if (DeclAttr->getType() != A.getType()) {
      Diag(DeclAttr->getLoc(), diag::warn_duplicate_attribute) << &A;
      Diag(A.getLoc(), diag::note_previous_attribute);
    }
    return nullptr;
  }

  return IntelNamedSubGroupSizeAttr::Create(Context, A.getType(), A);
}

static void handleIntelNamedSubGroupSize(Sema &S, Decl *D,
                                         const ParsedAttr &AL) {
  StringRef SizeStr;
  SourceLocation Loc;
  if (AL.isArgIdent(0)) {
    IdentifierLoc *IL = AL.getArgAsIdent(0);
    SizeStr = IL->Ident->getName();
    Loc = IL->Loc;
  } else if (!S.checkStringLiteralArgumentAttr(AL, 0, SizeStr, &Loc)) {
    return;
  }

  IntelNamedSubGroupSizeAttr::SubGroupSizeType SizeType;
  if (!IntelNamedSubGroupSizeAttr::ConvertStrToSubGroupSizeType(SizeStr,
                                                                SizeType)) {
    S.Diag(Loc, diag::warn_attribute_type_not_supported) << AL << SizeStr;
    return;
  }
  D->addAttr(IntelNamedSubGroupSizeAttr::Create(S.Context, SizeType, AL));
}

void Sema::AddSYCLIntelNumSimdWorkItemsAttr(Decl *D,
                                            const AttributeCommonInfo &CI,
                                            Expr *E) {
  if (!E->isValueDependent()) {
    // Validate that we have an integer constant expression and then store the
    // converted constant expression into the semantic attribute so that we
    // don't have to evaluate it again later.
    llvm::APSInt ArgVal;
    ExprResult Res = VerifyIntegerConstantExpression(E, &ArgVal);
    if (Res.isInvalid())
      return;
    E = Res.get();

    // This attribute requires a strictly positive value.
    if (ArgVal <= 0) {
      Diag(E->getExprLoc(), diag::err_attribute_requires_positive_integer)
          << CI << /*positive*/ 0;
      return;
    }

    // Check to see if there's a duplicate attribute with different values
    // already applied to the declaration.
    if (const auto *DeclAttr = D->getAttr<SYCLIntelNumSimdWorkItemsAttr>()) {
      // If the other attribute argument is instantiation dependent, we won't
      // have converted it to a constant expression yet and thus we test
      // whether this is a null pointer.
      if (const auto *DeclExpr = dyn_cast<ConstantExpr>(DeclAttr->getValue())) {
        if (ArgVal != DeclExpr->getResultAsAPSInt()) {
          Diag(CI.getLoc(), diag::warn_duplicate_attribute) << CI;
          Diag(DeclAttr->getLoc(), diag::note_previous_attribute);
        }
        // Drop the duplicate attribute.
        return;
      }
    }

    // If the 'reqd_work_group_size' attribute is specified on a declaration
    // along with 'num_simd_work_items' attribute, the required work group size
    // specified by 'num_simd_work_items' attribute must evenly divide the index
    // that increments fastest in the 'reqd_work_group_size' attribute.
    if (const auto *DeclAttr = D->getAttr<SYCLReqdWorkGroupSizeAttr>()) {
      if (CheckWorkGroupSize(*this, E, DeclAttr->getXDim(), DeclAttr->getYDim(),
                             DeclAttr->getZDim())) {
        Diag(CI.getLoc(), diag::err_sycl_num_kernel_wrong_reqd_wg_size)
            << CI << DeclAttr;
        Diag(DeclAttr->getLoc(), diag::note_conflicting_attribute);
        return;
      }
    }
  }

  D->addAttr(::new (Context) SYCLIntelNumSimdWorkItemsAttr(Context, CI, E));
}

SYCLIntelNumSimdWorkItemsAttr *Sema::MergeSYCLIntelNumSimdWorkItemsAttr(
    Decl *D, const SYCLIntelNumSimdWorkItemsAttr &A) {
  // Check to see if there's a duplicate attribute with different values
  // already applied to the declaration.
  if (const auto *DeclAttr = D->getAttr<SYCLIntelNumSimdWorkItemsAttr>()) {
    if (const auto *DeclExpr = dyn_cast<ConstantExpr>(DeclAttr->getValue())) {
      if (const auto *MergeExpr = dyn_cast<ConstantExpr>(A.getValue())) {
        if (DeclExpr->getResultAsAPSInt() != MergeExpr->getResultAsAPSInt()) {
          Diag(DeclAttr->getLoc(), diag::warn_duplicate_attribute) << &A;
          Diag(A.getLoc(), diag::note_previous_attribute);
        }
        // Do not add a duplicate attribute.
        return nullptr;
      }
    }
  }

  // If the 'reqd_work_group_size' attribute is specified on a declaration
  // along with 'num_simd_work_items' attribute, the required work group size
  // specified by 'num_simd_work_items' attribute must evenly divide the index
  // that increments fastest in the 'reqd_work_group_size' attribute.
  if (const auto *DeclAttr = D->getAttr<SYCLReqdWorkGroupSizeAttr>()) {
    if (CheckWorkGroupSize(*this, A.getValue(), DeclAttr->getXDim(),
                           DeclAttr->getYDim(), DeclAttr->getZDim())) {
      Diag(A.getLoc(), diag::err_sycl_num_kernel_wrong_reqd_wg_size)
          << &A << DeclAttr;
      Diag(DeclAttr->getLoc(), diag::note_conflicting_attribute);
      return nullptr;
    }
  }

  return ::new (Context)
      SYCLIntelNumSimdWorkItemsAttr(Context, A, A.getValue());
}

static void handleSYCLIntelNumSimdWorkItemsAttr(Sema &S, Decl *D,
                                                const ParsedAttr &A) {
  Expr *E = A.getArgAsExpr(0);
  S.AddSYCLIntelNumSimdWorkItemsAttr(D, A, E);
}

// Handles use_stall_enable_clusters
static void handleSYCLIntelUseStallEnableClustersAttr(Sema &S, Decl *D,
                                                      const ParsedAttr &A) {
  D->addAttr(::new (S.Context)
                 SYCLIntelUseStallEnableClustersAttr(S.Context, A));
}

// Handles initiation_interval attribute.
void Sema::AddSYCLIntelInitiationIntervalAttr(Decl *D,
                                              const AttributeCommonInfo &CI,
                                              Expr *E) {
  if (!E->isValueDependent()) {
    // Validate that we have an integer constant expression and then store the
    // converted constant expression into the semantic attribute so that we
    // don't have to evaluate it again later.
    llvm::APSInt ArgVal;
    ExprResult Res = VerifyIntegerConstantExpression(E, &ArgVal);
    if (Res.isInvalid())
      return;
    E = Res.get();
    // This attribute requires a strictly positive value.
    if (ArgVal <= 0) {
      Diag(E->getExprLoc(), diag::err_attribute_requires_positive_integer)
          << CI << /*positive*/ 0;
      return;
    }
    // Check to see if there's a duplicate attribute with different values
    // already applied to the declaration.
    if (const auto *DeclAttr =
            D->getAttr<SYCLIntelInitiationIntervalAttr>()) {
      // If the other attribute argument is instantiation dependent, we won't
      // have converted it to a constant expression yet and thus we test
      // whether this is a null pointer.
      if (const auto *DeclExpr = dyn_cast<ConstantExpr>(DeclAttr->getNExpr())) {
        if (ArgVal != DeclExpr->getResultAsAPSInt()) {
          Diag(CI.getLoc(), diag::warn_duplicate_attribute) << CI;
          Diag(DeclAttr->getLoc(), diag::note_previous_attribute);
        }
        // Drop the duplicate attribute.
        return;
      }
    }
  }

  D->addAttr(::new (Context)
                 SYCLIntelInitiationIntervalAttr(Context, CI, E));
}

SYCLIntelInitiationIntervalAttr *
Sema::MergeSYCLIntelInitiationIntervalAttr(
    Decl *D, const SYCLIntelInitiationIntervalAttr &A) {
  // Check to see if there's a duplicate attribute with different values
  // already applied to the declaration.
  if (const auto *DeclAttr =
          D->getAttr<SYCLIntelInitiationIntervalAttr>()) {
    if (const auto *DeclExpr = dyn_cast<ConstantExpr>(DeclAttr->getNExpr())) {
      if (const auto *MergeExpr = dyn_cast<ConstantExpr>(A.getNExpr())) {
        if (DeclExpr->getResultAsAPSInt() != MergeExpr->getResultAsAPSInt()) {
          Diag(DeclAttr->getLoc(), diag::warn_duplicate_attribute) << &A;
          Diag(A.getLoc(), diag::note_previous_attribute);
        }
        // Do not add a duplicate attribute.
        return nullptr;
      }
    }
  }

  return ::new (Context)
      SYCLIntelInitiationIntervalAttr(Context, A, A.getNExpr());
}

static void handleSYCLIntelInitiationIntervalAttr(Sema &S, Decl *D,
                                                      const ParsedAttr &A) {
  S.CheckDeprecatedSYCLAttributeSpelling(A);

  S.AddSYCLIntelInitiationIntervalAttr(D, A, A.getArgAsExpr(0));
}

// Handle scheduler_target_fmax_mhz
void Sema::AddSYCLIntelSchedulerTargetFmaxMhzAttr(Decl *D,
                                                  const AttributeCommonInfo &CI,
                                                  Expr *E) {
  if (!E->isValueDependent()) {
    // Validate that we have an integer constant expression and then store the
    // converted constant expression into the semantic attribute so that we
    // don't have to evaluate it again later.
    llvm::APSInt ArgVal;
    ExprResult Res = VerifyIntegerConstantExpression(E, &ArgVal);
    if (Res.isInvalid())
      return;
    E = Res.get();

    // This attribute requires a non-negative value.
    if (ArgVal < 0) {
      Diag(E->getExprLoc(), diag::err_attribute_requires_positive_integer)
          << CI << /*non-negative*/ 1;
      return;
    }
    // Check to see if there's a duplicate attribute with different values
    // already applied to the declaration.
    if (const auto *DeclAttr =
            D->getAttr<SYCLIntelSchedulerTargetFmaxMhzAttr>()) {
      // If the other attribute argument is instantiation dependent, we won't
      // have converted it to a constant expression yet and thus we test
      // whether this is a null pointer.
      if (const auto *DeclExpr = dyn_cast<ConstantExpr>(DeclAttr->getValue())) {
        if (ArgVal != DeclExpr->getResultAsAPSInt()) {
          Diag(CI.getLoc(), diag::warn_duplicate_attribute) << CI;
          Diag(DeclAttr->getLoc(), diag::note_previous_attribute);
        }
        // Drop the duplicate attribute.
        return;
      }
    }
  }

  D->addAttr(::new (Context)
                 SYCLIntelSchedulerTargetFmaxMhzAttr(Context, CI, E));
}

SYCLIntelSchedulerTargetFmaxMhzAttr *
Sema::MergeSYCLIntelSchedulerTargetFmaxMhzAttr(
    Decl *D, const SYCLIntelSchedulerTargetFmaxMhzAttr &A) {
  // Check to see if there's a duplicate attribute with different values
  // already applied to the declaration.
  if (const auto *DeclAttr =
          D->getAttr<SYCLIntelSchedulerTargetFmaxMhzAttr>()) {
    if (const auto *DeclExpr = dyn_cast<ConstantExpr>(DeclAttr->getValue())) {
      if (const auto *MergeExpr = dyn_cast<ConstantExpr>(A.getValue())) {
        if (DeclExpr->getResultAsAPSInt() != MergeExpr->getResultAsAPSInt()) {
          Diag(DeclAttr->getLoc(), diag::warn_duplicate_attribute) << &A;
          Diag(A.getLoc(), diag::note_previous_attribute);
          return nullptr;
        }
        // Do not add a duplicate attribute.
        return nullptr;
      }
    }
  }
  return ::new (Context)
      SYCLIntelSchedulerTargetFmaxMhzAttr(Context, A, A.getValue());
}

static void handleSYCLIntelSchedulerTargetFmaxMhzAttr(Sema &S, Decl *D,
                                                      const ParsedAttr &AL) {
  Expr *E = AL.getArgAsExpr(0);
  S.AddSYCLIntelSchedulerTargetFmaxMhzAttr(D, AL, E);
}

// Handles max_global_work_dim.
// Returns a OneArgResult value; EqualToOne means all argument values are
// equal to one, NotEqualToOne means at least one argument value is not
// equal to one, and Unknown means that at least one of the argument values
// could not be determined.
enum class OneArgResult { Unknown, EqualToOne, NotEqualToOne };
static OneArgResult AreAllArgsOne(const Expr *Args[], size_t Count) {

  for (size_t Idx = 0; Idx < Count; ++Idx) {
    const Expr *Arg = Args[Idx];
    // Optional arguments are considered trivially one.
    if (!Arg)
      return OneArgResult::EqualToOne;
    const auto *CE = dyn_cast<ConstantExpr>(Args[Idx]);
    if (!CE)
      return OneArgResult::Unknown;
    if (CE->getResultAsAPSInt() != 1)
      return OneArgResult::NotEqualToOne;
  }
  return OneArgResult::EqualToOne;
}

// If the declaration has a SYCLIntelMaxWorkGroupSizeAttr or
// ReqdWorkGroupSizeAttr, check to see if they hold equal values
// (1, 1, 1). Returns true if diagnosed.
template <typename AttrTy>
static bool checkWorkGroupSizeAttrExpr(Sema &S, Decl *D,
                                       const AttributeCommonInfo &AL) {
  if (const auto *A = D->getAttr<AttrTy>()) {
    const Expr *Args[3] = {A->getXDim(), A->getYDim(), A->getZDim()};
    if (OneArgResult::NotEqualToOne == AreAllArgsOne(Args, 3)) {
      S.Diag(A->getLocation(), diag::err_sycl_x_y_z_arguments_must_be_one)
          << A << AL;
      return true;
    }
  }
  return false;
}

void Sema::AddSYCLIntelMaxGlobalWorkDimAttr(Decl *D,
                                            const AttributeCommonInfo &CI,
                                            Expr *E) {
  if (!E->isValueDependent()) {
    // Validate that we have an integer constant expression and then store the
    // converted constant expression into the semantic attribute so that we
    // don't have to evaluate it again later.
    llvm::APSInt ArgVal;
    ExprResult Res = VerifyIntegerConstantExpression(E, &ArgVal);
    if (Res.isInvalid())
      return;
    E = Res.get();

    // This attribute must be in the range [0, 3].
    if (ArgVal < 0 || ArgVal > 3) {
      Diag(E->getBeginLoc(), diag::err_attribute_argument_out_of_range)
          << CI << 0 << 3 << E->getSourceRange();
      return;
    }

    // Check to see if there's a duplicate attribute with different values
    // already applied to the declaration.
    if (const auto *DeclAttr = D->getAttr<SYCLIntelMaxGlobalWorkDimAttr>()) {
      // If the other attribute argument is instantiation dependent, we won't
      // have converted it to a constant expression yet and thus we test
      // whether this is a null pointer.
      if (const auto *DeclExpr = dyn_cast<ConstantExpr>(DeclAttr->getValue())) {
        if (ArgVal != DeclExpr->getResultAsAPSInt()) {
          Diag(CI.getLoc(), diag::warn_duplicate_attribute) << CI;
          Diag(DeclAttr->getLoc(), diag::note_previous_attribute);
        }
        // Drop the duplicate attribute.
        return;
      }
    }

    // If the declaration has a SYCLIntelMaxWorkGroupSizeAttr or
    // SYCLReqdWorkGroupSizeAttr, check to see if the attribute holds values
    // equal to (1, 1, 1) in case the value of SYCLIntelMaxGlobalWorkDimAttr
    // equals to 0.
    if (ArgVal == 0) {
      if (checkWorkGroupSizeAttrExpr<SYCLIntelMaxWorkGroupSizeAttr>(*this, D,
                                                                    CI) ||
          checkWorkGroupSizeAttrExpr<SYCLReqdWorkGroupSizeAttr>(*this, D, CI))
        return;
    }
  }

  D->addAttr(::new (Context) SYCLIntelMaxGlobalWorkDimAttr(Context, CI, E));
}

// Check that the value is a non-negative integer constant that can fit in
// 32-bits. Issue correct error message and return false on failure.
bool static check32BitInt(const Expr *E, Sema &S, llvm::APSInt &I,
                          const AttributeCommonInfo &CI) {
  if (!I.isIntN(32)) {
    S.Diag(E->getExprLoc(), diag::err_ice_too_large)
        << llvm::toString(I, 10, false) << 32 << /* Unsigned */ 1;
    return false;
  }

  if (I.isSigned() && I.isNegative()) {
    S.Diag(E->getExprLoc(), diag::err_attribute_requires_positive_integer)
        << CI << /* Non-negative */ 1;
    return false;
  }

  return true;
}

void Sema::AddSYCLIntelMinWorkGroupsPerComputeUnitAttr(
    Decl *D, const AttributeCommonInfo &CI, Expr *E) {
  if (Context.getLangOpts().SYCLIsDevice &&
      !Context.getTargetInfo().getTriple().isNVPTX()) {
    Diag(E->getBeginLoc(), diag::warn_launch_bounds_is_cuda_specific)
        << CI << E->getSourceRange();
    return;
  }
  if (!E->isValueDependent()) {
    // Validate that we have an integer constant expression and then store the
    // converted constant expression into the semantic attribute so that we
    // don't have to evaluate it again later.
    llvm::APSInt ArgVal;
    ExprResult Res = VerifyIntegerConstantExpression(E, &ArgVal);
    if (Res.isInvalid())
      return;
    if (!check32BitInt(E, *this, ArgVal, CI))
      return;
    E = Res.get();

    // Check to see if there's a duplicate attribute with different values
    // already applied to the declaration.
    if (const auto *DeclAttr =
            D->getAttr<SYCLIntelMinWorkGroupsPerComputeUnitAttr>()) {
      // If the other attribute argument is instantiation dependent, we won't
      // have converted it to a constant expression yet and thus we test
      // whether this is a null pointer.
      if (const auto *DeclExpr = dyn_cast<ConstantExpr>(DeclAttr->getValue())) {
        if (ArgVal != DeclExpr->getResultAsAPSInt()) {
          Diag(CI.getLoc(), diag::warn_duplicate_attribute) << CI;
          Diag(DeclAttr->getLoc(), diag::note_previous_attribute);
        }
        // Drop the duplicate attribute.
        return;
      }
    }
  }

  D->addAttr(::new (Context)
                 SYCLIntelMinWorkGroupsPerComputeUnitAttr(Context, CI, E));
}

// Helper to get OffloadArch.
static OffloadArch getOffloadArch(const TargetInfo &TI) {
  if (!TI.getTriple().isNVPTX())
    llvm_unreachable("getOffloadArch is only valid for NVPTX triple");
  auto &TO = TI.getTargetOpts();
  return StringToOffloadArch(TO.CPU);
}


void Sema::AddSYCLIntelMaxWorkGroupsPerMultiprocessorAttr(
    Decl *D, const AttributeCommonInfo &CI, Expr *E) {
  auto &TI = Context.getTargetInfo();
  if (Context.getLangOpts().SYCLIsDevice) {
    if (!TI.getTriple().isNVPTX()) {
      Diag(E->getBeginLoc(), diag::warn_launch_bounds_is_cuda_specific)
          << CI << E->getSourceRange();
      return;
    }

    // Feature '.maxclusterrank' requires .target sm_90 or higher.
    auto SM = getOffloadArch(TI);
    if (SM == OffloadArch::UNKNOWN || SM < OffloadArch::SM_90) {
      Diag(E->getBeginLoc(), diag::warn_cuda_maxclusterrank_sm_90)
          << OffloadArchToString(SM) << CI << E->getSourceRange();
      return;
    }
  }
  if (!E->isValueDependent()) {
    // Validate that we have an integer constant expression and then store the
    // converted constant expression into the semantic attribute so that we
    // don't have to evaluate it again later.
    llvm::APSInt ArgVal;
    ExprResult Res = VerifyIntegerConstantExpression(E, &ArgVal);
    if (Res.isInvalid())
      return;
    if (!check32BitInt(E, *this, ArgVal, CI))
      return;
    E = Res.get();

    // Check to see if there's a duplicate attribute with different values
    // already applied to the declaration.
    if (const auto *DeclAttr =
            D->getAttr<SYCLIntelMaxWorkGroupsPerMultiprocessorAttr>()) {
      // If the other attribute argument is instantiation dependent, we won't
      // have converted it to a constant expression yet and thus we test
      // whether this is a null pointer.
      if (const auto *DeclExpr = dyn_cast<ConstantExpr>(DeclAttr->getValue())) {
        if (ArgVal != DeclExpr->getResultAsAPSInt()) {
          Diag(CI.getLoc(), diag::warn_duplicate_attribute) << CI;
          Diag(DeclAttr->getLoc(), diag::note_previous_attribute);
        }
        // Drop the duplicate attribute.
        return;
      }
    }
  }

  D->addAttr(::new (Context)
                 SYCLIntelMaxWorkGroupsPerMultiprocessorAttr(Context, CI, E));
}

SYCLIntelMaxGlobalWorkDimAttr *Sema::MergeSYCLIntelMaxGlobalWorkDimAttr(
    Decl *D, const SYCLIntelMaxGlobalWorkDimAttr &A) {
  // Check to see if there's a duplicate attribute with different values
  // already applied to the declaration.
  if (const auto *DeclAttr = D->getAttr<SYCLIntelMaxGlobalWorkDimAttr>()) {
    if (const auto *DeclExpr = dyn_cast<ConstantExpr>(DeclAttr->getValue())) {
      if (const auto *MergeExpr = dyn_cast<ConstantExpr>(A.getValue())) {
        if (DeclExpr->getResultAsAPSInt() != MergeExpr->getResultAsAPSInt()) {
          Diag(DeclAttr->getLoc(), diag::warn_duplicate_attribute) << &A;
          Diag(A.getLoc(), diag::note_previous_attribute);
        }
        // Do not add a duplicate attribute.
        return nullptr;
      }
    }
  }

  // If the declaration has a SYCLIntelMaxWorkGroupSizeAttr or
  // SYCLReqdWorkGroupSizeAttr, check to see if the attribute holds values equal
  // to (1, 1, 1) in case the value of SYCLIntelMaxGlobalWorkDimAttr equals to
  // 0.
  const auto *MergeExpr = dyn_cast<ConstantExpr>(A.getValue());
  if (MergeExpr && MergeExpr->getResultAsAPSInt() == 0) {
    if (checkWorkGroupSizeAttrExpr<SYCLIntelMaxWorkGroupSizeAttr>(*this, D,
                                                                  A) ||
        checkWorkGroupSizeAttrExpr<SYCLReqdWorkGroupSizeAttr>(*this, D, A))
      return nullptr;
  }

  return ::new (Context)
      SYCLIntelMaxGlobalWorkDimAttr(Context, A, A.getValue());
}

static void handleSYCLIntelMaxGlobalWorkDimAttr(Sema &S, Decl *D,
                                                const ParsedAttr &AL) {
  Expr *E = AL.getArgAsExpr(0);
  S.AddSYCLIntelMaxGlobalWorkDimAttr(D, AL, E);
}

SYCLIntelMinWorkGroupsPerComputeUnitAttr *
Sema::MergeSYCLIntelMinWorkGroupsPerComputeUnitAttr(
    Decl *D, const SYCLIntelMinWorkGroupsPerComputeUnitAttr &A) {
  // Check to see if there's a duplicate attribute with different values
  // already applied to the declaration.
  if (const auto *DeclAttr =
          D->getAttr<SYCLIntelMinWorkGroupsPerComputeUnitAttr>()) {
    if (const auto *DeclExpr = dyn_cast<ConstantExpr>(DeclAttr->getValue())) {
      if (const auto *MergeExpr = dyn_cast<ConstantExpr>(A.getValue())) {
        if (DeclExpr->getResultAsAPSInt() != MergeExpr->getResultAsAPSInt()) {
          Diag(DeclAttr->getLoc(), diag::warn_duplicate_attribute) << &A;
          Diag(A.getLoc(), diag::note_previous_attribute);
        }
        // Do not add a duplicate attribute.
        return nullptr;
      }
    }
  }

  return ::new (Context)
      SYCLIntelMinWorkGroupsPerComputeUnitAttr(Context, A, A.getValue());
}

SYCLIntelMaxWorkGroupsPerMultiprocessorAttr *
Sema::MergeSYCLIntelMaxWorkGroupsPerMultiprocessorAttr(
    Decl *D, const SYCLIntelMaxWorkGroupsPerMultiprocessorAttr &A) {
  // Check to see if there's a duplicate attribute with different values
  // already applied to the declaration.
  if (const auto *DeclAttr =
          D->getAttr<SYCLIntelMaxWorkGroupsPerMultiprocessorAttr>()) {
    if (const auto *DeclExpr = dyn_cast<ConstantExpr>(DeclAttr->getValue())) {
      if (const auto *MergeExpr = dyn_cast<ConstantExpr>(A.getValue())) {
        if (DeclExpr->getResultAsAPSInt() != MergeExpr->getResultAsAPSInt()) {
          Diag(DeclAttr->getLoc(), diag::warn_duplicate_attribute) << &A;
          Diag(A.getLoc(), diag::note_previous_attribute);
        }
        // Do not add a duplicate attribute.
        return nullptr;
      }
    }
  }

  return ::new (Context)
      SYCLIntelMaxWorkGroupsPerMultiprocessorAttr(Context, A, A.getValue());
}

// Handles [[intel::loop_fuse]] and [[intel::loop_fuse_independent]].
void Sema::AddSYCLIntelLoopFuseAttr(Decl *D, const AttributeCommonInfo &CI,
                                    Expr *E) {
  if (!E->isValueDependent()) {
    // Validate that we have an integer constant expression and then store the
    // converted constant expression into the semantic attribute so that we
    // don't have to evaluate it again later.
    llvm::APSInt ArgVal;
    ExprResult Res = VerifyIntegerConstantExpression(E, &ArgVal);
    if (Res.isInvalid())
      return;
    E = Res.get();

    // This attribute requires a non-negative value.
    if (ArgVal < 0) {
      Diag(E->getExprLoc(), diag::err_attribute_requires_positive_integer)
          << CI << /*non-negative*/ 1;
      return;
    }
    // Check to see if there's a duplicate attribute with different values
    // already applied to the declaration.
    if (const auto *DeclAttr = D->getAttr<SYCLIntelLoopFuseAttr>()) {
      // [[intel::loop_fuse]] and [[intel::loop_fuse_independent]] are
      // incompatible.
      // FIXME: If additional spellings are provided for this attribute,
      // this code will do the wrong thing.
      if (DeclAttr->getAttributeSpellingListIndex() !=
          CI.getAttributeSpellingListIndex()) {
        Diag(CI.getLoc(), diag::err_attributes_are_not_compatible)
            << CI << DeclAttr << CI.isRegularKeywordAttribute();
        Diag(DeclAttr->getLocation(), diag::note_conflicting_attribute);
        return;
      }
      // If the other attribute argument is instantiation dependent, we won't
      // have converted it to a constant expression yet and thus we test
      // whether this is a null pointer.
      if (const auto *DeclExpr = dyn_cast<ConstantExpr>(DeclAttr->getValue())) {
        if (ArgVal != DeclExpr->getResultAsAPSInt()) {
          Diag(CI.getLoc(), diag::warn_duplicate_attribute) << CI;
          Diag(DeclAttr->getLoc(), diag::note_previous_attribute);
        }
        // Drop the duplicate attribute.
        return;
      }
    }
  }

  D->addAttr(::new (Context) SYCLIntelLoopFuseAttr(Context, CI, E));
}

SYCLIntelLoopFuseAttr *
Sema::MergeSYCLIntelLoopFuseAttr(Decl *D, const SYCLIntelLoopFuseAttr &A) {
  // Check to see if there's a duplicate attribute with different values
  // already applied to the declaration.
  if (const auto *DeclAttr = D->getAttr<SYCLIntelLoopFuseAttr>()) {
    // [[intel::loop_fuse]] and [[intel::loop_fuse_independent]] are
    // incompatible.
    // FIXME: If additional spellings are provided for this attribute,
    // this code will do the wrong thing.
    if (DeclAttr->getAttributeSpellingListIndex() !=
        A.getAttributeSpellingListIndex()) {
      Diag(A.getLoc(), diag::err_attributes_are_not_compatible)
          << &A << DeclAttr << A.isRegularKeywordAttribute();
      Diag(DeclAttr->getLoc(), diag::note_conflicting_attribute);
      return nullptr;
    }
    if (const auto *DeclExpr = dyn_cast<ConstantExpr>(DeclAttr->getValue())) {
      if (const auto *MergeExpr = dyn_cast<ConstantExpr>(A.getValue())) {
        if (DeclExpr->getResultAsAPSInt() != MergeExpr->getResultAsAPSInt()) {
          Diag(DeclAttr->getLoc(), diag::warn_duplicate_attribute) << &A;
          Diag(A.getLoc(), diag::note_previous_attribute);
        }
        // Do not add a duplicate attribute.
        return nullptr;
      }
    }
  }

  return ::new (Context) SYCLIntelLoopFuseAttr(Context, A, A.getValue());
}

static void handleSYCLIntelLoopFuseAttr(Sema &S, Decl *D, const ParsedAttr &A) {
  // If no attribute argument is specified, set to default value '1'.
  Expr *E = A.isArgExpr(0)
                ? A.getArgAsExpr(0)
                : IntegerLiteral::Create(S.Context, llvm::APInt(32, 1),
                                         S.Context.IntTy, A.getLoc());

  S.AddSYCLIntelLoopFuseAttr(D, A, E);
}

static void handleVecTypeHint(Sema &S, Decl *D, const ParsedAttr &AL) {
  // This attribute is deprecated without replacement in SYCL 2020 mode.
  // Ignore the attribute in SYCL 2020.
  if (S.LangOpts.getSYCLVersion() > LangOptions::SYCL_2017) {
    S.Diag(AL.getLoc(), diag::warn_attribute_deprecated_ignored) << AL;
    return;
  }

  // If the attribute is used with the [[sycl::vec_type_hint]] spelling in SYCL
  // 2017 mode, we want to warn about using the newer name in the older
  // standard as a compatibility extension.
  if (S.LangOpts.getSYCLVersion() == LangOptions::SYCL_2017 && AL.hasScope())
    S.Diag(AL.getLoc(), diag::ext_sycl_2020_attr_spelling) << AL;

  if (!AL.hasParsedType()) {
    S.Diag(AL.getLoc(), diag::err_attribute_wrong_number_arguments) << AL << 1;
    return;
  }

  TypeSourceInfo *ParmTSI = nullptr;
  QualType ParmType = S.GetTypeFromParser(AL.getTypeArg(), &ParmTSI);
  assert(ParmTSI && "no type source info for attribute argument");

  if (!ParmType->isExtVectorType() && !ParmType->isFloatingType() &&
      (ParmType->isBooleanType() ||
       !ParmType->isIntegralType(S.getASTContext()))) {
    S.Diag(AL.getLoc(), diag::err_attribute_invalid_argument) << 2 << AL;
    return;
  }

  if (VecTypeHintAttr *A = D->getAttr<VecTypeHintAttr>()) {
    if (!S.Context.hasSameType(A->getTypeHint(), ParmType)) {
      S.Diag(AL.getLoc(), diag::warn_duplicate_attribute) << AL;
      return;
    }
  }

  D->addAttr(::new (S.Context) VecTypeHintAttr(S.Context, AL, ParmTSI));
}

SectionAttr *Sema::mergeSectionAttr(Decl *D, const AttributeCommonInfo &CI,
                                    StringRef Name) {
  // Explicit or partial specializations do not inherit
  // the section attribute from the primary template.
  if (const auto *FD = dyn_cast<FunctionDecl>(D)) {
    if (CI.getAttributeSpellingListIndex() == SectionAttr::Declspec_allocate &&
        FD->isFunctionTemplateSpecialization())
      return nullptr;
  }
  if (SectionAttr *ExistingAttr = D->getAttr<SectionAttr>()) {
    if (ExistingAttr->getName() == Name)
      return nullptr;
    Diag(ExistingAttr->getLocation(), diag::warn_mismatched_section)
         << 1 /*section*/;
    Diag(CI.getLoc(), diag::note_previous_attribute);
    return nullptr;
  }
  return ::new (Context) SectionAttr(Context, CI, Name);
}

llvm::Error Sema::isValidSectionSpecifier(StringRef SecName) {
  if (!Context.getTargetInfo().getTriple().isOSDarwin())
    return llvm::Error::success();

  // Let MCSectionMachO validate this.
  StringRef Segment, Section;
  unsigned TAA, StubSize;
  bool HasTAA;
  return llvm::MCSectionMachO::ParseSectionSpecifier(SecName, Segment, Section,
                                                     TAA, HasTAA, StubSize);
}

bool Sema::checkSectionName(SourceLocation LiteralLoc, StringRef SecName) {
  if (llvm::Error E = isValidSectionSpecifier(SecName)) {
    Diag(LiteralLoc, diag::err_attribute_section_invalid_for_target)
        << toString(std::move(E)) << 1 /*'section'*/;
    return false;
  }
  return true;
}

static void handleSectionAttr(Sema &S, Decl *D, const ParsedAttr &AL) {
  // Make sure that there is a string literal as the sections's single
  // argument.
  StringRef Str;
  SourceLocation LiteralLoc;
  if (!S.checkStringLiteralArgumentAttr(AL, 0, Str, &LiteralLoc))
    return;

  if (!S.checkSectionName(LiteralLoc, Str))
    return;

  SectionAttr *NewAttr = S.mergeSectionAttr(D, AL, Str);
  if (NewAttr) {
    D->addAttr(NewAttr);
    if (isa<FunctionDecl, FunctionTemplateDecl, ObjCMethodDecl,
            ObjCPropertyDecl>(D))
      S.UnifySection(NewAttr->getName(),
                     ASTContext::PSF_Execute | ASTContext::PSF_Read,
                     cast<NamedDecl>(D));
  }
}

static void handleCodeModelAttr(Sema &S, Decl *D, const ParsedAttr &AL) {
  StringRef Str;
  SourceLocation LiteralLoc;
  // Check that it is a string.
  if (!S.checkStringLiteralArgumentAttr(AL, 0, Str, &LiteralLoc))
    return;

  llvm::CodeModel::Model CM;
  if (!CodeModelAttr::ConvertStrToModel(Str, CM)) {
    S.Diag(LiteralLoc, diag::err_attr_codemodel_arg) << Str;
    return;
  }

  D->addAttr(::new (S.Context) CodeModelAttr(S.Context, AL, CM));
}

// This is used for `__declspec(code_seg("segname"))` on a decl.
// `#pragma code_seg("segname")` uses checkSectionName() instead.
static bool checkCodeSegName(Sema &S, SourceLocation LiteralLoc,
                             StringRef CodeSegName) {
  if (llvm::Error E = S.isValidSectionSpecifier(CodeSegName)) {
    S.Diag(LiteralLoc, diag::err_attribute_section_invalid_for_target)
        << toString(std::move(E)) << 0 /*'code-seg'*/;
    return false;
  }

  return true;
}

CodeSegAttr *Sema::mergeCodeSegAttr(Decl *D, const AttributeCommonInfo &CI,
                                    StringRef Name) {
  // Explicit or partial specializations do not inherit
  // the code_seg attribute from the primary template.
  if (const auto *FD = dyn_cast<FunctionDecl>(D)) {
    if (FD->isFunctionTemplateSpecialization())
      return nullptr;
  }
  if (const auto *ExistingAttr = D->getAttr<CodeSegAttr>()) {
    if (ExistingAttr->getName() == Name)
      return nullptr;
    Diag(ExistingAttr->getLocation(), diag::warn_mismatched_section)
         << 0 /*codeseg*/;
    Diag(CI.getLoc(), diag::note_previous_attribute);
    return nullptr;
  }
  return ::new (Context) CodeSegAttr(Context, CI, Name);
}

static void handleCodeSegAttr(Sema &S, Decl *D, const ParsedAttr &AL) {
  StringRef Str;
  SourceLocation LiteralLoc;
  if (!S.checkStringLiteralArgumentAttr(AL, 0, Str, &LiteralLoc))
    return;
  if (!checkCodeSegName(S, LiteralLoc, Str))
    return;
  if (const auto *ExistingAttr = D->getAttr<CodeSegAttr>()) {
    if (!ExistingAttr->isImplicit()) {
      S.Diag(AL.getLoc(),
             ExistingAttr->getName() == Str
             ? diag::warn_duplicate_codeseg_attribute
             : diag::err_conflicting_codeseg_attribute);
      return;
    }
    D->dropAttr<CodeSegAttr>();
  }
  if (CodeSegAttr *CSA = S.mergeCodeSegAttr(D, AL, Str))
    D->addAttr(CSA);
}

bool Sema::checkTargetAttr(SourceLocation LiteralLoc, StringRef AttrStr) {
  enum FirstParam { Unsupported, Duplicate, Unknown };
  enum SecondParam { None, CPU, Tune };
  enum ThirdParam { Target, TargetClones };
  if (AttrStr.contains("fpmath="))
    return Diag(LiteralLoc, diag::warn_unsupported_target_attribute)
           << Unsupported << None << "fpmath=" << Target;

  // Diagnose use of tune if target doesn't support it.
  if (!Context.getTargetInfo().supportsTargetAttributeTune() &&
      AttrStr.contains("tune="))
    return Diag(LiteralLoc, diag::warn_unsupported_target_attribute)
           << Unsupported << None << "tune=" << Target;

  ParsedTargetAttr ParsedAttrs =
      Context.getTargetInfo().parseTargetAttr(AttrStr);

  if (!ParsedAttrs.CPU.empty() &&
      !Context.getTargetInfo().isValidCPUName(ParsedAttrs.CPU))
    return Diag(LiteralLoc, diag::warn_unsupported_target_attribute)
           << Unknown << CPU << ParsedAttrs.CPU << Target;

  if (!ParsedAttrs.Tune.empty() &&
      !Context.getTargetInfo().isValidCPUName(ParsedAttrs.Tune))
    return Diag(LiteralLoc, diag::warn_unsupported_target_attribute)
           << Unknown << Tune << ParsedAttrs.Tune << Target;

  if (Context.getTargetInfo().getTriple().isRISCV() &&
      ParsedAttrs.Duplicate != "")
    return Diag(LiteralLoc, diag::err_duplicate_target_attribute)
           << Duplicate << None << ParsedAttrs.Duplicate << Target;

  if (ParsedAttrs.Duplicate != "")
    return Diag(LiteralLoc, diag::warn_unsupported_target_attribute)
           << Duplicate << None << ParsedAttrs.Duplicate << Target;

  for (const auto &Feature : ParsedAttrs.Features) {
    auto CurFeature = StringRef(Feature).drop_front(); // remove + or -.
    if (!Context.getTargetInfo().isValidFeatureName(CurFeature))
      return Diag(LiteralLoc, diag::warn_unsupported_target_attribute)
             << Unsupported << None << CurFeature << Target;
  }

  TargetInfo::BranchProtectionInfo BPI{};
  StringRef DiagMsg;
  if (ParsedAttrs.BranchProtection.empty())
    return false;
  if (!Context.getTargetInfo().validateBranchProtection(
          ParsedAttrs.BranchProtection, ParsedAttrs.CPU, BPI, DiagMsg)) {
    if (DiagMsg.empty())
      return Diag(LiteralLoc, diag::warn_unsupported_target_attribute)
             << Unsupported << None << "branch-protection" << Target;
    return Diag(LiteralLoc, diag::err_invalid_branch_protection_spec)
           << DiagMsg;
  }
  if (!DiagMsg.empty())
    Diag(LiteralLoc, diag::warn_unsupported_branch_protection_spec) << DiagMsg;

  return false;
}

bool Sema::checkTargetVersionAttr(SourceLocation LiteralLoc, Decl *D,
                                  StringRef AttrStr) {
  enum FirstParam { Unsupported };
  enum SecondParam { None };
  enum ThirdParam { Target, TargetClones, TargetVersion };
  llvm::SmallVector<StringRef, 8> Features;
  AttrStr.split(Features, "+");
  for (auto &CurFeature : Features) {
    CurFeature = CurFeature.trim();
    if (CurFeature == "default")
      continue;
    if (!Context.getTargetInfo().validateCpuSupports(CurFeature))
      return Diag(LiteralLoc, diag::warn_unsupported_target_attribute)
             << Unsupported << None << CurFeature << TargetVersion;
  }
  if (IsArmStreamingFunction(cast<FunctionDecl>(D),
                             /*IncludeLocallyStreaming=*/false))
    return Diag(LiteralLoc, diag::err_sme_streaming_cannot_be_multiversioned);
  return false;
}

static void handleTargetVersionAttr(Sema &S, Decl *D, const ParsedAttr &AL) {
  StringRef Str;
  SourceLocation LiteralLoc;
  if (!S.checkStringLiteralArgumentAttr(AL, 0, Str, &LiteralLoc) ||
      S.checkTargetVersionAttr(LiteralLoc, D, Str))
    return;
  TargetVersionAttr *NewAttr =
      ::new (S.Context) TargetVersionAttr(S.Context, AL, Str);
  D->addAttr(NewAttr);
}

static void handleTargetAttr(Sema &S, Decl *D, const ParsedAttr &AL) {
  StringRef Str;
  SourceLocation LiteralLoc;
  if (!S.checkStringLiteralArgumentAttr(AL, 0, Str, &LiteralLoc) ||
      S.checkTargetAttr(LiteralLoc, Str))
    return;

  TargetAttr *NewAttr = ::new (S.Context) TargetAttr(S.Context, AL, Str);
  D->addAttr(NewAttr);
}

bool Sema::checkTargetClonesAttrString(
    SourceLocation LiteralLoc, StringRef Str, const StringLiteral *Literal,
    Decl *D, bool &HasDefault, bool &HasCommas, bool &HasNotDefault,
    SmallVectorImpl<SmallString<64>> &StringsBuffer) {
  enum FirstParam { Unsupported, Duplicate, Unknown };
  enum SecondParam { None, CPU, Tune };
  enum ThirdParam { Target, TargetClones };
  HasCommas = HasCommas || Str.contains(',');
  const TargetInfo &TInfo = Context.getTargetInfo();
  // Warn on empty at the beginning of a string.
  if (Str.size() == 0)
    return Diag(LiteralLoc, diag::warn_unsupported_target_attribute)
           << Unsupported << None << "" << TargetClones;

  std::pair<StringRef, StringRef> Parts = {{}, Str};
  while (!Parts.second.empty()) {
    Parts = Parts.second.split(',');
    StringRef Cur = Parts.first.trim();
    SourceLocation CurLoc =
        Literal->getLocationOfByte(Cur.data() - Literal->getString().data(),
                                   getSourceManager(), getLangOpts(), TInfo);

    bool DefaultIsDupe = false;
    bool HasCodeGenImpact = false;
    if (Cur.empty())
      return Diag(CurLoc, diag::warn_unsupported_target_attribute)
             << Unsupported << None << "" << TargetClones;

    if (TInfo.getTriple().isAArch64()) {
      // AArch64 target clones specific
      if (Cur == "default") {
        DefaultIsDupe = HasDefault;
        HasDefault = true;
        if (llvm::is_contained(StringsBuffer, Cur) || DefaultIsDupe)
          Diag(CurLoc, diag::warn_target_clone_duplicate_options);
        else
          StringsBuffer.push_back(Cur);
      } else {
        std::pair<StringRef, StringRef> CurParts = {{}, Cur};
        llvm::SmallVector<StringRef, 8> CurFeatures;
        while (!CurParts.second.empty()) {
          CurParts = CurParts.second.split('+');
          StringRef CurFeature = CurParts.first.trim();
          if (!TInfo.validateCpuSupports(CurFeature)) {
            Diag(CurLoc, diag::warn_unsupported_target_attribute)
                << Unsupported << None << CurFeature << TargetClones;
            continue;
          }
          if (TInfo.doesFeatureAffectCodeGen(CurFeature))
            HasCodeGenImpact = true;
          CurFeatures.push_back(CurFeature);
        }
        // Canonize TargetClones Attributes
        llvm::sort(CurFeatures);
        SmallString<64> Res;
        for (auto &CurFeat : CurFeatures) {
          if (!Res.empty())
            Res.append("+");
          Res.append(CurFeat);
        }
        if (llvm::is_contained(StringsBuffer, Res) || DefaultIsDupe)
          Diag(CurLoc, diag::warn_target_clone_duplicate_options);
        else if (!HasCodeGenImpact)
          // Ignore features in target_clone attribute that don't impact
          // code generation
          Diag(CurLoc, diag::warn_target_clone_no_impact_options);
        else if (!Res.empty()) {
          StringsBuffer.push_back(Res);
          HasNotDefault = true;
        }
      }
      if (IsArmStreamingFunction(cast<FunctionDecl>(D),
                                 /*IncludeLocallyStreaming=*/false))
        return Diag(LiteralLoc,
                    diag::err_sme_streaming_cannot_be_multiversioned);
    } else {
      // Other targets ( currently X86 )
      if (Cur.starts_with("arch=")) {
        if (!Context.getTargetInfo().isValidCPUName(
                Cur.drop_front(sizeof("arch=") - 1)))
          return Diag(CurLoc, diag::warn_unsupported_target_attribute)
                 << Unsupported << CPU << Cur.drop_front(sizeof("arch=") - 1)
                 << TargetClones;
      } else if (Cur == "default") {
        DefaultIsDupe = HasDefault;
        HasDefault = true;
      } else if (!Context.getTargetInfo().isValidFeatureName(Cur))
        return Diag(CurLoc, diag::warn_unsupported_target_attribute)
               << Unsupported << None << Cur << TargetClones;
      if (llvm::is_contained(StringsBuffer, Cur) || DefaultIsDupe)
        Diag(CurLoc, diag::warn_target_clone_duplicate_options);
      // Note: Add even if there are duplicates, since it changes name mangling.
      StringsBuffer.push_back(Cur);
    }
  }

  if (Str.rtrim().ends_with(","))
    return Diag(LiteralLoc, diag::warn_unsupported_target_attribute)
           << Unsupported << None << "" << TargetClones;
  return false;
}

static void handleTargetClonesAttr(Sema &S, Decl *D, const ParsedAttr &AL) {
  if (S.Context.getTargetInfo().getTriple().isAArch64() &&
      !S.Context.getTargetInfo().hasFeature("fmv"))
    return;

  // Ensure we don't combine these with themselves, since that causes some
  // confusing behavior.
  if (const auto *Other = D->getAttr<TargetClonesAttr>()) {
    S.Diag(AL.getLoc(), diag::err_disallowed_duplicate_attribute) << AL;
    S.Diag(Other->getLocation(), diag::note_conflicting_attribute);
    return;
  }
  if (checkAttrMutualExclusion<TargetClonesAttr>(S, D, AL))
    return;

  SmallVector<StringRef, 2> Strings;
  SmallVector<SmallString<64>, 2> StringsBuffer;
  bool HasCommas = false, HasDefault = false, HasNotDefault = false;

  for (unsigned I = 0, E = AL.getNumArgs(); I != E; ++I) {
    StringRef CurStr;
    SourceLocation LiteralLoc;
    if (!S.checkStringLiteralArgumentAttr(AL, I, CurStr, &LiteralLoc) ||
        S.checkTargetClonesAttrString(
            LiteralLoc, CurStr,
            cast<StringLiteral>(AL.getArgAsExpr(I)->IgnoreParenCasts()), D,
            HasDefault, HasCommas, HasNotDefault, StringsBuffer))
      return;
  }

  for (auto &SmallStr : StringsBuffer)
    Strings.push_back(SmallStr.str());

  if (HasCommas && AL.getNumArgs() > 1)
    S.Diag(AL.getLoc(), diag::warn_target_clone_mixed_values);

  if (S.Context.getTargetInfo().getTriple().isAArch64() && !HasDefault) {
    // Add default attribute if there is no one
    HasDefault = true;
    Strings.push_back("default");
  }

  if (!HasDefault) {
    S.Diag(AL.getLoc(), diag::err_target_clone_must_have_default);
    return;
  }

  // FIXME: We could probably figure out how to get this to work for lambdas
  // someday.
  if (const auto *MD = dyn_cast<CXXMethodDecl>(D)) {
    if (MD->getParent()->isLambda()) {
      S.Diag(D->getLocation(), diag::err_multiversion_doesnt_support)
          << static_cast<unsigned>(MultiVersionKind::TargetClones)
          << /*Lambda*/ 9;
      return;
    }
  }

  // No multiversion if we have default version only.
  if (S.Context.getTargetInfo().getTriple().isAArch64() && !HasNotDefault)
    return;

  cast<FunctionDecl>(D)->setIsMultiVersion();
  TargetClonesAttr *NewAttr = ::new (S.Context)
      TargetClonesAttr(S.Context, AL, Strings.data(), Strings.size());
  D->addAttr(NewAttr);
}

static void handleMinVectorWidthAttr(Sema &S, Decl *D, const ParsedAttr &AL) {
  Expr *E = AL.getArgAsExpr(0);
  uint32_t VecWidth;
  if (!S.checkUInt32Argument(AL, E, VecWidth)) {
    AL.setInvalid();
    return;
  }

  MinVectorWidthAttr *Existing = D->getAttr<MinVectorWidthAttr>();
  if (Existing && Existing->getVectorWidth() != VecWidth) {
    S.Diag(AL.getLoc(), diag::warn_duplicate_attribute) << AL;
    return;
  }

  D->addAttr(::new (S.Context) MinVectorWidthAttr(S.Context, AL, VecWidth));
}

static void handleCleanupAttr(Sema &S, Decl *D, const ParsedAttr &AL) {
  Expr *E = AL.getArgAsExpr(0);
  SourceLocation Loc = E->getExprLoc();
  FunctionDecl *FD = nullptr;
  DeclarationNameInfo NI;

  // gcc only allows for simple identifiers. Since we support more than gcc, we
  // will warn the user.
  if (auto *DRE = dyn_cast<DeclRefExpr>(E)) {
    if (DRE->hasQualifier())
      S.Diag(Loc, diag::warn_cleanup_ext);
    FD = dyn_cast<FunctionDecl>(DRE->getDecl());
    NI = DRE->getNameInfo();
    if (!FD) {
      S.Diag(Loc, diag::err_attribute_cleanup_arg_not_function) << 1
        << NI.getName();
      return;
    }
  } else if (auto *ULE = dyn_cast<UnresolvedLookupExpr>(E)) {
    if (ULE->hasExplicitTemplateArgs())
      S.Diag(Loc, diag::warn_cleanup_ext);
    FD = S.ResolveSingleFunctionTemplateSpecialization(ULE, true);
    NI = ULE->getNameInfo();
    if (!FD) {
      S.Diag(Loc, diag::err_attribute_cleanup_arg_not_function) << 2
        << NI.getName();
      if (ULE->getType() == S.Context.OverloadTy)
        S.NoteAllOverloadCandidates(ULE);
      return;
    }
  } else {
    S.Diag(Loc, diag::err_attribute_cleanup_arg_not_function) << 0;
    return;
  }

  if (FD->getNumParams() != 1) {
    S.Diag(Loc, diag::err_attribute_cleanup_func_must_take_one_arg)
      << NI.getName();
    return;
  }

  // We're currently more strict than GCC about what function types we accept.
  // If this ever proves to be a problem it should be easy to fix.
  QualType Ty = S.Context.getPointerType(cast<VarDecl>(D)->getType());
  QualType ParamTy = FD->getParamDecl(0)->getType();
  if (S.CheckAssignmentConstraints(FD->getParamDecl(0)->getLocation(),
                                   ParamTy, Ty) != Sema::Compatible) {
    S.Diag(Loc, diag::err_attribute_cleanup_func_arg_incompatible_type)
      << NI.getName() << ParamTy << Ty;
    return;
  }
  VarDecl *VD = cast<VarDecl>(D);
  // Create a reference to the variable declaration. This is a fake/dummy
  // reference.
  DeclRefExpr *VariableReference = DeclRefExpr::Create(
      S.Context, NestedNameSpecifierLoc{}, FD->getLocation(), VD, false,
      DeclarationNameInfo{VD->getDeclName(), VD->getLocation()}, VD->getType(),
      VK_LValue);

  // Create a unary operator expression that represents taking the address of
  // the variable. This is a fake/dummy expression.
  Expr *AddressOfVariable = UnaryOperator::Create(
      S.Context, VariableReference, UnaryOperatorKind::UO_AddrOf,
      S.Context.getPointerType(VD->getType()), VK_PRValue, OK_Ordinary, Loc,
      +false, FPOptionsOverride{});

  // Create a function call expression. This is a fake/dummy call expression.
  CallExpr *FunctionCallExpression =
      CallExpr::Create(S.Context, E, ArrayRef{AddressOfVariable},
                       S.Context.VoidTy, VK_PRValue, Loc, FPOptionsOverride{});

  if (S.CheckFunctionCall(FD, FunctionCallExpression,
                          FD->getType()->getAs<FunctionProtoType>())) {
    return;
  }

  D->addAttr(::new (S.Context) CleanupAttr(S.Context, AL, FD));
}

static void handleEnumExtensibilityAttr(Sema &S, Decl *D,
                                        const ParsedAttr &AL) {
  if (!AL.isArgIdent(0)) {
    S.Diag(AL.getLoc(), diag::err_attribute_argument_n_type)
        << AL << 0 << AANT_ArgumentIdentifier;
    return;
  }

  EnumExtensibilityAttr::Kind ExtensibilityKind;
  IdentifierInfo *II = AL.getArgAsIdent(0)->Ident;
  if (!EnumExtensibilityAttr::ConvertStrToKind(II->getName(),
                                               ExtensibilityKind)) {
    S.Diag(AL.getLoc(), diag::warn_attribute_type_not_supported) << AL << II;
    return;
  }

  D->addAttr(::new (S.Context)
                 EnumExtensibilityAttr(S.Context, AL, ExtensibilityKind));
}

/// Handle __attribute__((format_arg((idx)))) attribute based on
/// http://gcc.gnu.org/onlinedocs/gcc/Function-Attributes.html
static void handleFormatArgAttr(Sema &S, Decl *D, const ParsedAttr &AL) {
  const Expr *IdxExpr = AL.getArgAsExpr(0);
  ParamIdx Idx;
  if (!S.checkFunctionOrMethodParameterIndex(D, AL, 1, IdxExpr, Idx))
    return;

  // Make sure the format string is really a string.
  QualType Ty = getFunctionOrMethodParamType(D, Idx.getASTIndex());

  bool NotNSStringTy = !S.ObjC().isNSStringType(Ty);
  if (NotNSStringTy && !S.ObjC().isCFStringType(Ty) &&
      (!Ty->isPointerType() ||
       !Ty->castAs<PointerType>()->getPointeeType()->isCharType())) {
    S.Diag(AL.getLoc(), diag::err_format_attribute_not)
        << IdxExpr->getSourceRange() << getFunctionOrMethodParamRange(D, 0);
    return;
  }
  Ty = getFunctionOrMethodResultType(D);
  // replace instancetype with the class type
  auto Instancetype = S.Context.getObjCInstanceTypeDecl()->getTypeForDecl();
  if (Ty->getAs<TypedefType>() == Instancetype)
    if (auto *OMD = dyn_cast<ObjCMethodDecl>(D))
      if (auto *Interface = OMD->getClassInterface())
        Ty = S.Context.getObjCObjectPointerType(
            QualType(Interface->getTypeForDecl(), 0));
  if (!S.ObjC().isNSStringType(Ty, /*AllowNSAttributedString=*/true) &&
      !S.ObjC().isCFStringType(Ty) &&
      (!Ty->isPointerType() ||
       !Ty->castAs<PointerType>()->getPointeeType()->isCharType())) {
    S.Diag(AL.getLoc(), diag::err_format_attribute_result_not)
        << (NotNSStringTy ? "string type" : "NSString")
        << IdxExpr->getSourceRange() << getFunctionOrMethodParamRange(D, 0);
    return;
  }

  D->addAttr(::new (S.Context) FormatArgAttr(S.Context, AL, Idx));
}

enum FormatAttrKind {
  CFStringFormat,
  NSStringFormat,
  StrftimeFormat,
  SupportedFormat,
  IgnoredFormat,
  InvalidFormat
};

/// getFormatAttrKind - Map from format attribute names to supported format
/// types.
static FormatAttrKind getFormatAttrKind(StringRef Format) {
  return llvm::StringSwitch<FormatAttrKind>(Format)
      // Check for formats that get handled specially.
      .Case("NSString", NSStringFormat)
      .Case("CFString", CFStringFormat)
      .Case("strftime", StrftimeFormat)

      // Otherwise, check for supported formats.
      .Cases("scanf", "printf", "printf0", "strfmon", SupportedFormat)
      .Cases("cmn_err", "vcmn_err", "zcmn_err", SupportedFormat)
      .Case("kprintf", SupportedFormat)         // OpenBSD.
      .Case("freebsd_kprintf", SupportedFormat) // FreeBSD.
      .Case("os_trace", SupportedFormat)
      .Case("os_log", SupportedFormat)

      .Cases("gcc_diag", "gcc_cdiag", "gcc_cxxdiag", "gcc_tdiag", IgnoredFormat)
      .Default(InvalidFormat);
}

/// Handle __attribute__((init_priority(priority))) attributes based on
/// http://gcc.gnu.org/onlinedocs/gcc/C_002b_002b-Attributes.html
static void handleInitPriorityAttr(Sema &S, Decl *D, const ParsedAttr &AL) {
  if (!S.getLangOpts().CPlusPlus) {
    S.Diag(AL.getLoc(), diag::warn_attribute_ignored) << AL;
    return;
  }

  if (S.getLangOpts().HLSL) {
    S.Diag(AL.getLoc(), diag::err_hlsl_init_priority_unsupported);
    return;
  }

  if (S.getCurFunctionOrMethodDecl()) {
    S.Diag(AL.getLoc(), diag::err_init_priority_object_attr);
    AL.setInvalid();
    return;
  }
  QualType T = cast<VarDecl>(D)->getType();
  if (S.Context.getAsArrayType(T))
    T = S.Context.getBaseElementType(T);
  if (!T->getAs<RecordType>()) {
    S.Diag(AL.getLoc(), diag::err_init_priority_object_attr);
    AL.setInvalid();
    return;
  }

  Expr *E = AL.getArgAsExpr(0);
  uint32_t prioritynum;
  if (!S.checkUInt32Argument(AL, E, prioritynum)) {
    AL.setInvalid();
    return;
  }

  // Only perform the priority check if the attribute is outside of a system
  // header. Values <= 100 are reserved for the implementation, and libc++
  // benefits from being able to specify values in that range.
  if ((prioritynum < 101 || prioritynum > 65535) &&
      !S.getSourceManager().isInSystemHeader(AL.getLoc())) {
    S.Diag(AL.getLoc(), diag::err_attribute_argument_out_of_range)
        << E->getSourceRange() << AL << 101 << 65535;
    AL.setInvalid();
    return;
  }
  D->addAttr(::new (S.Context) InitPriorityAttr(S.Context, AL, prioritynum));
}

ErrorAttr *Sema::mergeErrorAttr(Decl *D, const AttributeCommonInfo &CI,
                                StringRef NewUserDiagnostic) {
  if (const auto *EA = D->getAttr<ErrorAttr>()) {
    std::string NewAttr = CI.getNormalizedFullName();
    assert((NewAttr == "error" || NewAttr == "warning") &&
           "unexpected normalized full name");
    bool Match = (EA->isError() && NewAttr == "error") ||
                 (EA->isWarning() && NewAttr == "warning");
    if (!Match) {
      Diag(EA->getLocation(), diag::err_attributes_are_not_compatible)
          << CI << EA
          << (CI.isRegularKeywordAttribute() ||
              EA->isRegularKeywordAttribute());
      Diag(CI.getLoc(), diag::note_conflicting_attribute);
      return nullptr;
    }
    if (EA->getUserDiagnostic() != NewUserDiagnostic) {
      Diag(CI.getLoc(), diag::warn_duplicate_attribute) << EA;
      Diag(EA->getLoc(), diag::note_previous_attribute);
    }
    D->dropAttr<ErrorAttr>();
  }
  return ::new (Context) ErrorAttr(Context, CI, NewUserDiagnostic);
}

FormatAttr *Sema::mergeFormatAttr(Decl *D, const AttributeCommonInfo &CI,
                                  IdentifierInfo *Format, int FormatIdx,
                                  int FirstArg) {
  // Check whether we already have an equivalent format attribute.
  for (auto *F : D->specific_attrs<FormatAttr>()) {
    if (F->getType() == Format &&
        F->getFormatIdx() == FormatIdx &&
        F->getFirstArg() == FirstArg) {
      // If we don't have a valid location for this attribute, adopt the
      // location.
      if (F->getLocation().isInvalid())
        F->setRange(CI.getRange());
      return nullptr;
    }
  }

  return ::new (Context) FormatAttr(Context, CI, Format, FormatIdx, FirstArg);
}

/// Handle __attribute__((format(type,idx,firstarg))) attributes based on
/// http://gcc.gnu.org/onlinedocs/gcc/Function-Attributes.html
static void handleFormatAttr(Sema &S, Decl *D, const ParsedAttr &AL) {
  if (!AL.isArgIdent(0)) {
    S.Diag(AL.getLoc(), diag::err_attribute_argument_n_type)
        << AL << 1 << AANT_ArgumentIdentifier;
    return;
  }

  // In C++ the implicit 'this' function parameter also counts, and they are
  // counted from one.
  bool HasImplicitThisParam = isInstanceMethod(D);
  unsigned NumArgs = getFunctionOrMethodNumParams(D) + HasImplicitThisParam;

  IdentifierInfo *II = AL.getArgAsIdent(0)->Ident;
  StringRef Format = II->getName();

  if (normalizeName(Format)) {
    // If we've modified the string name, we need a new identifier for it.
    II = &S.Context.Idents.get(Format);
  }

  // Check for supported formats.
  FormatAttrKind Kind = getFormatAttrKind(Format);

  if (Kind == IgnoredFormat)
    return;

  if (Kind == InvalidFormat) {
    S.Diag(AL.getLoc(), diag::warn_attribute_type_not_supported)
        << AL << II->getName();
    return;
  }

  // checks for the 2nd argument
  Expr *IdxExpr = AL.getArgAsExpr(1);
  uint32_t Idx;
  if (!S.checkUInt32Argument(AL, IdxExpr, Idx, 2))
    return;

  if (Idx < 1 || Idx > NumArgs) {
    S.Diag(AL.getLoc(), diag::err_attribute_argument_out_of_bounds)
        << AL << 2 << IdxExpr->getSourceRange();
    return;
  }

  // FIXME: Do we need to bounds check?
  unsigned ArgIdx = Idx - 1;

  if (HasImplicitThisParam) {
    if (ArgIdx == 0) {
      S.Diag(AL.getLoc(),
             diag::err_format_attribute_implicit_this_format_string)
        << IdxExpr->getSourceRange();
      return;
    }
    ArgIdx--;
  }

  // make sure the format string is really a string
  QualType Ty = getFunctionOrMethodParamType(D, ArgIdx);

  if (!S.ObjC().isNSStringType(Ty, true) && !S.ObjC().isCFStringType(Ty) &&
      (!Ty->isPointerType() ||
       !Ty->castAs<PointerType>()->getPointeeType()->isCharType())) {
    S.Diag(AL.getLoc(), diag::err_format_attribute_not)
      << IdxExpr->getSourceRange() << getFunctionOrMethodParamRange(D, ArgIdx);
    return;
  }

  // check the 3rd argument
  Expr *FirstArgExpr = AL.getArgAsExpr(2);
  uint32_t FirstArg;
  if (!S.checkUInt32Argument(AL, FirstArgExpr, FirstArg, 3))
    return;

  // FirstArg == 0 is is always valid.
  if (FirstArg != 0) {
    if (Kind == StrftimeFormat) {
      // If the kind is strftime, FirstArg must be 0 because strftime does not
      // use any variadic arguments.
      S.Diag(AL.getLoc(), diag::err_format_strftime_third_parameter)
          << FirstArgExpr->getSourceRange()
          << FixItHint::CreateReplacement(FirstArgExpr->getSourceRange(), "0");
      return;
    } else if (isFunctionOrMethodVariadic(D)) {
      // Else, if the function is variadic, then FirstArg must be 0 or the
      // "position" of the ... parameter. It's unusual to use 0 with variadic
      // functions, so the fixit proposes the latter.
      if (FirstArg != NumArgs + 1) {
        S.Diag(AL.getLoc(), diag::err_attribute_argument_out_of_bounds)
            << AL << 3 << FirstArgExpr->getSourceRange()
            << FixItHint::CreateReplacement(FirstArgExpr->getSourceRange(),
                                            std::to_string(NumArgs + 1));
        return;
      }
    } else {
      // Inescapable GCC compatibility diagnostic.
      S.Diag(D->getLocation(), diag::warn_gcc_requires_variadic_function) << AL;
      if (FirstArg <= Idx) {
        // Else, the function is not variadic, and FirstArg must be 0 or any
        // parameter after the format parameter. We don't offer a fixit because
        // there are too many possible good values.
        S.Diag(AL.getLoc(), diag::err_attribute_argument_out_of_bounds)
            << AL << 3 << FirstArgExpr->getSourceRange();
        return;
      }
    }
  }

  FormatAttr *NewAttr = S.mergeFormatAttr(D, AL, II, Idx, FirstArg);
  if (NewAttr)
    D->addAttr(NewAttr);
}

/// Handle __attribute__((callback(CalleeIdx, PayloadIdx0, ...))) attributes.
static void handleCallbackAttr(Sema &S, Decl *D, const ParsedAttr &AL) {
  // The index that identifies the callback callee is mandatory.
  if (AL.getNumArgs() == 0) {
    S.Diag(AL.getLoc(), diag::err_callback_attribute_no_callee)
        << AL.getRange();
    return;
  }

  bool HasImplicitThisParam = isInstanceMethod(D);
  int32_t NumArgs = getFunctionOrMethodNumParams(D);

  FunctionDecl *FD = D->getAsFunction();
  assert(FD && "Expected a function declaration!");

  llvm::StringMap<int> NameIdxMapping;
  NameIdxMapping["__"] = -1;

  NameIdxMapping["this"] = 0;

  int Idx = 1;
  for (const ParmVarDecl *PVD : FD->parameters())
    NameIdxMapping[PVD->getName()] = Idx++;

  auto UnknownName = NameIdxMapping.end();

  SmallVector<int, 8> EncodingIndices;
  for (unsigned I = 0, E = AL.getNumArgs(); I < E; ++I) {
    SourceRange SR;
    int32_t ArgIdx;

    if (AL.isArgIdent(I)) {
      IdentifierLoc *IdLoc = AL.getArgAsIdent(I);
      auto It = NameIdxMapping.find(IdLoc->Ident->getName());
      if (It == UnknownName) {
        S.Diag(AL.getLoc(), diag::err_callback_attribute_argument_unknown)
            << IdLoc->Ident << IdLoc->Loc;
        return;
      }

      SR = SourceRange(IdLoc->Loc);
      ArgIdx = It->second;
    } else if (AL.isArgExpr(I)) {
      Expr *IdxExpr = AL.getArgAsExpr(I);

      // If the expression is not parseable as an int32_t we have a problem.
      if (!S.checkUInt32Argument(AL, IdxExpr, (uint32_t &)ArgIdx, I + 1,
                                 false)) {
        S.Diag(AL.getLoc(), diag::err_attribute_argument_out_of_bounds)
            << AL << (I + 1) << IdxExpr->getSourceRange();
        return;
      }

      // Check oob, excluding the special values, 0 and -1.
      if (ArgIdx < -1 || ArgIdx > NumArgs) {
        S.Diag(AL.getLoc(), diag::err_attribute_argument_out_of_bounds)
            << AL << (I + 1) << IdxExpr->getSourceRange();
        return;
      }

      SR = IdxExpr->getSourceRange();
    } else {
      llvm_unreachable("Unexpected ParsedAttr argument type!");
    }

    if (ArgIdx == 0 && !HasImplicitThisParam) {
      S.Diag(AL.getLoc(), diag::err_callback_implicit_this_not_available)
          << (I + 1) << SR;
      return;
    }

    // Adjust for the case we do not have an implicit "this" parameter. In this
    // case we decrease all positive values by 1 to get LLVM argument indices.
    if (!HasImplicitThisParam && ArgIdx > 0)
      ArgIdx -= 1;

    EncodingIndices.push_back(ArgIdx);
  }

  int CalleeIdx = EncodingIndices.front();
  // Check if the callee index is proper, thus not "this" and not "unknown".
  // This means the "CalleeIdx" has to be non-negative if "HasImplicitThisParam"
  // is false and positive if "HasImplicitThisParam" is true.
  if (CalleeIdx < (int)HasImplicitThisParam) {
    S.Diag(AL.getLoc(), diag::err_callback_attribute_invalid_callee)
        << AL.getRange();
    return;
  }

  // Get the callee type, note the index adjustment as the AST doesn't contain
  // the this type (which the callee cannot reference anyway!).
  const Type *CalleeType =
      getFunctionOrMethodParamType(D, CalleeIdx - HasImplicitThisParam)
          .getTypePtr();
  if (!CalleeType || !CalleeType->isFunctionPointerType()) {
    S.Diag(AL.getLoc(), diag::err_callback_callee_no_function_type)
        << AL.getRange();
    return;
  }

  const Type *CalleeFnType =
      CalleeType->getPointeeType()->getUnqualifiedDesugaredType();

  // TODO: Check the type of the callee arguments.

  const auto *CalleeFnProtoType = dyn_cast<FunctionProtoType>(CalleeFnType);
  if (!CalleeFnProtoType) {
    S.Diag(AL.getLoc(), diag::err_callback_callee_no_function_type)
        << AL.getRange();
    return;
  }

  if (CalleeFnProtoType->getNumParams() > EncodingIndices.size() - 1) {
    S.Diag(AL.getLoc(), diag::err_attribute_wrong_number_arguments)
        << AL << (unsigned)(EncodingIndices.size() - 1);
    return;
  }

  if (CalleeFnProtoType->getNumParams() < EncodingIndices.size() - 1) {
    S.Diag(AL.getLoc(), diag::err_attribute_wrong_number_arguments)
        << AL << (unsigned)(EncodingIndices.size() - 1);
    return;
  }

  if (CalleeFnProtoType->isVariadic()) {
    S.Diag(AL.getLoc(), diag::err_callback_callee_is_variadic) << AL.getRange();
    return;
  }

  // Do not allow multiple callback attributes.
  if (D->hasAttr<CallbackAttr>()) {
    S.Diag(AL.getLoc(), diag::err_callback_attribute_multiple) << AL.getRange();
    return;
  }

  D->addAttr(::new (S.Context) CallbackAttr(
      S.Context, AL, EncodingIndices.data(), EncodingIndices.size()));
}

static bool isFunctionLike(const Type &T) {
  // Check for explicit function types.
  // 'called_once' is only supported in Objective-C and it has
  // function pointers and block pointers.
  return T.isFunctionPointerType() || T.isBlockPointerType();
}

/// Handle 'called_once' attribute.
static void handleCalledOnceAttr(Sema &S, Decl *D, const ParsedAttr &AL) {
  // 'called_once' only applies to parameters representing functions.
  QualType T = cast<ParmVarDecl>(D)->getType();

  if (!isFunctionLike(*T)) {
    S.Diag(AL.getLoc(), diag::err_called_once_attribute_wrong_type);
    return;
  }

  D->addAttr(::new (S.Context) CalledOnceAttr(S.Context, AL));
}

static void handleTransparentUnionAttr(Sema &S, Decl *D, const ParsedAttr &AL) {
  // Try to find the underlying union declaration.
  RecordDecl *RD = nullptr;
  const auto *TD = dyn_cast<TypedefNameDecl>(D);
  if (TD && TD->getUnderlyingType()->isUnionType())
    RD = TD->getUnderlyingType()->getAsUnionType()->getDecl();
  else
    RD = dyn_cast<RecordDecl>(D);

  if (!RD || !RD->isUnion()) {
    S.Diag(AL.getLoc(), diag::warn_attribute_wrong_decl_type)
        << AL << AL.isRegularKeywordAttribute() << ExpectedUnion;
    return;
  }

  if (!RD->isCompleteDefinition()) {
    if (!RD->isBeingDefined())
      S.Diag(AL.getLoc(),
             diag::warn_transparent_union_attribute_not_definition);
    return;
  }

  RecordDecl::field_iterator Field = RD->field_begin(),
                          FieldEnd = RD->field_end();
  if (Field == FieldEnd) {
    S.Diag(AL.getLoc(), diag::warn_transparent_union_attribute_zero_fields);
    return;
  }

  FieldDecl *FirstField = *Field;
  QualType FirstType = FirstField->getType();
  if (FirstType->hasFloatingRepresentation() || FirstType->isVectorType()) {
    S.Diag(FirstField->getLocation(),
           diag::warn_transparent_union_attribute_floating)
      << FirstType->isVectorType() << FirstType;
    return;
  }

  if (FirstType->isIncompleteType())
    return;
  uint64_t FirstSize = S.Context.getTypeSize(FirstType);
  uint64_t FirstAlign = S.Context.getTypeAlign(FirstType);
  for (; Field != FieldEnd; ++Field) {
    QualType FieldType = Field->getType();
    if (FieldType->isIncompleteType())
      return;
    // FIXME: this isn't fully correct; we also need to test whether the
    // members of the union would all have the same calling convention as the
    // first member of the union. Checking just the size and alignment isn't
    // sufficient (consider structs passed on the stack instead of in registers
    // as an example).
    if (S.Context.getTypeSize(FieldType) != FirstSize ||
        S.Context.getTypeAlign(FieldType) > FirstAlign) {
      // Warn if we drop the attribute.
      bool isSize = S.Context.getTypeSize(FieldType) != FirstSize;
      unsigned FieldBits = isSize ? S.Context.getTypeSize(FieldType)
                                  : S.Context.getTypeAlign(FieldType);
      S.Diag(Field->getLocation(),
             diag::warn_transparent_union_attribute_field_size_align)
          << isSize << *Field << FieldBits;
      unsigned FirstBits = isSize ? FirstSize : FirstAlign;
      S.Diag(FirstField->getLocation(),
             diag::note_transparent_union_first_field_size_align)
          << isSize << FirstBits;
      return;
    }
  }

  RD->addAttr(::new (S.Context) TransparentUnionAttr(S.Context, AL));
}

void Sema::AddAnnotationAttr(Decl *D, const AttributeCommonInfo &CI,
                             StringRef Str, MutableArrayRef<Expr *> Args) {
  auto *Attr = AnnotateAttr::Create(Context, Str, Args.data(), Args.size(), CI);
  if (ConstantFoldAttrArgs(
          CI, MutableArrayRef<Expr *>(Attr->args_begin(), Attr->args_end()))) {
    D->addAttr(Attr);
  }
}

static void handleAnnotateAttr(Sema &S, Decl *D, const ParsedAttr &AL) {
  // Make sure that there is a string literal as the annotation's first
  // argument.
  StringRef Str;
  if (!S.checkStringLiteralArgumentAttr(AL, 0, Str))
    return;

  llvm::SmallVector<Expr *, 4> Args;
  Args.reserve(AL.getNumArgs() - 1);
  for (unsigned Idx = 1; Idx < AL.getNumArgs(); Idx++) {
    assert(!AL.isArgIdent(Idx));
    Args.push_back(AL.getArgAsExpr(Idx));
  }

  S.AddAnnotationAttr(D, AL, Str, Args);
}

static void handleAlignValueAttr(Sema &S, Decl *D, const ParsedAttr &AL) {
  S.AddAlignValueAttr(D, AL, AL.getArgAsExpr(0));
}

void Sema::AddAlignValueAttr(Decl *D, const AttributeCommonInfo &CI, Expr *E) {
  AlignValueAttr TmpAttr(Context, CI, E);
  SourceLocation AttrLoc = CI.getLoc();

  QualType T;
  if (const auto *TD = dyn_cast<TypedefNameDecl>(D))
    T = TD->getUnderlyingType();
  else if (const auto *VD = dyn_cast<ValueDecl>(D))
    T = VD->getType();
  else
    llvm_unreachable("Unknown decl type for align_value");

  if (!T->isDependentType() && !T->isAnyPointerType() &&
      !T->isReferenceType() && !T->isMemberPointerType()) {
    Diag(AttrLoc, diag::warn_attribute_pointer_or_reference_only)
      << &TmpAttr << T << D->getSourceRange();
    return;
  }

  if (!E->isValueDependent()) {
    llvm::APSInt Alignment;
    ExprResult ICE = VerifyIntegerConstantExpression(
        E, &Alignment, diag::err_align_value_attribute_argument_not_int);
    if (ICE.isInvalid())
      return;

    if (!Alignment.isPowerOf2()) {
      Diag(AttrLoc, diag::err_alignment_not_power_of_two)
        << E->getSourceRange();
      return;
    }

    D->addAttr(::new (Context) AlignValueAttr(Context, CI, ICE.get()));
    return;
  }

  // Save dependent expressions in the AST to be instantiated.
  D->addAttr(::new (Context) AlignValueAttr(Context, CI, E));
}

static void handleAlignedAttr(Sema &S, Decl *D, const ParsedAttr &AL) {
  if (AL.hasParsedType()) {
    const ParsedType &TypeArg = AL.getTypeArg();
    TypeSourceInfo *TInfo;
    (void)S.GetTypeFromParser(
        ParsedType::getFromOpaquePtr(TypeArg.getAsOpaquePtr()), &TInfo);
    if (AL.isPackExpansion() &&
        !TInfo->getType()->containsUnexpandedParameterPack()) {
      S.Diag(AL.getEllipsisLoc(),
             diag::err_pack_expansion_without_parameter_packs);
      return;
    }

    if (!AL.isPackExpansion() &&
        S.DiagnoseUnexpandedParameterPack(TInfo->getTypeLoc().getBeginLoc(),
                                          TInfo, Sema::UPPC_Expression))
      return;

    S.AddAlignedAttr(D, AL, TInfo, AL.isPackExpansion());
    return;
  }

  // check the attribute arguments.
  if (AL.getNumArgs() > 1) {
    S.Diag(AL.getLoc(), diag::err_attribute_wrong_number_arguments) << AL << 1;
    return;
  }

  if (AL.getNumArgs() == 0) {
    D->addAttr(::new (S.Context) AlignedAttr(S.Context, AL, true, nullptr));
    return;
  }

  Expr *E = AL.getArgAsExpr(0);
  if (AL.isPackExpansion() && !E->containsUnexpandedParameterPack()) {
    S.Diag(AL.getEllipsisLoc(),
           diag::err_pack_expansion_without_parameter_packs);
    return;
  }

  if (!AL.isPackExpansion() && S.DiagnoseUnexpandedParameterPack(E))
    return;

  S.AddAlignedAttr(D, AL, E, AL.isPackExpansion());
}

/// Perform checking of type validity
///
/// C++11 [dcl.align]p1:
///   An alignment-specifier may be applied to a variable or to a class
///   data member, but it shall not be applied to a bit-field, a function
///   parameter, the formal parameter of a catch clause, or a variable
///   declared with the register storage class specifier. An
///   alignment-specifier may also be applied to the declaration of a class
///   or enumeration type.
/// CWG 2354:
///   CWG agreed to remove permission for alignas to be applied to
///   enumerations.
/// C11 6.7.5/2:
///   An alignment attribute shall not be specified in a declaration of
///   a typedef, or a bit-field, or a function, or a parameter, or an
///   object declared with the register storage-class specifier.
static bool validateAlignasAppliedType(Sema &S, Decl *D,
                                       const AlignedAttr &Attr,
                                       SourceLocation AttrLoc) {
  int DiagKind = -1;
  if (isa<ParmVarDecl>(D)) {
    DiagKind = 0;
  } else if (const auto *VD = dyn_cast<VarDecl>(D)) {
    if (VD->getStorageClass() == SC_Register)
      DiagKind = 1;
    if (VD->isExceptionVariable())
      DiagKind = 2;
  } else if (const auto *FD = dyn_cast<FieldDecl>(D)) {
    if (FD->isBitField())
      DiagKind = 3;
  } else if (const auto *ED = dyn_cast<EnumDecl>(D)) {
    if (ED->getLangOpts().CPlusPlus)
      DiagKind = 4;
  } else if (!isa<TagDecl>(D)) {
    return S.Diag(AttrLoc, diag::err_attribute_wrong_decl_type)
           << &Attr << Attr.isRegularKeywordAttribute()
           << (Attr.isC11() ? ExpectedVariableOrField
                            : ExpectedVariableFieldOrTag);
  }
  if (DiagKind != -1) {
    return S.Diag(AttrLoc, diag::err_alignas_attribute_wrong_decl_type)
           << &Attr << DiagKind;
  }
  return false;
}

void Sema::AddAlignedAttr(Decl *D, const AttributeCommonInfo &CI, Expr *E,
                          bool IsPackExpansion) {
  AlignedAttr TmpAttr(Context, CI, true, E);
  SourceLocation AttrLoc = CI.getLoc();

  // C++11 alignas(...) and C11 _Alignas(...) have additional requirements.
  if (TmpAttr.isAlignas() &&
      validateAlignasAppliedType(*this, D, TmpAttr, AttrLoc))
    return;

  if (E->isValueDependent()) {
    // We can't support a dependent alignment on a non-dependent type,
    // because we have no way to model that a type is "alignment-dependent"
    // but not dependent in any other way.
    if (const auto *TND = dyn_cast<TypedefNameDecl>(D)) {
      if (!TND->getUnderlyingType()->isDependentType()) {
        Diag(AttrLoc, diag::err_alignment_dependent_typedef_name)
            << E->getSourceRange();
        return;
      }
    }

    // Save dependent expressions in the AST to be instantiated.
    AlignedAttr *AA = ::new (Context) AlignedAttr(Context, CI, true, E);
    AA->setPackExpansion(IsPackExpansion);
    D->addAttr(AA);
    return;
  }

  // FIXME: Cache the number on the AL object?
  llvm::APSInt Alignment;
  ExprResult ICE = VerifyIntegerConstantExpression(
      E, &Alignment, diag::err_aligned_attribute_argument_not_int);
  if (ICE.isInvalid())
    return;

  uint64_t MaximumAlignment = Sema::MaximumAlignment;
  if (Context.getTargetInfo().getTriple().isOSBinFormatCOFF())
    MaximumAlignment = std::min(MaximumAlignment, uint64_t(8192));
  if (Alignment > MaximumAlignment) {
    Diag(AttrLoc, diag::err_attribute_aligned_too_great)
        << MaximumAlignment << E->getSourceRange();
    return;
  }

  uint64_t AlignVal = Alignment.getZExtValue();
  // C++11 [dcl.align]p2:
  //   -- if the constant expression evaluates to zero, the alignment
  //      specifier shall have no effect
  // C11 6.7.5p6:
  //   An alignment specification of zero has no effect.
  if (!(TmpAttr.isAlignas() && !Alignment)) {
    if (!llvm::isPowerOf2_64(AlignVal)) {
      Diag(AttrLoc, diag::err_alignment_not_power_of_two)
        << E->getSourceRange();
      return;
    }
  }

  const auto *VD = dyn_cast<VarDecl>(D);
  if (VD) {
    unsigned MaxTLSAlign =
        Context.toCharUnitsFromBits(Context.getTargetInfo().getMaxTLSAlign())
            .getQuantity();
    if (MaxTLSAlign && AlignVal > MaxTLSAlign &&
        VD->getTLSKind() != VarDecl::TLS_None) {
      Diag(VD->getLocation(), diag::err_tls_var_aligned_over_maximum)
          << (unsigned)AlignVal << VD << MaxTLSAlign;
      return;
    }
  }

  // On AIX, an aligned attribute can not decrease the alignment when applied
  // to a variable declaration with vector type.
  if (VD && Context.getTargetInfo().getTriple().isOSAIX()) {
    const Type *Ty = VD->getType().getTypePtr();
    if (Ty->isVectorType() && AlignVal < 16) {
      Diag(VD->getLocation(), diag::warn_aligned_attr_underaligned)
          << VD->getType() << 16;
      return;
    }
  }

  AlignedAttr *AA = ::new (Context) AlignedAttr(Context, CI, true, ICE.get());
  AA->setPackExpansion(IsPackExpansion);
  AA->setCachedAlignmentValue(
      static_cast<unsigned>(AlignVal * Context.getCharWidth()));
  D->addAttr(AA);
}

void Sema::AddAlignedAttr(Decl *D, const AttributeCommonInfo &CI,
                          TypeSourceInfo *TS, bool IsPackExpansion) {
  AlignedAttr TmpAttr(Context, CI, false, TS);
  SourceLocation AttrLoc = CI.getLoc();

  // C++11 alignas(...) and C11 _Alignas(...) have additional requirements.
  if (TmpAttr.isAlignas() &&
      validateAlignasAppliedType(*this, D, TmpAttr, AttrLoc))
    return;

  if (TS->getType()->isDependentType()) {
    // We can't support a dependent alignment on a non-dependent type,
    // because we have no way to model that a type is "type-dependent"
    // but not dependent in any other way.
    if (const auto *TND = dyn_cast<TypedefNameDecl>(D)) {
      if (!TND->getUnderlyingType()->isDependentType()) {
        Diag(AttrLoc, diag::err_alignment_dependent_typedef_name)
            << TS->getTypeLoc().getSourceRange();
        return;
      }
    }

    AlignedAttr *AA = ::new (Context) AlignedAttr(Context, CI, false, TS);
    AA->setPackExpansion(IsPackExpansion);
    D->addAttr(AA);
    return;
  }

  const auto *VD = dyn_cast<VarDecl>(D);
  unsigned AlignVal = TmpAttr.getAlignment(Context);
  // On AIX, an aligned attribute can not decrease the alignment when applied
  // to a variable declaration with vector type.
  if (VD && Context.getTargetInfo().getTriple().isOSAIX()) {
    const Type *Ty = VD->getType().getTypePtr();
    if (Ty->isVectorType() &&
        Context.toCharUnitsFromBits(AlignVal).getQuantity() < 16) {
      Diag(VD->getLocation(), diag::warn_aligned_attr_underaligned)
          << VD->getType() << 16;
      return;
    }
  }

  AlignedAttr *AA = ::new (Context) AlignedAttr(Context, CI, false, TS);
  AA->setPackExpansion(IsPackExpansion);
  AA->setCachedAlignmentValue(AlignVal);
  D->addAttr(AA);
}

void Sema::CheckAlignasUnderalignment(Decl *D) {
  assert(D->hasAttrs() && "no attributes on decl");

  QualType UnderlyingTy, DiagTy;
  if (const auto *VD = dyn_cast<ValueDecl>(D)) {
    UnderlyingTy = DiagTy = VD->getType();
  } else {
    UnderlyingTy = DiagTy = Context.getTagDeclType(cast<TagDecl>(D));
    if (const auto *ED = dyn_cast<EnumDecl>(D))
      UnderlyingTy = ED->getIntegerType();
  }
  if (DiagTy->isDependentType() || DiagTy->isIncompleteType())
    return;

  // C++11 [dcl.align]p5, C11 6.7.5/4:
  //   The combined effect of all alignment attributes in a declaration shall
  //   not specify an alignment that is less strict than the alignment that
  //   would otherwise be required for the entity being declared.
  AlignedAttr *AlignasAttr = nullptr;
  AlignedAttr *LastAlignedAttr = nullptr;
  unsigned Align = 0;
  for (auto *I : D->specific_attrs<AlignedAttr>()) {
    if (I->isAlignmentDependent())
      return;
    if (I->isAlignas())
      AlignasAttr = I;
    Align = std::max(Align, I->getAlignment(Context));
    LastAlignedAttr = I;
  }

  if (Align && DiagTy->isSizelessType()) {
    Diag(LastAlignedAttr->getLocation(), diag::err_attribute_sizeless_type)
        << LastAlignedAttr << DiagTy;
  } else if (AlignasAttr && Align) {
    CharUnits RequestedAlign = Context.toCharUnitsFromBits(Align);
    CharUnits NaturalAlign = Context.getTypeAlignInChars(UnderlyingTy);
    if (NaturalAlign > RequestedAlign)
      Diag(AlignasAttr->getLocation(), diag::err_alignas_underaligned)
        << DiagTy << (unsigned)NaturalAlign.getQuantity();
  }
}

bool Sema::checkMSInheritanceAttrOnDefinition(
    CXXRecordDecl *RD, SourceRange Range, bool BestCase,
    MSInheritanceModel ExplicitModel) {
  assert(RD->hasDefinition() && "RD has no definition!");

  // We may not have seen base specifiers or any virtual methods yet.  We will
  // have to wait until the record is defined to catch any mismatches.
  if (!RD->getDefinition()->isCompleteDefinition())
    return false;

  // The unspecified model never matches what a definition could need.
  if (ExplicitModel == MSInheritanceModel::Unspecified)
    return false;

  if (BestCase) {
    if (RD->calculateInheritanceModel() == ExplicitModel)
      return false;
  } else {
    if (RD->calculateInheritanceModel() <= ExplicitModel)
      return false;
  }

  Diag(Range.getBegin(), diag::err_mismatched_ms_inheritance)
      << 0 /*definition*/;
  Diag(RD->getDefinition()->getLocation(), diag::note_defined_here) << RD;
  return true;
}

/// parseModeAttrArg - Parses attribute mode string and returns parsed type
/// attribute.
static void parseModeAttrArg(Sema &S, StringRef Str, unsigned &DestWidth,
                             bool &IntegerMode, bool &ComplexMode,
                             FloatModeKind &ExplicitType) {
  IntegerMode = true;
  ComplexMode = false;
  ExplicitType = FloatModeKind::NoFloat;
  switch (Str.size()) {
  case 2:
    switch (Str[0]) {
    case 'Q':
      DestWidth = 8;
      break;
    case 'H':
      DestWidth = 16;
      break;
    case 'S':
      DestWidth = 32;
      break;
    case 'D':
      DestWidth = 64;
      break;
    case 'X':
      DestWidth = 96;
      break;
    case 'K': // KFmode - IEEE quad precision (__float128)
      ExplicitType = FloatModeKind::Float128;
      DestWidth = Str[1] == 'I' ? 0 : 128;
      break;
    case 'T':
      ExplicitType = FloatModeKind::LongDouble;
      DestWidth = 128;
      break;
    case 'I':
      ExplicitType = FloatModeKind::Ibm128;
      DestWidth = Str[1] == 'I' ? 0 : 128;
      break;
    }
    if (Str[1] == 'F') {
      IntegerMode = false;
    } else if (Str[1] == 'C') {
      IntegerMode = false;
      ComplexMode = true;
    } else if (Str[1] != 'I') {
      DestWidth = 0;
    }
    break;
  case 4:
    // FIXME: glibc uses 'word' to define register_t; this is narrower than a
    // pointer on PIC16 and other embedded platforms.
    if (Str == "word")
      DestWidth = S.Context.getTargetInfo().getRegisterWidth();
    else if (Str == "byte")
      DestWidth = S.Context.getTargetInfo().getCharWidth();
    break;
  case 7:
    if (Str == "pointer")
      DestWidth = S.Context.getTargetInfo().getPointerWidth(LangAS::Default);
    break;
  case 11:
    if (Str == "unwind_word")
      DestWidth = S.Context.getTargetInfo().getUnwindWordWidth();
    break;
  }
}

/// handleModeAttr - This attribute modifies the width of a decl with primitive
/// type.
///
/// Despite what would be logical, the mode attribute is a decl attribute, not a
/// type attribute: 'int ** __attribute((mode(HI))) *G;' tries to make 'G' be
/// HImode, not an intermediate pointer.
static void handleModeAttr(Sema &S, Decl *D, const ParsedAttr &AL) {
  // This attribute isn't documented, but glibc uses it.  It changes
  // the width of an int or unsigned int to the specified size.
  if (!AL.isArgIdent(0)) {
    S.Diag(AL.getLoc(), diag::err_attribute_argument_type)
        << AL << AANT_ArgumentIdentifier;
    return;
  }

  IdentifierInfo *Name = AL.getArgAsIdent(0)->Ident;

  S.AddModeAttr(D, AL, Name);
}

void Sema::AddModeAttr(Decl *D, const AttributeCommonInfo &CI,
                       IdentifierInfo *Name, bool InInstantiation) {
  StringRef Str = Name->getName();
  normalizeName(Str);
  SourceLocation AttrLoc = CI.getLoc();

  unsigned DestWidth = 0;
  bool IntegerMode = true;
  bool ComplexMode = false;
  FloatModeKind ExplicitType = FloatModeKind::NoFloat;
  llvm::APInt VectorSize(64, 0);
  if (Str.size() >= 4 && Str[0] == 'V') {
    // Minimal length of vector mode is 4: 'V' + NUMBER(>=1) + TYPE(>=2).
    size_t StrSize = Str.size();
    size_t VectorStringLength = 0;
    while ((VectorStringLength + 1) < StrSize &&
           isdigit(Str[VectorStringLength + 1]))
      ++VectorStringLength;
    if (VectorStringLength &&
        !Str.substr(1, VectorStringLength).getAsInteger(10, VectorSize) &&
        VectorSize.isPowerOf2()) {
      parseModeAttrArg(*this, Str.substr(VectorStringLength + 1), DestWidth,
                       IntegerMode, ComplexMode, ExplicitType);
      // Avoid duplicate warning from template instantiation.
      if (!InInstantiation)
        Diag(AttrLoc, diag::warn_vector_mode_deprecated);
    } else {
      VectorSize = 0;
    }
  }

  if (!VectorSize)
    parseModeAttrArg(*this, Str, DestWidth, IntegerMode, ComplexMode,
                     ExplicitType);

  // FIXME: Sync this with InitializePredefinedMacros; we need to match int8_t
  // and friends, at least with glibc.
  // FIXME: Make sure floating-point mappings are accurate
  // FIXME: Support XF and TF types
  if (!DestWidth) {
    Diag(AttrLoc, diag::err_machine_mode) << 0 /*Unknown*/ << Name;
    return;
  }

  QualType OldTy;
  if (const auto *TD = dyn_cast<TypedefNameDecl>(D))
    OldTy = TD->getUnderlyingType();
  else if (const auto *ED = dyn_cast<EnumDecl>(D)) {
    // Something like 'typedef enum { X } __attribute__((mode(XX))) T;'.
    // Try to get type from enum declaration, default to int.
    OldTy = ED->getIntegerType();
    if (OldTy.isNull())
      OldTy = Context.IntTy;
  } else
    OldTy = cast<ValueDecl>(D)->getType();

  if (OldTy->isDependentType()) {
    D->addAttr(::new (Context) ModeAttr(Context, CI, Name));
    return;
  }

  // Base type can also be a vector type (see PR17453).
  // Distinguish between base type and base element type.
  QualType OldElemTy = OldTy;
  if (const auto *VT = OldTy->getAs<VectorType>())
    OldElemTy = VT->getElementType();

  // GCC allows 'mode' attribute on enumeration types (even incomplete), except
  // for vector modes. So, 'enum X __attribute__((mode(QI)));' forms a complete
  // type, 'enum { A } __attribute__((mode(V4SI)))' is rejected.
  if ((isa<EnumDecl>(D) || OldElemTy->getAs<EnumType>()) &&
      VectorSize.getBoolValue()) {
    Diag(AttrLoc, diag::err_enum_mode_vector_type) << Name << CI.getRange();
    return;
  }
  bool IntegralOrAnyEnumType = (OldElemTy->isIntegralOrEnumerationType() &&
                                !OldElemTy->isBitIntType()) ||
                               OldElemTy->getAs<EnumType>();

  if (!OldElemTy->getAs<BuiltinType>() && !OldElemTy->isComplexType() &&
      !IntegralOrAnyEnumType)
    Diag(AttrLoc, diag::err_mode_not_primitive);
  else if (IntegerMode) {
    if (!IntegralOrAnyEnumType)
      Diag(AttrLoc, diag::err_mode_wrong_type);
  } else if (ComplexMode) {
    if (!OldElemTy->isComplexType())
      Diag(AttrLoc, diag::err_mode_wrong_type);
  } else {
    if (!OldElemTy->isFloatingType())
      Diag(AttrLoc, diag::err_mode_wrong_type);
  }

  QualType NewElemTy;

  if (IntegerMode)
    NewElemTy = Context.getIntTypeForBitwidth(DestWidth,
                                              OldElemTy->isSignedIntegerType());
  else
    NewElemTy = Context.getRealTypeForBitwidth(DestWidth, ExplicitType);

  if (NewElemTy.isNull()) {
    // Only emit diagnostic on host for 128-bit mode attribute
    if (!(DestWidth == 128 && getLangOpts().CUDAIsDevice))
      Diag(AttrLoc, diag::err_machine_mode) << 1 /*Unsupported*/ << Name;
    return;
  }

  if (ComplexMode) {
    NewElemTy = Context.getComplexType(NewElemTy);
  }

  QualType NewTy = NewElemTy;
  if (VectorSize.getBoolValue()) {
    NewTy = Context.getVectorType(NewTy, VectorSize.getZExtValue(),
                                  VectorKind::Generic);
  } else if (const auto *OldVT = OldTy->getAs<VectorType>()) {
    // Complex machine mode does not support base vector types.
    if (ComplexMode) {
      Diag(AttrLoc, diag::err_complex_mode_vector_type);
      return;
    }
    unsigned NumElements = Context.getTypeSize(OldElemTy) *
                           OldVT->getNumElements() /
                           Context.getTypeSize(NewElemTy);
    NewTy =
        Context.getVectorType(NewElemTy, NumElements, OldVT->getVectorKind());
  }

  if (NewTy.isNull()) {
    Diag(AttrLoc, diag::err_mode_wrong_type);
    return;
  }

  // Install the new type.
  if (auto *TD = dyn_cast<TypedefNameDecl>(D))
    TD->setModedTypeSourceInfo(TD->getTypeSourceInfo(), NewTy);
  else if (auto *ED = dyn_cast<EnumDecl>(D))
    ED->setIntegerType(NewTy);
  else
    cast<ValueDecl>(D)->setType(NewTy);

  D->addAttr(::new (Context) ModeAttr(Context, CI, Name));
}

static void handleNoDebugAttr(Sema &S, Decl *D, const ParsedAttr &AL) {
  D->addAttr(::new (S.Context) NoDebugAttr(S.Context, AL));
}

AlwaysInlineAttr *Sema::mergeAlwaysInlineAttr(Decl *D,
                                              const AttributeCommonInfo &CI,
                                              const IdentifierInfo *Ident) {
  if (OptimizeNoneAttr *Optnone = D->getAttr<OptimizeNoneAttr>()) {
    Diag(CI.getLoc(), diag::warn_attribute_ignored) << Ident;
    Diag(Optnone->getLocation(), diag::note_conflicting_attribute);
    return nullptr;
  }

  if (D->hasAttr<AlwaysInlineAttr>())
    return nullptr;

  return ::new (Context) AlwaysInlineAttr(Context, CI);
}

InternalLinkageAttr *Sema::mergeInternalLinkageAttr(Decl *D,
                                                    const ParsedAttr &AL) {
  if (const auto *VD = dyn_cast<VarDecl>(D)) {
    // Attribute applies to Var but not any subclass of it (like ParmVar,
    // ImplicitParm or VarTemplateSpecialization).
    if (VD->getKind() != Decl::Var) {
      Diag(AL.getLoc(), diag::warn_attribute_wrong_decl_type)
          << AL << AL.isRegularKeywordAttribute()
          << (getLangOpts().CPlusPlus ? ExpectedFunctionVariableOrClass
                                      : ExpectedVariableOrFunction);
      return nullptr;
    }
    // Attribute does not apply to non-static local variables.
    if (VD->hasLocalStorage()) {
      Diag(VD->getLocation(), diag::warn_internal_linkage_local_storage);
      return nullptr;
    }
  }

  return ::new (Context) InternalLinkageAttr(Context, AL);
}
InternalLinkageAttr *
Sema::mergeInternalLinkageAttr(Decl *D, const InternalLinkageAttr &AL) {
  if (const auto *VD = dyn_cast<VarDecl>(D)) {
    // Attribute applies to Var but not any subclass of it (like ParmVar,
    // ImplicitParm or VarTemplateSpecialization).
    if (VD->getKind() != Decl::Var) {
      Diag(AL.getLocation(), diag::warn_attribute_wrong_decl_type)
          << &AL << AL.isRegularKeywordAttribute()
          << (getLangOpts().CPlusPlus ? ExpectedFunctionVariableOrClass
                                      : ExpectedVariableOrFunction);
      return nullptr;
    }
    // Attribute does not apply to non-static local variables.
    if (VD->hasLocalStorage()) {
      Diag(VD->getLocation(), diag::warn_internal_linkage_local_storage);
      return nullptr;
    }
  }

  return ::new (Context) InternalLinkageAttr(Context, AL);
}

MinSizeAttr *Sema::mergeMinSizeAttr(Decl *D, const AttributeCommonInfo &CI) {
  if (OptimizeNoneAttr *Optnone = D->getAttr<OptimizeNoneAttr>()) {
    Diag(CI.getLoc(), diag::warn_attribute_ignored) << "'minsize'";
    Diag(Optnone->getLocation(), diag::note_conflicting_attribute);
    return nullptr;
  }

  if (D->hasAttr<MinSizeAttr>())
    return nullptr;

  return ::new (Context) MinSizeAttr(Context, CI);
}

OptimizeNoneAttr *Sema::mergeOptimizeNoneAttr(Decl *D,
                                              const AttributeCommonInfo &CI) {
  if (AlwaysInlineAttr *Inline = D->getAttr<AlwaysInlineAttr>()) {
    Diag(Inline->getLocation(), diag::warn_attribute_ignored) << Inline;
    Diag(CI.getLoc(), diag::note_conflicting_attribute);
    D->dropAttr<AlwaysInlineAttr>();
  }
  if (MinSizeAttr *MinSize = D->getAttr<MinSizeAttr>()) {
    Diag(MinSize->getLocation(), diag::warn_attribute_ignored) << MinSize;
    Diag(CI.getLoc(), diag::note_conflicting_attribute);
    D->dropAttr<MinSizeAttr>();
  }

  if (D->hasAttr<OptimizeNoneAttr>())
    return nullptr;

  return ::new (Context) OptimizeNoneAttr(Context, CI);
}

static void handleAlwaysInlineAttr(Sema &S, Decl *D, const ParsedAttr &AL) {
  if (AlwaysInlineAttr *Inline =
          S.mergeAlwaysInlineAttr(D, AL, AL.getAttrName()))
    D->addAttr(Inline);
}

static void handleMinSizeAttr(Sema &S, Decl *D, const ParsedAttr &AL) {
  if (MinSizeAttr *MinSize = S.mergeMinSizeAttr(D, AL))
    D->addAttr(MinSize);
}

static void handleOptimizeNoneAttr(Sema &S, Decl *D, const ParsedAttr &AL) {
  if (OptimizeNoneAttr *Optnone = S.mergeOptimizeNoneAttr(D, AL))
    D->addAttr(Optnone);
}

static void handleSYCLDeviceAttr(Sema &S, Decl *D, const ParsedAttr &AL) {
  auto *ND = cast<NamedDecl>(D);
  if (!ND->isExternallyVisible()) {
    S.Diag(AL.getLoc(), diag::err_sycl_attribute_internal_decl)
        << AL << !isa<FunctionDecl>(ND);
    return;
  }

  if (auto *VD = dyn_cast<VarDecl>(D)) {
    QualType VarType = VD->getType();
    // Diagnose only for non-dependent types since dependent type don't have
    // attributes applied on them ATM.
    if (!VarType->isDependentType() &&
        !S.SYCL().isTypeDecoratedWithDeclAttribute<SYCLDeviceGlobalAttr>(
            VD->getType())) {
      S.Diag(AL.getLoc(), diag::err_sycl_attribute_not_device_global) << AL;
      return;
    }
  }

  handleSimpleAttribute<SYCLDeviceAttr>(S, D, AL);
}

static void handleSYCLDeviceIndirectlyCallableAttr(Sema &S, Decl *D,
                                                   const ParsedAttr &AL) {
  auto *FD = cast<FunctionDecl>(D);
  if (!FD->isExternallyVisible()) {
    S.Diag(AL.getLoc(), diag::err_sycl_attribute_internal_decl)
        << AL << /*function*/ 0;
    return;
  }

  D->addAttr(SYCLDeviceAttr::CreateImplicit(S.Context));
  handleSimpleAttribute<SYCLDeviceIndirectlyCallableAttr>(S, D, AL);
}

static void handleSYCLGlobalVarAttr(Sema &S, Decl *D, const ParsedAttr &AL) {
  if (!S.Context.getSourceManager().isInSystemHeader(D->getLocation())) {
    S.Diag(AL.getLoc(), diag::err_attribute_only_system_header) << AL;
    return;
  }

  handleSimpleAttribute<SYCLGlobalVarAttr>(S, D, AL);
}

static void handleSYCLRegisterNumAttr(Sema &S, Decl *D, const ParsedAttr &AL) {
  if (!AL.checkExactlyNumArgs(S, 1))
    return;
  uint32_t RegNo = 0;
  const Expr *E = AL.getArgAsExpr(0);
  if (!S.checkUInt32Argument(AL, E, RegNo, 0, /*StrictlyUnsigned=*/true))
    return;
  D->addAttr(::new (S.Context) SYCLRegisterNumAttr(S.Context, AL, RegNo));
}

void Sema::AddSYCLIntelESimdVectorizeAttr(Decl *D,
                                          const AttributeCommonInfo &CI,
                                          Expr *E) {
  if (!E->isValueDependent()) {
    // Validate that we have an integer constant expression and then store the
    // converted constant expression into the semantic attribute so that we
    // don't have to evaluate it again later.
    llvm::APSInt ArgVal;
    ExprResult Res = VerifyIntegerConstantExpression(E, &ArgVal);
    if (Res.isInvalid())
      return;
    E = Res.get();

    if (ArgVal != 8 && ArgVal != 16 && ArgVal != 32) {
      Diag(E->getExprLoc(), diag::err_sycl_esimd_vectorize_unsupported_value)
          << CI;
      return;
    }

    // Check to see if there's a duplicate attribute with different values
    // already applied to the declaration.
    if (const auto *DeclAttr = D->getAttr<SYCLIntelESimdVectorizeAttr>()) {
      // If the other attribute argument is instantiation dependent, we won't
      // have converted it to a constant expression yet and thus we test
      // whether this is a null pointer.
      if (const auto *DeclExpr = dyn_cast<ConstantExpr>(DeclAttr->getValue())) {
        if (ArgVal != DeclExpr->getResultAsAPSInt()) {
          Diag(CI.getLoc(), diag::warn_duplicate_attribute) << CI;
          Diag(DeclAttr->getLoc(), diag::note_previous_attribute);
        }
        // Drop the duplicate attribute.
        return;
      }
    }
  }

  D->addAttr(::new (Context) SYCLIntelESimdVectorizeAttr(Context, CI, E));
}

SYCLIntelESimdVectorizeAttr *
Sema::MergeSYCLIntelESimdVectorizeAttr(Decl *D,
                                       const SYCLIntelESimdVectorizeAttr &A) {
  // Check to see if there's a duplicate attribute with different values
  // already applied to the declaration.
  if (const auto *DeclAttr = D->getAttr<SYCLIntelESimdVectorizeAttr>()) {
    if (const auto *DeclExpr = dyn_cast<ConstantExpr>(DeclAttr->getValue())) {
      if (const auto *MergeExpr = dyn_cast<ConstantExpr>(A.getValue())) {
        if (DeclExpr->getResultAsAPSInt() != MergeExpr->getResultAsAPSInt()) {
          Diag(DeclAttr->getLoc(), diag::warn_duplicate_attribute) << &A;
          Diag(A.getLoc(), diag::note_previous_attribute);
        }
        // Do not add a duplicate attribute.
        return nullptr;
      }
    }
  }
  return ::new (Context) SYCLIntelESimdVectorizeAttr(Context, A, A.getValue());
}

static void handleSYCLIntelESimdVectorizeAttr(Sema &S, Decl *D,
                                              const ParsedAttr &A) {
  S.CheckDeprecatedSYCLAttributeSpelling(A);

  Expr *E = A.getArgAsExpr(0);
  S.AddSYCLIntelESimdVectorizeAttr(D, A, E);
}

static void handleConstantAttr(Sema &S, Decl *D, const ParsedAttr &AL) {
  const auto *VD = cast<VarDecl>(D);
  if (VD->hasLocalStorage()) {
    S.Diag(AL.getLoc(), diag::err_cuda_nonstatic_constdev);
    return;
  }
  // constexpr variable may already get an implicit constant attr, which should
  // be replaced by the explicit constant attr.
  if (auto *A = D->getAttr<CUDAConstantAttr>()) {
    if (!A->isImplicit())
      return;
    D->dropAttr<CUDAConstantAttr>();
  }
  D->addAttr(::new (S.Context) CUDAConstantAttr(S.Context, AL));
}

static void handleSharedAttr(Sema &S, Decl *D, const ParsedAttr &AL) {
  const auto *VD = cast<VarDecl>(D);
  // extern __shared__ is only allowed on arrays with no length (e.g.
  // "int x[]").
  if (!S.getLangOpts().GPURelocatableDeviceCode && VD->hasExternalStorage() &&
      !isa<IncompleteArrayType>(VD->getType())) {
    S.Diag(AL.getLoc(), diag::err_cuda_extern_shared) << VD;
    return;
  }
  if (S.getLangOpts().CUDA && VD->hasLocalStorage() &&
      S.CUDA().DiagIfHostCode(AL.getLoc(), diag::err_cuda_host_shared)
          << llvm::to_underlying(S.CUDA().CurrentTarget()))
    return;
  D->addAttr(::new (S.Context) CUDASharedAttr(S.Context, AL));
}

static void handleGlobalAttr(Sema &S, Decl *D, const ParsedAttr &AL) {
  const auto *FD = cast<FunctionDecl>(D);
  if (!FD->getReturnType()->isVoidType() &&
      !FD->getReturnType()->getAs<AutoType>() &&
      !FD->getReturnType()->isInstantiationDependentType()) {
    SourceRange RTRange = FD->getReturnTypeSourceRange();
    S.Diag(FD->getTypeSpecStartLoc(), diag::err_kern_type_not_void_return)
        << FD->getType()
        << (RTRange.isValid() ? FixItHint::CreateReplacement(RTRange, "void")
                              : FixItHint());
    return;
  }
  if (const auto *Method = dyn_cast<CXXMethodDecl>(FD)) {
    if (Method->isInstance()) {
      S.Diag(Method->getBeginLoc(), diag::err_kern_is_nonstatic_method)
          << Method;
      return;
    }
    S.Diag(Method->getBeginLoc(), diag::warn_kern_is_method) << Method;
  }
  // Only warn for "inline" when compiling for host, to cut down on noise.
  if (FD->isInlineSpecified() && !S.getLangOpts().CUDAIsDevice)
    S.Diag(FD->getBeginLoc(), diag::warn_kern_is_inline) << FD;

  if (AL.getKind() == ParsedAttr::AT_NVPTXKernel)
    D->addAttr(::new (S.Context) NVPTXKernelAttr(S.Context, AL));
  else
    D->addAttr(::new (S.Context) CUDAGlobalAttr(S.Context, AL));
  // In host compilation the kernel is emitted as a stub function, which is
  // a helper function for launching the kernel. The instructions in the helper
  // function has nothing to do with the source code of the kernel. Do not emit
  // debug info for the stub function to avoid confusing the debugger.
  if (S.LangOpts.HIP && !S.LangOpts.CUDAIsDevice)
    D->addAttr(NoDebugAttr::CreateImplicit(S.Context));
}

static void handleDeviceAttr(Sema &S, Decl *D, const ParsedAttr &AL) {
  if (const auto *VD = dyn_cast<VarDecl>(D)) {
    if (VD->hasLocalStorage()) {
      S.Diag(AL.getLoc(), diag::err_cuda_nonstatic_constdev);
      return;
    }
  }

  if (auto *A = D->getAttr<CUDADeviceAttr>()) {
    if (!A->isImplicit())
      return;
    D->dropAttr<CUDADeviceAttr>();
  }
  D->addAttr(::new (S.Context) CUDADeviceAttr(S.Context, AL));
}

static void handleManagedAttr(Sema &S, Decl *D, const ParsedAttr &AL) {
  if (const auto *VD = dyn_cast<VarDecl>(D)) {
    if (VD->hasLocalStorage()) {
      S.Diag(AL.getLoc(), diag::err_cuda_nonstatic_constdev);
      return;
    }
  }
  if (!D->hasAttr<HIPManagedAttr>())
    D->addAttr(::new (S.Context) HIPManagedAttr(S.Context, AL));
  if (!D->hasAttr<CUDADeviceAttr>())
    D->addAttr(CUDADeviceAttr::CreateImplicit(S.Context));
}

static void handleGNUInlineAttr(Sema &S, Decl *D, const ParsedAttr &AL) {
  const auto *Fn = cast<FunctionDecl>(D);
  if (!Fn->isInlineSpecified()) {
    S.Diag(AL.getLoc(), diag::warn_gnu_inline_attribute_requires_inline);
    return;
  }

  if (S.LangOpts.CPlusPlus && Fn->getStorageClass() != SC_Extern)
    S.Diag(AL.getLoc(), diag::warn_gnu_inline_cplusplus_without_extern);

  D->addAttr(::new (S.Context) GNUInlineAttr(S.Context, AL));
}

static void handleCallConvAttr(Sema &S, Decl *D, const ParsedAttr &AL) {
  if (hasDeclarator(D)) return;

  // Diagnostic is emitted elsewhere: here we store the (valid) AL
  // in the Decl node for syntactic reasoning, e.g., pretty-printing.
  CallingConv CC;
  if (S.CheckCallingConvAttr(
          AL, CC, /*FD*/ nullptr,
          S.CUDA().IdentifyTarget(dyn_cast<FunctionDecl>(D))))
    return;

  if (!isa<ObjCMethodDecl>(D)) {
    S.Diag(AL.getLoc(), diag::warn_attribute_wrong_decl_type)
        << AL << AL.isRegularKeywordAttribute() << ExpectedFunctionOrMethod;
    return;
  }

  switch (AL.getKind()) {
  case ParsedAttr::AT_FastCall:
    D->addAttr(::new (S.Context) FastCallAttr(S.Context, AL));
    return;
  case ParsedAttr::AT_StdCall:
    D->addAttr(::new (S.Context) StdCallAttr(S.Context, AL));
    return;
  case ParsedAttr::AT_ThisCall:
    D->addAttr(::new (S.Context) ThisCallAttr(S.Context, AL));
    return;
  case ParsedAttr::AT_CDecl:
    D->addAttr(::new (S.Context) CDeclAttr(S.Context, AL));
    return;
  case ParsedAttr::AT_Pascal:
    D->addAttr(::new (S.Context) PascalAttr(S.Context, AL));
    return;
  case ParsedAttr::AT_SwiftCall:
    D->addAttr(::new (S.Context) SwiftCallAttr(S.Context, AL));
    return;
  case ParsedAttr::AT_SwiftAsyncCall:
    D->addAttr(::new (S.Context) SwiftAsyncCallAttr(S.Context, AL));
    return;
  case ParsedAttr::AT_VectorCall:
    D->addAttr(::new (S.Context) VectorCallAttr(S.Context, AL));
    return;
  case ParsedAttr::AT_MSABI:
    D->addAttr(::new (S.Context) MSABIAttr(S.Context, AL));
    return;
  case ParsedAttr::AT_SysVABI:
    D->addAttr(::new (S.Context) SysVABIAttr(S.Context, AL));
    return;
  case ParsedAttr::AT_RegCall:
    D->addAttr(::new (S.Context) RegCallAttr(S.Context, AL));
    return;
  case ParsedAttr::AT_Pcs: {
    PcsAttr::PCSType PCS;
    switch (CC) {
    case CC_AAPCS:
      PCS = PcsAttr::AAPCS;
      break;
    case CC_AAPCS_VFP:
      PCS = PcsAttr::AAPCS_VFP;
      break;
    default:
      llvm_unreachable("unexpected calling convention in pcs attribute");
    }

    D->addAttr(::new (S.Context) PcsAttr(S.Context, AL, PCS));
    return;
  }
  case ParsedAttr::AT_AArch64VectorPcs:
    D->addAttr(::new (S.Context) AArch64VectorPcsAttr(S.Context, AL));
    return;
  case ParsedAttr::AT_AArch64SVEPcs:
    D->addAttr(::new (S.Context) AArch64SVEPcsAttr(S.Context, AL));
    return;
  case ParsedAttr::AT_AMDGPUKernelCall:
    D->addAttr(::new (S.Context) AMDGPUKernelCallAttr(S.Context, AL));
    return;
  case ParsedAttr::AT_IntelOclBicc:
    D->addAttr(::new (S.Context) IntelOclBiccAttr(S.Context, AL));
    return;
  case ParsedAttr::AT_PreserveMost:
    D->addAttr(::new (S.Context) PreserveMostAttr(S.Context, AL));
    return;
  case ParsedAttr::AT_PreserveAll:
    D->addAttr(::new (S.Context) PreserveAllAttr(S.Context, AL));
    return;
  case ParsedAttr::AT_M68kRTD:
    D->addAttr(::new (S.Context) M68kRTDAttr(S.Context, AL));
    return;
  case ParsedAttr::AT_PreserveNone:
    D->addAttr(::new (S.Context) PreserveNoneAttr(S.Context, AL));
    return;
  case ParsedAttr::AT_RISCVVectorCC:
    D->addAttr(::new (S.Context) RISCVVectorCCAttr(S.Context, AL));
    return;
  default:
    llvm_unreachable("unexpected attribute kind");
  }
}

static void handleSuppressAttr(Sema &S, Decl *D, const ParsedAttr &AL) {
  if (AL.getAttributeSpellingListIndex() == SuppressAttr::CXX11_gsl_suppress) {
    // Suppression attribute with GSL spelling requires at least 1 argument.
    if (!AL.checkAtLeastNumArgs(S, 1))
      return;
  }

  std::vector<StringRef> DiagnosticIdentifiers;
  for (unsigned I = 0, E = AL.getNumArgs(); I != E; ++I) {
    StringRef RuleName;

    if (!S.checkStringLiteralArgumentAttr(AL, I, RuleName, nullptr))
      return;

    DiagnosticIdentifiers.push_back(RuleName);
  }
  D->addAttr(::new (S.Context)
                 SuppressAttr(S.Context, AL, DiagnosticIdentifiers.data(),
                              DiagnosticIdentifiers.size()));
}

static void handleLifetimeCategoryAttr(Sema &S, Decl *D, const ParsedAttr &AL) {
  TypeSourceInfo *DerefTypeLoc = nullptr;
  QualType ParmType;
  if (AL.hasParsedType()) {
    ParmType = S.GetTypeFromParser(AL.getTypeArg(), &DerefTypeLoc);

    unsigned SelectIdx = ~0U;
    if (ParmType->isReferenceType())
      SelectIdx = 0;
    else if (ParmType->isArrayType())
      SelectIdx = 1;

    if (SelectIdx != ~0U) {
      S.Diag(AL.getLoc(), diag::err_attribute_invalid_argument)
          << SelectIdx << AL;
      return;
    }
  }

  // To check if earlier decl attributes do not conflict the newly parsed ones
  // we always add (and check) the attribute to the canonical decl. We need
  // to repeat the check for attribute mutual exclusion because we're attaching
  // all of the attributes to the canonical declaration rather than the current
  // declaration.
  D = D->getCanonicalDecl();
  if (AL.getKind() == ParsedAttr::AT_Owner) {
    if (checkAttrMutualExclusion<PointerAttr>(S, D, AL))
      return;
    if (const auto *OAttr = D->getAttr<OwnerAttr>()) {
      const Type *ExistingDerefType = OAttr->getDerefTypeLoc()
                                          ? OAttr->getDerefType().getTypePtr()
                                          : nullptr;
      if (ExistingDerefType != ParmType.getTypePtrOrNull()) {
        S.Diag(AL.getLoc(), diag::err_attributes_are_not_compatible)
            << AL << OAttr
            << (AL.isRegularKeywordAttribute() ||
                OAttr->isRegularKeywordAttribute());
        S.Diag(OAttr->getLocation(), diag::note_conflicting_attribute);
      }
      return;
    }
    for (Decl *Redecl : D->redecls()) {
      Redecl->addAttr(::new (S.Context) OwnerAttr(S.Context, AL, DerefTypeLoc));
    }
  } else {
    if (checkAttrMutualExclusion<OwnerAttr>(S, D, AL))
      return;
    if (const auto *PAttr = D->getAttr<PointerAttr>()) {
      const Type *ExistingDerefType = PAttr->getDerefTypeLoc()
                                          ? PAttr->getDerefType().getTypePtr()
                                          : nullptr;
      if (ExistingDerefType != ParmType.getTypePtrOrNull()) {
        S.Diag(AL.getLoc(), diag::err_attributes_are_not_compatible)
            << AL << PAttr
            << (AL.isRegularKeywordAttribute() ||
                PAttr->isRegularKeywordAttribute());
        S.Diag(PAttr->getLocation(), diag::note_conflicting_attribute);
      }
      return;
    }
    for (Decl *Redecl : D->redecls()) {
      Redecl->addAttr(::new (S.Context)
                          PointerAttr(S.Context, AL, DerefTypeLoc));
    }
  }
}

static void handleRandomizeLayoutAttr(Sema &S, Decl *D, const ParsedAttr &AL) {
  if (checkAttrMutualExclusion<NoRandomizeLayoutAttr>(S, D, AL))
    return;
  if (!D->hasAttr<RandomizeLayoutAttr>())
    D->addAttr(::new (S.Context) RandomizeLayoutAttr(S.Context, AL));
}

static void handleNoRandomizeLayoutAttr(Sema &S, Decl *D,
                                        const ParsedAttr &AL) {
  if (checkAttrMutualExclusion<RandomizeLayoutAttr>(S, D, AL))
    return;
  if (!D->hasAttr<NoRandomizeLayoutAttr>())
    D->addAttr(::new (S.Context) NoRandomizeLayoutAttr(S.Context, AL));
}

bool Sema::CheckCallingConvAttr(const ParsedAttr &Attrs, CallingConv &CC,
                                const FunctionDecl *FD,
                                CUDAFunctionTarget CFT) {
  if (Attrs.isInvalid())
    return true;

  if (Attrs.hasProcessingCache()) {
    CC = (CallingConv) Attrs.getProcessingCache();
    return false;
  }

  unsigned ReqArgs = Attrs.getKind() == ParsedAttr::AT_Pcs ? 1 : 0;
  if (!Attrs.checkExactlyNumArgs(*this, ReqArgs)) {
    Attrs.setInvalid();
    return true;
  }

  const TargetInfo &TI = Context.getTargetInfo();
  // TODO: diagnose uses of these conventions on the wrong target.
  switch (Attrs.getKind()) {
  case ParsedAttr::AT_CDecl:
    CC = TI.getDefaultCallingConv();
    break;
  case ParsedAttr::AT_FastCall:
    CC = CC_X86FastCall;
    break;
  case ParsedAttr::AT_StdCall:
    CC = CC_X86StdCall;
    break;
  case ParsedAttr::AT_ThisCall:
    CC = CC_X86ThisCall;
    break;
  case ParsedAttr::AT_Pascal:
    CC = CC_X86Pascal;
    break;
  case ParsedAttr::AT_SwiftCall:
    CC = CC_Swift;
    break;
  case ParsedAttr::AT_SwiftAsyncCall:
    CC = CC_SwiftAsync;
    break;
  case ParsedAttr::AT_VectorCall:
    CC = CC_X86VectorCall;
    break;
  case ParsedAttr::AT_AArch64VectorPcs:
    CC = CC_AArch64VectorCall;
    break;
  case ParsedAttr::AT_AArch64SVEPcs:
    CC = CC_AArch64SVEPCS;
    break;
  case ParsedAttr::AT_AMDGPUKernelCall:
    CC = CC_AMDGPUKernelCall;
    break;
  case ParsedAttr::AT_RegCall:
    CC = CC_X86RegCall;
    break;
  case ParsedAttr::AT_MSABI:
    CC = Context.getTargetInfo().getTriple().isOSWindows() ? CC_C :
                                                             CC_Win64;
    break;
  case ParsedAttr::AT_SysVABI:
    CC = Context.getTargetInfo().getTriple().isOSWindows() ? CC_X86_64SysV :
                                                             CC_C;
    break;
  case ParsedAttr::AT_Pcs: {
    StringRef StrRef;
    if (!checkStringLiteralArgumentAttr(Attrs, 0, StrRef)) {
      Attrs.setInvalid();
      return true;
    }
    if (StrRef == "aapcs") {
      CC = CC_AAPCS;
      break;
    } else if (StrRef == "aapcs-vfp") {
      CC = CC_AAPCS_VFP;
      break;
    }

    Attrs.setInvalid();
    Diag(Attrs.getLoc(), diag::err_invalid_pcs);
    return true;
  }
  case ParsedAttr::AT_IntelOclBicc:
    CC = CC_IntelOclBicc;
    break;
  case ParsedAttr::AT_PreserveMost:
    CC = CC_PreserveMost;
    break;
  case ParsedAttr::AT_PreserveAll:
    CC = CC_PreserveAll;
    break;
  case ParsedAttr::AT_M68kRTD:
    CC = CC_M68kRTD;
    break;
  case ParsedAttr::AT_PreserveNone:
    CC = CC_PreserveNone;
    break;
  case ParsedAttr::AT_RISCVVectorCC:
    CC = CC_RISCVVectorCall;
    break;
  default: llvm_unreachable("unexpected attribute kind");
  }

  TargetInfo::CallingConvCheckResult A = TargetInfo::CCCR_OK;
  // CUDA functions may have host and/or device attributes which indicate
  // their targeted execution environment, therefore the calling convention
  // of functions in CUDA should be checked against the target deduced based
  // on their host/device attributes.
  if (LangOpts.CUDA) {
    auto *Aux = Context.getAuxTargetInfo();
    assert(FD || CFT != CUDAFunctionTarget::InvalidTarget);
    auto CudaTarget = FD ? CUDA().IdentifyTarget(FD) : CFT;
    bool CheckHost = false, CheckDevice = false;
    switch (CudaTarget) {
    case CUDAFunctionTarget::HostDevice:
      CheckHost = true;
      CheckDevice = true;
      break;
    case CUDAFunctionTarget::Host:
      CheckHost = true;
      break;
    case CUDAFunctionTarget::Device:
    case CUDAFunctionTarget::Global:
      CheckDevice = true;
      break;
    case CUDAFunctionTarget::InvalidTarget:
      llvm_unreachable("unexpected cuda target");
    }
    auto *HostTI = LangOpts.CUDAIsDevice ? Aux : &TI;
    auto *DeviceTI = LangOpts.CUDAIsDevice ? &TI : Aux;
    if (CheckHost && HostTI)
      A = HostTI->checkCallingConvention(CC);
    if (A == TargetInfo::CCCR_OK && CheckDevice && DeviceTI)
      A = DeviceTI->checkCallingConvention(CC);
  } else {
    A = TI.checkCallingConvention(CC);
  }

  switch (A) {
  case TargetInfo::CCCR_OK:
    break;

  case TargetInfo::CCCR_Ignore:
    // Treat an ignored convention as if it was an explicit C calling convention
    // attribute. For example, __stdcall on Win x64 functions as __cdecl, so
    // that command line flags that change the default convention to
    // __vectorcall don't affect declarations marked __stdcall.
    CC = CC_C;
    break;

  case TargetInfo::CCCR_Error:
    Diag(Attrs.getLoc(), diag::error_cconv_unsupported)
        << Attrs << (int)CallingConventionIgnoredReason::ForThisTarget;
    break;

  case TargetInfo::CCCR_Warning: {
    Diag(Attrs.getLoc(), diag::warn_cconv_unsupported)
        << Attrs << (int)CallingConventionIgnoredReason::ForThisTarget;

    // This convention is not valid for the target. Use the default function or
    // method calling convention.
    bool IsCXXMethod = false, IsVariadic = false;
    if (FD) {
      IsCXXMethod = FD->isCXXInstanceMember();
      IsVariadic = FD->isVariadic();
    }
    CC = Context.getDefaultCallingConvention(IsVariadic, IsCXXMethod);
    break;
  }
  }

  Attrs.setProcessingCache((unsigned) CC);
  return false;
}

bool Sema::CheckRegparmAttr(const ParsedAttr &AL, unsigned &numParams) {
  if (AL.isInvalid())
    return true;

  if (!AL.checkExactlyNumArgs(*this, 1)) {
    AL.setInvalid();
    return true;
  }

  uint32_t NP;
  Expr *NumParamsExpr = AL.getArgAsExpr(0);
  if (!checkUInt32Argument(AL, NumParamsExpr, NP)) {
    AL.setInvalid();
    return true;
  }

  if (Context.getTargetInfo().getRegParmMax() == 0) {
    Diag(AL.getLoc(), diag::err_attribute_regparm_wrong_platform)
      << NumParamsExpr->getSourceRange();
    AL.setInvalid();
    return true;
  }

  numParams = NP;
  if (numParams > Context.getTargetInfo().getRegParmMax()) {
    Diag(AL.getLoc(), diag::err_attribute_regparm_invalid_number)
      << Context.getTargetInfo().getRegParmMax() << NumParamsExpr->getSourceRange();
    AL.setInvalid();
    return true;
  }

  return false;
}

// Checks whether an argument of launch_bounds attribute is
// acceptable, performs implicit conversion to Rvalue, and returns
// non-nullptr Expr result on success. Otherwise, it returns nullptr
// and may output an error.
static Expr *makeLaunchBoundsArgExpr(Sema &S, Expr *E,
                                     const CUDALaunchBoundsAttr &AL,
                                     const unsigned Idx) {
  if (S.DiagnoseUnexpandedParameterPack(E))
    return nullptr;

  // Accept template arguments for now as they depend on something else.
  // We'll get to check them when they eventually get instantiated.
  if (E->isValueDependent())
    return E;

  std::optional<llvm::APSInt> I = llvm::APSInt(64);
  if (!(I = E->getIntegerConstantExpr(S.Context))) {
    S.Diag(E->getExprLoc(), diag::err_attribute_argument_n_type)
        << &AL << Idx << AANT_ArgumentIntegerConstant << E->getSourceRange();
    return nullptr;
  }
  // Make sure we can fit it in 32 bits.
  if (!I->isIntN(32)) {
    S.Diag(E->getExprLoc(), diag::err_ice_too_large)
        << toString(*I, 10, false) << 32 << /* Unsigned */ 1;
    return nullptr;
  }
  if (*I < 0)
    S.Diag(E->getExprLoc(), diag::warn_attribute_argument_n_negative)
        << &AL << Idx << E->getSourceRange();

  // We may need to perform implicit conversion of the argument.
  InitializedEntity Entity = InitializedEntity::InitializeParameter(
      S.Context, S.Context.getConstType(S.Context.IntTy), /*consume*/ false);
  ExprResult ValArg = S.PerformCopyInitialization(Entity, SourceLocation(), E);
  assert(!ValArg.isInvalid() &&
         "Unexpected PerformCopyInitialization() failure.");

  return ValArg.getAs<Expr>();
}

CUDALaunchBoundsAttr *
Sema::CreateLaunchBoundsAttr(const AttributeCommonInfo &CI, Expr *MaxThreads,
                             Expr *MinBlocks, Expr *MaxBlocks) {
  CUDALaunchBoundsAttr TmpAttr(Context, CI, MaxThreads, MinBlocks, MaxBlocks);
  MaxThreads = makeLaunchBoundsArgExpr(*this, MaxThreads, TmpAttr, 0);
  if (!MaxThreads)
    return nullptr;

  if (MinBlocks) {
    MinBlocks = makeLaunchBoundsArgExpr(*this, MinBlocks, TmpAttr, 1);
    if (!MinBlocks)
      return nullptr;
  }

  if (MaxBlocks) {
    // '.maxclusterrank' ptx directive requires .target sm_90 or higher.
    auto SM = getOffloadArch(Context.getTargetInfo());
    if (SM == OffloadArch::UNKNOWN || SM < OffloadArch::SM_90) {
      Diag(MaxBlocks->getBeginLoc(), diag::warn_cuda_maxclusterrank_sm_90)
          << OffloadArchToString(SM) << CI << MaxBlocks->getSourceRange();
      // Ignore it by setting MaxBlocks to null;
      MaxBlocks = nullptr;
    } else {
      MaxBlocks = makeLaunchBoundsArgExpr(*this, MaxBlocks, TmpAttr, 2);
      if (!MaxBlocks)
        return nullptr;
    }
  }

  return ::new (Context)
      CUDALaunchBoundsAttr(Context, CI, MaxThreads, MinBlocks, MaxBlocks);
}

void Sema::AddLaunchBoundsAttr(Decl *D, const AttributeCommonInfo &CI,
                               Expr *MaxThreads, Expr *MinBlocks,
                               Expr *MaxBlocks) {
  if (auto *Attr = CreateLaunchBoundsAttr(CI, MaxThreads, MinBlocks, MaxBlocks))
    D->addAttr(Attr);
}

static void handleLaunchBoundsAttr(Sema &S, Decl *D, const ParsedAttr &AL) {
  if (!AL.checkAtLeastNumArgs(S, 1) || !AL.checkAtMostNumArgs(S, 3))
    return;

  S.AddLaunchBoundsAttr(D, AL, AL.getArgAsExpr(0),
                        AL.getNumArgs() > 1 ? AL.getArgAsExpr(1) : nullptr,
                        AL.getNumArgs() > 2 ? AL.getArgAsExpr(2) : nullptr);
}

static void handleArgumentWithTypeTagAttr(Sema &S, Decl *D,
                                          const ParsedAttr &AL) {
  if (!AL.isArgIdent(0)) {
    S.Diag(AL.getLoc(), diag::err_attribute_argument_n_type)
        << AL << /* arg num = */ 1 << AANT_ArgumentIdentifier;
    return;
  }

  ParamIdx ArgumentIdx;
  if (!S.checkFunctionOrMethodParameterIndex(D, AL, 2, AL.getArgAsExpr(1),
                                             ArgumentIdx))
    return;

  ParamIdx TypeTagIdx;
  if (!S.checkFunctionOrMethodParameterIndex(D, AL, 3, AL.getArgAsExpr(2),
                                             TypeTagIdx))
    return;

  bool IsPointer = AL.getAttrName()->getName() == "pointer_with_type_tag";
  if (IsPointer) {
    // Ensure that buffer has a pointer type.
    unsigned ArgumentIdxAST = ArgumentIdx.getASTIndex();
    if (ArgumentIdxAST >= getFunctionOrMethodNumParams(D) ||
        !getFunctionOrMethodParamType(D, ArgumentIdxAST)->isPointerType())
      S.Diag(AL.getLoc(), diag::err_attribute_pointers_only) << AL << 0;
  }

  D->addAttr(::new (S.Context) ArgumentWithTypeTagAttr(
      S.Context, AL, AL.getArgAsIdent(0)->Ident, ArgumentIdx, TypeTagIdx,
      IsPointer));
}

static void handleTypeTagForDatatypeAttr(Sema &S, Decl *D,
                                         const ParsedAttr &AL) {
  if (!AL.isArgIdent(0)) {
    S.Diag(AL.getLoc(), diag::err_attribute_argument_n_type)
        << AL << 1 << AANT_ArgumentIdentifier;
    return;
  }

  if (!AL.checkExactlyNumArgs(S, 1))
    return;

  if (!isa<VarDecl>(D)) {
    S.Diag(AL.getLoc(), diag::err_attribute_wrong_decl_type)
        << AL << AL.isRegularKeywordAttribute() << ExpectedVariable;
    return;
  }

  IdentifierInfo *PointerKind = AL.getArgAsIdent(0)->Ident;
  TypeSourceInfo *MatchingCTypeLoc = nullptr;
  S.GetTypeFromParser(AL.getMatchingCType(), &MatchingCTypeLoc);
  assert(MatchingCTypeLoc && "no type source info for attribute argument");

  D->addAttr(::new (S.Context) TypeTagForDatatypeAttr(
      S.Context, AL, PointerKind, MatchingCTypeLoc, AL.getLayoutCompatible(),
      AL.getMustBeNull()));
}

/// Give a warning for duplicate attributes, return true if duplicate.
template <typename AttrType>
static bool checkForDuplicateAttribute(Sema &S, Decl *D,
                                       const ParsedAttr &Attr) {
  // Give a warning for duplicates but not if it's one we've implicitly added.
  auto *A = D->getAttr<AttrType>();
  if (A && !A->isImplicit()) {
    S.Diag(Attr.getLoc(), diag::warn_duplicate_attribute_exact) << A;
    return true;
  }
  return false;
}

// Checks if FPGA memory attributes apply on valid variables.
// Returns true if an error occured.
static bool CheckValidFPGAMemoryAttributesVar(Sema &S, Decl *D) {
  // Check for SYCL device compilation context.
  if (!S.Context.getLangOpts().SYCLIsDevice) {
    return false;
  }

  const auto *VD = dyn_cast<VarDecl>(D);
  if (!VD)
    return false;

  // Exclude implicit parameters and non-type template parameters.
  if (VD->getKind() == Decl::ImplicitParam ||
      VD->getKind() == Decl::NonTypeTemplateParm)
    return false;

  // Check for non-static data member.
  if (isa<FieldDecl>(D))
    return false;

  // Check for SYCL device global attribute decoration.
  if (S.SYCL().isTypeDecoratedWithDeclAttribute<SYCLDeviceGlobalAttr>(
          VD->getType()))
    return false;

  // Check for constant variables and variables in the OpenCL constant
  // address space.
  if (VD->getType().isConstQualified() ||
      VD->getType().getAddressSpace() == LangAS::opencl_constant)
    return false;

  // Check for static storage class or local storage.
  if (VD->getStorageClass() == SC_Static || VD->hasLocalStorage())
    return false;

  return true;
}

void Sema::AddSYCLIntelNoGlobalWorkOffsetAttr(Decl *D,
                                              const AttributeCommonInfo &CI,
                                              Expr *E) {
  if (!E->isValueDependent()) {
    // Validate that we have an integer constant expression and then store the
    // converted constant expression into the semantic attribute so that we
    // don't have to evaluate it again later.
    llvm::APSInt ArgVal;
    ExprResult Res = VerifyIntegerConstantExpression(E, &ArgVal);
    if (Res.isInvalid())
      return;
    E = Res.get();

    // Check to see if there's a duplicate attribute with different values
    // already applied to the declaration.
    if (const auto *DeclAttr = D->getAttr<SYCLIntelNoGlobalWorkOffsetAttr>()) {
      // If the other attribute argument is instantiation dependent, we won't
      // have converted it to a constant expression yet and thus we test
      // whether this is a null pointer.
      if (const auto *DeclExpr = dyn_cast<ConstantExpr>(DeclAttr->getValue())) {
        if (ArgVal != DeclExpr->getResultAsAPSInt()) {
          Diag(CI.getLoc(), diag::warn_duplicate_attribute) << CI;
          Diag(DeclAttr->getLoc(), diag::note_previous_attribute);
        }
        // Drop the duplicate attribute.
        return;
      }
    }
  }

  D->addAttr(::new (Context) SYCLIntelNoGlobalWorkOffsetAttr(Context, CI, E));
}

SYCLIntelNoGlobalWorkOffsetAttr *Sema::MergeSYCLIntelNoGlobalWorkOffsetAttr(
    Decl *D, const SYCLIntelNoGlobalWorkOffsetAttr &A) {
  // Check to see if there's a duplicate attribute with different values
  // already applied to the declaration.
  if (const auto *DeclAttr = D->getAttr<SYCLIntelNoGlobalWorkOffsetAttr>()) {
    if (const auto *DeclExpr = dyn_cast<ConstantExpr>(DeclAttr->getValue())) {
      if (const auto *MergeExpr = dyn_cast<ConstantExpr>(A.getValue())) {
        if (DeclExpr->getResultAsAPSInt() != MergeExpr->getResultAsAPSInt()) {
          Diag(DeclAttr->getLoc(), diag::warn_duplicate_attribute) << &A;
          Diag(A.getLoc(), diag::note_previous_attribute);
        }
        // Do not add a duplicate attribute.
        return nullptr;
      }
    }
  }
  return ::new (Context)
      SYCLIntelNoGlobalWorkOffsetAttr(Context, A, A.getValue());
}

static void handleSYCLIntelNoGlobalWorkOffsetAttr(Sema &S, Decl *D,
                                                  const ParsedAttr &A) {
  // If no attribute argument is specified, set to default value '1'.
  Expr *E = A.isArgExpr(0)
                ? A.getArgAsExpr(0)
                : IntegerLiteral::Create(S.Context, llvm::APInt(32, 1),
                                         S.Context.IntTy, A.getLoc());

  S.AddSYCLIntelNoGlobalWorkOffsetAttr(D, A, E);
}

/// Handle the [[intel::singlepump]] attribute.
static void handleSYCLIntelSinglePumpAttr(Sema &S, Decl *D,
                                          const ParsedAttr &AL) {
  // 'singlepump' Attribute does not take any argument. Give a warning for
  // duplicate attributes but not if it's one we've implicitly added and drop
  // any duplicates.
  if (const auto *ExistingAttr = D->getAttr<SYCLIntelSinglePumpAttr>()) {
    if (ExistingAttr && !ExistingAttr->isImplicit()) {
      S.Diag(AL.getLoc(), diag::warn_duplicate_attribute_exact) << &AL;
      S.Diag(ExistingAttr->getLoc(), diag::note_previous_attribute);
      return;
    }
  }

  // Check attribute applies to field, constant variables, local variables,
  // static variables, non-static data members, and device_global variables
  // for the device compilation.
  if ((D->getKind() == Decl::ParmVar) ||
      CheckValidFPGAMemoryAttributesVar(S, D)) {
    S.Diag(AL.getLoc(), diag::err_fpga_attribute_incorrect_variable)
        << AL << /*agent memory arguments*/ 0;
    return;
  }

  // If the declaration does not have an [[intel::fpga_memory]]
  // attribute, this creates one as an implicit attribute.
  if (!D->hasAttr<SYCLIntelMemoryAttr>())
    D->addAttr(SYCLIntelMemoryAttr::CreateImplicit(
        S.Context, SYCLIntelMemoryAttr::Default));

  D->addAttr(::new (S.Context) SYCLIntelSinglePumpAttr(S.Context, AL));
}

/// Handle the [[intel::doublepump]] attribute.
static void handleSYCLIntelDoublePumpAttr(Sema &S, Decl *D,
                                          const ParsedAttr &AL) {
  // 'doublepump' Attribute does not take any argument. Give a warning for
  // duplicate attributes but not if it's one we've implicitly added and drop
  // any duplicates.
  if (const auto *ExistingAttr = D->getAttr<SYCLIntelDoublePumpAttr>()) {
    if (ExistingAttr && !ExistingAttr->isImplicit()) {
      S.Diag(AL.getLoc(), diag::warn_duplicate_attribute_exact) << &AL;
      S.Diag(ExistingAttr->getLoc(), diag::note_previous_attribute);
      return;
    }
  }

  // Check attribute applies to field, constant variables, local variables,
  // static variables, non-static data members, and device_global variables
  // for the device compilation.
  if ((D->getKind() == Decl::ParmVar) ||
      CheckValidFPGAMemoryAttributesVar(S, D)) {
    S.Diag(AL.getLoc(), diag::err_fpga_attribute_incorrect_variable)
        << AL << /*agent memory arguments*/ 0;
    return;
  }

  // If the declaration does not have an [[intel::fpga_memory]]
  // attribute, this creates one as an implicit attribute.
  if (!D->hasAttr<SYCLIntelMemoryAttr>())
    D->addAttr(SYCLIntelMemoryAttr::CreateImplicit(
        S.Context, SYCLIntelMemoryAttr::Default));

  D->addAttr(::new (S.Context) SYCLIntelDoublePumpAttr(S.Context, AL));
}

/// Handle the [[intel::fpga_memory]] attribute.
/// This is incompatible with the [[intel::fpga_register]] attribute.
static void handleSYCLIntelMemoryAttr(Sema &S, Decl *D, const ParsedAttr &AL) {
  SYCLIntelMemoryAttr::MemoryKind Kind;
  if (AL.getNumArgs() == 0)
    Kind = SYCLIntelMemoryAttr::Default;
  else {
    StringRef Str;
    if (!S.checkStringLiteralArgumentAttr(AL, 0, Str))
      return;
    if (Str.empty() ||
        !SYCLIntelMemoryAttr::ConvertStrToMemoryKind(Str, Kind)) {
      SmallString<256> ValidStrings;
      SYCLIntelMemoryAttr::generateValidStrings(ValidStrings);
      S.Diag(AL.getLoc(), diag::err_intel_fpga_memory_arg_invalid)
          << AL << ValidStrings;
      return;
    }
  }

  if (auto *MA = D->getAttr<SYCLIntelMemoryAttr>()) {
    // Check to see if there's a duplicate memory attribute with different
    // values already applied to the declaration.
    if (!MA->isImplicit()) {
      if (MA->getKind() != Kind) {
        S.Diag(AL.getLoc(), diag::warn_duplicate_attribute) << &AL;
        S.Diag(MA->getLocation(), diag::note_previous_attribute);
      }
      // Drop the duplicate attribute.
      return;
    }
    // We are adding a user memory attribute, drop any implicit default.
    D->dropAttr<SYCLIntelMemoryAttr>();
  }

  // Check attribute applies to field, constant variables, local variables,
  // static variables, agent memory arguments, non-static data members,
  // and device_global variables for the device compilation.
  if (CheckValidFPGAMemoryAttributesVar(S, D)) {
    S.Diag(AL.getLoc(), diag::err_fpga_attribute_incorrect_variable)
        << AL << /*agent memory arguments*/ 1;
    return;
  }

  D->addAttr(::new (S.Context) SYCLIntelMemoryAttr(S.Context, AL, Kind));
}

/// Handle the [[intel::fpga_register]] attribute.
/// This is incompatible with most of the other memory attributes.
static void handleSYCLIntelRegisterAttr(Sema &S, Decl *D,
		                        const ParsedAttr &A) {

  // 'fpga_register' Attribute does not take any argument. Give a warning for
  // duplicate attributes but not if it's one we've implicitly added and drop
  // any duplicates.
  if (const auto *ExistingAttr = D->getAttr<SYCLIntelRegisterAttr>()) {
    if (ExistingAttr && !ExistingAttr->isImplicit()) {
      S.Diag(A.getLoc(), diag::warn_duplicate_attribute_exact) << &A;
      S.Diag(ExistingAttr->getLoc(), diag::note_previous_attribute);
      return;
    }
  }

  // Check attribute applies to field, constant variables, local variables,
  // static variables, non-static data members, and device_global variables
  // for the device compilation.
  if ((D->getKind() == Decl::ParmVar) ||
      CheckValidFPGAMemoryAttributesVar(S, D)) {
    S.Diag(A.getLoc(), diag::err_fpga_attribute_incorrect_variable)
        << A << /*agent memory arguments*/ 0;
    return;
  }

  D->addAttr(::new (S.Context) SYCLIntelRegisterAttr(S.Context, A));
}

/// Handle the [[intel::bankwidth]] and [[intel::numbanks]] attributes.
/// These require a single constant power of two greater than zero.
/// These are incompatible with the register attribute.
/// The numbanks and bank_bits attributes are related.  If bank_bits exists
/// when handling numbanks they are checked for consistency.

void Sema::AddSYCLIntelBankWidthAttr(Decl *D, const AttributeCommonInfo &CI,
                                     Expr *E) {
  if (!E->isValueDependent()) {
    // Validate that we have an integer constant expression and then store the
    // converted constant expression into the semantic attribute so that we
    // don't have to evaluate it again later.
    llvm::APSInt ArgVal;
    ExprResult Res = VerifyIntegerConstantExpression(E, &ArgVal);
    if (Res.isInvalid())
      return;
    E = Res.get();

    // This attribute requires a strictly positive value.
    if (ArgVal <= 0) {
      Diag(E->getExprLoc(), diag::err_attribute_requires_positive_integer)
          << CI << /*positive*/ 0;
      return;
    }

    // This attribute requires a single constant power of two greater than zero.
    if (!ArgVal.isPowerOf2()) {
      Diag(E->getExprLoc(), diag::err_attribute_argument_not_power_of_two)
          << CI;
      return;
    }

    // Check attribute applies to field, constant variables, local variables,
    // static variables, agent memory arguments, non-static data members,
    // and device_global variables for the device compilation.
    if (CheckValidFPGAMemoryAttributesVar(*this, D)) {
      Diag(CI.getLoc(), diag::err_fpga_attribute_incorrect_variable)
          << CI << /*agent memory arguments*/ 1;
      return;
    }

    // Check to see if there's a duplicate attribute with different values
    // already applied to the declaration.
    if (const auto *DeclAttr = D->getAttr<SYCLIntelBankWidthAttr>()) {
      // If the other attribute argument is instantiation dependent, we won't
      // have converted it to a constant expression yet and thus we test
      // whether this is a null pointer.
      if (const auto *DeclExpr = dyn_cast<ConstantExpr>(DeclAttr->getValue())) {
        if (ArgVal != DeclExpr->getResultAsAPSInt()) {
          Diag(CI.getLoc(), diag::warn_duplicate_attribute) << CI;
          Diag(DeclAttr->getLoc(), diag::note_previous_attribute);
        }
        // Drop the duplicate attribute.
        return;
      }
    }
  }

  // If the declaration does not have an [[intel::fpga_memory]]
  // attribute, this creates one as an implicit attribute.
  if (!D->hasAttr<SYCLIntelMemoryAttr>())
    D->addAttr(SYCLIntelMemoryAttr::CreateImplicit(
        Context, SYCLIntelMemoryAttr::Default));

  D->addAttr(::new (Context) SYCLIntelBankWidthAttr(Context, CI, E));
}

SYCLIntelBankWidthAttr *
Sema::MergeSYCLIntelBankWidthAttr(Decl *D, const SYCLIntelBankWidthAttr &A) {
  // Check to see if there's a duplicate attribute with different values
  // already applied to the declaration.
  if (const auto *DeclAttr = D->getAttr<SYCLIntelBankWidthAttr>()) {
    const auto *DeclExpr = dyn_cast<ConstantExpr>(DeclAttr->getValue());
    const auto *MergeExpr = dyn_cast<ConstantExpr>(A.getValue());
    if (DeclExpr && MergeExpr &&
        DeclExpr->getResultAsAPSInt() != MergeExpr->getResultAsAPSInt()) {
      Diag(DeclAttr->getLoc(), diag::warn_duplicate_attribute) << &A;
      Diag(A.getLoc(), diag::note_previous_attribute);
      return nullptr;
    }
  }

  return ::new (Context) SYCLIntelBankWidthAttr(Context, A, A.getValue());
}

static void handleSYCLIntelBankWidthAttr(Sema &S, Decl *D,
                                         const ParsedAttr &A) {
  S.AddSYCLIntelBankWidthAttr(D, A, A.getArgAsExpr(0));
}

void Sema::AddSYCLIntelNumBanksAttr(Decl *D, const AttributeCommonInfo &CI,
                                    Expr *E) {
  if (!E->isValueDependent()) {
    // Validate that we have an integer constant expression and then store the
    // converted constant expression into the semantic attribute so that we
    // don't have to evaluate it again later.
    llvm::APSInt ArgVal;
    ExprResult Res = VerifyIntegerConstantExpression(E, &ArgVal);
    if (Res.isInvalid())
      return;
    E = Res.get();

    // This attribute requires a strictly positive value.
    if (ArgVal <= 0) {
      Diag(E->getExprLoc(), diag::err_attribute_requires_positive_integer)
          << CI << /*positive*/ 0;
      return;
    }

    // This attribute requires a single constant power of two greater than zero.
    if (!ArgVal.isPowerOf2()) {
      Diag(E->getExprLoc(), diag::err_attribute_argument_not_power_of_two)
          << CI;
      return;
    }

    // Check or add the related BankBits attribute.
    if (auto *BBA = D->getAttr<SYCLIntelBankBitsAttr>()) {
      unsigned NumBankBits = BBA->args_size();
      if (NumBankBits != ArgVal.ceilLogBase2()) {
        Diag(E->getExprLoc(), diag::err_bankbits_numbanks_conflicting) << CI;
        return;
      }
    }

    // Check attribute applies to constant variables, local variables,
    // static variables, agent memory arguments, non-static data members,
    // and device_global variables for the device compilation.
    if (CheckValidFPGAMemoryAttributesVar(*this, D)) {
      Diag(CI.getLoc(), diag::err_fpga_attribute_incorrect_variable)
          << CI << /*agent memory arguments*/ 1;
      return;
    }

    // Check to see if there's a duplicate attribute with different values
    // already applied to the declaration.
    if (const auto *DeclAttr = D->getAttr<SYCLIntelNumBanksAttr>()) {
      // If the other attribute argument is instantiation dependent, we won't
      // have converted it to a constant expression yet and thus we test
      // whether this is a null pointer.
      if (const auto *DeclExpr = dyn_cast<ConstantExpr>(DeclAttr->getValue())) {
        if (ArgVal != DeclExpr->getResultAsAPSInt()) {
          Diag(CI.getLoc(), diag::warn_duplicate_attribute) << CI;
          Diag(DeclAttr->getLoc(), diag::note_previous_attribute);
        }
        // Drop the duplicate attribute.
        return;
      }
    }
  }

  // If the declaration does not have an [[intel::fpga_memory]]
  // attribute, this creates one as an implicit attribute.
  if (!D->hasAttr<SYCLIntelMemoryAttr>())
    D->addAttr(SYCLIntelMemoryAttr::CreateImplicit(
        Context, SYCLIntelMemoryAttr::Default));

  // We are adding a user NumBanks attribute, drop any implicit default.
  if (auto *NBA = D->getAttr<SYCLIntelNumBanksAttr>()) {
    if (NBA->isImplicit())
      D->dropAttr<SYCLIntelNumBanksAttr>();
  }

  D->addAttr(::new (Context) SYCLIntelNumBanksAttr(Context, CI, E));
}

SYCLIntelNumBanksAttr *
Sema::MergeSYCLIntelNumBanksAttr(Decl *D, const SYCLIntelNumBanksAttr &A) {
  // Check to see if there's a duplicate attribute with different values
  // already applied to the declaration.
  if (const auto *DeclAttr = D->getAttr<SYCLIntelNumBanksAttr>()) {
    const auto *DeclExpr = dyn_cast<ConstantExpr>(DeclAttr->getValue());
    const auto *MergeExpr = dyn_cast<ConstantExpr>(A.getValue());
    if (DeclExpr && MergeExpr &&
        DeclExpr->getResultAsAPSInt() != MergeExpr->getResultAsAPSInt()) {
      Diag(DeclAttr->getLoc(), diag::warn_duplicate_attribute) << &A;
      Diag(A.getLoc(), diag::note_previous_attribute);
      return nullptr;
    }
  }

  return ::new (Context) SYCLIntelNumBanksAttr(Context, A, A.getValue());
}

static void handleSYCLIntelNumBanksAttr(Sema &S, Decl *D, const ParsedAttr &A) {
  S.AddSYCLIntelNumBanksAttr(D, A, A.getArgAsExpr(0));
}

static void handleIntelSimpleDualPortAttr(Sema &S, Decl *D,
                                          const ParsedAttr &AL) {
  // 'simple_dual_port' Attribute does not take any argument. Give a warning for
  // duplicate attributes but not if it's one we've implicitly added and drop
  // any duplicates.
  if (const auto *ExistingAttr = D->getAttr<SYCLIntelSimpleDualPortAttr>()) {
    if (ExistingAttr && !ExistingAttr->isImplicit()) {
      S.Diag(AL.getLoc(), diag::warn_duplicate_attribute_exact) << &AL;
      S.Diag(ExistingAttr->getLoc(), diag::note_previous_attribute);
      return;
    }
  }

  // Check attribute applies to field, constant variables, local variables,
  // static variables, agent memory arguments, non-static data members,
  // and device_global variables for the device compilation.
  if (CheckValidFPGAMemoryAttributesVar(S, D)) {
      S.Diag(AL.getLoc(), diag::err_fpga_attribute_incorrect_variable)
          << AL << /*agent memory arguments*/ 1;
      return;
  }

  if (!D->hasAttr<SYCLIntelMemoryAttr>())
    D->addAttr(SYCLIntelMemoryAttr::CreateImplicit(
        S.Context, SYCLIntelMemoryAttr::Default));

  D->addAttr(::new (S.Context)
                 SYCLIntelSimpleDualPortAttr(S.Context, AL));
}

void Sema::AddSYCLIntelMaxReplicatesAttr(Decl *D, const AttributeCommonInfo &CI,
                                         Expr *E) {
  if (!E->isValueDependent()) {
    // Validate that we have an integer constant expression and then store the
    // converted constant expression into the semantic attribute so that we
    // don't have to evaluate it again later.
    llvm::APSInt ArgVal;
    ExprResult Res = VerifyIntegerConstantExpression(E, &ArgVal);
    if (Res.isInvalid())
      return;
    E = Res.get();
    // This attribute requires a strictly positive value.
    if (ArgVal <= 0) {
      Diag(E->getExprLoc(), diag::err_attribute_requires_positive_integer)
          << CI << /*positive*/ 0;
      return;
    }

    // Check attribute applies to field, constant variables, local variables,
    // static variables, agent memory arguments, non-static data members,
    // and device_global variables for the device compilation.
    if (CheckValidFPGAMemoryAttributesVar(*this, D)) {
      Diag(CI.getLoc(), diag::err_fpga_attribute_incorrect_variable)
          << CI << /*agent memory arguments*/ 1;
      return;
    }

    // Check to see if there's a duplicate attribute with different values
    // already applied to the declaration.
    if (const auto *DeclAttr = D->getAttr<SYCLIntelMaxReplicatesAttr>()) {
      // If the other attribute argument is instantiation dependent, we won't
      // have converted it to a constant expression yet and thus we test
      // whether this is a null pointer.
      if (const auto *DeclExpr = dyn_cast<ConstantExpr>(DeclAttr->getValue())) {
        if (ArgVal != DeclExpr->getResultAsAPSInt()) {
          Diag(CI.getLoc(), diag::warn_duplicate_attribute) << CI;
          Diag(DeclAttr->getLoc(), diag::note_previous_attribute);
        }
        // Drop the duplicate attribute.
        return;
      }
    }
  }

  // If the declaration does not have an [[intel::fpga_memory]]
  // attribute, this creates one as an implicit attribute.
  if (!D->hasAttr<SYCLIntelMemoryAttr>())
    D->addAttr(SYCLIntelMemoryAttr::CreateImplicit(
        Context, SYCLIntelMemoryAttr::Default));

  D->addAttr(::new (Context) SYCLIntelMaxReplicatesAttr(Context, CI, E));
}

SYCLIntelMaxReplicatesAttr *
Sema::MergeSYCLIntelMaxReplicatesAttr(Decl *D,
                                      const SYCLIntelMaxReplicatesAttr &A) {
  // Check to see if there's a duplicate attribute with different values
  // already applied to the declaration.
  if (const auto *DeclAttr = D->getAttr<SYCLIntelMaxReplicatesAttr>()) {
    if (const auto *DeclExpr = dyn_cast<ConstantExpr>(DeclAttr->getValue())) {
      if (const auto *MergeExpr = dyn_cast<ConstantExpr>(A.getValue())) {
        if (DeclExpr->getResultAsAPSInt() != MergeExpr->getResultAsAPSInt()) {
          Diag(DeclAttr->getLoc(), diag::warn_duplicate_attribute) << &A;
          Diag(A.getLoc(), diag::note_previous_attribute);
        }
        // Do not add a duplicate attribute.
        return nullptr;
      }
    }
  }

  return ::new (Context) SYCLIntelMaxReplicatesAttr(Context, A, A.getValue());
}

static void handleSYCLIntelMaxReplicatesAttr(Sema &S, Decl *D,
                                          const ParsedAttr &A) {
  S.AddSYCLIntelMaxReplicatesAttr(D, A, A.getArgAsExpr(0));
}

/// Handle the merge attribute.
/// This requires two string arguments.  The first argument is a name, the
/// second is a direction.  The direction must be "depth" or "width".
/// This is incompatible with the register attribute.
static void handleSYCLIntelMergeAttr(Sema &S, Decl *D, const ParsedAttr &AL) {
  SmallVector<StringRef, 2> Results;
  for (int I = 0; I < 2; I++) {
    StringRef Str;
    if (!S.checkStringLiteralArgumentAttr(AL, I, Str))
      return;

    if (I == 1 && Str != "depth" && Str != "width") {
      S.Diag(AL.getLoc(), diag::err_intel_fpga_merge_dir_invalid) << AL;
      return;
    }
    Results.push_back(Str);
  }

  // Warn about duplicate attributes if they have different arguments, no
  // diagnostic is emitted if the arguments match, and drop any duplicate
  // attributes.
  if (const auto *Existing = D->getAttr<SYCLIntelMergeAttr>()) {
    if (Existing && !(Existing->getName() == Results[0] &&
                      Existing->getDirection() == Results[1])) {
      S.Diag(AL.getLoc(), diag::warn_duplicate_attribute) << AL;
      S.Diag(Existing->getLoc(), diag::note_previous_attribute);
    }
    // If there is no mismatch, drop any duplicate attributes.
    return;
  }

  // Check attribute applies to field, constant variables, local variables,
  // static variables, non-static data members, and device_global variables
  // for the device compilation.
  if ((D->getKind() == Decl::ParmVar) ||
      CheckValidFPGAMemoryAttributesVar(S, D)) {
    S.Diag(AL.getLoc(), diag::err_fpga_attribute_incorrect_variable)
        << AL << /*agent memory arguments*/ 0;
    return;
  }

  if (!D->hasAttr<SYCLIntelMemoryAttr>())
    D->addAttr(SYCLIntelMemoryAttr::CreateImplicit(
        S.Context, SYCLIntelMemoryAttr::Default));

  D->addAttr(::new (S.Context)
                 SYCLIntelMergeAttr(S.Context, AL, Results[0], Results[1]));
}

/// Handle the bank_bits attribute.
/// This attribute accepts a list of values greater than zero.
/// This is incompatible with the register attribute.
/// The numbanks and bank_bits attributes are related. If numbanks exists
/// when handling bank_bits they are checked for consistency. If numbanks
/// hasn't been added yet an implicit one is added with the correct value.
/// If the user later adds a numbanks attribute the implicit one is removed.
/// The values must be consecutive values (i.e. 3,4,5 or 2,1).
static void handleSYCLIntelBankBitsAttr(Sema &S, Decl *D, const ParsedAttr &A) {
  checkForDuplicateAttribute<SYCLIntelBankBitsAttr>(S, D, A);

  if (!A.checkAtLeastNumArgs(S, 1))
    return;

  SmallVector<Expr *, 8> Args;
  for (unsigned I = 0; I < A.getNumArgs(); ++I) {
    Args.push_back(A.getArgAsExpr(I));
  }

  S.AddSYCLIntelBankBitsAttr(D, A, Args.data(), Args.size());
}

void Sema::AddSYCLIntelBankBitsAttr(Decl *D, const AttributeCommonInfo &CI,
                                    Expr **Exprs, unsigned Size) {
  SYCLIntelBankBitsAttr TmpAttr(Context, CI, Exprs, Size);
  SmallVector<Expr *, 8> Args;
  SmallVector<int64_t, 8> Values;
  bool ListIsValueDep = false;
  for (auto *E : TmpAttr.args()) {
    llvm::APSInt Value(32, /*IsUnsigned=*/false);
    Expr::EvalResult Result;
    ListIsValueDep = ListIsValueDep || E->isValueDependent();
    if (!E->isValueDependent()) {
      ExprResult ICE = VerifyIntegerConstantExpression(E, &Value);
      if (ICE.isInvalid())
        return;
      if (!Value.isNonNegative()) {
        Diag(E->getExprLoc(), diag::err_attribute_requires_positive_integer)
            << CI << /*non-negative*/ 1;
        return;
      }
      E = ICE.get();
    }
    Args.push_back(E);
    Values.push_back(Value.getExtValue());
  }

  // Check that the list is consecutive.
  if (!ListIsValueDep && Values.size() > 1) {
    bool ListIsAscending = Values[0] < Values[1];
    for (int I = 0, E = Values.size() - 1; I < E; ++I) {
      if (Values[I + 1] != Values[I] + (ListIsAscending ? 1 : -1)) {
        Diag(CI.getLoc(), diag::err_bankbits_non_consecutive) << &TmpAttr;
        return;
      }
    }
  }

  // Check or add the related numbanks attribute.
  if (auto *NBA = D->getAttr<SYCLIntelNumBanksAttr>()) {
    Expr *E = NBA->getValue();
    if (!E->isValueDependent()) {
      Expr::EvalResult Result;
      E->EvaluateAsInt(Result, Context);
      llvm::APSInt Value = Result.Val.getInt();
      if (Args.size() != Value.ceilLogBase2()) {
        Diag(TmpAttr.getLoc(), diag::err_bankbits_numbanks_conflicting);
        return;
      }
    }
  } else {
    llvm::APInt Num(32, (unsigned)(1 << Args.size()));
    Expr *NBE =
        IntegerLiteral::Create(Context, Num, Context.IntTy, SourceLocation());
    D->addAttr(SYCLIntelNumBanksAttr::CreateImplicit(Context, NBE));
  }

  // Check attribute applies to field, constant variables, local variables,
  // static variables, agent memory arguments, non-static data members,
  // and device_global variables for the device compilation.
  if (CheckValidFPGAMemoryAttributesVar(*this, D)) {
    Diag(CI.getLoc(), diag::err_fpga_attribute_incorrect_variable)
        << CI << /*agent memory arguments*/ 1;
    return;
  }

  if (!D->hasAttr<SYCLIntelMemoryAttr>())
    D->addAttr(SYCLIntelMemoryAttr::CreateImplicit(
        Context, SYCLIntelMemoryAttr::Default));

  D->addAttr(::new (Context)
                 SYCLIntelBankBitsAttr(Context, CI, Args.data(), Args.size()));
}

void Sema::AddSYCLIntelPrivateCopiesAttr(Decl *D, const AttributeCommonInfo &CI,
                                         Expr *E) {
  if (!E->isValueDependent()) {
    // Validate that we have an integer constant expression and then store the
    // converted constant expression into the semantic attribute so that we
    // don't have to evaluate it again later.
    llvm::APSInt ArgVal;
    ExprResult Res = VerifyIntegerConstantExpression(E, &ArgVal);
    if (Res.isInvalid())
      return;
    E = Res.get();
    // This attribute requires a non-negative value.
    if (ArgVal < 0) {
      Diag(E->getExprLoc(), diag::err_attribute_requires_positive_integer)
          << CI << /*non-negative*/ 1;
      return;
    }

    // Check attribute applies to field as well as const variables, non-static
    // local variables, non-static data members, and device_global variables.
    // for the device compilation.
    if (const auto *VD = dyn_cast<VarDecl>(D)) {
      if (Context.getLangOpts().SYCLIsDevice &&
	  (!(isa<FieldDecl>(D) ||
            (VD->getKind() != Decl::ImplicitParam &&
             VD->getKind() != Decl::NonTypeTemplateParm &&
             VD->getKind() != Decl::ParmVar &&
             (VD->hasLocalStorage() ||
              SYCL().isTypeDecoratedWithDeclAttribute<SYCLDeviceGlobalAttr>(
                  VD->getType())))))) {
        Diag(CI.getLoc(), diag::err_fpga_attribute_invalid_decl) << CI;
        return;
      }
    }

    // Check to see if there's a duplicate attribute with different values
    // already applied to the declaration.
    if (const auto *DeclAttr = D->getAttr<SYCLIntelPrivateCopiesAttr>()) {
      // If the other attribute argument is instantiation dependent, we won't
      // have converted it to a constant expression yet and thus we test
      // whether this is a null pointer.
      if (const auto *DeclExpr = dyn_cast<ConstantExpr>(DeclAttr->getValue())) {
        if (ArgVal != DeclExpr->getResultAsAPSInt()) {
          Diag(CI.getLoc(), diag::warn_duplicate_attribute) << CI;
          Diag(DeclAttr->getLoc(), diag::note_previous_attribute);
        }
        // Drop the duplicate attribute.
        return;
      }
    }
  }

  // If the declaration does not have [[intel::fpga_memory]]
  // attribute, this creates default implicit memory.
  if (!D->hasAttr<SYCLIntelMemoryAttr>())
    D->addAttr(SYCLIntelMemoryAttr::CreateImplicit(
        Context, SYCLIntelMemoryAttr::Default));

  D->addAttr(::new (Context) SYCLIntelPrivateCopiesAttr(Context, CI, E));
}

static void handleSYCLIntelPrivateCopiesAttr(Sema &S, Decl *D,
                                             const ParsedAttr &A) {
  S.AddSYCLIntelPrivateCopiesAttr(D, A, A.getArgAsExpr(0));
}

void Sema::AddSYCLIntelForcePow2DepthAttr(Decl *D,
                                          const AttributeCommonInfo &CI,
                                          Expr *E) {
  if (!E->isValueDependent()) {
    // Validate that we have an integer constant expression and then store the
    // converted constant expression into the semantic attribute so that we
    // don't have to evaluate it again later.
    llvm::APSInt ArgVal;
    ExprResult Res = VerifyIntegerConstantExpression(E, &ArgVal);
    if (Res.isInvalid())
      return;
    E = Res.get();

    // This attribute accepts values 0 and 1 only.
    if (ArgVal < 0 || ArgVal > 1) {
      Diag(E->getBeginLoc(), diag::err_attribute_argument_is_not_valid) << CI;
      return;
    }

    // Check attribute applies to field, constant variables, local variables,
    // static variables, agent memory arguments, non-static data members,
    // and device_global variables for the device compilation.
    if (CheckValidFPGAMemoryAttributesVar(*this, D)) {
      Diag(CI.getLoc(), diag::err_fpga_attribute_incorrect_variable)
          << CI << /*agent memory arguments*/ 1;
      return;
    }

    // Check to see if there's a duplicate attribute with different values
    // already applied to the declaration.
    if (const auto *DeclAttr = D->getAttr<SYCLIntelForcePow2DepthAttr>()) {
      // If the other attribute argument is instantiation dependent, we won't
      // have converted it to a constant expression yet and thus we test
      // whether this is a null pointer.
      if (const auto *DeclExpr = dyn_cast<ConstantExpr>(DeclAttr->getValue())) {
        if (ArgVal != DeclExpr->getResultAsAPSInt()) {
          Diag(CI.getLoc(), diag::warn_duplicate_attribute) << CI;
          Diag(DeclAttr->getLoc(), diag::note_previous_attribute);
        }
        // If there is no mismatch, drop any duplicate attributes.
        return;
      }
    }
  }

  // If the declaration does not have an [[intel::fpga_memory]]
  // attribute, this creates one as an implicit attribute.
  if (!D->hasAttr<SYCLIntelMemoryAttr>())
    D->addAttr(SYCLIntelMemoryAttr::CreateImplicit(
        Context, SYCLIntelMemoryAttr::Default));

  D->addAttr(::new (Context) SYCLIntelForcePow2DepthAttr(Context, CI, E));
}

SYCLIntelForcePow2DepthAttr *
Sema::MergeSYCLIntelForcePow2DepthAttr(Decl *D,
                                       const SYCLIntelForcePow2DepthAttr &A) {
  // Check to see if there's a duplicate attribute with different values
  // already applied to the declaration.
  if (const auto *DeclAttr = D->getAttr<SYCLIntelForcePow2DepthAttr>()) {
    if (const auto *DeclExpr = dyn_cast<ConstantExpr>(DeclAttr->getValue())) {
      if (const auto *MergeExpr = dyn_cast<ConstantExpr>(A.getValue())) {
        if (DeclExpr->getResultAsAPSInt() != MergeExpr->getResultAsAPSInt()) {
          Diag(DeclAttr->getLoc(), diag::warn_duplicate_attribute) << &A;
          Diag(A.getLoc(), diag::note_previous_attribute);
        }
        // If there is no mismatch, drop any duplicate attributes.
        return nullptr;
      }
    }
  }

  return ::new (Context) SYCLIntelForcePow2DepthAttr(Context, A, A.getValue());
}

static void handleSYCLIntelForcePow2DepthAttr(Sema &S, Decl *D,
                                              const ParsedAttr &A) {
  S.AddSYCLIntelForcePow2DepthAttr(D, A, A.getArgAsExpr(0));
}

static void handleXRayLogArgsAttr(Sema &S, Decl *D, const ParsedAttr &AL) {
  ParamIdx ArgCount;

  if (!S.checkFunctionOrMethodParameterIndex(D, AL, 1, AL.getArgAsExpr(0),
                                             ArgCount,
                                             true /* CanIndexImplicitThis */))
    return;

  // ArgCount isn't a parameter index [0;n), it's a count [1;n]
  D->addAttr(::new (S.Context)
                 XRayLogArgsAttr(S.Context, AL, ArgCount.getSourceIndex()));
}

static void handlePatchableFunctionEntryAttr(Sema &S, Decl *D,
                                             const ParsedAttr &AL) {
  uint32_t Count = 0, Offset = 0;
  if (!S.checkUInt32Argument(AL, AL.getArgAsExpr(0), Count, 0, true))
    return;
  if (AL.getNumArgs() == 2) {
    Expr *Arg = AL.getArgAsExpr(1);
    if (!S.checkUInt32Argument(AL, Arg, Offset, 1, true))
      return;
    if (Count < Offset) {
      S.Diag(S.getAttrLoc(AL), diag::err_attribute_argument_out_of_range)
          << &AL << 0 << Count << Arg->getBeginLoc();
      return;
    }
  }
  D->addAttr(::new (S.Context)
                 PatchableFunctionEntryAttr(S.Context, AL, Count, Offset));
}

void Sema::addSYCLIntelPipeIOAttr(Decl *D, const AttributeCommonInfo &CI,
                                  Expr *E) {
  VarDecl *VD = cast<VarDecl>(D);
  QualType Ty = VD->getType();
  // TODO: Applicable only on pipe storages. Currently they are defined
  // as structures inside of SYCL headers. Add a check for pipe_storage_t
  // when it is ready.
  if (!Ty->isStructureType()) {
    Diag(CI.getLoc(), diag::err_attribute_wrong_decl_type_str)
        << CI << CI.isRegularKeywordAttribute()
        << "SYCL pipe storage declaration";
    return;
  }

  if (!E->isValueDependent()) {
    // Validate that we have an integer constant expression and then store the
    // converted constant expression into the semantic attribute so that we
    // don't have to evaluate it again later.
    llvm::APSInt ArgVal;
    ExprResult Res = VerifyIntegerConstantExpression(E, &ArgVal);
    if (Res.isInvalid())
      return;
    E = Res.get();

    // This attribute requires a non-negative value.
    if (ArgVal < 0) {
      Diag(E->getExprLoc(), diag::err_attribute_requires_positive_integer)
          << CI << /*non-negative*/ 1;
      return;
    }

    // Check to see if there's a duplicate attribute with different values
    // already applied to the declaration.
    if (const auto *DeclAttr = D->getAttr<SYCLIntelPipeIOAttr>()) {
      // If the other attribute argument is instantiation dependent, we won't
      // have converted it to a constant expression yet and thus we test
      // whether this is a null pointer.
      if (const auto *DeclExpr = dyn_cast<ConstantExpr>(DeclAttr->getID())) {
        if (ArgVal != DeclExpr->getResultAsAPSInt()) {
          Diag(CI.getLoc(), diag::warn_duplicate_attribute) << CI;
          Diag(DeclAttr->getLoc(), diag::note_previous_attribute);
        }
        // Drop the duplicate attribute.
        return;
      }
    }
  }

  D->addAttr(::new (Context) SYCLIntelPipeIOAttr(Context, CI, E));
}

SYCLIntelPipeIOAttr *
Sema::MergeSYCLIntelPipeIOAttr(Decl *D, const SYCLIntelPipeIOAttr &A) {
  // Check to see if there's a duplicate attribute with different values
  // already applied to the declaration.
  if (const auto *DeclAttr = D->getAttr<SYCLIntelPipeIOAttr>()) {
    if (const auto *DeclExpr = dyn_cast<ConstantExpr>(DeclAttr->getID())) {
      if (const auto *MergeExpr = dyn_cast<ConstantExpr>(A.getID())) {
        if (DeclExpr->getResultAsAPSInt() != MergeExpr->getResultAsAPSInt()) {
          Diag(DeclAttr->getLoc(), diag::err_disallowed_duplicate_attribute)
              << &A;
          Diag(A.getLoc(), diag::note_conflicting_attribute);
        }
        // Do not add a duplicate attribute.
        return nullptr;
      }
    }
  }

  return ::new (Context) SYCLIntelPipeIOAttr(Context, A, A.getID());
}

static void handleSYCLIntelPipeIOAttr(Sema &S, Decl *D, const ParsedAttr &A) {
  Expr *E = A.getArgAsExpr(0);
  S.addSYCLIntelPipeIOAttr(D, A, E);
}

SYCLIntelMaxConcurrencyAttr *Sema::MergeSYCLIntelMaxConcurrencyAttr(
    Decl *D, const SYCLIntelMaxConcurrencyAttr &A) {
  // Check to see if there's a duplicate attribute with different values
  // already applied to the declaration.
  if (const auto *DeclAttr = D->getAttr<SYCLIntelMaxConcurrencyAttr>()) {
    if (const auto *DeclExpr = dyn_cast<ConstantExpr>(DeclAttr->getNExpr())) {
      if (const auto *MergeExpr = dyn_cast<ConstantExpr>(A.getNExpr())) {
        if (DeclExpr->getResultAsAPSInt() != MergeExpr->getResultAsAPSInt()) {
          Diag(DeclAttr->getLoc(), diag::warn_duplicate_attribute) << &A;
          Diag(A.getLoc(), diag::note_previous_attribute);
        }
        // Do not add a duplicate attribute.
        return nullptr;
      }
    }
  }

  return ::new (Context) SYCLIntelMaxConcurrencyAttr(Context, A, A.getNExpr());
}

void Sema::AddSYCLIntelMaxConcurrencyAttr(Decl *D,
                                          const AttributeCommonInfo &CI,
                                          Expr *E) {
  if (!E->isValueDependent()) {
    llvm::APSInt ArgVal;
    ExprResult Res = VerifyIntegerConstantExpression(E, &ArgVal);
    if (Res.isInvalid())
      return;
    E = Res.get();

    // This attribute requires a non-negative value.
    if (ArgVal < 0) {
      Diag(E->getExprLoc(), diag::err_attribute_requires_positive_integer)
          << CI << /*non-negative*/ 1;
      return;
    }

    // Check to see if there's a duplicate attribute with different values
    // already applied to the declaration.
    if (const auto *DeclAttr = D->getAttr<SYCLIntelMaxConcurrencyAttr>()) {
      // If the other attribute argument is instantiation dependent, we won't
      // have converted it to a constant expression yet and thus we test
      // whether this is a null pointer.
      if (const auto *DeclExpr = dyn_cast<ConstantExpr>(DeclAttr->getNExpr())) {
        if (ArgVal != DeclExpr->getResultAsAPSInt()) {
          Diag(CI.getLoc(), diag::warn_duplicate_attribute) << CI;
          Diag(DeclAttr->getLoc(), diag::note_previous_attribute);
        }
        // Drop the duplicate attribute.
        return;
      }
    }
  }

  D->addAttr(::new (Context) SYCLIntelMaxConcurrencyAttr(Context, CI, E));
}

static void handleSYCLIntelMaxConcurrencyAttr(Sema &S, Decl *D,
                                              const ParsedAttr &A) {
  Expr *E = A.getArgAsExpr(0);
  S.AddSYCLIntelMaxConcurrencyAttr(D, A, E);
}

// Checks if an expression is a valid filter list for an add_ir_attributes_*
// attribute. Returns true if an error occured.
static bool checkAddIRAttributesFilterListExpr(Expr *FilterListArg, Sema &S,
                                               const AttributeCommonInfo &CI) {
  const auto *FilterListE = cast<InitListExpr>(FilterListArg);
  for (const Expr *FilterElemE : FilterListE->inits())
    if (!isa<StringLiteral>(FilterElemE))
      return S.Diag(FilterElemE->getBeginLoc(),
                    diag::err_sycl_add_ir_attribute_invalid_filter)
             << CI;
  return false;
}

// Returns true if a type is either an array of char or a pointer to char.
static bool isAddIRAttributesValidStringType(QualType T) {
  if (!T->isArrayType() && !T->isPointerType())
    return false;
  QualType ElemT = T->isArrayType()
                       ? cast<ArrayType>(T.getTypePtr())->getElementType()
                       : T->getPointeeType();
  return ElemT.isConstQualified() && ElemT->isCharType();
}

// Checks if an expression is a valid attribute name for an add_ir_attributes_*
// attribute. Returns true if an error occured.
static bool checkAddIRAttributesNameExpr(Expr *NameArg, Sema &S,
                                         const AttributeCommonInfo &CI) {
  // Only strings and const char * are valid name arguments.
  if (isAddIRAttributesValidStringType(NameArg->getType()))
    return false;

  return S.Diag(NameArg->getBeginLoc(),
                diag::err_sycl_add_ir_attribute_invalid_name)
         << CI;
}

// Checks if an expression is a valid attribute value for an add_ir_attributes_*
// attribute. Returns true if an error occured.
static bool checkAddIRAttributesValueExpr(Expr *ValArg, Sema &S,
                                          const AttributeCommonInfo &CI) {
  QualType ValType = ValArg->getType();
  if (isAddIRAttributesValidStringType(ValType) || ValType->isNullPtrType() ||
      ValType->isIntegralOrEnumerationType() || ValType->isFloatingType())
    return false;

  return S.Diag(ValArg->getBeginLoc(),
                diag::err_sycl_add_ir_attribute_invalid_value)
         << CI;
}

// Checks and evaluates arguments of an add_ir_attributes_* attribute. Returns
// true if an error occured.
static bool evaluateAddIRAttributesArgs(Expr **Args, size_t ArgsSize, Sema &S,
                                        const AttributeCommonInfo &CI) {
  ASTContext &Context = S.getASTContext();

  // Check filter list if it is the first argument.
  bool HasFilter = ArgsSize && isa<InitListExpr>(Args[0]);
  if (HasFilter && checkAddIRAttributesFilterListExpr(Args[0], S, CI))
    return true;

  llvm::SmallVector<PartialDiagnosticAt, 8> Notes;
  bool HasDependentArg = false;
  for (unsigned I = HasFilter; I < ArgsSize; I++) {
    Expr *&E = Args[I];

    if (isa<InitListExpr>(E))
      return S.Diag(E->getBeginLoc(),
                    diag::err_sycl_add_ir_attr_filter_list_invalid_arg)
             << CI;

    if (E->isValueDependent() || E->isTypeDependent()) {
      HasDependentArg = true;
      continue;
    }

    Expr::EvalResult Eval;
    Eval.Diag = &Notes;
    if (!E->EvaluateAsConstantExpr(Eval, Context) || !Notes.empty()) {
      S.Diag(E->getBeginLoc(), diag::err_attribute_argument_n_type)
          << CI << (I + 1) << AANT_ArgumentConstantExpr;
      for (auto &Note : Notes)
        S.Diag(Note.first, Note.second);
      return true;
    }
    assert(Eval.Val.hasValue());
    E = ConstantExpr::Create(Context, E, Eval.Val);
  }

  // If there are no dependent expressions, check for expected number of args.
  if (!HasDependentArg && ArgsSize && (ArgsSize - HasFilter) & 1)
    return S.Diag(CI.getLoc(), diag::err_sycl_add_ir_attribute_must_have_pairs)
           << CI;

  // If there are no dependent expressions, check argument types.
  // First half of the arguments are names, the second half are values.
  unsigned MidArg = (ArgsSize - HasFilter) / 2 + HasFilter;
  if (!HasDependentArg) {
    for (unsigned I = HasFilter; I < ArgsSize; ++I) {
      if ((I < MidArg && checkAddIRAttributesNameExpr(Args[I], S, CI)) ||
          (I >= MidArg && checkAddIRAttributesValueExpr(Args[I], S, CI)))
        return true;
    }
  }
  return false;
}

static bool hasDependentExpr(Expr **Exprs, const size_t ExprsSize) {
  return std::any_of(Exprs, Exprs + ExprsSize, [](const Expr *E) {
    return E->isValueDependent() || E->isTypeDependent();
  });
}

static bool hasSameSYCLAddIRAttributes(
    const SmallVector<std::pair<std::string, std::string>, 4> &LAttrs,
    const SmallVector<std::pair<std::string, std::string>, 4> &RAttrs) {
  std::set<std::pair<std::string, std::string>> LNameValSet{LAttrs.begin(),
                                                            LAttrs.end()};
  std::set<std::pair<std::string, std::string>> RNameValSet{RAttrs.begin(),
                                                            RAttrs.end()};
  return LNameValSet == RNameValSet;
}

template <typename AddIRAttrT>
static bool checkSYCLAddIRAttributesMergeability(const AddIRAttrT &NewAttr,
                                                 const AddIRAttrT &ExistingAttr,
                                                 Sema &S) {
  ASTContext &Context = S.getASTContext();
  // If there are no dependent argument expressions and the filters or the
  // attributes are different, then fail due to differing duplicates.
  if (!hasDependentExpr(NewAttr.args_begin(), NewAttr.args_size()) &&
      !hasDependentExpr(ExistingAttr.args_begin(), ExistingAttr.args_size()) &&
      (NewAttr.getAttributeFilter() != ExistingAttr.getAttributeFilter() ||
       !hasSameSYCLAddIRAttributes(
           NewAttr.getAttributeNameValuePairs(Context),
           ExistingAttr.getAttributeNameValuePairs(Context)))) {
    S.Diag(ExistingAttr.getLoc(), diag::err_duplicate_attribute) << &NewAttr;
    S.Diag(NewAttr.getLoc(), diag::note_conflicting_attribute);
    return true;
  }
  return false;
}

void Sema::CheckSYCLAddIRAttributesFunctionAttrConflicts(Decl *D) {
  const auto *AddIRFuncAttr = D->getAttr<SYCLAddIRAttributesFunctionAttr>();

  // If there is no such attribute there is nothing to check. If there are
  // dependent arguments we cannot know the actual number of arguments so we
  // defer the check.
  if (!AddIRFuncAttr ||
      hasDependentExpr(AddIRFuncAttr->args_begin(), AddIRFuncAttr->args_size()))
    return;

  // If there are no name-value pairs in the attribute it will not have an
  // effect and we can skip the check. The filter is ignored.
  size_t NumArgsWithoutFilter =
      AddIRFuncAttr->args_size() - (AddIRFuncAttr->hasFilterList() ? 1 : 0);
  if (NumArgsWithoutFilter == 0)
    return;

  // "sycl-single-task" is present on all single_task invocations, implicitly
  // added by the SYCL headers. It can only conflict with max_global_work_dim,
  // but the value will be the same so there is no need for a warning.
  if (NumArgsWithoutFilter == 2) {
    auto NameValuePairs = AddIRFuncAttr->getAttributeNameValuePairs(Context);
    if (NameValuePairs.size() > 0 &&
        NameValuePairs[0].first == "sycl-single-task")
      return;
  }

  // If there are potentially conflicting attributes, we issue a warning.
  for (const auto *Attr : std::vector<AttributeCommonInfo *>{
           D->getAttr<SYCLReqdWorkGroupSizeAttr>(),
           D->getAttr<IntelReqdSubGroupSizeAttr>(),
           D->getAttr<SYCLWorkGroupSizeHintAttr>(),
           D->getAttr<SYCLDeviceHasAttr>()})
    if (Attr)
      Diag(Attr->getLoc(), diag::warn_sycl_old_and_new_kernel_attributes)
          << Attr;
}

SYCLAddIRAttributesFunctionAttr *Sema::MergeSYCLAddIRAttributesFunctionAttr(
    Decl *D, const SYCLAddIRAttributesFunctionAttr &A) {
  if (const auto *ExistingAttr =
          D->getAttr<SYCLAddIRAttributesFunctionAttr>()) {
    checkSYCLAddIRAttributesMergeability(A, *ExistingAttr, *this);
    return nullptr;
  }
  return A.clone(Context);
}

void Sema::AddSYCLAddIRAttributesFunctionAttr(Decl *D,
                                              const AttributeCommonInfo &CI,
                                              MutableArrayRef<Expr *> Args) {
  if (const auto *FuncD = dyn_cast<FunctionDecl>(D)) {
    if (FuncD->isDefaulted()) {
      Diag(CI.getLoc(), diag::err_disallow_attribute_on_func) << CI << 0;
      return;
    }
    if (FuncD->isDeleted()) {
      Diag(CI.getLoc(), diag::err_disallow_attribute_on_func) << CI << 1;
      return;
    }
  }

  auto *Attr = SYCLAddIRAttributesFunctionAttr::Create(Context, Args.data(),
                                                       Args.size(), CI);
  if (evaluateAddIRAttributesArgs(Attr->args_begin(), Attr->args_size(), *this,
                                  CI))
    return;
  D->addAttr(Attr);

  // There are compile-time SYCL properties which we would like to turn into
  // attributes to enable compiler diagnostics.
  // At the moment the only such property is related to virtual functions and
  // it is turned into sycl_device attribute. This is a tiny optimization to
  // avoid deep dive into the attribute if we already know that a declaration
  // is a device declaration. It may have to be removed later if/when we add
  // handling of more compile-time properties here.
  if (D->hasAttr<SYCLDeviceAttr>())
    return;

  // SYCL Headers use template magic to pass key=value pairs to the attribute
  // and we should make sure that all template instantiations are done before
  // accessing attribute arguments.
  if (hasDependentExpr(Attr->args_begin(), Attr->args_size()))
    return;

  SmallVector<std::pair<std::string, std::string>, 4> Pairs =
      Attr->getFilteredAttributeNameValuePairs(Context);

  for (const auto &[Key, Value] : Pairs) {
    if (Key == "indirectly-callable") {
      D->addAttr(SYCLDeviceAttr::CreateImplicit(Context));
      break;
    }
  }
}

static void handleSYCLAddIRAttributesFunctionAttr(Sema &S, Decl *D,
                                                  const ParsedAttr &A) {
  llvm::SmallVector<Expr *, 4> Args;
  Args.reserve(A.getNumArgs() - 1);
  for (unsigned I = 0; I < A.getNumArgs(); I++) {
    assert(A.isArgExpr(I));
    Args.push_back(A.getArgAsExpr(I));
  }

  S.AddSYCLAddIRAttributesFunctionAttr(D, A, Args);
}

SYCLAddIRAttributesKernelParameterAttr *
Sema::MergeSYCLAddIRAttributesKernelParameterAttr(
    Decl *D, const SYCLAddIRAttributesKernelParameterAttr &A) {
  if (const auto *ExistingAttr =
          D->getAttr<SYCLAddIRAttributesKernelParameterAttr>()) {
    checkSYCLAddIRAttributesMergeability(A, *ExistingAttr, *this);
    return nullptr;
  }
  return A.clone(Context);
}

void Sema::AddSYCLAddIRAttributesKernelParameterAttr(
    Decl *D, const AttributeCommonInfo &CI, MutableArrayRef<Expr *> Args) {
  auto *Attr = SYCLAddIRAttributesKernelParameterAttr::Create(
      Context, Args.data(), Args.size(), CI);
  if (evaluateAddIRAttributesArgs(Attr->args_begin(), Attr->args_size(), *this,
                                  CI))
    return;
  D->addAttr(Attr);
}

static void handleSYCLAddIRAttributesKernelParameterAttr(Sema &S, Decl *D,
                                                         const ParsedAttr &A) {
  llvm::SmallVector<Expr *, 4> Args;
  Args.reserve(A.getNumArgs() - 1);
  for (unsigned I = 0; I < A.getNumArgs(); I++) {
    assert(A.getArgAsExpr(I));
    Args.push_back(A.getArgAsExpr(I));
  }

  S.AddSYCLAddIRAttributesKernelParameterAttr(D, A, Args);
}

SYCLAddIRAttributesGlobalVariableAttr *
Sema::MergeSYCLAddIRAttributesGlobalVariableAttr(
    Decl *D, const SYCLAddIRAttributesGlobalVariableAttr &A) {
  if (const auto *ExistingAttr =
          D->getAttr<SYCLAddIRAttributesGlobalVariableAttr>()) {
    checkSYCLAddIRAttributesMergeability(A, *ExistingAttr, *this);
    return nullptr;
  }
  return A.clone(Context);
}

void Sema::AddSYCLAddIRAttributesGlobalVariableAttr(
    Decl *D, const AttributeCommonInfo &CI, MutableArrayRef<Expr *> Args) {
  auto *Attr = SYCLAddIRAttributesGlobalVariableAttr::Create(
      Context, Args.data(), Args.size(), CI);
  if (evaluateAddIRAttributesArgs(Attr->args_begin(), Attr->args_size(), *this,
                                  CI))
    return;
  D->addAttr(Attr);
}

static void handleSYCLAddIRAttributesGlobalVariableAttr(Sema &S, Decl *D,
                                                        const ParsedAttr &A) {
  llvm::SmallVector<Expr *, 4> Args;
  Args.reserve(A.getNumArgs() - 1);
  for (unsigned I = 0; I < A.getNumArgs(); I++) {
    assert(A.getArgAsExpr(I));
    Args.push_back(A.getArgAsExpr(I));
  }

  S.AddSYCLAddIRAttributesGlobalVariableAttr(D, A, Args);
}

SYCLAddIRAnnotationsMemberAttr *Sema::MergeSYCLAddIRAnnotationsMemberAttr(
    Decl *D, const SYCLAddIRAnnotationsMemberAttr &A) {
  if (const auto *ExistingAttr = D->getAttr<SYCLAddIRAnnotationsMemberAttr>()) {
    checkSYCLAddIRAttributesMergeability(A, *ExistingAttr, *this);
    return nullptr;
  }
  return A.clone(Context);
}

void Sema::AddSYCLAddIRAnnotationsMemberAttr(Decl *D,
                                             const AttributeCommonInfo &CI,
                                             MutableArrayRef<Expr *> Args) {
  auto *Attr = SYCLAddIRAnnotationsMemberAttr::Create(Context, Args.data(),
                                                      Args.size(), CI);
  if (evaluateAddIRAttributesArgs(Attr->args_begin(), Attr->args_size(), *this,
                                  CI))
    return;
  D->addAttr(Attr);
}

static void handleSYCLAddIRAnnotationsMemberAttr(Sema &S, Decl *D,
                                                 const ParsedAttr &A) {
  llvm::SmallVector<Expr *, 4> Args;
  Args.reserve(A.getNumArgs());
  for (unsigned I = 0; I < A.getNumArgs(); I++) {
    assert(A.getArgAsExpr(I));
    Args.push_back(A.getArgAsExpr(I));
  }

  S.AddSYCLAddIRAnnotationsMemberAttr(D, A, Args);
}

namespace {
struct IntrinToName {
  uint32_t Id;
  int32_t FullName;
  int32_t ShortName;
};
} // unnamed namespace

static bool ArmBuiltinAliasValid(unsigned BuiltinID, StringRef AliasName,
                                 ArrayRef<IntrinToName> Map,
                                 const char *IntrinNames) {
  AliasName.consume_front("__arm_");
  const IntrinToName *It =
      llvm::lower_bound(Map, BuiltinID, [](const IntrinToName &L, unsigned Id) {
        return L.Id < Id;
      });
  if (It == Map.end() || It->Id != BuiltinID)
    return false;
  StringRef FullName(&IntrinNames[It->FullName]);
  if (AliasName == FullName)
    return true;
  if (It->ShortName == -1)
    return false;
  StringRef ShortName(&IntrinNames[It->ShortName]);
  return AliasName == ShortName;
}

static bool ArmMveAliasValid(unsigned BuiltinID, StringRef AliasName) {
#include "clang/Basic/arm_mve_builtin_aliases.inc"
  // The included file defines:
  // - ArrayRef<IntrinToName> Map
  // - const char IntrinNames[]
  return ArmBuiltinAliasValid(BuiltinID, AliasName, Map, IntrinNames);
}

static bool ArmCdeAliasValid(unsigned BuiltinID, StringRef AliasName) {
#include "clang/Basic/arm_cde_builtin_aliases.inc"
  return ArmBuiltinAliasValid(BuiltinID, AliasName, Map, IntrinNames);
}

static bool ArmSveAliasValid(ASTContext &Context, unsigned BuiltinID,
                             StringRef AliasName) {
  if (Context.BuiltinInfo.isAuxBuiltinID(BuiltinID))
    BuiltinID = Context.BuiltinInfo.getAuxBuiltinID(BuiltinID);
  return BuiltinID >= AArch64::FirstSVEBuiltin &&
         BuiltinID <= AArch64::LastSVEBuiltin;
}

static bool ArmSmeAliasValid(ASTContext &Context, unsigned BuiltinID,
                             StringRef AliasName) {
  if (Context.BuiltinInfo.isAuxBuiltinID(BuiltinID))
    BuiltinID = Context.BuiltinInfo.getAuxBuiltinID(BuiltinID);
  return BuiltinID >= AArch64::FirstSMEBuiltin &&
         BuiltinID <= AArch64::LastSMEBuiltin;
}

static void handleArmBuiltinAliasAttr(Sema &S, Decl *D, const ParsedAttr &AL) {
  if (!AL.isArgIdent(0)) {
    S.Diag(AL.getLoc(), diag::err_attribute_argument_n_type)
        << AL << 1 << AANT_ArgumentIdentifier;
    return;
  }

  IdentifierInfo *Ident = AL.getArgAsIdent(0)->Ident;
  unsigned BuiltinID = Ident->getBuiltinID();
  StringRef AliasName = cast<FunctionDecl>(D)->getIdentifier()->getName();

  bool IsAArch64 = S.Context.getTargetInfo().getTriple().isAArch64();
  if ((IsAArch64 && !ArmSveAliasValid(S.Context, BuiltinID, AliasName) &&
       !ArmSmeAliasValid(S.Context, BuiltinID, AliasName)) ||
      (!IsAArch64 && !ArmMveAliasValid(BuiltinID, AliasName) &&
       !ArmCdeAliasValid(BuiltinID, AliasName))) {
    S.Diag(AL.getLoc(), diag::err_attribute_arm_builtin_alias);
    return;
  }

  D->addAttr(::new (S.Context) ArmBuiltinAliasAttr(S.Context, AL, Ident));
}

static bool RISCVAliasValid(unsigned BuiltinID, StringRef AliasName) {
  return BuiltinID >= RISCV::FirstRVVBuiltin &&
         BuiltinID <= RISCV::LastRVVBuiltin;
}

static bool SYCLAliasValid(ASTContext &Context, unsigned BuiltinID) {
  constexpr llvm::StringLiteral Prefix = "__builtin_intel_sycl";
  return Context.BuiltinInfo.getName(BuiltinID).starts_with(Prefix);
}

static void handleBuiltinAliasAttr(Sema &S, Decl *D,
                                        const ParsedAttr &AL) {
  if (!AL.isArgIdent(0)) {
    S.Diag(AL.getLoc(), diag::err_attribute_argument_n_type)
        << AL << 1 << AANT_ArgumentIdentifier;
    return;
  }

  IdentifierInfo *Ident = AL.getArgAsIdent(0)->Ident;
  unsigned BuiltinID = Ident->getBuiltinID();
  StringRef AliasName = cast<FunctionDecl>(D)->getIdentifier()->getName();

  bool IsAArch64 = S.Context.getTargetInfo().getTriple().isAArch64();
  bool IsARM = S.Context.getTargetInfo().getTriple().isARM();
  bool IsRISCV = S.Context.getTargetInfo().getTriple().isRISCV();
  bool IsHLSL = S.Context.getLangOpts().HLSL;
  bool IsSYCL = S.Context.getLangOpts().isSYCL();
  if ((IsAArch64 && !S.ARM().SveAliasValid(BuiltinID, AliasName)) ||
      (IsARM && !S.ARM().MveAliasValid(BuiltinID, AliasName) &&
       !S.ARM().CdeAliasValid(BuiltinID, AliasName)) ||
      (IsRISCV && !S.RISCV().isAliasValid(BuiltinID, AliasName)) ||
      (IsSYCL && !SYCLAliasValid(S.Context, BuiltinID)) ||
      (!IsAArch64 && !IsARM && !IsRISCV && !IsHLSL && !IsSYCL)) {
    S.Diag(AL.getLoc(), diag::err_attribute_builtin_alias) << AL;
    return;
  }

  D->addAttr(::new (S.Context) BuiltinAliasAttr(S.Context, AL, Ident));
}

static void handleNullableTypeAttr(Sema &S, Decl *D, const ParsedAttr &AL) {
  if (AL.isUsedAsTypeAttr())
    return;

  if (auto *CRD = dyn_cast<CXXRecordDecl>(D);
      !CRD || !(CRD->isClass() || CRD->isStruct())) {
    S.Diag(AL.getRange().getBegin(), diag::err_attribute_wrong_decl_type_str)
        << AL << AL.isRegularKeywordAttribute() << "classes";
    return;
  }

  handleSimpleAttribute<TypeNullableAttr>(S, D, AL);
}

static void handlePreferredTypeAttr(Sema &S, Decl *D, const ParsedAttr &AL) {
  if (!AL.hasParsedType()) {
    S.Diag(AL.getLoc(), diag::err_attribute_wrong_number_arguments) << AL << 1;
    return;
  }

  TypeSourceInfo *ParmTSI = nullptr;
  QualType QT = S.GetTypeFromParser(AL.getTypeArg(), &ParmTSI);
  assert(ParmTSI && "no type source info for attribute argument");
  S.RequireCompleteType(ParmTSI->getTypeLoc().getBeginLoc(), QT,
                        diag::err_incomplete_type);

  D->addAttr(::new (S.Context) PreferredTypeAttr(S.Context, AL, ParmTSI));
}

//===----------------------------------------------------------------------===//
// Microsoft specific attribute handlers.
//===----------------------------------------------------------------------===//

UuidAttr *Sema::mergeUuidAttr(Decl *D, const AttributeCommonInfo &CI,
                              StringRef UuidAsWritten, MSGuidDecl *GuidDecl) {
  if (const auto *UA = D->getAttr<UuidAttr>()) {
    if (declaresSameEntity(UA->getGuidDecl(), GuidDecl))
      return nullptr;
    if (!UA->getGuid().empty()) {
      Diag(UA->getLocation(), diag::err_mismatched_uuid);
      Diag(CI.getLoc(), diag::note_previous_uuid);
      D->dropAttr<UuidAttr>();
    }
  }

  return ::new (Context) UuidAttr(Context, CI, UuidAsWritten, GuidDecl);
}

static void handleUuidAttr(Sema &S, Decl *D, const ParsedAttr &AL) {
  if (!S.LangOpts.CPlusPlus) {
    S.Diag(AL.getLoc(), diag::err_attribute_not_supported_in_lang)
        << AL << AttributeLangSupport::C;
    return;
  }

  StringRef OrigStrRef;
  SourceLocation LiteralLoc;
  if (!S.checkStringLiteralArgumentAttr(AL, 0, OrigStrRef, &LiteralLoc))
    return;

  // GUID format is "XXXXXXXX-XXXX-XXXX-XXXX-XXXXXXXXXXXX" or
  // "{XXXXXXXX-XXXX-XXXX-XXXX-XXXXXXXXXXXX}", normalize to the former.
  StringRef StrRef = OrigStrRef;
  if (StrRef.size() == 38 && StrRef.front() == '{' && StrRef.back() == '}')
    StrRef = StrRef.drop_front().drop_back();

  // Validate GUID length.
  if (StrRef.size() != 36) {
    S.Diag(LiteralLoc, diag::err_attribute_uuid_malformed_guid);
    return;
  }

  for (unsigned i = 0; i < 36; ++i) {
    if (i == 8 || i == 13 || i == 18 || i == 23) {
      if (StrRef[i] != '-') {
        S.Diag(LiteralLoc, diag::err_attribute_uuid_malformed_guid);
        return;
      }
    } else if (!isHexDigit(StrRef[i])) {
      S.Diag(LiteralLoc, diag::err_attribute_uuid_malformed_guid);
      return;
    }
  }

  // Convert to our parsed format and canonicalize.
  MSGuidDecl::Parts Parsed;
  StrRef.substr(0, 8).getAsInteger(16, Parsed.Part1);
  StrRef.substr(9, 4).getAsInteger(16, Parsed.Part2);
  StrRef.substr(14, 4).getAsInteger(16, Parsed.Part3);
  for (unsigned i = 0; i != 8; ++i)
    StrRef.substr(19 + 2 * i + (i >= 2 ? 1 : 0), 2)
        .getAsInteger(16, Parsed.Part4And5[i]);
  MSGuidDecl *Guid = S.Context.getMSGuidDecl(Parsed);

  // FIXME: It'd be nice to also emit a fixit removing uuid(...) (and, if it's
  // the only thing in the [] list, the [] too), and add an insertion of
  // __declspec(uuid(...)).  But sadly, neither the SourceLocs of the commas
  // separating attributes nor of the [ and the ] are in the AST.
  // Cf "SourceLocations of attribute list delimiters - [[ ... , ... ]] etc"
  // on cfe-dev.
  if (AL.isMicrosoftAttribute()) // Check for [uuid(...)] spelling.
    S.Diag(AL.getLoc(), diag::warn_atl_uuid_deprecated);

  UuidAttr *UA = S.mergeUuidAttr(D, AL, OrigStrRef, Guid);
  if (UA)
    D->addAttr(UA);
}

static void handleMSInheritanceAttr(Sema &S, Decl *D, const ParsedAttr &AL) {
  if (!S.LangOpts.CPlusPlus) {
    S.Diag(AL.getLoc(), diag::err_attribute_not_supported_in_lang)
        << AL << AttributeLangSupport::C;
    return;
  }
  MSInheritanceAttr *IA = S.mergeMSInheritanceAttr(
      D, AL, /*BestCase=*/true, (MSInheritanceModel)AL.getSemanticSpelling());
  if (IA) {
    D->addAttr(IA);
    S.Consumer.AssignInheritanceModel(cast<CXXRecordDecl>(D));
  }
}

static void handleDeclspecThreadAttr(Sema &S, Decl *D, const ParsedAttr &AL) {
  const auto *VD = cast<VarDecl>(D);
  if (!S.Context.getTargetInfo().isTLSSupported()) {
    S.Diag(AL.getLoc(), diag::err_thread_unsupported);
    return;
  }
  if (VD->getTSCSpec() != TSCS_unspecified) {
    S.Diag(AL.getLoc(), diag::err_declspec_thread_on_thread_variable);
    return;
  }
  if (VD->hasLocalStorage()) {
    S.Diag(AL.getLoc(), diag::err_thread_non_global) << "__declspec(thread)";
    return;
  }
  D->addAttr(::new (S.Context) ThreadAttr(S.Context, AL));
}

static void handleMSConstexprAttr(Sema &S, Decl *D, const ParsedAttr &AL) {
  if (!S.getLangOpts().isCompatibleWithMSVC(LangOptions::MSVC2022_3)) {
    S.Diag(AL.getLoc(), diag::warn_unknown_attribute_ignored)
        << AL << AL.getRange();
    return;
  }
  auto *FD = cast<FunctionDecl>(D);
  if (FD->isConstexprSpecified() || FD->isConsteval()) {
    S.Diag(AL.getLoc(), diag::err_ms_constexpr_cannot_be_applied)
        << FD->isConsteval() << FD;
    return;
  }
  if (auto *MD = dyn_cast<CXXMethodDecl>(FD)) {
    if (!S.getLangOpts().CPlusPlus20 && MD->isVirtual()) {
      S.Diag(AL.getLoc(), diag::err_ms_constexpr_cannot_be_applied)
          << /*virtual*/ 2 << MD;
      return;
    }
  }
  D->addAttr(::new (S.Context) MSConstexprAttr(S.Context, AL));
}

static void handleAbiTagAttr(Sema &S, Decl *D, const ParsedAttr &AL) {
  SmallVector<StringRef, 4> Tags;
  for (unsigned I = 0, E = AL.getNumArgs(); I != E; ++I) {
    StringRef Tag;
    if (!S.checkStringLiteralArgumentAttr(AL, I, Tag))
      return;
    Tags.push_back(Tag);
  }

  if (const auto *NS = dyn_cast<NamespaceDecl>(D)) {
    if (!NS->isInline()) {
      S.Diag(AL.getLoc(), diag::warn_attr_abi_tag_namespace) << 0;
      return;
    }
    if (NS->isAnonymousNamespace()) {
      S.Diag(AL.getLoc(), diag::warn_attr_abi_tag_namespace) << 1;
      return;
    }
    if (AL.getNumArgs() == 0)
      Tags.push_back(NS->getName());
  } else if (!AL.checkAtLeastNumArgs(S, 1))
    return;

  // Store tags sorted and without duplicates.
  llvm::sort(Tags);
  Tags.erase(std::unique(Tags.begin(), Tags.end()), Tags.end());

  D->addAttr(::new (S.Context)
                 AbiTagAttr(S.Context, AL, Tags.data(), Tags.size()));
}

static bool hasBTFDeclTagAttr(Decl *D, StringRef Tag) {
  for (const auto *I : D->specific_attrs<BTFDeclTagAttr>()) {
    if (I->getBTFDeclTag() == Tag)
      return true;
  }
  return false;
}

static void handleBTFDeclTagAttr(Sema &S, Decl *D, const ParsedAttr &AL) {
  StringRef Str;
  if (!S.checkStringLiteralArgumentAttr(AL, 0, Str))
    return;
  if (hasBTFDeclTagAttr(D, Str))
    return;

  D->addAttr(::new (S.Context) BTFDeclTagAttr(S.Context, AL, Str));
}

BTFDeclTagAttr *Sema::mergeBTFDeclTagAttr(Decl *D, const BTFDeclTagAttr &AL) {
  if (hasBTFDeclTagAttr(D, AL.getBTFDeclTag()))
    return nullptr;
  return ::new (Context) BTFDeclTagAttr(Context, AL, AL.getBTFDeclTag());
}

static void handleInterruptAttr(Sema &S, Decl *D, const ParsedAttr &AL) {
  // Dispatch the interrupt attribute based on the current target.
  switch (S.Context.getTargetInfo().getTriple().getArch()) {
  case llvm::Triple::msp430:
    S.MSP430().handleInterruptAttr(D, AL);
    break;
  case llvm::Triple::mipsel:
  case llvm::Triple::mips:
    S.MIPS().handleInterruptAttr(D, AL);
    break;
  case llvm::Triple::m68k:
    S.M68k().handleInterruptAttr(D, AL);
    break;
  case llvm::Triple::x86:
  case llvm::Triple::x86_64:
    S.X86().handleAnyInterruptAttr(D, AL);
    break;
  case llvm::Triple::avr:
    S.AVR().handleInterruptAttr(D, AL);
    break;
  case llvm::Triple::riscv32:
  case llvm::Triple::riscv64:
    S.RISCV().handleInterruptAttr(D, AL);
    break;
  default:
    S.ARM().handleInterruptAttr(D, AL);
    break;
  }
}

static void handleLayoutVersion(Sema &S, Decl *D, const ParsedAttr &AL) {
  uint32_t Version;
  Expr *VersionExpr = static_cast<Expr *>(AL.getArgAsExpr(0));
  if (!S.checkUInt32Argument(AL, AL.getArgAsExpr(0), Version))
    return;

  // TODO: Investigate what happens with the next major version of MSVC.
  if (Version != LangOptions::MSVC2015 / 100) {
    S.Diag(AL.getLoc(), diag::err_attribute_argument_out_of_bounds)
        << AL << Version << VersionExpr->getSourceRange();
    return;
  }

  // The attribute expects a "major" version number like 19, but new versions of
  // MSVC have moved to updating the "minor", or less significant numbers, so we
  // have to multiply by 100 now.
  Version *= 100;

  D->addAttr(::new (S.Context) LayoutVersionAttr(S.Context, AL, Version));
}

DLLImportAttr *Sema::mergeDLLImportAttr(Decl *D,
                                        const AttributeCommonInfo &CI) {
  if (D->hasAttr<DLLExportAttr>()) {
    Diag(CI.getLoc(), diag::warn_attribute_ignored) << "'dllimport'";
    return nullptr;
  }

  if (D->hasAttr<DLLImportAttr>())
    return nullptr;

  return ::new (Context) DLLImportAttr(Context, CI);
}

DLLExportAttr *Sema::mergeDLLExportAttr(Decl *D,
                                        const AttributeCommonInfo &CI) {
  if (DLLImportAttr *Import = D->getAttr<DLLImportAttr>()) {
    Diag(Import->getLocation(), diag::warn_attribute_ignored) << Import;
    D->dropAttr<DLLImportAttr>();
  }

  if (D->hasAttr<DLLExportAttr>())
    return nullptr;

  return ::new (Context) DLLExportAttr(Context, CI);
}

static void handleDLLAttr(Sema &S, Decl *D, const ParsedAttr &A) {
  if (isa<ClassTemplatePartialSpecializationDecl>(D) &&
      (S.Context.getTargetInfo().shouldDLLImportComdatSymbols())) {
    S.Diag(A.getRange().getBegin(), diag::warn_attribute_ignored) << A;
    return;
  }

  if (const auto *FD = dyn_cast<FunctionDecl>(D)) {
    if (FD->isInlined() && A.getKind() == ParsedAttr::AT_DLLImport &&
        !(S.Context.getTargetInfo().shouldDLLImportComdatSymbols())) {
      // MinGW doesn't allow dllimport on inline functions.
      S.Diag(A.getRange().getBegin(), diag::warn_attribute_ignored_on_inline)
          << A;
      return;
    }
  }

  if (const auto *MD = dyn_cast<CXXMethodDecl>(D)) {
    if ((S.Context.getTargetInfo().shouldDLLImportComdatSymbols()) &&
        MD->getParent()->isLambda()) {
      S.Diag(A.getRange().getBegin(), diag::err_attribute_dll_lambda) << A;
      return;
    }
  }

  Attr *NewAttr = A.getKind() == ParsedAttr::AT_DLLExport
                      ? (Attr *)S.mergeDLLExportAttr(D, A)
                      : (Attr *)S.mergeDLLImportAttr(D, A);
  if (NewAttr)
    D->addAttr(NewAttr);
}

MSInheritanceAttr *
Sema::mergeMSInheritanceAttr(Decl *D, const AttributeCommonInfo &CI,
                             bool BestCase,
                             MSInheritanceModel Model) {
  if (MSInheritanceAttr *IA = D->getAttr<MSInheritanceAttr>()) {
    if (IA->getInheritanceModel() == Model)
      return nullptr;
    Diag(IA->getLocation(), diag::err_mismatched_ms_inheritance)
        << 1 /*previous declaration*/;
    Diag(CI.getLoc(), diag::note_previous_ms_inheritance);
    D->dropAttr<MSInheritanceAttr>();
  }

  auto *RD = cast<CXXRecordDecl>(D);
  if (RD->hasDefinition()) {
    if (checkMSInheritanceAttrOnDefinition(RD, CI.getRange(), BestCase,
                                           Model)) {
      return nullptr;
    }
  } else {
    if (isa<ClassTemplatePartialSpecializationDecl>(RD)) {
      Diag(CI.getLoc(), diag::warn_ignored_ms_inheritance)
          << 1 /*partial specialization*/;
      return nullptr;
    }
    if (RD->getDescribedClassTemplate()) {
      Diag(CI.getLoc(), diag::warn_ignored_ms_inheritance)
          << 0 /*primary template*/;
      return nullptr;
    }
  }

  return ::new (Context) MSInheritanceAttr(Context, CI, BestCase);
}

static void handleCapabilityAttr(Sema &S, Decl *D, const ParsedAttr &AL) {
  // The capability attributes take a single string parameter for the name of
  // the capability they represent. The lockable attribute does not take any
  // parameters. However, semantically, both attributes represent the same
  // concept, and so they use the same semantic attribute. Eventually, the
  // lockable attribute will be removed.
  //
  // For backward compatibility, any capability which has no specified string
  // literal will be considered a "mutex."
  StringRef N("mutex");
  SourceLocation LiteralLoc;
  if (AL.getKind() == ParsedAttr::AT_Capability &&
      !S.checkStringLiteralArgumentAttr(AL, 0, N, &LiteralLoc))
    return;

  D->addAttr(::new (S.Context) CapabilityAttr(S.Context, AL, N));
}

static void handleAssertCapabilityAttr(Sema &S, Decl *D, const ParsedAttr &AL) {
  SmallVector<Expr*, 1> Args;
  if (!checkLockFunAttrCommon(S, D, AL, Args))
    return;

  D->addAttr(::new (S.Context)
                 AssertCapabilityAttr(S.Context, AL, Args.data(), Args.size()));
}

static void handleAcquireCapabilityAttr(Sema &S, Decl *D,
                                        const ParsedAttr &AL) {
  SmallVector<Expr*, 1> Args;
  if (!checkLockFunAttrCommon(S, D, AL, Args))
    return;

  D->addAttr(::new (S.Context) AcquireCapabilityAttr(S.Context, AL, Args.data(),
                                                     Args.size()));
}

static void handleTryAcquireCapabilityAttr(Sema &S, Decl *D,
                                           const ParsedAttr &AL) {
  SmallVector<Expr*, 2> Args;
  if (!checkTryLockFunAttrCommon(S, D, AL, Args))
    return;

  D->addAttr(::new (S.Context) TryAcquireCapabilityAttr(
      S.Context, AL, AL.getArgAsExpr(0), Args.data(), Args.size()));
}

static void handleReleaseCapabilityAttr(Sema &S, Decl *D,
                                        const ParsedAttr &AL) {
  // Check that all arguments are lockable objects.
  SmallVector<Expr *, 1> Args;
  checkAttrArgsAreCapabilityObjs(S, D, AL, Args, 0, true);

  D->addAttr(::new (S.Context) ReleaseCapabilityAttr(S.Context, AL, Args.data(),
                                                     Args.size()));
}

static void handleRequiresCapabilityAttr(Sema &S, Decl *D,
                                         const ParsedAttr &AL) {
  if (!AL.checkAtLeastNumArgs(S, 1))
    return;

  // check that all arguments are lockable objects
  SmallVector<Expr*, 1> Args;
  checkAttrArgsAreCapabilityObjs(S, D, AL, Args);
  if (Args.empty())
    return;

  RequiresCapabilityAttr *RCA = ::new (S.Context)
      RequiresCapabilityAttr(S.Context, AL, Args.data(), Args.size());

  D->addAttr(RCA);
}

static void handleDeprecatedAttr(Sema &S, Decl *D, const ParsedAttr &AL) {
  if (const auto *NSD = dyn_cast<NamespaceDecl>(D)) {
    if (NSD->isAnonymousNamespace()) {
      S.Diag(AL.getLoc(), diag::warn_deprecated_anonymous_namespace);
      // Do not want to attach the attribute to the namespace because that will
      // cause confusing diagnostic reports for uses of declarations within the
      // namespace.
      return;
    }
  } else if (isa<UsingDecl, UnresolvedUsingTypenameDecl,
                 UnresolvedUsingValueDecl>(D)) {
    S.Diag(AL.getRange().getBegin(), diag::warn_deprecated_ignored_on_using)
        << AL;
    return;
  }

  // Handle the cases where the attribute has a text message.
  StringRef Str, Replacement;
  if (AL.isArgExpr(0) && AL.getArgAsExpr(0) &&
      !S.checkStringLiteralArgumentAttr(AL, 0, Str))
    return;

  // Support a single optional message only for Declspec and [[]] spellings.
  if (AL.isDeclspecAttribute() || AL.isStandardAttributeSyntax())
    AL.checkAtMostNumArgs(S, 1);
  else if (AL.isArgExpr(1) && AL.getArgAsExpr(1) &&
           !S.checkStringLiteralArgumentAttr(AL, 1, Replacement))
    return;

  if (!S.getLangOpts().CPlusPlus14 && AL.isCXX11Attribute() && !AL.isGNUScope())
    S.Diag(AL.getLoc(), diag::ext_cxx14_attr) << AL;

  D->addAttr(::new (S.Context) DeprecatedAttr(S.Context, AL, Str, Replacement));
}

static bool isGlobalVar(const Decl *D) {
  if (const auto *S = dyn_cast<VarDecl>(D))
    return S->hasGlobalStorage();
  return false;
}

static bool isSanitizerAttributeAllowedOnGlobals(StringRef Sanitizer) {
  return Sanitizer == "address" || Sanitizer == "hwaddress" ||
         Sanitizer == "memtag";
}

static void handleNoSanitizeAttr(Sema &S, Decl *D, const ParsedAttr &AL) {
  if (!AL.checkAtLeastNumArgs(S, 1))
    return;

  std::vector<StringRef> Sanitizers;

  for (unsigned I = 0, E = AL.getNumArgs(); I != E; ++I) {
    StringRef SanitizerName;
    SourceLocation LiteralLoc;

    if (!S.checkStringLiteralArgumentAttr(AL, I, SanitizerName, &LiteralLoc))
      return;

    if (parseSanitizerValue(SanitizerName, /*AllowGroups=*/true) ==
            SanitizerMask() &&
        SanitizerName != "coverage")
      S.Diag(LiteralLoc, diag::warn_unknown_sanitizer_ignored) << SanitizerName;
    else if (isGlobalVar(D) && !isSanitizerAttributeAllowedOnGlobals(SanitizerName))
      S.Diag(D->getLocation(), diag::warn_attribute_type_not_supported_global)
          << AL << SanitizerName;
    Sanitizers.push_back(SanitizerName);
  }

  D->addAttr(::new (S.Context) NoSanitizeAttr(S.Context, AL, Sanitizers.data(),
                                              Sanitizers.size()));
}

static void handleNoSanitizeSpecificAttr(Sema &S, Decl *D,
                                         const ParsedAttr &AL) {
  StringRef AttrName = AL.getAttrName()->getName();
  normalizeName(AttrName);
  StringRef SanitizerName = llvm::StringSwitch<StringRef>(AttrName)
                                .Case("no_address_safety_analysis", "address")
                                .Case("no_sanitize_address", "address")
                                .Case("no_sanitize_thread", "thread")
                                .Case("no_sanitize_memory", "memory");
  if (isGlobalVar(D) && SanitizerName != "address")
    S.Diag(D->getLocation(), diag::err_attribute_wrong_decl_type)
        << AL << AL.isRegularKeywordAttribute() << ExpectedFunction;

  // FIXME: Rather than create a NoSanitizeSpecificAttr, this creates a
  // NoSanitizeAttr object; but we need to calculate the correct spelling list
  // index rather than incorrectly assume the index for NoSanitizeSpecificAttr
  // has the same spellings as the index for NoSanitizeAttr. We don't have a
  // general way to "translate" between the two, so this hack attempts to work
  // around the issue with hard-coded indices. This is critical for calling
  // getSpelling() or prettyPrint() on the resulting semantic attribute object
  // without failing assertions.
  unsigned TranslatedSpellingIndex = 0;
  if (AL.isStandardAttributeSyntax())
    TranslatedSpellingIndex = 1;

  AttributeCommonInfo Info = AL;
  Info.setAttributeSpellingListIndex(TranslatedSpellingIndex);
  D->addAttr(::new (S.Context)
                 NoSanitizeAttr(S.Context, Info, &SanitizerName, 1));
}

static void handleInternalLinkageAttr(Sema &S, Decl *D, const ParsedAttr &AL) {
  if (InternalLinkageAttr *Internal = S.mergeInternalLinkageAttr(D, AL))
    D->addAttr(Internal);
}

static void handleZeroCallUsedRegsAttr(Sema &S, Decl *D, const ParsedAttr &AL) {
  // Check that the argument is a string literal.
  StringRef KindStr;
  SourceLocation LiteralLoc;
  if (!S.checkStringLiteralArgumentAttr(AL, 0, KindStr, &LiteralLoc))
    return;

  ZeroCallUsedRegsAttr::ZeroCallUsedRegsKind Kind;
  if (!ZeroCallUsedRegsAttr::ConvertStrToZeroCallUsedRegsKind(KindStr, Kind)) {
    S.Diag(LiteralLoc, diag::warn_attribute_type_not_supported)
        << AL << KindStr;
    return;
  }

  D->dropAttr<ZeroCallUsedRegsAttr>();
  D->addAttr(ZeroCallUsedRegsAttr::Create(S.Context, Kind, AL));
}

static const RecordDecl *GetEnclosingNamedOrTopAnonRecord(const FieldDecl *FD) {
  const auto *RD = FD->getParent();
  // An unnamed struct is anonymous struct only if it's not instantiated.
  // However, the struct may not be fully processed yet to determine
  // whether it's anonymous or not. In that case, this function treats it as
  // an anonymous struct and tries to find a named parent.
  while (RD && (RD->isAnonymousStructOrUnion() ||
                (!RD->isCompleteDefinition() && RD->getName().empty()))) {
    const auto *Parent = dyn_cast<RecordDecl>(RD->getParent());
    if (!Parent)
      break;
    RD = Parent;
  }
  return RD;
}

static CountAttributedType::DynamicCountPointerKind
getCountAttrKind(bool CountInBytes, bool OrNull) {
  if (CountInBytes)
    return OrNull ? CountAttributedType::SizedByOrNull
                  : CountAttributedType::SizedBy;
  return OrNull ? CountAttributedType::CountedByOrNull
                : CountAttributedType::CountedBy;
}

enum class CountedByInvalidPointeeTypeKind {
  INCOMPLETE,
  SIZELESS,
  FUNCTION,
  FLEXIBLE_ARRAY_MEMBER,
  VALID,
};

static bool
CheckCountedByAttrOnField(Sema &S, FieldDecl *FD, Expr *E,
                          llvm::SmallVectorImpl<TypeCoupledDeclRefInfo> &Decls,
                          bool CountInBytes, bool OrNull) {
  // Check the context the attribute is used in

  unsigned Kind = getCountAttrKind(CountInBytes, OrNull);

  if (FD->getParent()->isUnion()) {
    S.Diag(FD->getBeginLoc(), diag::err_count_attr_in_union)
        << Kind << FD->getSourceRange();
    return true;
  }

  const auto FieldTy = FD->getType();
  if (FieldTy->isArrayType() && (CountInBytes || OrNull)) {
    S.Diag(FD->getBeginLoc(),
           diag::err_count_attr_not_on_ptr_or_flexible_array_member)
        << Kind << FD->getLocation() << /* suggest counted_by */ 1;
    return true;
  }
  if (!FieldTy->isArrayType() && !FieldTy->isPointerType()) {
    S.Diag(FD->getBeginLoc(),
           diag::err_count_attr_not_on_ptr_or_flexible_array_member)
        << Kind << FD->getLocation() << /* do not suggest counted_by */ 0;
    return true;
  }

  LangOptions::StrictFlexArraysLevelKind StrictFlexArraysLevel =
      LangOptions::StrictFlexArraysLevelKind::IncompleteOnly;
  if (FieldTy->isArrayType() &&
      !Decl::isFlexibleArrayMemberLike(S.getASTContext(), FD, FieldTy,
                                       StrictFlexArraysLevel, true)) {
    S.Diag(FD->getBeginLoc(),
           diag::err_counted_by_attr_on_array_not_flexible_array_member)
        << Kind << FD->getLocation();
    return true;
  }

  CountedByInvalidPointeeTypeKind InvalidTypeKind =
      CountedByInvalidPointeeTypeKind::VALID;
  QualType PointeeTy;
  int SelectPtrOrArr = 0;
  if (FieldTy->isPointerType()) {
    PointeeTy = FieldTy->getPointeeType();
    SelectPtrOrArr = 0;
  } else {
    assert(FieldTy->isArrayType());
    const ArrayType *AT = S.getASTContext().getAsArrayType(FieldTy);
    PointeeTy = AT->getElementType();
    SelectPtrOrArr = 1;
  }
  // Note: The `Decl::isFlexibleArrayMemberLike` check earlier on means
  // only `PointeeTy->isStructureTypeWithFlexibleArrayMember()` is reachable
  // when `FieldTy->isArrayType()`.
  bool ShouldWarn = false;
  if (PointeeTy->isIncompleteType() && !CountInBytes) {
    InvalidTypeKind = CountedByInvalidPointeeTypeKind::INCOMPLETE;
  } else if (PointeeTy->isSizelessType()) {
    InvalidTypeKind = CountedByInvalidPointeeTypeKind::SIZELESS;
  } else if (PointeeTy->isFunctionType()) {
    InvalidTypeKind = CountedByInvalidPointeeTypeKind::FUNCTION;
  } else if (PointeeTy->isStructureTypeWithFlexibleArrayMember()) {
    if (FieldTy->isArrayType()) {
      // This is a workaround for the Linux kernel that has already adopted
      // `counted_by` on a FAM where the pointee is a struct with a FAM. This
      // should be an error because computing the bounds of the array cannot be
      // done correctly without manually traversing every struct object in the
      // array at runtime. To allow the code to be built this error is
      // downgraded to a warning.
      ShouldWarn = true;
    }
    InvalidTypeKind = CountedByInvalidPointeeTypeKind::FLEXIBLE_ARRAY_MEMBER;
  }

  if (InvalidTypeKind != CountedByInvalidPointeeTypeKind::VALID) {
    unsigned DiagID = ShouldWarn
                          ? diag::warn_counted_by_attr_elt_type_unknown_size
                          : diag::err_counted_by_attr_pointee_unknown_size;
    S.Diag(FD->getBeginLoc(), DiagID)
        << SelectPtrOrArr << PointeeTy << (int)InvalidTypeKind
        << (ShouldWarn ? 1 : 0) << Kind << FD->getSourceRange();
    return true;
  }

  // Check the expression

  if (!E->getType()->isIntegerType() || E->getType()->isBooleanType()) {
    S.Diag(E->getBeginLoc(), diag::err_count_attr_argument_not_integer)
        << Kind << E->getSourceRange();
    return true;
  }

  auto *DRE = dyn_cast<DeclRefExpr>(E);
  if (!DRE) {
    S.Diag(E->getBeginLoc(),
           diag::err_count_attr_only_support_simple_decl_reference)
        << Kind << E->getSourceRange();
    return true;
  }

  auto *CountDecl = DRE->getDecl();
  FieldDecl *CountFD = dyn_cast<FieldDecl>(CountDecl);
  if (auto *IFD = dyn_cast<IndirectFieldDecl>(CountDecl)) {
    CountFD = IFD->getAnonField();
  }
  if (!CountFD) {
    S.Diag(E->getBeginLoc(), diag::err_count_attr_must_be_in_structure)
        << CountDecl << Kind << E->getSourceRange();

    S.Diag(CountDecl->getBeginLoc(),
           diag::note_flexible_array_counted_by_attr_field)
        << CountDecl << CountDecl->getSourceRange();
    return true;
  }

  if (FD->getParent() != CountFD->getParent()) {
    if (CountFD->getParent()->isUnion()) {
      S.Diag(CountFD->getBeginLoc(), diag::err_count_attr_refer_to_union)
          << Kind << CountFD->getSourceRange();
      return true;
    }
    // Whether CountRD is an anonymous struct is not determined at this
    // point. Thus, an additional diagnostic in case it's not anonymous struct
    // is done later in `Parser::ParseStructDeclaration`.
    auto *RD = GetEnclosingNamedOrTopAnonRecord(FD);
    auto *CountRD = GetEnclosingNamedOrTopAnonRecord(CountFD);

    if (RD != CountRD) {
      S.Diag(E->getBeginLoc(), diag::err_count_attr_param_not_in_same_struct)
          << CountFD << Kind << FieldTy->isArrayType() << E->getSourceRange();
      S.Diag(CountFD->getBeginLoc(),
             diag::note_flexible_array_counted_by_attr_field)
          << CountFD << CountFD->getSourceRange();
      return true;
    }
  }

  Decls.push_back(TypeCoupledDeclRefInfo(CountFD, /*IsDref*/ false));
  return false;
}

static void handleCountedByAttrField(Sema &S, Decl *D, const ParsedAttr &AL) {
  auto *FD = dyn_cast<FieldDecl>(D);
  assert(FD);

  auto *CountExpr = AL.getArgAsExpr(0);
  if (!CountExpr)
    return;

  bool CountInBytes;
  bool OrNull;
  switch (AL.getKind()) {
  case ParsedAttr::AT_CountedBy:
    CountInBytes = false;
    OrNull = false;
    break;
  case ParsedAttr::AT_CountedByOrNull:
    CountInBytes = false;
    OrNull = true;
    break;
  case ParsedAttr::AT_SizedBy:
    CountInBytes = true;
    OrNull = false;
    break;
  case ParsedAttr::AT_SizedByOrNull:
    CountInBytes = true;
    OrNull = true;
    break;
  default:
    llvm_unreachable("unexpected counted_by family attribute");
  }

  llvm::SmallVector<TypeCoupledDeclRefInfo, 1> Decls;
  if (CheckCountedByAttrOnField(S, FD, CountExpr, Decls, CountInBytes, OrNull))
    return;

  QualType CAT = S.BuildCountAttributedArrayOrPointerType(
      FD->getType(), CountExpr, CountInBytes, OrNull);
  FD->setType(CAT);
}

static void handleFunctionReturnThunksAttr(Sema &S, Decl *D,
                                           const ParsedAttr &AL) {
  StringRef KindStr;
  SourceLocation LiteralLoc;
  if (!S.checkStringLiteralArgumentAttr(AL, 0, KindStr, &LiteralLoc))
    return;

  FunctionReturnThunksAttr::Kind Kind;
  if (!FunctionReturnThunksAttr::ConvertStrToKind(KindStr, Kind)) {
    S.Diag(LiteralLoc, diag::warn_attribute_type_not_supported)
        << AL << KindStr;
    return;
  }
  // FIXME: it would be good to better handle attribute merging rather than
  // silently replacing the existing attribute, so long as it does not break
  // the expected codegen tests.
  D->dropAttr<FunctionReturnThunksAttr>();
  D->addAttr(FunctionReturnThunksAttr::Create(S.Context, Kind, AL));
}

bool isDeviceAspectType(const QualType Ty) {
  const EnumType *ET = Ty->getAs<EnumType>();
  if (!ET)
    return false;

  if (const auto *Attr = ET->getDecl()->getAttr<SYCLTypeAttr>())
    return Attr->getType() == SYCLTypeAttr::aspect;

  return false;
}

SYCLDeviceHasAttr *Sema::MergeSYCLDeviceHasAttr(Decl *D,
                                                const SYCLDeviceHasAttr &A) {
  if (const auto *ExistingAttr = D->getAttr<SYCLDeviceHasAttr>()) {
    Diag(ExistingAttr->getLoc(), diag::warn_duplicate_attribute_exact) << &A;
    Diag(A.getLoc(), diag::note_previous_attribute);
    return nullptr;
  }

  SmallVector<Expr *, 5> Args;
  for (auto *E : A.aspects())
    Args.push_back(E);
  return ::new (Context)
      SYCLDeviceHasAttr(Context, A, Args.data(), Args.size());
}

void Sema::AddSYCLDeviceHasAttr(Decl *D, const AttributeCommonInfo &CI,
                                Expr **Exprs, unsigned Size) {

  SYCLDeviceHasAttr TmpAttr(Context, CI, Exprs, Size);
  SmallVector<Expr *, 5> Aspects;
  for (auto *E : TmpAttr.aspects())
    if (!isa<PackExpansionExpr>(E) && !isDeviceAspectType(E->getType()))
      Diag(E->getExprLoc(), diag::err_sycl_invalid_aspect_argument) << CI;

  if (const auto *ExistingAttr = D->getAttr<SYCLDeviceHasAttr>()) {
    Diag(CI.getLoc(), diag::warn_duplicate_attribute_exact) << CI;
    Diag(ExistingAttr->getLoc(), diag::note_previous_attribute);
    return;
  }

  D->addAttr(::new (Context) SYCLDeviceHasAttr(Context, CI, Exprs, Size));
}

static void handleSYCLDeviceHasAttr(Sema &S, Decl *D, const ParsedAttr &A) {
  // Ignore the attribute if compiling for the host side because aspects may not
  // be marked properly for such compilation
  if (!S.Context.getLangOpts().SYCLIsDevice)
    return;

  SmallVector<Expr *, 5> Args;
  for (unsigned I = 0; I < A.getNumArgs(); ++I)
    Args.push_back(A.getArgAsExpr(I));

  S.AddSYCLDeviceHasAttr(D, A, Args.data(), Args.size());
}

SYCLUsesAspectsAttr *
Sema::MergeSYCLUsesAspectsAttr(Decl *D, const SYCLUsesAspectsAttr &A) {
  if (const auto *ExistingAttr = D->getAttr<SYCLUsesAspectsAttr>()) {
    Diag(ExistingAttr->getLoc(), diag::warn_duplicate_attribute_exact) << &A;
    Diag(A.getLoc(), diag::note_previous_attribute);
    return nullptr;
  }

  SmallVector<Expr *, 5> Args;
  for (auto *E : A.aspects())
    Args.push_back(E);
  return ::new (Context)
      SYCLUsesAspectsAttr(Context, A, Args.data(), Args.size());
}

void Sema::AddSYCLUsesAspectsAttr(Decl *D, const AttributeCommonInfo &CI,
                                  Expr **Exprs, unsigned Size) {

  SYCLUsesAspectsAttr TmpAttr(Context, CI, Exprs, Size);
  SmallVector<Expr *, 5> Aspects;
  for (auto *E : TmpAttr.aspects())
    if (!isDeviceAspectType(E->getType()))
      Diag(E->getExprLoc(), diag::err_sycl_invalid_aspect_argument) << CI;

  if (const auto *ExistingAttr = D->getAttr<SYCLUsesAspectsAttr>()) {
    Diag(CI.getLoc(), diag::warn_duplicate_attribute_exact) << CI;
    Diag(ExistingAttr->getLoc(), diag::note_previous_attribute);
    return;
  }

  D->addAttr(::new (Context) SYCLUsesAspectsAttr(Context, CI, Exprs, Size));
}

static void handleSYCLUsesAspectsAttr(Sema &S, Decl *D, const ParsedAttr &A) {
  // Ignore the attribute if compiling for the host because aspects may not be
  // marked properly for such compilation
  if (!S.Context.getLangOpts().SYCLIsDevice)
    return;

  SmallVector<Expr *, 5> Args;
  for (unsigned I = 0; I < A.getNumArgs(); ++I)
    Args.push_back(A.getArgAsExpr(I));

  S.AddSYCLUsesAspectsAttr(D, A, Args.data(), Args.size());
}

static void handleAvailableOnlyInDefaultEvalMethod(Sema &S, Decl *D,
                                                   const ParsedAttr &AL) {
  assert(isa<TypedefNameDecl>(D) && "This attribute only applies to a typedef");
  handleSimpleAttribute<AvailableOnlyInDefaultEvalMethodAttr>(S, D, AL);
}

static void handleNoMergeAttr(Sema &S, Decl *D, const ParsedAttr &AL) {
  auto *VDecl = dyn_cast<VarDecl>(D);
  if (VDecl && !VDecl->isFunctionPointerType()) {
    S.Diag(AL.getLoc(), diag::warn_attribute_ignored_non_function_pointer)
        << AL << VDecl;
    return;
  }
  D->addAttr(NoMergeAttr::Create(S.Context, AL));
}

static void handleNoUniqueAddressAttr(Sema &S, Decl *D, const ParsedAttr &AL) {
  D->addAttr(NoUniqueAddressAttr::Create(S.Context, AL));
}

SYCLTypeAttr *Sema::MergeSYCLTypeAttr(Decl *D, const AttributeCommonInfo &CI,
                                      SYCLTypeAttr::SYCLType TypeName) {
  if (const auto *ExistingAttr = D->getAttr<SYCLTypeAttr>()) {
    if (ExistingAttr->getType() != TypeName) {
      Diag(ExistingAttr->getLoc(), diag::err_duplicate_attribute)
          << ExistingAttr;
      Diag(CI.getLoc(), diag::note_previous_attribute);
    }
    // Do not add duplicate attribute
    return nullptr;
  }
  return ::new (Context) SYCLTypeAttr(Context, CI, TypeName);
}

static void handleSYCLTypeAttr(Sema &S, Decl *D, const ParsedAttr &AL) {
  if (!AL.isArgIdent(0)) {
    S.Diag(AL.getLoc(), diag::err_attribute_argument_type)
        << AL << AANT_ArgumentIdentifier;
    return;
  }

  IdentifierInfo *II = AL.getArgAsIdent(0)->Ident;
  SYCLTypeAttr::SYCLType Type;

  if (!SYCLTypeAttr::ConvertStrToSYCLType(II->getName(), Type)) {
    S.Diag(AL.getLoc(), diag::err_attribute_argument_not_supported) << AL << II;
    return;
  }

  if (SYCLTypeAttr *NewAttr = S.MergeSYCLTypeAttr(D, AL, Type))
    D->addAttr(NewAttr);
}

static void handleDestroyAttr(Sema &S, Decl *D, const ParsedAttr &A) {
  if (!cast<VarDecl>(D)->hasGlobalStorage()) {
    S.Diag(D->getLocation(), diag::err_destroy_attr_on_non_static_var)
        << (A.getKind() == ParsedAttr::AT_AlwaysDestroy);
    return;
  }

  if (A.getKind() == ParsedAttr::AT_AlwaysDestroy)
    handleSimpleAttribute<AlwaysDestroyAttr>(S, D, A);
  else
    handleSimpleAttribute<NoDestroyAttr>(S, D, A);
}

static void handleUninitializedAttr(Sema &S, Decl *D, const ParsedAttr &AL) {
  assert(cast<VarDecl>(D)->getStorageDuration() == SD_Automatic &&
         "uninitialized is only valid on automatic duration variables");
  D->addAttr(::new (S.Context) UninitializedAttr(S.Context, AL));
}

static void handleMIGServerRoutineAttr(Sema &S, Decl *D, const ParsedAttr &AL) {
  // Check that the return type is a `typedef int kern_return_t` or a typedef
  // around it, because otherwise MIG convention checks make no sense.
  // BlockDecl doesn't store a return type, so it's annoying to check,
  // so let's skip it for now.
  if (!isa<BlockDecl>(D)) {
    QualType T = getFunctionOrMethodResultType(D);
    bool IsKernReturnT = false;
    while (const auto *TT = T->getAs<TypedefType>()) {
      IsKernReturnT = (TT->getDecl()->getName() == "kern_return_t");
      T = TT->desugar();
    }
    if (!IsKernReturnT || T.getCanonicalType() != S.getASTContext().IntTy) {
      S.Diag(D->getBeginLoc(),
             diag::warn_mig_server_routine_does_not_return_kern_return_t);
      return;
    }
  }

  handleSimpleAttribute<MIGServerRoutineAttr>(S, D, AL);
}

static void handleMSAllocatorAttr(Sema &S, Decl *D, const ParsedAttr &AL) {
  // Warn if the return type is not a pointer or reference type.
  if (auto *FD = dyn_cast<FunctionDecl>(D)) {
    QualType RetTy = FD->getReturnType();
    if (!RetTy->isPointerType() && !RetTy->isReferenceType()) {
      S.Diag(AL.getLoc(), diag::warn_declspec_allocator_nonpointer)
          << AL.getRange() << RetTy;
      return;
    }
  }

  handleSimpleAttribute<MSAllocatorAttr>(S, D, AL);
}

static void handleAcquireHandleAttr(Sema &S, Decl *D, const ParsedAttr &AL) {
  if (AL.isUsedAsTypeAttr())
    return;
  // Warn if the parameter is definitely not an output parameter.
  if (const auto *PVD = dyn_cast<ParmVarDecl>(D)) {
    if (PVD->getType()->isIntegerType()) {
      S.Diag(AL.getLoc(), diag::err_attribute_output_parameter)
          << AL.getRange();
      return;
    }
  }
  StringRef Argument;
  if (!S.checkStringLiteralArgumentAttr(AL, 0, Argument))
    return;
  D->addAttr(AcquireHandleAttr::Create(S.Context, Argument, AL));
}

template<typename Attr>
static void handleHandleAttr(Sema &S, Decl *D, const ParsedAttr &AL) {
  StringRef Argument;
  if (!S.checkStringLiteralArgumentAttr(AL, 0, Argument))
    return;
  D->addAttr(Attr::Create(S.Context, Argument, AL));
}

template<typename Attr>
static void handleUnsafeBufferUsage(Sema &S, Decl *D, const ParsedAttr &AL) {
  D->addAttr(Attr::Create(S.Context, AL));
}

static void handleCFGuardAttr(Sema &S, Decl *D, const ParsedAttr &AL) {
  // The guard attribute takes a single identifier argument.

  if (!AL.isArgIdent(0)) {
    S.Diag(AL.getLoc(), diag::err_attribute_argument_type)
        << AL << AANT_ArgumentIdentifier;
    return;
  }

  CFGuardAttr::GuardArg Arg;
  IdentifierInfo *II = AL.getArgAsIdent(0)->Ident;
  if (!CFGuardAttr::ConvertStrToGuardArg(II->getName(), Arg)) {
    S.Diag(AL.getLoc(), diag::warn_attribute_type_not_supported) << AL << II;
    return;
  }

  D->addAttr(::new (S.Context) CFGuardAttr(S.Context, AL, Arg));
}


template <typename AttrTy>
static const AttrTy *findEnforceTCBAttrByName(Decl *D, StringRef Name) {
  auto Attrs = D->specific_attrs<AttrTy>();
  auto I = llvm::find_if(Attrs,
                         [Name](const AttrTy *A) {
                           return A->getTCBName() == Name;
                         });
  return I == Attrs.end() ? nullptr : *I;
}

template <typename AttrTy, typename ConflictingAttrTy>
static void handleEnforceTCBAttr(Sema &S, Decl *D, const ParsedAttr &AL) {
  StringRef Argument;
  if (!S.checkStringLiteralArgumentAttr(AL, 0, Argument))
    return;

  // A function cannot be have both regular and leaf membership in the same TCB.
  if (const ConflictingAttrTy *ConflictingAttr =
      findEnforceTCBAttrByName<ConflictingAttrTy>(D, Argument)) {
    // We could attach a note to the other attribute but in this case
    // there's no need given how the two are very close to each other.
    S.Diag(AL.getLoc(), diag::err_tcb_conflicting_attributes)
      << AL.getAttrName()->getName() << ConflictingAttr->getAttrName()->getName()
      << Argument;

    // Error recovery: drop the non-leaf attribute so that to suppress
    // all future warnings caused by erroneous attributes. The leaf attribute
    // needs to be kept because it can only suppresses warnings, not cause them.
    D->dropAttr<EnforceTCBAttr>();
    return;
  }

  D->addAttr(AttrTy::Create(S.Context, Argument, AL));
}

template <typename AttrTy, typename ConflictingAttrTy>
static AttrTy *mergeEnforceTCBAttrImpl(Sema &S, Decl *D, const AttrTy &AL) {
  // Check if the new redeclaration has different leaf-ness in the same TCB.
  StringRef TCBName = AL.getTCBName();
  if (const ConflictingAttrTy *ConflictingAttr =
      findEnforceTCBAttrByName<ConflictingAttrTy>(D, TCBName)) {
    S.Diag(ConflictingAttr->getLoc(), diag::err_tcb_conflicting_attributes)
      << ConflictingAttr->getAttrName()->getName()
      << AL.getAttrName()->getName() << TCBName;

    // Add a note so that the user could easily find the conflicting attribute.
    S.Diag(AL.getLoc(), diag::note_conflicting_attribute);

    // More error recovery.
    D->dropAttr<EnforceTCBAttr>();
    return nullptr;
  }

  ASTContext &Context = S.getASTContext();
  return ::new(Context) AttrTy(Context, AL, AL.getTCBName());
}

EnforceTCBAttr *Sema::mergeEnforceTCBAttr(Decl *D, const EnforceTCBAttr &AL) {
  return mergeEnforceTCBAttrImpl<EnforceTCBAttr, EnforceTCBLeafAttr>(
      *this, D, AL);
}

EnforceTCBLeafAttr *Sema::mergeEnforceTCBLeafAttr(
    Decl *D, const EnforceTCBLeafAttr &AL) {
  return mergeEnforceTCBAttrImpl<EnforceTCBLeafAttr, EnforceTCBAttr>(
      *this, D, AL);
}

static void handleVTablePointerAuthentication(Sema &S, Decl *D,
                                              const ParsedAttr &AL) {
  CXXRecordDecl *Decl = cast<CXXRecordDecl>(D);
  const uint32_t NumArgs = AL.getNumArgs();
  if (NumArgs > 4) {
    S.Diag(AL.getLoc(), diag::err_attribute_too_many_arguments) << AL << 4;
    AL.setInvalid();
  }

  if (NumArgs == 0) {
    S.Diag(AL.getLoc(), diag::err_attribute_too_few_arguments) << AL;
    AL.setInvalid();
    return;
  }

  if (D->getAttr<VTablePointerAuthenticationAttr>()) {
    S.Diag(AL.getLoc(), diag::err_duplicated_vtable_pointer_auth) << Decl;
    AL.setInvalid();
  }

  auto KeyType = VTablePointerAuthenticationAttr::VPtrAuthKeyType::DefaultKey;
  if (AL.isArgIdent(0)) {
    IdentifierLoc *IL = AL.getArgAsIdent(0);
    if (!VTablePointerAuthenticationAttr::ConvertStrToVPtrAuthKeyType(
            IL->Ident->getName(), KeyType)) {
      S.Diag(IL->Loc, diag::err_invalid_authentication_key) << IL->Ident;
      AL.setInvalid();
    }
    if (KeyType == VTablePointerAuthenticationAttr::DefaultKey &&
        !S.getLangOpts().PointerAuthCalls) {
      S.Diag(AL.getLoc(), diag::err_no_default_vtable_pointer_auth) << 0;
      AL.setInvalid();
    }
  } else {
    S.Diag(AL.getLoc(), diag::err_attribute_argument_type)
        << AL << AANT_ArgumentIdentifier;
    return;
  }

  auto AddressDiversityMode = VTablePointerAuthenticationAttr::
      AddressDiscriminationMode::DefaultAddressDiscrimination;
  if (AL.getNumArgs() > 1) {
    if (AL.isArgIdent(1)) {
      IdentifierLoc *IL = AL.getArgAsIdent(1);
      if (!VTablePointerAuthenticationAttr::
              ConvertStrToAddressDiscriminationMode(IL->Ident->getName(),
                                                    AddressDiversityMode)) {
        S.Diag(IL->Loc, diag::err_invalid_address_discrimination) << IL->Ident;
        AL.setInvalid();
      }
      if (AddressDiversityMode ==
              VTablePointerAuthenticationAttr::DefaultAddressDiscrimination &&
          !S.getLangOpts().PointerAuthCalls) {
        S.Diag(IL->Loc, diag::err_no_default_vtable_pointer_auth) << 1;
        AL.setInvalid();
      }
    } else {
      S.Diag(AL.getLoc(), diag::err_attribute_argument_type)
          << AL << AANT_ArgumentIdentifier;
    }
  }

  auto ED = VTablePointerAuthenticationAttr::ExtraDiscrimination::
      DefaultExtraDiscrimination;
  if (AL.getNumArgs() > 2) {
    if (AL.isArgIdent(2)) {
      IdentifierLoc *IL = AL.getArgAsIdent(2);
      if (!VTablePointerAuthenticationAttr::ConvertStrToExtraDiscrimination(
              IL->Ident->getName(), ED)) {
        S.Diag(IL->Loc, diag::err_invalid_extra_discrimination) << IL->Ident;
        AL.setInvalid();
      }
      if (ED == VTablePointerAuthenticationAttr::DefaultExtraDiscrimination &&
          !S.getLangOpts().PointerAuthCalls) {
        S.Diag(AL.getLoc(), diag::err_no_default_vtable_pointer_auth) << 2;
        AL.setInvalid();
      }
    } else {
      S.Diag(AL.getLoc(), diag::err_attribute_argument_type)
          << AL << AANT_ArgumentIdentifier;
    }
  }

  uint32_t CustomDiscriminationValue = 0;
  if (ED == VTablePointerAuthenticationAttr::CustomDiscrimination) {
    if (NumArgs < 4) {
      S.Diag(AL.getLoc(), diag::err_missing_custom_discrimination) << AL << 4;
      AL.setInvalid();
      return;
    }
    if (NumArgs > 4) {
      S.Diag(AL.getLoc(), diag::err_attribute_too_many_arguments) << AL << 4;
      AL.setInvalid();
    }

    if (!AL.isArgExpr(3) || !S.checkUInt32Argument(AL, AL.getArgAsExpr(3),
                                                   CustomDiscriminationValue)) {
      S.Diag(AL.getLoc(), diag::err_invalid_custom_discrimination);
      AL.setInvalid();
    }
  } else if (NumArgs > 3) {
    S.Diag(AL.getLoc(), diag::err_attribute_too_many_arguments) << AL << 3;
    AL.setInvalid();
  }

  Decl->addAttr(::new (S.Context) VTablePointerAuthenticationAttr(
      S.Context, AL, KeyType, AddressDiversityMode, ED,
      CustomDiscriminationValue));
}

//===----------------------------------------------------------------------===//
// Top Level Sema Entry Points
//===----------------------------------------------------------------------===//

static bool IsDeclLambdaCallOperator(Decl *D) {
  if (const auto *MD = dyn_cast<CXXMethodDecl>(D))
    return MD->getParent()->isLambda() &&
           MD->getOverloadedOperator() == OverloadedOperatorKind::OO_Call;
  return false;
}

// Returns true if the attribute must delay setting its arguments until after
// template instantiation, and false otherwise.
static bool MustDelayAttributeArguments(const ParsedAttr &AL) {
  // Only attributes that accept expression parameter packs can delay arguments.
  if (!AL.acceptsExprPack())
    return false;

  bool AttrHasVariadicArg = AL.hasVariadicArg();
  unsigned AttrNumArgs = AL.getNumArgMembers();
  for (size_t I = 0; I < std::min(AL.getNumArgs(), AttrNumArgs); ++I) {
    bool IsLastAttrArg = I == (AttrNumArgs - 1);
    // If the argument is the last argument and it is variadic it can contain
    // any expression.
    if (IsLastAttrArg && AttrHasVariadicArg)
      return false;
    Expr *E = AL.getArgAsExpr(I);
    bool ArgMemberCanHoldExpr = AL.isParamExpr(I);
    // If the expression is a pack expansion then arguments must be delayed
    // unless the argument is an expression and it is the last argument of the
    // attribute.
    if (isa<PackExpansionExpr>(E))
      return !(IsLastAttrArg && ArgMemberCanHoldExpr);
    // Last case is if the expression is value dependent then it must delay
    // arguments unless the corresponding argument is able to hold the
    // expression.
    if (E->isValueDependent() && !ArgMemberCanHoldExpr)
      return true;
  }
  return false;
}

/// ProcessDeclAttribute - Apply the specific attribute to the specified decl if
/// the attribute applies to decls.  If the attribute is a type attribute, just
/// silently ignore it if a GNU attribute.
static void
ProcessDeclAttribute(Sema &S, Scope *scope, Decl *D, const ParsedAttr &AL,
                     const Sema::ProcessDeclAttributeOptions &Options) {
  if (AL.isInvalid() || AL.getKind() == ParsedAttr::IgnoredAttribute)
    return;

  // Ignore C++11 attributes on declarator chunks: they appertain to the type
<<<<<<< HEAD
  // instead.
  if (AL.isCXX11Attribute() && !Options.IncludeCXX11Attributes &&
      (!IsDeclLambdaCallOperator(D) || !AL.supportsNonconformingLambdaSyntax()))
=======
  // instead. Note, isCXX11Attribute() will look at whether the attribute is
  // [[]] or alignas, while isC23Attribute() will only look at [[]]. This is
  // important for ensuring that alignas in C23 is properly handled on a
  // structure member declaration because it is a type-specifier-qualifier in
  // C but still applies to the declaration rather than the type.
  if ((S.getLangOpts().CPlusPlus ? AL.isCXX11Attribute()
                                 : AL.isC23Attribute()) &&
      !Options.IncludeCXX11Attributes)
>>>>>>> bf02f417
    return;

  // Unknown attributes are automatically warned on. Target-specific attributes
  // which do not apply to the current target architecture are treated as
  // though they were unknown attributes.
  const TargetInfo *Aux = S.Context.getAuxTargetInfo();
  if (AL.getKind() == ParsedAttr::UnknownAttribute ||
      !(AL.existsInTarget(S.Context.getTargetInfo()) ||
        (S.Context.getLangOpts().SYCLIsDevice &&
         Aux && AL.existsInTarget(*Aux)))) {
    S.Diag(AL.getLoc(),
           AL.isRegularKeywordAttribute()
               ? (unsigned)diag::err_keyword_not_supported_on_target
           : AL.isDeclspecAttribute()
               ? (unsigned)diag::warn_unhandled_ms_attribute_ignored
               : (unsigned)diag::warn_unknown_attribute_ignored)
        << AL << AL.getRange();
    return;
  }

  // Check if argument population must delayed to after template instantiation.
  bool MustDelayArgs = MustDelayAttributeArguments(AL);

  // Argument number check must be skipped if arguments are delayed.
  if (S.checkCommonAttributeFeatures(D, AL, MustDelayArgs))
    return;

  if (MustDelayArgs) {
    AL.handleAttrWithDelayedArgs(S, D);
    return;
  }

  switch (AL.getKind()) {
  default:
    if (AL.getInfo().handleDeclAttribute(S, D, AL) != ParsedAttrInfo::NotHandled)
      break;
    if (!AL.isStmtAttr()) {
      assert(AL.isTypeAttr() && "Non-type attribute not handled");
    }
    if (AL.isTypeAttr()) {
      if (Options.IgnoreTypeAttributes)
        break;
      if (!AL.isStandardAttributeSyntax() && !AL.isRegularKeywordAttribute()) {
        // Non-[[]] type attributes are handled in processTypeAttrs(); silently
        // move on.
        break;
      }

      // According to the C and C++ standards, we should never see a
      // [[]] type attribute on a declaration. However, we have in the past
      // allowed some type attributes to "slide" to the `DeclSpec`, so we need
      // to continue to support this legacy behavior. We only do this, however,
      // if
      // - we actually have a `DeclSpec`, i.e. if we're looking at a
      //   `DeclaratorDecl`, or
      // - we are looking at an alias-declaration, where historically we have
      //   allowed type attributes after the identifier to slide to the type.
      if (AL.slidesFromDeclToDeclSpecLegacyBehavior() &&
          isa<DeclaratorDecl, TypeAliasDecl>(D)) {
        // Suggest moving the attribute to the type instead, but only for our
        // own vendor attributes; moving other vendors' attributes might hurt
        // portability.
        if (AL.isClangScope()) {
          S.Diag(AL.getLoc(), diag::warn_type_attribute_deprecated_on_decl)
              << AL << D->getLocation();
        }

        // Allow this type attribute to be handled in processTypeAttrs();
        // silently move on.
        break;
      }

      if (AL.getKind() == ParsedAttr::AT_Regparm) {
        // `regparm` is a special case: It's a type attribute but we still want
        // to treat it as if it had been written on the declaration because that
        // way we'll be able to handle it directly in `processTypeAttr()`.
        // If we treated `regparm` it as if it had been written on the
        // `DeclSpec`, the logic in `distributeFunctionTypeAttrFromDeclSepc()`
        // would try to move it to the declarator, but that doesn't work: We
        // can't remove the attribute from the list of declaration attributes
        // because it might be needed by other declarators in the same
        // declaration.
        break;
      }

      if (AL.getKind() == ParsedAttr::AT_VectorSize) {
        // `vector_size` is a special case: It's a type attribute semantically,
        // but GCC expects the [[]] syntax to be written on the declaration (and
        // warns that the attribute has no effect if it is placed on the
        // decl-specifier-seq).
        // Silently move on and allow the attribute to be handled in
        // processTypeAttr().
        break;
      }

      if (AL.getKind() == ParsedAttr::AT_NoDeref) {
        // FIXME: `noderef` currently doesn't work correctly in [[]] syntax.
        // See https://github.com/llvm/llvm-project/issues/55790 for details.
        // We allow processTypeAttrs() to emit a warning and silently move on.
        break;
      }
    }
    // N.B., ClangAttrEmitter.cpp emits a diagnostic helper that ensures a
    // statement attribute is not written on a declaration, but this code is
    // needed for type attributes as well as statement attributes in Attr.td
    // that do not list any subjects.
    S.Diag(AL.getLoc(), diag::err_attribute_invalid_on_decl)
        << AL << AL.isRegularKeywordAttribute() << D->getLocation();
    break;
  case ParsedAttr::AT_Interrupt:
    handleInterruptAttr(S, D, AL);
    break;
  case ParsedAttr::AT_X86ForceAlignArgPointer:
    S.X86().handleForceAlignArgPointerAttr(D, AL);
    break;
  case ParsedAttr::AT_ReadOnlyPlacement:
    handleSimpleAttribute<ReadOnlyPlacementAttr>(S, D, AL);
    break;
  case ParsedAttr::AT_DLLExport:
  case ParsedAttr::AT_DLLImport:
    handleDLLAttr(S, D, AL);
    break;
  case ParsedAttr::AT_AMDGPUFlatWorkGroupSize:
    S.AMDGPU().handleAMDGPUFlatWorkGroupSizeAttr(D, AL);
    break;
  case ParsedAttr::AT_AMDGPUWavesPerEU:
    S.AMDGPU().handleAMDGPUWavesPerEUAttr(D, AL);
    break;
  case ParsedAttr::AT_AMDGPUNumSGPR:
    S.AMDGPU().handleAMDGPUNumSGPRAttr(D, AL);
    break;
  case ParsedAttr::AT_AMDGPUNumVGPR:
    S.AMDGPU().handleAMDGPUNumVGPRAttr(D, AL);
    break;
  case ParsedAttr::AT_AMDGPUMaxNumWorkGroups:
    S.AMDGPU().handleAMDGPUMaxNumWorkGroupsAttr(D, AL);
    break;
  case ParsedAttr::AT_AVRSignal:
    S.AVR().handleSignalAttr(D, AL);
    break;
  case ParsedAttr::AT_BPFPreserveAccessIndex:
    S.BPF().handlePreserveAccessIndexAttr(D, AL);
    break;
  case ParsedAttr::AT_BPFPreserveStaticOffset:
    handleSimpleAttribute<BPFPreserveStaticOffsetAttr>(S, D, AL);
    break;
  case ParsedAttr::AT_BTFDeclTag:
    handleBTFDeclTagAttr(S, D, AL);
    break;
  case ParsedAttr::AT_WebAssemblyExportName:
    S.Wasm().handleWebAssemblyExportNameAttr(D, AL);
    break;
  case ParsedAttr::AT_WebAssemblyImportModule:
    S.Wasm().handleWebAssemblyImportModuleAttr(D, AL);
    break;
  case ParsedAttr::AT_WebAssemblyImportName:
    S.Wasm().handleWebAssemblyImportNameAttr(D, AL);
    break;
  case ParsedAttr::AT_IBOutlet:
    S.ObjC().handleIBOutlet(D, AL);
    break;
  case ParsedAttr::AT_IBOutletCollection:
    S.ObjC().handleIBOutletCollection(D, AL);
    break;
  case ParsedAttr::AT_IFunc:
    handleIFuncAttr(S, D, AL);
    break;
  case ParsedAttr::AT_Alias:
    handleAliasAttr(S, D, AL);
    break;
  case ParsedAttr::AT_Aligned:
    handleAlignedAttr(S, D, AL);
    break;
  case ParsedAttr::AT_AlignValue:
    handleAlignValueAttr(S, D, AL);
    break;
  case ParsedAttr::AT_AllocSize:
    handleAllocSizeAttr(S, D, AL);
    break;
  case ParsedAttr::AT_AlwaysInline:
    handleAlwaysInlineAttr(S, D, AL);
    break;
  case ParsedAttr::AT_AnalyzerNoReturn:
    handleAnalyzerNoReturnAttr(S, D, AL);
    break;
  case ParsedAttr::AT_TLSModel:
    handleTLSModelAttr(S, D, AL);
    break;
  case ParsedAttr::AT_Annotate:
    handleAnnotateAttr(S, D, AL);
    break;
  case ParsedAttr::AT_Availability:
    handleAvailabilityAttr(S, D, AL);
    break;
  case ParsedAttr::AT_CarriesDependency:
    handleDependencyAttr(S, scope, D, AL);
    break;
  case ParsedAttr::AT_CPUDispatch:
  case ParsedAttr::AT_CPUSpecific:
    handleCPUSpecificAttr(S, D, AL);
    break;
  case ParsedAttr::AT_Common:
    handleCommonAttr(S, D, AL);
    break;
  case ParsedAttr::AT_CUDAConstant:
    handleConstantAttr(S, D, AL);
    break;
  case ParsedAttr::AT_PassObjectSize:
    handlePassObjectSizeAttr(S, D, AL);
    break;
  case ParsedAttr::AT_Constructor:
      handleConstructorAttr(S, D, AL);
    break;
  case ParsedAttr::AT_Deprecated:
    handleDeprecatedAttr(S, D, AL);
    break;
  case ParsedAttr::AT_Destructor:
      handleDestructorAttr(S, D, AL);
    break;
  case ParsedAttr::AT_EnableIf:
    handleEnableIfAttr(S, D, AL);
    break;
  case ParsedAttr::AT_Error:
    handleErrorAttr(S, D, AL);
    break;
  case ParsedAttr::AT_ExcludeFromExplicitInstantiation:
    handleExcludeFromExplicitInstantiationAttr(S, D, AL);
    break;
  case ParsedAttr::AT_DiagnoseIf:
    handleDiagnoseIfAttr(S, D, AL);
    break;
  case ParsedAttr::AT_DiagnoseAsBuiltin:
    handleDiagnoseAsBuiltinAttr(S, D, AL);
    break;
  case ParsedAttr::AT_NoBuiltin:
    handleNoBuiltinAttr(S, D, AL);
    break;
  case ParsedAttr::AT_ExtVectorType:
    handleExtVectorTypeAttr(S, D, AL);
    break;
  case ParsedAttr::AT_ExternalSourceSymbol:
    handleExternalSourceSymbolAttr(S, D, AL);
    break;
  case ParsedAttr::AT_MinSize:
    handleMinSizeAttr(S, D, AL);
    break;
  case ParsedAttr::AT_OptimizeNone:
    handleOptimizeNoneAttr(S, D, AL);
    break;
  case ParsedAttr::AT_EnumExtensibility:
    handleEnumExtensibilityAttr(S, D, AL);
    break;
  case ParsedAttr::AT_SYCLKernel:
    S.SYCL().handleKernelAttr(D, AL);
    break;
  case ParsedAttr::AT_SYCLSimd:
    handleSimpleAttribute<SYCLSimdAttr>(S, D, AL);
    break;
  case ParsedAttr::AT_SYCLSpecialClass:
    handleSimpleAttribute<SYCLSpecialClassAttr>(S, D, AL);
    break;
  case ParsedAttr::AT_SYCLType:
    handleSYCLTypeAttr(S, D, AL);
    break;
  case ParsedAttr::AT_SYCLDevice:
    handleSYCLDeviceAttr(S, D, AL);
    break;
  case ParsedAttr::AT_SYCLDeviceIndirectlyCallable:
    handleSYCLDeviceIndirectlyCallableAttr(S, D, AL);
    break;
  case ParsedAttr::AT_SYCLGlobalVar:
    handleSYCLGlobalVarAttr(S, D, AL);
    break;
  case ParsedAttr::AT_SYCLRegisterNum:
    handleSYCLRegisterNumAttr(S, D, AL);
    break;
  case ParsedAttr::AT_SYCLIntelESimdVectorize:
    handleSYCLIntelESimdVectorizeAttr(S, D, AL);
    break;
  case ParsedAttr::AT_SYCLDeviceHas:
    handleSYCLDeviceHasAttr(S, D, AL);
    break;
  case ParsedAttr::AT_SYCLUsesAspects:
    handleSYCLUsesAspectsAttr(S, D, AL);
    break;
  case ParsedAttr::AT_Format:
    handleFormatAttr(S, D, AL);
    break;
  case ParsedAttr::AT_FormatArg:
    handleFormatArgAttr(S, D, AL);
    break;
  case ParsedAttr::AT_Callback:
    handleCallbackAttr(S, D, AL);
    break;
  case ParsedAttr::AT_CalledOnce:
    handleCalledOnceAttr(S, D, AL);
    break;
  case ParsedAttr::AT_NVPTXKernel:
  case ParsedAttr::AT_CUDAGlobal:
    handleGlobalAttr(S, D, AL);
    break;
  case ParsedAttr::AT_CUDADevice:
    handleDeviceAttr(S, D, AL);
    break;
  case ParsedAttr::AT_HIPManaged:
    handleManagedAttr(S, D, AL);
    break;
  case ParsedAttr::AT_GNUInline:
    handleGNUInlineAttr(S, D, AL);
    break;
  case ParsedAttr::AT_CUDALaunchBounds:
    handleLaunchBoundsAttr(S, D, AL);
    break;
  case ParsedAttr::AT_Restrict:
    handleRestrictAttr(S, D, AL);
    break;
  case ParsedAttr::AT_Mode:
    handleModeAttr(S, D, AL);
    break;
  case ParsedAttr::AT_NonNull:
    if (auto *PVD = dyn_cast<ParmVarDecl>(D))
      handleNonNullAttrParameter(S, PVD, AL);
    else
      handleNonNullAttr(S, D, AL);
    break;
  case ParsedAttr::AT_ReturnsNonNull:
    handleReturnsNonNullAttr(S, D, AL);
    break;
  case ParsedAttr::AT_NoEscape:
    handleNoEscapeAttr(S, D, AL);
    break;
  case ParsedAttr::AT_MaybeUndef:
    handleSimpleAttribute<MaybeUndefAttr>(S, D, AL);
    break;
  case ParsedAttr::AT_AssumeAligned:
    handleAssumeAlignedAttr(S, D, AL);
    break;
  case ParsedAttr::AT_AllocAlign:
    handleAllocAlignAttr(S, D, AL);
    break;
  case ParsedAttr::AT_Ownership:
    handleOwnershipAttr(S, D, AL);
    break;
  case ParsedAttr::AT_Naked:
    handleNakedAttr(S, D, AL);
    break;
  case ParsedAttr::AT_NoReturn:
    handleNoReturnAttr(S, D, AL);
    break;
  case ParsedAttr::AT_CXX11NoReturn:
    handleStandardNoReturnAttr(S, D, AL);
    break;
  case ParsedAttr::AT_AnyX86NoCfCheck:
    handleNoCfCheckAttr(S, D, AL);
    break;
  case ParsedAttr::AT_NoThrow:
    if (!AL.isUsedAsTypeAttr())
      handleSimpleAttribute<NoThrowAttr>(S, D, AL);
    break;
  case ParsedAttr::AT_CUDAShared:
    handleSharedAttr(S, D, AL);
    break;
  case ParsedAttr::AT_VecReturn:
    handleVecReturnAttr(S, D, AL);
    break;
  case ParsedAttr::AT_ObjCOwnership:
    S.ObjC().handleOwnershipAttr(D, AL);
    break;
  case ParsedAttr::AT_ObjCPreciseLifetime:
    S.ObjC().handlePreciseLifetimeAttr(D, AL);
    break;
  case ParsedAttr::AT_ObjCReturnsInnerPointer:
    S.ObjC().handleReturnsInnerPointerAttr(D, AL);
    break;
  case ParsedAttr::AT_ObjCRequiresSuper:
    S.ObjC().handleRequiresSuperAttr(D, AL);
    break;
  case ParsedAttr::AT_ObjCBridge:
    S.ObjC().handleBridgeAttr(D, AL);
    break;
  case ParsedAttr::AT_ObjCBridgeMutable:
    S.ObjC().handleBridgeMutableAttr(D, AL);
    break;
  case ParsedAttr::AT_ObjCBridgeRelated:
    S.ObjC().handleBridgeRelatedAttr(D, AL);
    break;
  case ParsedAttr::AT_ObjCDesignatedInitializer:
    S.ObjC().handleDesignatedInitializer(D, AL);
    break;
  case ParsedAttr::AT_ObjCRuntimeName:
    S.ObjC().handleRuntimeName(D, AL);
    break;
  case ParsedAttr::AT_ObjCBoxable:
    S.ObjC().handleBoxable(D, AL);
    break;
  case ParsedAttr::AT_NSErrorDomain:
    S.ObjC().handleNSErrorDomain(D, AL);
    break;
  case ParsedAttr::AT_CFConsumed:
  case ParsedAttr::AT_NSConsumed:
  case ParsedAttr::AT_OSConsumed:
    S.ObjC().AddXConsumedAttr(D, AL,
                              S.ObjC().parsedAttrToRetainOwnershipKind(AL),
                              /*IsTemplateInstantiation=*/false);
    break;
  case ParsedAttr::AT_OSReturnsRetainedOnZero:
    handleSimpleAttributeOrDiagnose<OSReturnsRetainedOnZeroAttr>(
        S, D, AL, S.ObjC().isValidOSObjectOutParameter(D),
        diag::warn_ns_attribute_wrong_parameter_type,
        /*Extra Args=*/AL, /*pointer-to-OSObject-pointer*/ 3, AL.getRange());
    break;
  case ParsedAttr::AT_OSReturnsRetainedOnNonZero:
    handleSimpleAttributeOrDiagnose<OSReturnsRetainedOnNonZeroAttr>(
        S, D, AL, S.ObjC().isValidOSObjectOutParameter(D),
        diag::warn_ns_attribute_wrong_parameter_type,
        /*Extra Args=*/AL, /*pointer-to-OSObject-poointer*/ 3, AL.getRange());
    break;
  case ParsedAttr::AT_NSReturnsAutoreleased:
  case ParsedAttr::AT_NSReturnsNotRetained:
  case ParsedAttr::AT_NSReturnsRetained:
  case ParsedAttr::AT_CFReturnsNotRetained:
  case ParsedAttr::AT_CFReturnsRetained:
  case ParsedAttr::AT_OSReturnsNotRetained:
  case ParsedAttr::AT_OSReturnsRetained:
    S.ObjC().handleXReturnsXRetainedAttr(D, AL);
    break;
  case ParsedAttr::AT_WorkGroupSizeHint:
    handleWorkGroupSizeHint(S, D, AL);
    break;
  case ParsedAttr::AT_ReqdWorkGroupSize:
    handleReqdWorkGroupSize(S, D, AL);
    break;
  case ParsedAttr::AT_SYCLIntelMaxWorkGroupSize:
    handleSYCLIntelMaxWorkGroupSize(S, D, AL);
    break;
  case ParsedAttr::AT_SYCLIntelMinWorkGroupsPerComputeUnit:
    handleSYCLIntelMinWorkGroupsPerComputeUnit(S, D, AL);
    break;
  case ParsedAttr::AT_SYCLIntelMaxWorkGroupsPerMultiprocessor:
    handleSYCLIntelMaxWorkGroupsPerMultiprocessor(S, D, AL);
    break;
  case ParsedAttr::AT_IntelReqdSubGroupSize:
    handleIntelReqdSubGroupSize(S, D, AL);
    break;
  case ParsedAttr::AT_IntelNamedSubGroupSize:
    handleIntelNamedSubGroupSize(S, D, AL);
    break;
  case ParsedAttr::AT_SYCLIntelNumSimdWorkItems:
    handleSYCLIntelNumSimdWorkItemsAttr(S, D, AL);
    break;
  case ParsedAttr::AT_SYCLIntelSchedulerTargetFmaxMhz:
    handleSYCLIntelSchedulerTargetFmaxMhzAttr(S, D, AL);
    break;
  case ParsedAttr::AT_SYCLIntelMaxGlobalWorkDim:
    handleSYCLIntelMaxGlobalWorkDimAttr(S, D, AL);
    break;
  case ParsedAttr::AT_SYCLIntelNoGlobalWorkOffset:
    handleSYCLIntelNoGlobalWorkOffsetAttr(S, D, AL);
    break;
  case ParsedAttr::AT_SYCLIntelUseStallEnableClusters:
    handleSYCLIntelUseStallEnableClustersAttr(S, D, AL);
    break;
  case ParsedAttr::AT_SYCLIntelLoopFuse:
    handleSYCLIntelLoopFuseAttr(S, D, AL);
    break;
  case ParsedAttr::AT_SYCLIntelInitiationInterval:
    handleSYCLIntelInitiationIntervalAttr(S, D, AL);
    break;
  case ParsedAttr::AT_VecTypeHint:
    handleVecTypeHint(S, D, AL);
    break;
  case ParsedAttr::AT_InitPriority:
      handleInitPriorityAttr(S, D, AL);
    break;
  case ParsedAttr::AT_Packed:
    handlePackedAttr(S, D, AL);
    break;
  case ParsedAttr::AT_PreferredName:
    handlePreferredName(S, D, AL);
    break;
  case ParsedAttr::AT_Section:
    handleSectionAttr(S, D, AL);
    break;
  case ParsedAttr::AT_CodeModel:
    handleCodeModelAttr(S, D, AL);
    break;
  case ParsedAttr::AT_RandomizeLayout:
    handleRandomizeLayoutAttr(S, D, AL);
    break;
  case ParsedAttr::AT_NoRandomizeLayout:
    handleNoRandomizeLayoutAttr(S, D, AL);
    break;
  case ParsedAttr::AT_CodeSeg:
    handleCodeSegAttr(S, D, AL);
    break;
  case ParsedAttr::AT_Target:
    handleTargetAttr(S, D, AL);
    break;
  case ParsedAttr::AT_TargetVersion:
    handleTargetVersionAttr(S, D, AL);
    break;
  case ParsedAttr::AT_TargetClones:
    handleTargetClonesAttr(S, D, AL);
    break;
  case ParsedAttr::AT_MinVectorWidth:
    handleMinVectorWidthAttr(S, D, AL);
    break;
  case ParsedAttr::AT_Unavailable:
    handleAttrWithMessage<UnavailableAttr>(S, D, AL);
    break;
  case ParsedAttr::AT_OMPAssume:
    S.OpenMP().handleOMPAssumeAttr(D, AL);
    break;
  case ParsedAttr::AT_ObjCDirect:
    S.ObjC().handleDirectAttr(D, AL);
    break;
  case ParsedAttr::AT_ObjCDirectMembers:
    S.ObjC().handleDirectMembersAttr(D, AL);
    handleSimpleAttribute<ObjCDirectMembersAttr>(S, D, AL);
    break;
  case ParsedAttr::AT_ObjCExplicitProtocolImpl:
    S.ObjC().handleSuppresProtocolAttr(D, AL);
    break;
  case ParsedAttr::AT_Unused:
    handleUnusedAttr(S, D, AL);
    break;
  case ParsedAttr::AT_Visibility:
    handleVisibilityAttr(S, D, AL, false);
    break;
  case ParsedAttr::AT_TypeVisibility:
    handleVisibilityAttr(S, D, AL, true);
    break;
  case ParsedAttr::AT_WarnUnusedResult:
    handleWarnUnusedResult(S, D, AL);
    break;
  case ParsedAttr::AT_WeakRef:
    handleWeakRefAttr(S, D, AL);
    break;
  case ParsedAttr::AT_WeakImport:
    handleWeakImportAttr(S, D, AL);
    break;
  case ParsedAttr::AT_TransparentUnion:
    handleTransparentUnionAttr(S, D, AL);
    break;
  case ParsedAttr::AT_ObjCMethodFamily:
    S.ObjC().handleMethodFamilyAttr(D, AL);
    break;
  case ParsedAttr::AT_ObjCNSObject:
    S.ObjC().handleNSObject(D, AL);
    break;
  case ParsedAttr::AT_ObjCIndependentClass:
    S.ObjC().handleIndependentClass(D, AL);
    break;
  case ParsedAttr::AT_Blocks:
    S.ObjC().handleBlocksAttr(D, AL);
    break;
  case ParsedAttr::AT_Sentinel:
    handleSentinelAttr(S, D, AL);
    break;
  case ParsedAttr::AT_Cleanup:
    handleCleanupAttr(S, D, AL);
    break;
  case ParsedAttr::AT_NoDebug:
    handleNoDebugAttr(S, D, AL);
    break;
  case ParsedAttr::AT_CmseNSEntry:
    S.ARM().handleCmseNSEntryAttr(D, AL);
    break;
  case ParsedAttr::AT_StdCall:
  case ParsedAttr::AT_CDecl:
  case ParsedAttr::AT_FastCall:
  case ParsedAttr::AT_ThisCall:
  case ParsedAttr::AT_Pascal:
  case ParsedAttr::AT_RegCall:
  case ParsedAttr::AT_SwiftCall:
  case ParsedAttr::AT_SwiftAsyncCall:
  case ParsedAttr::AT_VectorCall:
  case ParsedAttr::AT_MSABI:
  case ParsedAttr::AT_SysVABI:
  case ParsedAttr::AT_Pcs:
  case ParsedAttr::AT_IntelOclBicc:
  case ParsedAttr::AT_PreserveMost:
  case ParsedAttr::AT_PreserveAll:
  case ParsedAttr::AT_AArch64VectorPcs:
  case ParsedAttr::AT_AArch64SVEPcs:
  case ParsedAttr::AT_AMDGPUKernelCall:
  case ParsedAttr::AT_M68kRTD:
  case ParsedAttr::AT_PreserveNone:
  case ParsedAttr::AT_RISCVVectorCC:
    handleCallConvAttr(S, D, AL);
    break;
  case ParsedAttr::AT_Suppress:
    handleSuppressAttr(S, D, AL);
    break;
  case ParsedAttr::AT_Owner:
  case ParsedAttr::AT_Pointer:
    handleLifetimeCategoryAttr(S, D, AL);
    break;
  case ParsedAttr::AT_OpenCLAccess:
    S.OpenCL().handleAccessAttr(D, AL);
    break;
  case ParsedAttr::AT_OpenCLNoSVM:
    S.OpenCL().handleNoSVMAttr(D, AL);
    break;
  case ParsedAttr::AT_SwiftContext:
    S.Swift().AddParameterABIAttr(D, AL, ParameterABI::SwiftContext);
    break;
  case ParsedAttr::AT_SwiftAsyncContext:
    S.Swift().AddParameterABIAttr(D, AL, ParameterABI::SwiftAsyncContext);
    break;
  case ParsedAttr::AT_SwiftErrorResult:
    S.Swift().AddParameterABIAttr(D, AL, ParameterABI::SwiftErrorResult);
    break;
  case ParsedAttr::AT_SwiftIndirectResult:
    S.Swift().AddParameterABIAttr(D, AL, ParameterABI::SwiftIndirectResult);
    break;
  case ParsedAttr::AT_InternalLinkage:
    handleInternalLinkageAttr(S, D, AL);
    break;
  case ParsedAttr::AT_ZeroCallUsedRegs:
    handleZeroCallUsedRegsAttr(S, D, AL);
    break;
  case ParsedAttr::AT_FunctionReturnThunks:
    handleFunctionReturnThunksAttr(S, D, AL);
    break;
  case ParsedAttr::AT_NoMerge:
    handleNoMergeAttr(S, D, AL);
    break;
  case ParsedAttr::AT_NoUniqueAddress:
    handleNoUniqueAddressAttr(S, D, AL);
    break;

  case ParsedAttr::AT_AvailableOnlyInDefaultEvalMethod:
    handleAvailableOnlyInDefaultEvalMethod(S, D, AL);
    break;

  case ParsedAttr::AT_CountedBy:
  case ParsedAttr::AT_CountedByOrNull:
  case ParsedAttr::AT_SizedBy:
  case ParsedAttr::AT_SizedByOrNull:
    handleCountedByAttrField(S, D, AL);
    break;

  // Microsoft attributes:
  case ParsedAttr::AT_LayoutVersion:
    handleLayoutVersion(S, D, AL);
    break;
  case ParsedAttr::AT_Uuid:
    handleUuidAttr(S, D, AL);
    break;
  case ParsedAttr::AT_MSInheritance:
    handleMSInheritanceAttr(S, D, AL);
    break;
  case ParsedAttr::AT_Thread:
    handleDeclspecThreadAttr(S, D, AL);
    break;
  case ParsedAttr::AT_MSConstexpr:
    handleMSConstexprAttr(S, D, AL);
    break;

  // HLSL attributes:
  case ParsedAttr::AT_HLSLNumThreads:
    S.HLSL().handleNumThreadsAttr(D, AL);
    break;
  case ParsedAttr::AT_HLSLSV_GroupIndex:
    handleSimpleAttribute<HLSLSV_GroupIndexAttr>(S, D, AL);
    break;
  case ParsedAttr::AT_HLSLSV_DispatchThreadID:
    S.HLSL().handleSV_DispatchThreadIDAttr(D, AL);
    break;
  case ParsedAttr::AT_HLSLPackOffset:
    S.HLSL().handlePackOffsetAttr(D, AL);
    break;
  case ParsedAttr::AT_HLSLShader:
    S.HLSL().handleShaderAttr(D, AL);
    break;
  case ParsedAttr::AT_HLSLResourceBinding:
    S.HLSL().handleResourceBindingAttr(D, AL);
    break;
  case ParsedAttr::AT_HLSLResourceClass:
    S.HLSL().handleResourceClassAttr(D, AL);
    break;
  case ParsedAttr::AT_HLSLParamModifier:
    S.HLSL().handleParamModifierAttr(D, AL);
    break;

  case ParsedAttr::AT_AbiTag:
    handleAbiTagAttr(S, D, AL);
    break;
  case ParsedAttr::AT_CFGuard:
    handleCFGuardAttr(S, D, AL);
    break;

  // Thread safety attributes:
  case ParsedAttr::AT_AssertExclusiveLock:
    handleAssertExclusiveLockAttr(S, D, AL);
    break;
  case ParsedAttr::AT_AssertSharedLock:
    handleAssertSharedLockAttr(S, D, AL);
    break;
  case ParsedAttr::AT_PtGuardedVar:
    handlePtGuardedVarAttr(S, D, AL);
    break;
  case ParsedAttr::AT_NoSanitize:
    handleNoSanitizeAttr(S, D, AL);
    break;
  case ParsedAttr::AT_NoSanitizeSpecific:
    handleNoSanitizeSpecificAttr(S, D, AL);
    break;
  case ParsedAttr::AT_GuardedBy:
    handleGuardedByAttr(S, D, AL);
    break;
  case ParsedAttr::AT_PtGuardedBy:
    handlePtGuardedByAttr(S, D, AL);
    break;
  case ParsedAttr::AT_ExclusiveTrylockFunction:
    handleExclusiveTrylockFunctionAttr(S, D, AL);
    break;
  case ParsedAttr::AT_LockReturned:
    handleLockReturnedAttr(S, D, AL);
    break;
  case ParsedAttr::AT_LocksExcluded:
    handleLocksExcludedAttr(S, D, AL);
    break;
  case ParsedAttr::AT_SharedTrylockFunction:
    handleSharedTrylockFunctionAttr(S, D, AL);
    break;
  case ParsedAttr::AT_AcquiredBefore:
    handleAcquiredBeforeAttr(S, D, AL);
    break;
  case ParsedAttr::AT_AcquiredAfter:
    handleAcquiredAfterAttr(S, D, AL);
    break;

  // Capability analysis attributes.
  case ParsedAttr::AT_Capability:
  case ParsedAttr::AT_Lockable:
    handleCapabilityAttr(S, D, AL);
    break;
  case ParsedAttr::AT_RequiresCapability:
    handleRequiresCapabilityAttr(S, D, AL);
    break;

  case ParsedAttr::AT_AssertCapability:
    handleAssertCapabilityAttr(S, D, AL);
    break;
  case ParsedAttr::AT_AcquireCapability:
    handleAcquireCapabilityAttr(S, D, AL);
    break;
  case ParsedAttr::AT_ReleaseCapability:
    handleReleaseCapabilityAttr(S, D, AL);
    break;
  case ParsedAttr::AT_TryAcquireCapability:
    handleTryAcquireCapabilityAttr(S, D, AL);
    break;

  // Consumed analysis attributes.
  case ParsedAttr::AT_Consumable:
    handleConsumableAttr(S, D, AL);
    break;
  case ParsedAttr::AT_CallableWhen:
    handleCallableWhenAttr(S, D, AL);
    break;
  case ParsedAttr::AT_ParamTypestate:
    handleParamTypestateAttr(S, D, AL);
    break;
  case ParsedAttr::AT_ReturnTypestate:
    handleReturnTypestateAttr(S, D, AL);
    break;
  case ParsedAttr::AT_SetTypestate:
    handleSetTypestateAttr(S, D, AL);
    break;
  case ParsedAttr::AT_TestTypestate:
    handleTestTypestateAttr(S, D, AL);
    break;

  // Type safety attributes.
  case ParsedAttr::AT_ArgumentWithTypeTag:
    handleArgumentWithTypeTagAttr(S, D, AL);
    break;
  case ParsedAttr::AT_TypeTagForDatatype:
    handleTypeTagForDatatypeAttr(S, D, AL);
    break;

  // Intel FPGA specific attributes
  case ParsedAttr::AT_SYCLIntelDoublePump:
    handleSYCLIntelDoublePumpAttr(S, D, AL);
    break;
  case ParsedAttr::AT_SYCLIntelSinglePump:
    handleSYCLIntelSinglePumpAttr(S, D, AL);
    break;
  case ParsedAttr::AT_SYCLIntelMemory:
    handleSYCLIntelMemoryAttr(S, D, AL);
    break;
  case ParsedAttr::AT_SYCLIntelRegister:
    handleSYCLIntelRegisterAttr(S, D, AL);
    break;
  case ParsedAttr::AT_SYCLIntelBankWidth:
    handleSYCLIntelBankWidthAttr(S, D, AL);
    break;
  case ParsedAttr::AT_SYCLIntelNumBanks:
    handleSYCLIntelNumBanksAttr(S, D, AL);
    break;
  case ParsedAttr::AT_SYCLIntelPrivateCopies:
    handleSYCLIntelPrivateCopiesAttr(S, D, AL);
    break;
  case ParsedAttr::AT_SYCLIntelMaxReplicates:
    handleSYCLIntelMaxReplicatesAttr(S, D, AL);
    break;
  case ParsedAttr::AT_SYCLIntelSimpleDualPort:
    handleIntelSimpleDualPortAttr(S, D, AL);
    break;
  case ParsedAttr::AT_SYCLIntelMerge:
    handleSYCLIntelMergeAttr(S, D, AL);
    break;
  case ParsedAttr::AT_SYCLIntelBankBits:
    handleSYCLIntelBankBitsAttr(S, D, AL);
    break;
  case ParsedAttr::AT_SYCLIntelForcePow2Depth:
    handleSYCLIntelForcePow2DepthAttr(S, D, AL);
    break;
  case ParsedAttr::AT_SYCLIntelPipeIO:
    handleSYCLIntelPipeIOAttr(S, D, AL);
    break;
  case ParsedAttr::AT_SYCLIntelMaxConcurrency:
    handleSYCLIntelMaxConcurrencyAttr(S, D, AL);
    break;
  case ParsedAttr::AT_SYCLAddIRAttributesFunction:
    handleSYCLAddIRAttributesFunctionAttr(S, D, AL);
    break;
  case ParsedAttr::AT_SYCLAddIRAttributesKernelParameter:
    handleSYCLAddIRAttributesKernelParameterAttr(S, D, AL);
    break;
  case ParsedAttr::AT_SYCLAddIRAttributesGlobalVariable:
    handleSYCLAddIRAttributesGlobalVariableAttr(S, D, AL);
    break;
  case ParsedAttr::AT_SYCLAddIRAnnotationsMember:
    handleSYCLAddIRAnnotationsMemberAttr(S, D, AL);
    break;

  // Swift attributes.
  case ParsedAttr::AT_SwiftAsyncName:
    S.Swift().handleAsyncName(D, AL);
    break;
  case ParsedAttr::AT_SwiftAttr:
    S.Swift().handleAttrAttr(D, AL);
    break;
  case ParsedAttr::AT_SwiftBridge:
    S.Swift().handleBridge(D, AL);
    break;
  case ParsedAttr::AT_SwiftError:
    S.Swift().handleError(D, AL);
    break;
  case ParsedAttr::AT_SwiftName:
    S.Swift().handleName(D, AL);
    break;
  case ParsedAttr::AT_SwiftNewType:
    S.Swift().handleNewType(D, AL);
    break;
  case ParsedAttr::AT_SwiftAsync:
    S.Swift().handleAsyncAttr(D, AL);
    break;
  case ParsedAttr::AT_SwiftAsyncError:
    S.Swift().handleAsyncError(D, AL);
    break;

  // XRay attributes.
  case ParsedAttr::AT_XRayLogArgs:
    handleXRayLogArgsAttr(S, D, AL);
    break;

  case ParsedAttr::AT_PatchableFunctionEntry:
    handlePatchableFunctionEntryAttr(S, D, AL);
    break;

  case ParsedAttr::AT_AlwaysDestroy:
  case ParsedAttr::AT_NoDestroy:
    handleDestroyAttr(S, D, AL);
    break;

  case ParsedAttr::AT_Uninitialized:
    handleUninitializedAttr(S, D, AL);
    break;

  case ParsedAttr::AT_ObjCExternallyRetained:
    S.ObjC().handleExternallyRetainedAttr(D, AL);
    break;

  case ParsedAttr::AT_MIGServerRoutine:
    handleMIGServerRoutineAttr(S, D, AL);
    break;

  case ParsedAttr::AT_MSAllocator:
    handleMSAllocatorAttr(S, D, AL);
    break;

  case ParsedAttr::AT_ArmBuiltinAlias:
    S.ARM().handleBuiltinAliasAttr(D, AL);
    break;

  case ParsedAttr::AT_ArmLocallyStreaming:
    handleSimpleAttribute<ArmLocallyStreamingAttr>(S, D, AL);
    break;

  case ParsedAttr::AT_ArmNew:
    S.ARM().handleNewAttr(D, AL);
    break;

  case ParsedAttr::AT_AcquireHandle:
    handleAcquireHandleAttr(S, D, AL);
    break;

  case ParsedAttr::AT_ReleaseHandle:
    handleHandleAttr<ReleaseHandleAttr>(S, D, AL);
    break;

  case ParsedAttr::AT_UnsafeBufferUsage:
    handleUnsafeBufferUsage<UnsafeBufferUsageAttr>(S, D, AL);
    break;

  case ParsedAttr::AT_UseHandle:
    handleHandleAttr<UseHandleAttr>(S, D, AL);
    break;

  case ParsedAttr::AT_EnforceTCB:
    handleEnforceTCBAttr<EnforceTCBAttr, EnforceTCBLeafAttr>(S, D, AL);
    break;

  case ParsedAttr::AT_EnforceTCBLeaf:
    handleEnforceTCBAttr<EnforceTCBLeafAttr, EnforceTCBAttr>(S, D, AL);
    break;

  case ParsedAttr::AT_BuiltinAlias:
    handleBuiltinAliasAttr(S, D, AL);
    break;

  case ParsedAttr::AT_PreferredType:
    handlePreferredTypeAttr(S, D, AL);
    break;

  case ParsedAttr::AT_UsingIfExists:
    handleSimpleAttribute<UsingIfExistsAttr>(S, D, AL);
    break;

  case ParsedAttr::AT_TypeNullable:
    handleNullableTypeAttr(S, D, AL);
    break;

  case ParsedAttr::AT_VTablePointerAuthentication:
    handleVTablePointerAuthentication(S, D, AL);
    break;
  }
}

void Sema::ProcessDeclAttributeList(
    Scope *S, Decl *D, const ParsedAttributesView &AttrList,
    const ProcessDeclAttributeOptions &Options) {
  if (AttrList.empty())
    return;

  for (const ParsedAttr &AL : AttrList)
    ProcessDeclAttribute(*this, S, D, AL, Options);

  // FIXME: We should be able to handle these cases in TableGen.
  // GCC accepts
  // static int a9 __attribute__((weakref));
  // but that looks really pointless. We reject it.
  if (D->hasAttr<WeakRefAttr>() && !D->hasAttr<AliasAttr>()) {
    Diag(AttrList.begin()->getLoc(), diag::err_attribute_weakref_without_alias)
        << cast<NamedDecl>(D);
    D->dropAttr<WeakRefAttr>();
    return;
  }

  // FIXME: We should be able to handle this in TableGen as well. It would be
  // good to have a way to specify "these attributes must appear as a group",
  // for these. Additionally, it would be good to have a way to specify "these
  // attribute must never appear as a group" for attributes like cold and hot.
  if (!(D->hasAttr<OpenCLKernelAttr>() ||
        LangOpts.SYCLIsDevice || LangOpts.SYCLIsHost)) {
    // These attributes cannot be applied to a non-kernel function.
    if (const auto *A = D->getAttr<ReqdWorkGroupSizeAttr>()) {
      // FIXME: This emits a different error message than
      // diag::err_attribute_wrong_decl_type + ExpectedKernelFunction.
      Diag(D->getLocation(), diag::err_opencl_kernel_attr) << A;
      D->setInvalidDecl();
    } else if (const auto *A = D->getAttr<WorkGroupSizeHintAttr>()) {
      Diag(D->getLocation(), diag::err_opencl_kernel_attr) << A;
      D->setInvalidDecl();
    } else if (const auto *A = D->getAttr<SYCLReqdWorkGroupSizeAttr>()) {
      Diag(D->getLocation(), diag::err_opencl_kernel_attr) << A;
      D->setInvalidDecl();
    } else if (const auto *A = D->getAttr<SYCLWorkGroupSizeHintAttr>()) {
      Diag(D->getLocation(), diag::err_opencl_kernel_attr) << A;
      D->setInvalidDecl();
    } else if (const auto *A = D->getAttr<SYCLIntelMaxWorkGroupSizeAttr>()) {
      Diag(D->getLocation(), diag::err_opencl_kernel_attr) << A;
      D->setInvalidDecl();
    } else if (const auto *A =
                   D->getAttr<SYCLIntelMinWorkGroupsPerComputeUnitAttr>()) {
      Diag(D->getLocation(), diag::err_opencl_kernel_attr) << A;
      D->setInvalidDecl();
    } else if (const auto *A =
                   D->getAttr<SYCLIntelMaxWorkGroupsPerMultiprocessorAttr>()) {
      Diag(D->getLocation(), diag::err_opencl_kernel_attr) << A;
      D->setInvalidDecl();
    } else if (const auto *A = D->getAttr<SYCLIntelNoGlobalWorkOffsetAttr>()) {
      Diag(D->getLocation(), diag::err_opencl_kernel_attr) << A;
      D->setInvalidDecl();
    } else if (const auto *A = D->getAttr<VecTypeHintAttr>()) {
      Diag(D->getLocation(), diag::err_opencl_kernel_attr) << A;
      D->setInvalidDecl();
    } else if (const auto *A = D->getAttr<IntelReqdSubGroupSizeAttr>()) {
      Diag(D->getLocation(), diag::err_opencl_kernel_attr) << A;
      D->setInvalidDecl();
    } else if (!D->hasAttr<CUDAGlobalAttr>()) {
      if (const auto *A = D->getAttr<AMDGPUFlatWorkGroupSizeAttr>()) {
        Diag(D->getLocation(), diag::err_attribute_wrong_decl_type)
            << A << A->isRegularKeywordAttribute() << ExpectedKernelFunction;
        D->setInvalidDecl();
      } else if (const auto *A = D->getAttr<AMDGPUWavesPerEUAttr>()) {
        Diag(D->getLocation(), diag::err_attribute_wrong_decl_type)
            << A << A->isRegularKeywordAttribute() << ExpectedKernelFunction;
        D->setInvalidDecl();
      } else if (const auto *A = D->getAttr<AMDGPUNumSGPRAttr>()) {
        Diag(D->getLocation(), diag::err_attribute_wrong_decl_type)
            << A << A->isRegularKeywordAttribute() << ExpectedKernelFunction;
        D->setInvalidDecl();
      } else if (const auto *A = D->getAttr<AMDGPUNumVGPRAttr>()) {
        Diag(D->getLocation(), diag::err_attribute_wrong_decl_type)
            << A << A->isRegularKeywordAttribute() << ExpectedKernelFunction;
        D->setInvalidDecl();
      }
    }
  }

  // Do this check after processing D's attributes because the attribute
  // objc_method_family can change whether the given method is in the init
  // family, and it can be applied after objc_designated_initializer. This is a
  // bit of a hack, but we need it to be compatible with versions of clang that
  // processed the attribute list in the wrong order.
  if (D->hasAttr<ObjCDesignatedInitializerAttr>() &&
      cast<ObjCMethodDecl>(D)->getMethodFamily() != OMF_init) {
    Diag(D->getLocation(), diag::err_designated_init_attr_non_init);
    D->dropAttr<ObjCDesignatedInitializerAttr>();
  }
}

void Sema::ProcessDeclAttributeDelayed(Decl *D,
                                       const ParsedAttributesView &AttrList) {
  for (const ParsedAttr &AL : AttrList)
    if (AL.getKind() == ParsedAttr::AT_TransparentUnion) {
      handleTransparentUnionAttr(*this, D, AL);
      break;
    }

  // For BPFPreserveAccessIndexAttr, we want to populate the attributes
  // to fields and inner records as well.
  if (D && D->hasAttr<BPFPreserveAccessIndexAttr>())
    BPF().handlePreserveAIRecord(cast<RecordDecl>(D));
}

bool Sema::ProcessAccessDeclAttributeList(
    AccessSpecDecl *ASDecl, const ParsedAttributesView &AttrList) {
  for (const ParsedAttr &AL : AttrList) {
    if (AL.getKind() == ParsedAttr::AT_Annotate) {
      ProcessDeclAttribute(*this, nullptr, ASDecl, AL,
                           ProcessDeclAttributeOptions());
    } else {
      Diag(AL.getLoc(), diag::err_only_annotate_after_access_spec);
      return true;
    }
  }
  return false;
}

/// checkUnusedDeclAttributes - Check a list of attributes to see if it
/// contains any decl attributes that we should warn about.
static void checkUnusedDeclAttributes(Sema &S, const ParsedAttributesView &A) {
  for (const ParsedAttr &AL : A) {
    // Only warn if the attribute is an unignored, non-type attribute.
    if (AL.isUsedAsTypeAttr() || AL.isInvalid())
      continue;
    if (AL.getKind() == ParsedAttr::IgnoredAttribute)
      continue;

    if (AL.getKind() == ParsedAttr::UnknownAttribute) {
      S.Diag(AL.getLoc(), diag::warn_unknown_attribute_ignored)
          << AL << AL.getRange();
    } else {
      S.Diag(AL.getLoc(), diag::warn_attribute_not_on_decl) << AL
                                                            << AL.getRange();
    }
  }
}

void Sema::checkUnusedDeclAttributes(Declarator &D) {
  ::checkUnusedDeclAttributes(*this, D.getDeclarationAttributes());
  ::checkUnusedDeclAttributes(*this, D.getDeclSpec().getAttributes());
  ::checkUnusedDeclAttributes(*this, D.getAttributes());
  for (unsigned i = 0, e = D.getNumTypeObjects(); i != e; ++i)
    ::checkUnusedDeclAttributes(*this, D.getTypeObject(i).getAttrs());
}

NamedDecl *Sema::DeclClonePragmaWeak(NamedDecl *ND, const IdentifierInfo *II,
                                     SourceLocation Loc) {
  assert(isa<FunctionDecl>(ND) || isa<VarDecl>(ND));
  NamedDecl *NewD = nullptr;
  if (auto *FD = dyn_cast<FunctionDecl>(ND)) {
    FunctionDecl *NewFD;
    // FIXME: Missing call to CheckFunctionDeclaration().
    // FIXME: Mangling?
    // FIXME: Is the qualifier info correct?
    // FIXME: Is the DeclContext correct?
    NewFD = FunctionDecl::Create(
        FD->getASTContext(), FD->getDeclContext(), Loc, Loc,
        DeclarationName(II), FD->getType(), FD->getTypeSourceInfo(), SC_None,
        getCurFPFeatures().isFPConstrained(), false /*isInlineSpecified*/,
        FD->hasPrototype(), ConstexprSpecKind::Unspecified,
        FD->getTrailingRequiresClause());
    NewD = NewFD;

    if (FD->getQualifier())
      NewFD->setQualifierInfo(FD->getQualifierLoc());

    // Fake up parameter variables; they are declared as if this were
    // a typedef.
    QualType FDTy = FD->getType();
    if (const auto *FT = FDTy->getAs<FunctionProtoType>()) {
      SmallVector<ParmVarDecl*, 16> Params;
      for (const auto &AI : FT->param_types()) {
        ParmVarDecl *Param = BuildParmVarDeclForTypedef(NewFD, Loc, AI);
        Param->setScopeInfo(0, Params.size());
        Params.push_back(Param);
      }
      NewFD->setParams(Params);
    }
  } else if (auto *VD = dyn_cast<VarDecl>(ND)) {
    NewD = VarDecl::Create(VD->getASTContext(), VD->getDeclContext(),
                           VD->getInnerLocStart(), VD->getLocation(), II,
                           VD->getType(), VD->getTypeSourceInfo(),
                           VD->getStorageClass());
    if (VD->getQualifier())
      cast<VarDecl>(NewD)->setQualifierInfo(VD->getQualifierLoc());
  }
  return NewD;
}

void Sema::DeclApplyPragmaWeak(Scope *S, NamedDecl *ND, const WeakInfo &W) {
  if (W.getAlias()) { // clone decl, impersonate __attribute(weak,alias(...))
    IdentifierInfo *NDId = ND->getIdentifier();
    NamedDecl *NewD = DeclClonePragmaWeak(ND, W.getAlias(), W.getLocation());
    NewD->addAttr(
        AliasAttr::CreateImplicit(Context, NDId->getName(), W.getLocation()));
    NewD->addAttr(WeakAttr::CreateImplicit(Context, W.getLocation()));
    WeakTopLevelDecl.push_back(NewD);
    // FIXME: "hideous" code from Sema::LazilyCreateBuiltin
    // to insert Decl at TU scope, sorry.
    DeclContext *SavedContext = CurContext;
    CurContext = Context.getTranslationUnitDecl();
    NewD->setDeclContext(CurContext);
    NewD->setLexicalDeclContext(CurContext);
    PushOnScopeChains(NewD, S);
    CurContext = SavedContext;
  } else { // just add weak to existing
    ND->addAttr(WeakAttr::CreateImplicit(Context, W.getLocation()));
  }
}

void Sema::ProcessPragmaWeak(Scope *S, Decl *D) {
  // It's valid to "forward-declare" #pragma weak, in which case we
  // have to do this.
  LoadExternalWeakUndeclaredIdentifiers();
  if (WeakUndeclaredIdentifiers.empty())
    return;
  NamedDecl *ND = nullptr;
  if (auto *VD = dyn_cast<VarDecl>(D))
    if (VD->isExternC())
      ND = VD;
  if (auto *FD = dyn_cast<FunctionDecl>(D))
    if (FD->isExternC())
      ND = FD;
  if (!ND)
    return;
  if (IdentifierInfo *Id = ND->getIdentifier()) {
    auto I = WeakUndeclaredIdentifiers.find(Id);
    if (I != WeakUndeclaredIdentifiers.end()) {
      auto &WeakInfos = I->second;
      for (const auto &W : WeakInfos)
        DeclApplyPragmaWeak(S, ND, W);
      std::remove_reference_t<decltype(WeakInfos)> EmptyWeakInfos;
      WeakInfos.swap(EmptyWeakInfos);
    }
  }
}

/// ProcessDeclAttributes - Given a declarator (PD) with attributes indicated in
/// it, apply them to D.  This is a bit tricky because PD can have attributes
/// specified in many different places, and we need to find and apply them all.
void Sema::ProcessDeclAttributes(Scope *S, Decl *D, const Declarator &PD) {
  // Ordering of attributes can be important, so we take care to process
  // attributes in the order in which they appeared in the source code.

  auto ProcessAttributesWithSliding =
      [&](const ParsedAttributesView &Src,
          const ProcessDeclAttributeOptions &Options) {
        ParsedAttributesView NonSlidingAttrs;
        for (ParsedAttr &AL : Src) {
          // FIXME: this sliding is specific to standard attributes and should
          // eventually be deprecated and removed as those are not intended to
          // slide to anything.
          if ((AL.isStandardAttributeSyntax() || AL.isAlignas()) &&
              AL.slidesFromDeclToDeclSpecLegacyBehavior()) {
            // Skip processing the attribute, but do check if it appertains to
            // the declaration. This is needed for the `MatrixType` attribute,
            // which, despite being a type attribute, defines a `SubjectList`
            // that only allows it to be used on typedef declarations.
            AL.diagnoseAppertainsTo(*this, D);
          } else {
            NonSlidingAttrs.addAtEnd(&AL);
          }
        }
        ProcessDeclAttributeList(S, D, NonSlidingAttrs, Options);
      };

  // First, process attributes that appeared on the declaration itself (but
  // only if they don't have the legacy behavior of "sliding" to the DeclSepc).
  ProcessAttributesWithSliding(PD.getDeclarationAttributes(), {});

  // Apply decl attributes from the DeclSpec if present.
  ProcessAttributesWithSliding(PD.getDeclSpec().getAttributes(),
                               ProcessDeclAttributeOptions()
                                   .WithIncludeCXX11Attributes(false)
                                   .WithIgnoreTypeAttributes(true));

  // Walk the declarator structure, applying decl attributes that were in a type
  // position to the decl itself.  This handles cases like:
  //   int *__attr__(x)** D;
  // when X is a decl attribute.
  for (unsigned i = 0, e = PD.getNumTypeObjects(); i != e; ++i) {
    ProcessDeclAttributeList(S, D, PD.getTypeObject(i).getAttrs(),
                             ProcessDeclAttributeOptions()
                                 .WithIncludeCXX11Attributes(false)
                                 .WithIgnoreTypeAttributes(true));
  }

  // Finally, apply any attributes on the decl itself.
  ProcessDeclAttributeList(S, D, PD.getAttributes());

  // Apply additional attributes specified by '#pragma clang attribute'.
  AddPragmaAttributes(S, D);

  // Look for API notes that map to attributes.
  ProcessAPINotes(D);
}

/// Is the given declaration allowed to use a forbidden type?
/// If so, it'll still be annotated with an attribute that makes it
/// illegal to actually use.
static bool isForbiddenTypeAllowed(Sema &S, Decl *D,
                                   const DelayedDiagnostic &diag,
                                   UnavailableAttr::ImplicitReason &reason) {
  // Private ivars are always okay.  Unfortunately, people don't
  // always properly make their ivars private, even in system headers.
  // Plus we need to make fields okay, too.
  if (!isa<FieldDecl>(D) && !isa<ObjCPropertyDecl>(D) &&
      !isa<FunctionDecl>(D))
    return false;

  // Silently accept unsupported uses of __weak in both user and system
  // declarations when it's been disabled, for ease of integration with
  // -fno-objc-arc files.  We do have to take some care against attempts
  // to define such things;  for now, we've only done that for ivars
  // and properties.
  if ((isa<ObjCIvarDecl>(D) || isa<ObjCPropertyDecl>(D))) {
    if (diag.getForbiddenTypeDiagnostic() == diag::err_arc_weak_disabled ||
        diag.getForbiddenTypeDiagnostic() == diag::err_arc_weak_no_runtime) {
      reason = UnavailableAttr::IR_ForbiddenWeak;
      return true;
    }
  }

  // Allow all sorts of things in system headers.
  if (S.Context.getSourceManager().isInSystemHeader(D->getLocation())) {
    // Currently, all the failures dealt with this way are due to ARC
    // restrictions.
    reason = UnavailableAttr::IR_ARCForbiddenType;
    return true;
  }

  return false;
}

/// Handle a delayed forbidden-type diagnostic.
static void handleDelayedForbiddenType(Sema &S, DelayedDiagnostic &DD,
                                       Decl *D) {
  auto Reason = UnavailableAttr::IR_None;
  if (D && isForbiddenTypeAllowed(S, D, DD, Reason)) {
    assert(Reason && "didn't set reason?");
    D->addAttr(UnavailableAttr::CreateImplicit(S.Context, "", Reason, DD.Loc));
    return;
  }
  if (S.getLangOpts().ObjCAutoRefCount)
    if (const auto *FD = dyn_cast<FunctionDecl>(D)) {
      // FIXME: we may want to suppress diagnostics for all
      // kind of forbidden type messages on unavailable functions.
      if (FD->hasAttr<UnavailableAttr>() &&
          DD.getForbiddenTypeDiagnostic() ==
              diag::err_arc_array_param_no_ownership) {
        DD.Triggered = true;
        return;
      }
    }

  S.Diag(DD.Loc, DD.getForbiddenTypeDiagnostic())
      << DD.getForbiddenTypeOperand() << DD.getForbiddenTypeArgument();
  DD.Triggered = true;
}


void Sema::PopParsingDeclaration(ParsingDeclState state, Decl *decl) {
  assert(DelayedDiagnostics.getCurrentPool());
  DelayedDiagnosticPool &poppedPool = *DelayedDiagnostics.getCurrentPool();
  DelayedDiagnostics.popWithoutEmitting(state);

  // When delaying diagnostics to run in the context of a parsed
  // declaration, we only want to actually emit anything if parsing
  // succeeds.
  if (!decl) return;

  // We emit all the active diagnostics in this pool or any of its
  // parents.  In general, we'll get one pool for the decl spec
  // and a child pool for each declarator; in a decl group like:
  //   deprecated_typedef foo, *bar, baz();
  // only the declarator pops will be passed decls.  This is correct;
  // we really do need to consider delayed diagnostics from the decl spec
  // for each of the different declarations.
  const DelayedDiagnosticPool *pool = &poppedPool;
  do {
    bool AnyAccessFailures = false;
    for (DelayedDiagnosticPool::pool_iterator
           i = pool->pool_begin(), e = pool->pool_end(); i != e; ++i) {
      // This const_cast is a bit lame.  Really, Triggered should be mutable.
      DelayedDiagnostic &diag = const_cast<DelayedDiagnostic&>(*i);
      if (diag.Triggered)
        continue;

      switch (diag.Kind) {
      case DelayedDiagnostic::Availability:
        // Don't bother giving deprecation/unavailable diagnostics if
        // the decl is invalid.
        if (!decl->isInvalidDecl())
          handleDelayedAvailabilityCheck(diag, decl);
        break;

      case DelayedDiagnostic::Access:
        // Only produce one access control diagnostic for a structured binding
        // declaration: we don't need to tell the user that all the fields are
        // inaccessible one at a time.
        if (AnyAccessFailures && isa<DecompositionDecl>(decl))
          continue;
        HandleDelayedAccessCheck(diag, decl);
        if (diag.Triggered)
          AnyAccessFailures = true;
        break;

      case DelayedDiagnostic::ForbiddenType:
        handleDelayedForbiddenType(*this, diag, decl);
        break;
      }
    }
  } while ((pool = pool->getParent()));
}

void Sema::redelayDiagnostics(DelayedDiagnosticPool &pool) {
  DelayedDiagnosticPool *curPool = DelayedDiagnostics.getCurrentPool();
  assert(curPool && "re-emitting in undelayed context not supported");
  curPool->steal(pool);
}<|MERGE_RESOLUTION|>--- conflicted
+++ resolved
@@ -9688,11 +9688,6 @@
     return;
 
   // Ignore C++11 attributes on declarator chunks: they appertain to the type
-<<<<<<< HEAD
-  // instead.
-  if (AL.isCXX11Attribute() && !Options.IncludeCXX11Attributes &&
-      (!IsDeclLambdaCallOperator(D) || !AL.supportsNonconformingLambdaSyntax()))
-=======
   // instead. Note, isCXX11Attribute() will look at whether the attribute is
   // [[]] or alignas, while isC23Attribute() will only look at [[]]. This is
   // important for ensuring that alignas in C23 is properly handled on a
@@ -9701,7 +9696,6 @@
   if ((S.getLangOpts().CPlusPlus ? AL.isCXX11Attribute()
                                  : AL.isC23Attribute()) &&
       !Options.IncludeCXX11Attributes)
->>>>>>> bf02f417
     return;
 
   // Unknown attributes are automatically warned on. Target-specific attributes
