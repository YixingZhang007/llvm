/*===--------------- x86gprintrin.h - X86 GPR intrinsics ------------------===
 *
 * Part of the LLVM Project, under the Apache License v2.0 with LLVM Exceptions.
 * See https://llvm.org/LICENSE.txt for license information.
 * SPDX-License-Identifier: Apache-2.0 WITH LLVM-exception
 *
 *===-----------------------------------------------------------------------===
 */

#ifndef __X86GPRINTRIN_H
#define __X86GPRINTRIN_H

#if !(defined(_MSC_VER) || defined(__SCE__)) || __has_feature(modules) ||      \
    defined(__HRESET__)
#include <hresetintrin.h>
#endif

#if !(defined(_MSC_VER) || defined(__SCE__)) || __has_feature(modules) ||      \
    defined(__UINTR__)
#include <uintrintrin.h>
#endif

#if !(defined(_MSC_VER) || defined(__SCE__)) || __has_feature(modules) ||      \
    defined(__CRC32__)
#include <crc32intrin.h>
#endif

#if !(defined(_MSC_VER) || defined(__SCE__)) || __has_feature(modules) ||      \
    defined(__PRFCHI__)
#include <prfchiintrin.h>
#endif

<<<<<<< HEAD
=======
#if !(defined(_MSC_VER) || defined(__SCE__)) || __has_feature(modules) ||      \
    defined(__RAOINT__)
#include <raointintrin.h>
#endif

>>>>>>> e7aa6127
#if defined(__i386__)
#define __SAVE_GPRBX "mov {%%ebx, %%eax |eax, ebx};"
#define __RESTORE_GPRBX "mov {%%eax, %%ebx |ebx, eax};"
#define __TMPGPR "eax"
#else
// When in 64-bit target, the 32-bit operands generate a 32-bit result,
// zero-extended to a 64-bit result in the destination general-purpose,
// It means "mov x %ebx" will clobber the higher 32 bits of rbx, so we
// should preserve the 64-bit register rbx.
#define __SAVE_GPRBX "mov {%%rbx, %%rax |rax, rbx};"
#define __RESTORE_GPRBX "mov {%%rax, %%rbx |rbx, rax};"
#define __TMPGPR "rax"
#endif

#define __SSC_MARK(__Tag)                                                      \
  __asm__ __volatile__( __SAVE_GPRBX                                           \
                       "mov {%0, %%ebx|ebx, %0}; "                             \
                       ".byte 0x64, 0x67, 0x90; "                              \
                        __RESTORE_GPRBX                                        \
                       ::"i"(__Tag)                                            \
                       :  __TMPGPR );

#endif /* __X86GPRINTRIN_H */<|MERGE_RESOLUTION|>--- conflicted
+++ resolved
@@ -30,14 +30,11 @@
 #include <prfchiintrin.h>
 #endif
 
-<<<<<<< HEAD
-=======
 #if !(defined(_MSC_VER) || defined(__SCE__)) || __has_feature(modules) ||      \
     defined(__RAOINT__)
 #include <raointintrin.h>
 #endif
 
->>>>>>> e7aa6127
 #if defined(__i386__)
 #define __SAVE_GPRBX "mov {%%ebx, %%eax |eax, ebx};"
 #define __RESTORE_GPRBX "mov {%%eax, %%ebx |ebx, eax};"
