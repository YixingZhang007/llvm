--- conflicted
+++ resolved
@@ -2340,12 +2340,8 @@
   }
 
   llvm::Value *Value;
-<<<<<<< HEAD
-  if (isDynamicCastToVoid) {
+  if (IsDynamicCastToVoid) {
 #ifdef INTEL_SYCL_OPAQUEPOINTER_READY
-=======
-  if (IsDynamicCastToVoid) {
->>>>>>> 9d525bf9
     Value = CGM.getCXXABI().emitDynamicCastToVoid(*this, ThisAddr, SrcRecordTy);
   } else if (IsExact) {
     // If the destination type is effectively final, this pointer points to the
@@ -2357,20 +2353,20 @@
            "destination type must be a record type!");
     Value = CGM.getCXXABI().emitDynamicCastCall(*this, ThisAddr, SrcRecordTy,
                                                 DestTy, DestRecordTy, CastEnd);
-<<<<<<< HEAD
-
 #else
     Value = CGM.getCXXABI().EmitDynamicCastToVoid(*this, ThisAddr, SrcRecordTy,
                                                   DestTy);
+  } else if (IsExact) {
+    // If the destination type is effectively final, this pointer points to the
+    // right type if and only if its vptr has the right value.
+    Value = CGM.getCXXABI().emitExactDynamicCast(
+        *this, ThisAddr, SrcRecordTy, DestTy, DestRecordTy, CastEnd, CastNull);
   } else {
     assert(DestRecordTy->isRecordType() &&
            "destination type must be a record type!");
     Value = CGM.getCXXABI().EmitDynamicCastCall(*this, ThisAddr, SrcRecordTy,
                                                 DestTy, DestRecordTy, CastEnd);
 #endif // INTEL_SYCL_OPAQUEPOINTER_READY
-    CastNotNull = Builder.GetInsertBlock();
-=======
->>>>>>> 9d525bf9
   }
   CastNotNull = Builder.GetInsertBlock();
 
