--- conflicted
+++ resolved
@@ -262,7 +262,6 @@
 
       Gen->HandleInlineFunctionDefinition(D);
 
-<<<<<<< HEAD
       if (TimerIsEnabled)
         LLVMIRGeneration.stopTimer();
     }
@@ -298,26 +297,6 @@
         }
         LinkModules.push_back({std::move(ModuleOrErr.get()), F.PropagateAttrs,
                                F.Internalize, F.LinkFlags});
-=======
-// Links each entry in LinkModules into our module.  Returns true on error.
-bool BackendConsumer::LinkInModules(llvm::Module *M, bool ShouldLinkFiles) {
-  for (auto &LM : LinkModules) {
-    assert(LM.Module && "LinkModule does not actually have a module");
-
-    // If ShouldLinkFiles is not set, skip files added via the
-    // -mlink-bitcode-files, only linking -mlink-builtin-bitcode
-    if (!LM.Internalize && !ShouldLinkFiles)
-      continue;
-
-    if (LM.PropagateAttrs)
-      for (Function &F : *LM.Module) {
-        // Skip intrinsics. Keep consistent with how intrinsics are created
-        // in LLVM IR.
-        if (F.isIntrinsic())
-          continue;
-        CodeGen::mergeDefaultFunctionDefinitionAttributes(
-          F, CodeGenOpts, LangOpts, TargetOpts, LM.Internalize);
->>>>>>> 11a67997
       }
 
       return false; // success
@@ -449,15 +428,9 @@
 
       EmbedBitcode(getModule(), CodeGenOpts, llvm::MemoryBufferRef());
 
-<<<<<<< HEAD
       EmitBackendOutput(Diags, HeaderSearchOpts, CodeGenOpts, TargetOpts,
                         LangOpts, C.getTargetInfo().getDataLayoutString(),
                         getModule(), Action, FS, std::move(AsmOutStream));
-=======
-  // Link each LinkModule into our module.
-  if (!CodeGenOpts.LinkBitcodePostopt && LinkInModules(getModule()))
-    return;
->>>>>>> 11a67997
 
       Ctx.setDiagnosticHandler(std::move(OldDiagnosticHandler));
     }
