//===--- CodeGenFunction.cpp - Emit LLVM Code from ASTs for a Function ----===//
//
// Part of the LLVM Project, under the Apache License v2.0 with LLVM Exceptions.
// See https://llvm.org/LICENSE.txt for license information.
// SPDX-License-Identifier: Apache-2.0 WITH LLVM-exception
//
//===----------------------------------------------------------------------===//
//
// This coordinates the per-function state used while generating code.
//
//===----------------------------------------------------------------------===//

#include "CodeGenFunction.h"
#include "CGBlocks.h"
#include "CGCUDARuntime.h"
#include "CGCXXABI.h"
#include "CGCleanup.h"
#include "CGDebugInfo.h"
#include "CGOpenMPRuntime.h"
#include "CGSYCLRuntime.h"
#include "CodeGenModule.h"
#include "CodeGenPGO.h"
#include "TargetInfo.h"
#include "clang/AST/ASTContext.h"
#include "clang/AST/ASTLambda.h"
#include "clang/AST/Attr.h"
#include "clang/AST/Decl.h"
#include "clang/AST/DeclCXX.h"
#include "clang/AST/StmtCXX.h"
#include "clang/AST/StmtObjC.h"
#include "clang/Basic/Builtins.h"
#include "clang/Basic/CodeGenOptions.h"
#include "clang/Basic/TargetInfo.h"
#include "clang/CodeGen/CGFunctionInfo.h"
#include "clang/Frontend/FrontendDiagnostic.h"
#include "llvm/ADT/ArrayRef.h"
#include "llvm/Frontend/OpenMP/OMPIRBuilder.h"
#include "llvm/IR/DataLayout.h"
#include "llvm/IR/Dominators.h"
#include "llvm/IR/FPEnv.h"
#include "llvm/IR/IntrinsicInst.h"
#include "llvm/IR/Intrinsics.h"
#include "llvm/IR/MDBuilder.h"
#include "llvm/IR/Operator.h"
#include "llvm/Support/CRC.h"
#include "llvm/Transforms/Scalar/LowerExpectIntrinsic.h"
#include "llvm/Transforms/Utils/PromoteMemToReg.h"
using namespace clang;
using namespace CodeGen;

/// shouldEmitLifetimeMarkers - Decide whether we need emit the life-time
/// markers.
static bool shouldEmitLifetimeMarkers(const CodeGenOptions &CGOpts,
                                      const LangOptions &LangOpts) {
  if (CGOpts.DisableLifetimeMarkers)
    return false;

  // Sanitizers may use markers.
  if (CGOpts.SanitizeAddressUseAfterScope ||
      LangOpts.Sanitize.has(SanitizerKind::HWAddress) ||
      LangOpts.Sanitize.has(SanitizerKind::Memory))
    return true;

  // For now, only in optimized builds.
  return CGOpts.OptimizationLevel != 0;
}

CodeGenFunction::CodeGenFunction(CodeGenModule &cgm, bool suppressNewContext)
    : CodeGenTypeCache(cgm), CGM(cgm), Target(cgm.getTarget()),
      Builder(cgm, cgm.getModule().getContext(), llvm::ConstantFolder(),
              CGBuilderInserterTy(this)),
      SanOpts(CGM.getLangOpts().Sanitize), CurFPFeatures(CGM.getLangOpts()),
      DebugInfo(CGM.getModuleDebugInfo()), PGO(cgm),
      ShouldEmitLifetimeMarkers(
          shouldEmitLifetimeMarkers(CGM.getCodeGenOpts(), CGM.getLangOpts())) {
  if (!suppressNewContext)
    CGM.getCXXABI().getMangleContext().startNewFunction();

  SetFastMathFlags(CurFPFeatures);
  SetFPModel();
}

CodeGenFunction::~CodeGenFunction() {
  assert(LifetimeExtendedCleanupStack.empty() && "failed to emit a cleanup");

  if (getLangOpts().OpenMP && CurFn)
    CGM.getOpenMPRuntime().functionFinished(*this);

  // If we have an OpenMPIRBuilder we want to finalize functions (incl.
  // outlining etc) at some point. Doing it once the function codegen is done
  // seems to be a reasonable spot. We do it here, as opposed to the deletion
  // time of the CodeGenModule, because we have to ensure the IR has not yet
  // been "emitted" to the outside, thus, modifications are still sensible.
  if (CGM.getLangOpts().OpenMPIRBuilder)
    CGM.getOpenMPRuntime().getOMPBuilder().finalize();
}

// Map the LangOption for exception behavior into
// the corresponding enum in the IR.
llvm::fp::ExceptionBehavior
clang::ToConstrainedExceptMD(LangOptions::FPExceptionModeKind Kind) {

  switch (Kind) {
  case LangOptions::FPE_Ignore:  return llvm::fp::ebIgnore;
  case LangOptions::FPE_MayTrap: return llvm::fp::ebMayTrap;
  case LangOptions::FPE_Strict:  return llvm::fp::ebStrict;
  }
  llvm_unreachable("Unsupported FP Exception Behavior");
}

void CodeGenFunction::SetFPModel() {
  llvm::RoundingMode RM = getLangOpts().getFPRoundingMode();
  auto fpExceptionBehavior = ToConstrainedExceptMD(
                               getLangOpts().getFPExceptionMode());

  Builder.setDefaultConstrainedRounding(RM);
  Builder.setDefaultConstrainedExcept(fpExceptionBehavior);
  Builder.setIsFPConstrained(fpExceptionBehavior != llvm::fp::ebIgnore ||
                             RM != llvm::RoundingMode::NearestTiesToEven);
}

void CodeGenFunction::SetFastMathFlags(FPOptions FPFeatures) {
  llvm::FastMathFlags FMF;
  FMF.setAllowReassoc(FPFeatures.getAllowFPReassociate());
  FMF.setNoNaNs(FPFeatures.getNoHonorNaNs());
  FMF.setNoInfs(FPFeatures.getNoHonorInfs());
  FMF.setNoSignedZeros(FPFeatures.getNoSignedZero());
  FMF.setAllowReciprocal(FPFeatures.getAllowReciprocal());
  FMF.setApproxFunc(FPFeatures.getAllowApproxFunc());
  FMF.setAllowContract(FPFeatures.allowFPContractAcrossStatement());
  Builder.setFastMathFlags(FMF);
}

CodeGenFunction::CGFPOptionsRAII::CGFPOptionsRAII(CodeGenFunction &CGF,
                                                  FPOptions FPFeatures)
    : CGF(CGF), OldFPFeatures(CGF.CurFPFeatures) {
  CGF.CurFPFeatures = FPFeatures;

  if (OldFPFeatures == FPFeatures)
    return;

  FMFGuard.emplace(CGF.Builder);

  llvm::RoundingMode NewRoundingBehavior =
      static_cast<llvm::RoundingMode>(FPFeatures.getRoundingMode());
  CGF.Builder.setDefaultConstrainedRounding(NewRoundingBehavior);
  auto NewExceptionBehavior =
      ToConstrainedExceptMD(static_cast<LangOptions::FPExceptionModeKind>(
          FPFeatures.getFPExceptionMode()));
  CGF.Builder.setDefaultConstrainedExcept(NewExceptionBehavior);

  CGF.SetFastMathFlags(FPFeatures);

  assert((CGF.CurFuncDecl == nullptr || CGF.Builder.getIsFPConstrained() ||
          isa<CXXConstructorDecl>(CGF.CurFuncDecl) ||
          isa<CXXDestructorDecl>(CGF.CurFuncDecl) ||
          (NewExceptionBehavior == llvm::fp::ebIgnore &&
           NewRoundingBehavior == llvm::RoundingMode::NearestTiesToEven)) &&
         "FPConstrained should be enabled on entire function");

  auto mergeFnAttrValue = [&](StringRef Name, bool Value) {
    auto OldValue =
        CGF.CurFn->getFnAttribute(Name).getValueAsString() == "true";
    auto NewValue = OldValue & Value;
    if (OldValue != NewValue)
      CGF.CurFn->addFnAttr(Name, llvm::toStringRef(NewValue));
  };
  mergeFnAttrValue("no-infs-fp-math", FPFeatures.getNoHonorInfs());
  mergeFnAttrValue("no-nans-fp-math", FPFeatures.getNoHonorNaNs());
  mergeFnAttrValue("no-signed-zeros-fp-math", FPFeatures.getNoSignedZero());
  mergeFnAttrValue("unsafe-fp-math", FPFeatures.getAllowFPReassociate() &&
                                         FPFeatures.getAllowReciprocal() &&
                                         FPFeatures.getAllowApproxFunc() &&
                                         FPFeatures.getNoSignedZero());
}

CodeGenFunction::CGFPOptionsRAII::~CGFPOptionsRAII() {
  CGF.CurFPFeatures = OldFPFeatures;
}

LValue CodeGenFunction::MakeNaturalAlignAddrLValue(llvm::Value *V, QualType T) {
  LValueBaseInfo BaseInfo;
  TBAAAccessInfo TBAAInfo;
  CharUnits Alignment = CGM.getNaturalTypeAlignment(T, &BaseInfo, &TBAAInfo);
  return LValue::MakeAddr(Address(V, Alignment), T, getContext(), BaseInfo,
                          TBAAInfo);
}

/// Given a value of type T* that may not be to a complete object,
/// construct an l-value with the natural pointee alignment of T.
LValue
CodeGenFunction::MakeNaturalAlignPointeeAddrLValue(llvm::Value *V, QualType T) {
  LValueBaseInfo BaseInfo;
  TBAAAccessInfo TBAAInfo;
  CharUnits Align = CGM.getNaturalTypeAlignment(T, &BaseInfo, &TBAAInfo,
                                                /* forPointeeType= */ true);
  return MakeAddrLValue(Address(V, Align), T, BaseInfo, TBAAInfo);
}


llvm::Type *CodeGenFunction::ConvertTypeForMem(QualType T) {
  return CGM.getTypes().ConvertTypeForMem(T);
}

llvm::Type *CodeGenFunction::ConvertType(QualType T) {
  return CGM.getTypes().ConvertType(T);
}

TypeEvaluationKind CodeGenFunction::getEvaluationKind(QualType type) {
  type = type.getCanonicalType();
  while (true) {
    switch (type->getTypeClass()) {
#define TYPE(name, parent)
#define ABSTRACT_TYPE(name, parent)
#define NON_CANONICAL_TYPE(name, parent) case Type::name:
#define DEPENDENT_TYPE(name, parent) case Type::name:
#define NON_CANONICAL_UNLESS_DEPENDENT_TYPE(name, parent) case Type::name:
#include "clang/AST/TypeNodes.inc"
      llvm_unreachable("non-canonical or dependent type in IR-generation");

    case Type::Auto:
    case Type::DeducedTemplateSpecialization:
      llvm_unreachable("undeduced type in IR-generation");

    // Various scalar types.
    case Type::Builtin:
    case Type::Pointer:
    case Type::BlockPointer:
    case Type::LValueReference:
    case Type::RValueReference:
    case Type::MemberPointer:
    case Type::Vector:
    case Type::ExtVector:
    case Type::ConstantMatrix:
    case Type::FunctionProto:
    case Type::FunctionNoProto:
    case Type::Enum:
    case Type::ObjCObjectPointer:
    case Type::Pipe:
    case Type::ExtInt:
      return TEK_Scalar;

    // Complexes.
    case Type::Complex:
      return TEK_Complex;

    // Arrays, records, and Objective-C objects.
    case Type::ConstantArray:
    case Type::IncompleteArray:
    case Type::VariableArray:
    case Type::Record:
    case Type::ObjCObject:
    case Type::ObjCInterface:
      return TEK_Aggregate;

    // We operate on atomic values according to their underlying type.
    case Type::Atomic:
      type = cast<AtomicType>(type)->getValueType();
      continue;
    }
    llvm_unreachable("unknown type kind!");
  }
}

llvm::DebugLoc CodeGenFunction::EmitReturnBlock() {
  // For cleanliness, we try to avoid emitting the return block for
  // simple cases.
  llvm::BasicBlock *CurBB = Builder.GetInsertBlock();

  if (CurBB) {
    assert(!CurBB->getTerminator() && "Unexpected terminated block.");

    // We have a valid insert point, reuse it if it is empty or there are no
    // explicit jumps to the return block.
    if (CurBB->empty() || ReturnBlock.getBlock()->use_empty()) {
      ReturnBlock.getBlock()->replaceAllUsesWith(CurBB);
      delete ReturnBlock.getBlock();
      ReturnBlock = JumpDest();
    } else
      EmitBlock(ReturnBlock.getBlock());
    return llvm::DebugLoc();
  }

  // Otherwise, if the return block is the target of a single direct
  // branch then we can just put the code in that block instead. This
  // cleans up functions which started with a unified return block.
  if (ReturnBlock.getBlock()->hasOneUse()) {
    llvm::BranchInst *BI =
      dyn_cast<llvm::BranchInst>(*ReturnBlock.getBlock()->user_begin());
    if (BI && BI->isUnconditional() &&
        BI->getSuccessor(0) == ReturnBlock.getBlock()) {
      // Record/return the DebugLoc of the simple 'return' expression to be used
      // later by the actual 'ret' instruction.
      llvm::DebugLoc Loc = BI->getDebugLoc();
      Builder.SetInsertPoint(BI->getParent());
      BI->eraseFromParent();
      delete ReturnBlock.getBlock();
      ReturnBlock = JumpDest();
      return Loc;
    }
  }

  // FIXME: We are at an unreachable point, there is no reason to emit the block
  // unless it has uses. However, we still need a place to put the debug
  // region.end for now.

  EmitBlock(ReturnBlock.getBlock());
  return llvm::DebugLoc();
}

static void EmitIfUsed(CodeGenFunction &CGF, llvm::BasicBlock *BB) {
  if (!BB) return;
  if (!BB->use_empty())
    return CGF.CurFn->getBasicBlockList().push_back(BB);
  delete BB;
}

void CodeGenFunction::FinishFunction(SourceLocation EndLoc) {
  assert(BreakContinueStack.empty() &&
         "mismatched push/pop in break/continue stack!");

  bool OnlySimpleReturnStmts = NumSimpleReturnExprs > 0
    && NumSimpleReturnExprs == NumReturnExprs
    && ReturnBlock.getBlock()->use_empty();
  // Usually the return expression is evaluated before the cleanup
  // code.  If the function contains only a simple return statement,
  // such as a constant, the location before the cleanup code becomes
  // the last useful breakpoint in the function, because the simple
  // return expression will be evaluated after the cleanup code. To be
  // safe, set the debug location for cleanup code to the location of
  // the return statement.  Otherwise the cleanup code should be at the
  // end of the function's lexical scope.
  //
  // If there are multiple branches to the return block, the branch
  // instructions will get the location of the return statements and
  // all will be fine.
  if (CGDebugInfo *DI = getDebugInfo()) {
    if (OnlySimpleReturnStmts)
      DI->EmitLocation(Builder, LastStopPoint);
    else
      DI->EmitLocation(Builder, EndLoc);
  }

  // Pop any cleanups that might have been associated with the
  // parameters.  Do this in whatever block we're currently in; it's
  // important to do this before we enter the return block or return
  // edges will be *really* confused.
  bool HasCleanups = EHStack.stable_begin() != PrologueCleanupDepth;
  bool HasOnlyLifetimeMarkers =
      HasCleanups && EHStack.containsOnlyLifetimeMarkers(PrologueCleanupDepth);
  bool EmitRetDbgLoc = !HasCleanups || HasOnlyLifetimeMarkers;
  if (HasCleanups) {
    // Make sure the line table doesn't jump back into the body for
    // the ret after it's been at EndLoc.
    Optional<ApplyDebugLocation> AL;
    if (CGDebugInfo *DI = getDebugInfo()) {
      if (OnlySimpleReturnStmts)
        DI->EmitLocation(Builder, EndLoc);
      else
        // We may not have a valid end location. Try to apply it anyway, and
        // fall back to an artificial location if needed.
        AL = ApplyDebugLocation::CreateDefaultArtificial(*this, EndLoc);
    }

    PopCleanupBlocks(PrologueCleanupDepth);
  }

  // Emit function epilog (to return).
  llvm::DebugLoc Loc = EmitReturnBlock();

  if (ShouldInstrumentFunction()) {
    if (CGM.getCodeGenOpts().InstrumentFunctions)
      CurFn->addFnAttr("instrument-function-exit", "__cyg_profile_func_exit");
    if (CGM.getCodeGenOpts().InstrumentFunctionsAfterInlining)
      CurFn->addFnAttr("instrument-function-exit-inlined",
                       "__cyg_profile_func_exit");
  }

  // Emit debug descriptor for function end.
  if (CGDebugInfo *DI = getDebugInfo())
    DI->EmitFunctionEnd(Builder, CurFn);

  // Reset the debug location to that of the simple 'return' expression, if any
  // rather than that of the end of the function's scope '}'.
  ApplyDebugLocation AL(*this, Loc);
  EmitFunctionEpilog(*CurFnInfo, EmitRetDbgLoc, EndLoc);
  EmitEndEHSpec(CurCodeDecl);

  assert(EHStack.empty() &&
         "did not remove all scopes from cleanup stack!");

  // If someone did an indirect goto, emit the indirect goto block at the end of
  // the function.
  if (IndirectBranch) {
    EmitBlock(IndirectBranch->getParent());
    Builder.ClearInsertionPoint();
  }

  // If some of our locals escaped, insert a call to llvm.localescape in the
  // entry block.
  if (!EscapedLocals.empty()) {
    // Invert the map from local to index into a simple vector. There should be
    // no holes.
    SmallVector<llvm::Value *, 4> EscapeArgs;
    EscapeArgs.resize(EscapedLocals.size());
    for (auto &Pair : EscapedLocals)
      EscapeArgs[Pair.second] = Pair.first;
    llvm::Function *FrameEscapeFn = llvm::Intrinsic::getDeclaration(
        &CGM.getModule(), llvm::Intrinsic::localescape);
    CGBuilderTy(*this, AllocaInsertPt).CreateCall(FrameEscapeFn, EscapeArgs);
  }

  // Remove the AllocaInsertPt instruction, which is just a convenience for us.
  llvm::Instruction *Ptr = AllocaInsertPt;
  AllocaInsertPt = nullptr;
  Ptr->eraseFromParent();

  // If someone took the address of a label but never did an indirect goto, we
  // made a zero entry PHI node, which is illegal, zap it now.
  if (IndirectBranch) {
    llvm::PHINode *PN = cast<llvm::PHINode>(IndirectBranch->getAddress());
    if (PN->getNumIncomingValues() == 0) {
      PN->replaceAllUsesWith(llvm::UndefValue::get(PN->getType()));
      PN->eraseFromParent();
    }
  }

  EmitIfUsed(*this, EHResumeBlock);
  EmitIfUsed(*this, TerminateLandingPad);
  EmitIfUsed(*this, TerminateHandler);
  EmitIfUsed(*this, UnreachableBlock);

  for (const auto &FuncletAndParent : TerminateFunclets)
    EmitIfUsed(*this, FuncletAndParent.second);

  if (CGM.getCodeGenOpts().EmitDeclMetadata)
    EmitDeclMetadata();

  for (SmallVectorImpl<std::pair<llvm::Instruction *, llvm::Value *> >::iterator
           I = DeferredReplacements.begin(),
           E = DeferredReplacements.end();
       I != E; ++I) {
    I->first->replaceAllUsesWith(I->second);
    I->first->eraseFromParent();
  }

  // Eliminate CleanupDestSlot alloca by replacing it with SSA values and
  // PHIs if the current function is a coroutine. We don't do it for all
  // functions as it may result in slight increase in numbers of instructions
  // if compiled with no optimizations. We do it for coroutine as the lifetime
  // of CleanupDestSlot alloca make correct coroutine frame building very
  // difficult.
  if (NormalCleanupDest.isValid() && isCoroutine()) {
    llvm::DominatorTree DT(*CurFn);
    llvm::PromoteMemToReg(
        cast<llvm::AllocaInst>(NormalCleanupDest.getPointer()), DT);
    NormalCleanupDest = Address::invalid();
  }

  // Scan function arguments for vector width.
  for (llvm::Argument &A : CurFn->args())
    if (auto *VT = dyn_cast<llvm::VectorType>(A.getType()))
      LargestVectorWidth =
          std::max((uint64_t)LargestVectorWidth,
                   VT->getPrimitiveSizeInBits().getKnownMinSize());

  // Update vector width based on return type.
  if (auto *VT = dyn_cast<llvm::VectorType>(CurFn->getReturnType()))
    LargestVectorWidth =
        std::max((uint64_t)LargestVectorWidth,
                 VT->getPrimitiveSizeInBits().getKnownMinSize());

  // Add the required-vector-width attribute. This contains the max width from:
  // 1. min-vector-width attribute used in the source program.
  // 2. Any builtins used that have a vector width specified.
  // 3. Values passed in and out of inline assembly.
  // 4. Width of vector arguments and return types for this function.
  // 5. Width of vector aguments and return types for functions called by this
  //    function.
  CurFn->addFnAttr("min-legal-vector-width", llvm::utostr(LargestVectorWidth));

  // If we generated an unreachable return block, delete it now.
  if (ReturnBlock.isValid() && ReturnBlock.getBlock()->use_empty()) {
    Builder.ClearInsertionPoint();
    ReturnBlock.getBlock()->eraseFromParent();
  }
  if (ReturnValue.isValid()) {
    auto *RetAlloca = dyn_cast<llvm::AllocaInst>(ReturnValue.getPointer());
    if (RetAlloca && RetAlloca->use_empty()) {
      RetAlloca->eraseFromParent();
      ReturnValue = Address::invalid();
    }
  }
}

/// ShouldInstrumentFunction - Return true if the current function should be
/// instrumented with __cyg_profile_func_* calls
bool CodeGenFunction::ShouldInstrumentFunction() {
  if (!CGM.getCodeGenOpts().InstrumentFunctions &&
      !CGM.getCodeGenOpts().InstrumentFunctionsAfterInlining &&
      !CGM.getCodeGenOpts().InstrumentFunctionEntryBare)
    return false;
  if (!CurFuncDecl || CurFuncDecl->hasAttr<NoInstrumentFunctionAttr>())
    return false;
  return true;
}

/// ShouldXRayInstrument - Return true if the current function should be
/// instrumented with XRay nop sleds.
bool CodeGenFunction::ShouldXRayInstrumentFunction() const {
  return CGM.getCodeGenOpts().XRayInstrumentFunctions;
}

/// AlwaysEmitXRayCustomEvents - Return true if we should emit IR for calls to
/// the __xray_customevent(...) builtin calls, when doing XRay instrumentation.
bool CodeGenFunction::AlwaysEmitXRayCustomEvents() const {
  return CGM.getCodeGenOpts().XRayInstrumentFunctions &&
         (CGM.getCodeGenOpts().XRayAlwaysEmitCustomEvents ||
          CGM.getCodeGenOpts().XRayInstrumentationBundle.Mask ==
              XRayInstrKind::Custom);
}

bool CodeGenFunction::AlwaysEmitXRayTypedEvents() const {
  return CGM.getCodeGenOpts().XRayInstrumentFunctions &&
         (CGM.getCodeGenOpts().XRayAlwaysEmitTypedEvents ||
          CGM.getCodeGenOpts().XRayInstrumentationBundle.Mask ==
              XRayInstrKind::Typed);
}

llvm::Constant *
CodeGenFunction::EncodeAddrForUseInPrologue(llvm::Function *F,
                                            llvm::Constant *Addr) {
  // Addresses stored in prologue data can't require run-time fixups and must
  // be PC-relative. Run-time fixups are undesirable because they necessitate
  // writable text segments, which are unsafe. And absolute addresses are
  // undesirable because they break PIE mode.

  // Add a layer of indirection through a private global. Taking its address
  // won't result in a run-time fixup, even if Addr has linkonce_odr linkage.
  auto *GV = new llvm::GlobalVariable(CGM.getModule(), Addr->getType(),
                                      /*isConstant=*/true,
                                      llvm::GlobalValue::PrivateLinkage, Addr);

  // Create a PC-relative address.
  auto *GOTAsInt = llvm::ConstantExpr::getPtrToInt(GV, IntPtrTy);
  auto *FuncAsInt = llvm::ConstantExpr::getPtrToInt(F, IntPtrTy);
  auto *PCRelAsInt = llvm::ConstantExpr::getSub(GOTAsInt, FuncAsInt);
  return (IntPtrTy == Int32Ty)
             ? PCRelAsInt
             : llvm::ConstantExpr::getTrunc(PCRelAsInt, Int32Ty);
}

llvm::Value *
CodeGenFunction::DecodeAddrUsedInPrologue(llvm::Value *F,
                                          llvm::Value *EncodedAddr) {
  // Reconstruct the address of the global.
  auto *PCRelAsInt = Builder.CreateSExt(EncodedAddr, IntPtrTy);
  auto *FuncAsInt = Builder.CreatePtrToInt(F, IntPtrTy, "func_addr.int");
  auto *GOTAsInt = Builder.CreateAdd(PCRelAsInt, FuncAsInt, "global_addr.int");
  auto *GOTAddr = Builder.CreateIntToPtr(GOTAsInt, Int8PtrPtrTy, "global_addr");

  // Load the original pointer through the global.
  return Builder.CreateLoad(Address(GOTAddr, getPointerAlign()),
                            "decoded_addr");
}

void CodeGenFunction::EmitOpenCLKernelMetadata(const FunctionDecl *FD,
                                               llvm::Function *Fn)
{
  if (!FD->hasAttr<OpenCLKernelAttr>())
    return;

  // TODO Module identifier is not reliable for this purpose since two modules
  // can have the same ID, needs improvement
  if (getLangOpts().SYCLIsDevice)
    Fn->addFnAttr("sycl-module-id", Fn->getParent()->getModuleIdentifier());

  llvm::LLVMContext &Context = getLLVMContext();

  CGM.GenOpenCLArgMetadata(Fn, FD, this);

  if (const VecTypeHintAttr *A = FD->getAttr<VecTypeHintAttr>()) {
    QualType HintQTy = A->getTypeHint();
    const ExtVectorType *HintEltQTy = HintQTy->getAs<ExtVectorType>();
    bool IsSignedInteger =
        HintQTy->isSignedIntegerType() ||
        (HintEltQTy && HintEltQTy->getElementType()->isSignedIntegerType());
    llvm::Metadata *AttrMDArgs[] = {
        llvm::ConstantAsMetadata::get(llvm::UndefValue::get(
            CGM.getTypes().ConvertType(A->getTypeHint()))),
        llvm::ConstantAsMetadata::get(llvm::ConstantInt::get(
            llvm::IntegerType::get(Context, 32),
            llvm::APInt(32, (uint64_t)(IsSignedInteger ? 1 : 0))))};
    Fn->setMetadata("vec_type_hint", llvm::MDNode::get(Context, AttrMDArgs));
  }

  if (const WorkGroupSizeHintAttr *A = FD->getAttr<WorkGroupSizeHintAttr>()) {
    llvm::Metadata *AttrMDArgs[] = {
        llvm::ConstantAsMetadata::get(Builder.getInt32(A->getXDim())),
        llvm::ConstantAsMetadata::get(Builder.getInt32(A->getYDim())),
        llvm::ConstantAsMetadata::get(Builder.getInt32(A->getZDim()))};
    Fn->setMetadata("work_group_size_hint", llvm::MDNode::get(Context, AttrMDArgs));
  }

  if (const ReqdWorkGroupSizeAttr *A = FD->getAttr<ReqdWorkGroupSizeAttr>()) {
    llvm::Metadata *AttrMDArgs[] = {
        llvm::ConstantAsMetadata::get(Builder.getInt32(A->getXDim())),
        llvm::ConstantAsMetadata::get(Builder.getInt32(A->getYDim())),
        llvm::ConstantAsMetadata::get(Builder.getInt32(A->getZDim()))};
    Fn->setMetadata("reqd_work_group_size", llvm::MDNode::get(Context, AttrMDArgs));
  }

  if (const IntelReqdSubGroupSizeAttr *A =
          FD->getAttr<IntelReqdSubGroupSizeAttr>()) {
    llvm::LLVMContext &Context = getLLVMContext();
    Optional<llvm::APSInt> ArgVal =
        A->getValue()->getIntegerConstantExpr(FD->getASTContext());
    assert(ArgVal.hasValue() && "Not an integer constant expression");
    llvm::Metadata *AttrMDArgs[] = {llvm::ConstantAsMetadata::get(
        Builder.getInt32(ArgVal->getSExtValue()))};
    Fn->setMetadata("intel_reqd_sub_group_size",
                    llvm::MDNode::get(Context, AttrMDArgs));
  }

  if (FD->hasAttr<SYCLSimdAttr>()) {
    Fn->setMetadata("sycl_explicit_simd", llvm::MDNode::get(Context, {}));
    llvm::Metadata *AttrMDArgs[] = {
        llvm::ConstantAsMetadata::get(Builder.getInt32(1))};
    Fn->setMetadata("intel_reqd_sub_group_size",
                    llvm::MDNode::get(Context, AttrMDArgs));
  }

  if (const SYCLIntelNumSimdWorkItemsAttr *A =
      FD->getAttr<SYCLIntelNumSimdWorkItemsAttr>()) {
    llvm::LLVMContext &Context = getLLVMContext();
    Optional<llvm::APSInt> ArgVal =
        A->getValue()->getIntegerConstantExpr(FD->getASTContext());
    assert(ArgVal.hasValue() && "Not an integer constant expression");
    llvm::Metadata *AttrMDArgs[] = {llvm::ConstantAsMetadata::get(
        Builder.getInt32(ArgVal->getSExtValue()))};
    Fn->setMetadata("num_simd_work_items",
                    llvm::MDNode::get(Context, AttrMDArgs));
  }

  if (const SYCLIntelSchedulerTargetFmaxMhzAttr *A =
          FD->getAttr<SYCLIntelSchedulerTargetFmaxMhzAttr>()) {
    Optional<llvm::APSInt> ArgVal =
        A->getValue()->getIntegerConstantExpr(FD->getASTContext());
    assert(ArgVal.hasValue() && "Not an integer constant expression");
    llvm::Metadata *AttrMDArgs[] = {llvm::ConstantAsMetadata::get(
        Builder.getInt32(ArgVal->getSExtValue()))};
    Fn->setMetadata("scheduler_target_fmax_mhz",
                    llvm::MDNode::get(Context, AttrMDArgs));
  }

  if (const SYCLIntelMaxWorkGroupSizeAttr *A =
      FD->getAttr<SYCLIntelMaxWorkGroupSizeAttr>()) {
    llvm::Metadata *AttrMDArgs[] = {
        llvm::ConstantAsMetadata::get(Builder.getInt32(A->getXDim())),
        llvm::ConstantAsMetadata::get(Builder.getInt32(A->getYDim())),
        llvm::ConstantAsMetadata::get(Builder.getInt32(A->getZDim()))};
    Fn->setMetadata("max_work_group_size",
                    llvm::MDNode::get(Context, AttrMDArgs));
  }

  if (const SYCLIntelMaxGlobalWorkDimAttr *A =
      FD->getAttr<SYCLIntelMaxGlobalWorkDimAttr>()) {
    llvm::Metadata *AttrMDArgs[] = {
        llvm::ConstantAsMetadata::get(Builder.getInt32(A->getNumber()))};
    Fn->setMetadata("max_global_work_dim",
                    llvm::MDNode::get(Context, AttrMDArgs));
  }

  if (const SYCLIntelNoGlobalWorkOffsetAttr *A =
          FD->getAttr<SYCLIntelNoGlobalWorkOffsetAttr>()) {
    if (A->getEnabled())
      Fn->setMetadata("no_global_work_offset", llvm::MDNode::get(Context, {}));
  }
}

/// Determine whether the function F ends with a return stmt.
static bool endsWithReturn(const Decl* F) {
  const Stmt *Body = nullptr;
  if (auto *FD = dyn_cast_or_null<FunctionDecl>(F))
    Body = FD->getBody();
  else if (auto *OMD = dyn_cast_or_null<ObjCMethodDecl>(F))
    Body = OMD->getBody();

  if (auto *CS = dyn_cast_or_null<CompoundStmt>(Body)) {
    auto LastStmt = CS->body_rbegin();
    if (LastStmt != CS->body_rend())
      return isa<ReturnStmt>(*LastStmt);
  }
  return false;
}

void CodeGenFunction::markAsIgnoreThreadCheckingAtRuntime(llvm::Function *Fn) {
  if (SanOpts.has(SanitizerKind::Thread)) {
    Fn->addFnAttr("sanitize_thread_no_checking_at_run_time");
    Fn->removeFnAttr(llvm::Attribute::SanitizeThread);
  }
}

/// Check if the return value of this function requires sanitization.
bool CodeGenFunction::requiresReturnValueCheck() const {
  return requiresReturnValueNullabilityCheck() ||
         (SanOpts.has(SanitizerKind::ReturnsNonnullAttribute) && CurCodeDecl &&
          CurCodeDecl->getAttr<ReturnsNonNullAttr>());
}

static bool matchesStlAllocatorFn(const Decl *D, const ASTContext &Ctx) {
  auto *MD = dyn_cast_or_null<CXXMethodDecl>(D);
  if (!MD || !MD->getDeclName().getAsIdentifierInfo() ||
      !MD->getDeclName().getAsIdentifierInfo()->isStr("allocate") ||
      (MD->getNumParams() != 1 && MD->getNumParams() != 2))
    return false;

  if (MD->parameters()[0]->getType().getCanonicalType() != Ctx.getSizeType())
    return false;

  if (MD->getNumParams() == 2) {
    auto *PT = MD->parameters()[1]->getType()->getAs<PointerType>();
    if (!PT || !PT->isVoidPointerType() ||
        !PT->getPointeeType().isConstQualified())
      return false;
  }

  return true;
}

/// Return the UBSan prologue signature for \p FD if one is available.
static llvm::Constant *getPrologueSignature(CodeGenModule &CGM,
                                            const FunctionDecl *FD) {
  if (const auto *MD = dyn_cast<CXXMethodDecl>(FD))
    if (!MD->isStatic())
      return nullptr;
  return CGM.getTargetCodeGenInfo().getUBSanFunctionSignature(CGM);
}

void CodeGenFunction::StartFunction(GlobalDecl GD, QualType RetTy,
                                    llvm::Function *Fn,
                                    const CGFunctionInfo &FnInfo,
                                    const FunctionArgList &Args,
                                    SourceLocation Loc,
                                    SourceLocation StartLoc) {
  assert(!CurFn &&
         "Do not use a CodeGenFunction object for more than one function");

  const Decl *D = GD.getDecl();

  DidCallStackSave = false;
  CurCodeDecl = D;
  if (const auto *FD = dyn_cast_or_null<FunctionDecl>(D))
    if (FD->usesSEHTry())
      CurSEHParent = FD;
  CurFuncDecl = (D ? D->getNonClosureContext() : nullptr);
  FnRetTy = RetTy;
  CurFn = Fn;
  CurFnInfo = &FnInfo;
  assert(CurFn->isDeclaration() && "Function already has body?");

  // If this function has been blacklisted for any of the enabled sanitizers,
  // disable the sanitizer for the function.
  do {
#define SANITIZER(NAME, ID)                                                    \
  if (SanOpts.empty())                                                         \
    break;                                                                     \
  if (SanOpts.has(SanitizerKind::ID))                                          \
    if (CGM.isInSanitizerBlacklist(SanitizerKind::ID, Fn, Loc))                \
      SanOpts.set(SanitizerKind::ID, false);

#include "clang/Basic/Sanitizers.def"
#undef SANITIZER
  } while (0);

  if (D) {
    // Apply the no_sanitize* attributes to SanOpts.
    for (auto Attr : D->specific_attrs<NoSanitizeAttr>()) {
      SanitizerMask mask = Attr->getMask();
      SanOpts.Mask &= ~mask;
      if (mask & SanitizerKind::Address)
        SanOpts.set(SanitizerKind::KernelAddress, false);
      if (mask & SanitizerKind::KernelAddress)
        SanOpts.set(SanitizerKind::Address, false);
      if (mask & SanitizerKind::HWAddress)
        SanOpts.set(SanitizerKind::KernelHWAddress, false);
      if (mask & SanitizerKind::KernelHWAddress)
        SanOpts.set(SanitizerKind::HWAddress, false);
    }
  }

  // Apply sanitizer attributes to the function.
  if (SanOpts.hasOneOf(SanitizerKind::Address | SanitizerKind::KernelAddress))
    Fn->addFnAttr(llvm::Attribute::SanitizeAddress);
  if (SanOpts.hasOneOf(SanitizerKind::HWAddress | SanitizerKind::KernelHWAddress))
    Fn->addFnAttr(llvm::Attribute::SanitizeHWAddress);
  if (SanOpts.has(SanitizerKind::MemTag))
    Fn->addFnAttr(llvm::Attribute::SanitizeMemTag);
  if (SanOpts.has(SanitizerKind::Thread))
    Fn->addFnAttr(llvm::Attribute::SanitizeThread);
  if (SanOpts.hasOneOf(SanitizerKind::Memory | SanitizerKind::KernelMemory))
    Fn->addFnAttr(llvm::Attribute::SanitizeMemory);
  if (SanOpts.has(SanitizerKind::SafeStack))
    Fn->addFnAttr(llvm::Attribute::SafeStack);
  if (SanOpts.has(SanitizerKind::ShadowCallStack))
    Fn->addFnAttr(llvm::Attribute::ShadowCallStack);

  // Apply fuzzing attribute to the function.
  if (SanOpts.hasOneOf(SanitizerKind::Fuzzer | SanitizerKind::FuzzerNoLink))
    Fn->addFnAttr(llvm::Attribute::OptForFuzzing);

  // Ignore TSan memory acesses from within ObjC/ObjC++ dealloc, initialize,
  // .cxx_destruct, __destroy_helper_block_ and all of their calees at run time.
  if (SanOpts.has(SanitizerKind::Thread)) {
    if (const auto *OMD = dyn_cast_or_null<ObjCMethodDecl>(D)) {
      IdentifierInfo *II = OMD->getSelector().getIdentifierInfoForSlot(0);
      if (OMD->getMethodFamily() == OMF_dealloc ||
          OMD->getMethodFamily() == OMF_initialize ||
          (OMD->getSelector().isUnarySelector() && II->isStr(".cxx_destruct"))) {
        markAsIgnoreThreadCheckingAtRuntime(Fn);
      }
    }
  }

  // Ignore unrelated casts in STL allocate() since the allocator must cast
  // from void* to T* before object initialization completes. Don't match on the
  // namespace because not all allocators are in std::
  if (D && SanOpts.has(SanitizerKind::CFIUnrelatedCast)) {
    if (matchesStlAllocatorFn(D, getContext()))
      SanOpts.Mask &= ~SanitizerKind::CFIUnrelatedCast;
  }

  // Ignore null checks in coroutine functions since the coroutines passes
  // are not aware of how to move the extra UBSan instructions across the split
  // coroutine boundaries.
  if (D && SanOpts.has(SanitizerKind::Null))
    if (const auto *FD = dyn_cast<FunctionDecl>(D))
      if (FD->getBody() &&
          FD->getBody()->getStmtClass() == Stmt::CoroutineBodyStmtClass)
        SanOpts.Mask &= ~SanitizerKind::Null;

  // Apply xray attributes to the function (as a string, for now)
  bool AlwaysXRayAttr = false;
  if (const auto *XRayAttr = D ? D->getAttr<XRayInstrumentAttr>() : nullptr) {
    if (CGM.getCodeGenOpts().XRayInstrumentationBundle.has(
            XRayInstrKind::FunctionEntry) ||
        CGM.getCodeGenOpts().XRayInstrumentationBundle.has(
            XRayInstrKind::FunctionExit)) {
      if (XRayAttr->alwaysXRayInstrument() && ShouldXRayInstrumentFunction()) {
        Fn->addFnAttr("function-instrument", "xray-always");
        AlwaysXRayAttr = true;
      }
      if (XRayAttr->neverXRayInstrument())
        Fn->addFnAttr("function-instrument", "xray-never");
      if (const auto *LogArgs = D->getAttr<XRayLogArgsAttr>())
        if (ShouldXRayInstrumentFunction())
          Fn->addFnAttr("xray-log-args",
                        llvm::utostr(LogArgs->getArgumentCount()));
    }
  } else {
    if (ShouldXRayInstrumentFunction() && !CGM.imbueXRayAttrs(Fn, Loc))
      Fn->addFnAttr(
          "xray-instruction-threshold",
          llvm::itostr(CGM.getCodeGenOpts().XRayInstructionThreshold));
  }

  if (ShouldXRayInstrumentFunction()) {
    if (CGM.getCodeGenOpts().XRayIgnoreLoops)
      Fn->addFnAttr("xray-ignore-loops");

    if (!CGM.getCodeGenOpts().XRayInstrumentationBundle.has(
            XRayInstrKind::FunctionExit))
      Fn->addFnAttr("xray-skip-exit");

    if (!CGM.getCodeGenOpts().XRayInstrumentationBundle.has(
            XRayInstrKind::FunctionEntry))
      Fn->addFnAttr("xray-skip-entry");

    auto FuncGroups = CGM.getCodeGenOpts().XRayTotalFunctionGroups;
    if (FuncGroups > 1) {
      auto FuncName = llvm::makeArrayRef<uint8_t>(
          CurFn->getName().bytes_begin(), CurFn->getName().bytes_end());
      auto Group = crc32(FuncName) % FuncGroups;
      if (Group != CGM.getCodeGenOpts().XRaySelectedFunctionGroup &&
          !AlwaysXRayAttr)
        Fn->addFnAttr("function-instrument", "xray-never");
    }
  }

  unsigned Count, Offset;
  if (const auto *Attr =
          D ? D->getAttr<PatchableFunctionEntryAttr>() : nullptr) {
    Count = Attr->getCount();
    Offset = Attr->getOffset();
  } else {
    Count = CGM.getCodeGenOpts().PatchableFunctionEntryCount;
    Offset = CGM.getCodeGenOpts().PatchableFunctionEntryOffset;
  }
  if (Count && Offset <= Count) {
    Fn->addFnAttr("patchable-function-entry", std::to_string(Count - Offset));
    if (Offset)
      Fn->addFnAttr("patchable-function-prefix", std::to_string(Offset));
  }

  // Add no-jump-tables value.
  Fn->addFnAttr("no-jump-tables",
                llvm::toStringRef(CGM.getCodeGenOpts().NoUseJumpTables));

  // Add no-inline-line-tables value.
  if (CGM.getCodeGenOpts().NoInlineLineTables)
    Fn->addFnAttr("no-inline-line-tables");

  // Add profile-sample-accurate value.
  if (CGM.getCodeGenOpts().ProfileSampleAccurate)
    Fn->addFnAttr("profile-sample-accurate");

  if (!CGM.getCodeGenOpts().SampleProfileFile.empty())
    Fn->addFnAttr("use-sample-profile");

  if (D && D->hasAttr<CFICanonicalJumpTableAttr>())
    Fn->addFnAttr("cfi-canonical-jump-table");

  if (getLangOpts().SYCLIsHost && D && D->hasAttr<SYCLKernelAttr>())
    Fn->addFnAttr("sycl_kernel");

  if (getLangOpts().OpenCL || getLangOpts().SYCLIsDevice) {
    // Add metadata for a kernel function.
    if (const FunctionDecl *FD = dyn_cast_or_null<FunctionDecl>(D)) {
      EmitOpenCLKernelMetadata(FD, Fn);

      if (getLangOpts().SYCLIsDevice)
        CGM.getSYCLRuntime().actOnFunctionStart(*FD, *Fn);
    }
  }

  // If we are checking function types, emit a function type signature as
  // prologue data.
  if (getLangOpts().CPlusPlus && SanOpts.has(SanitizerKind::Function)) {
    if (const FunctionDecl *FD = dyn_cast_or_null<FunctionDecl>(D)) {
      if (llvm::Constant *PrologueSig = getPrologueSignature(CGM, FD)) {
        // Remove any (C++17) exception specifications, to allow calling e.g. a
        // noexcept function through a non-noexcept pointer.
        auto ProtoTy =
          getContext().getFunctionTypeWithExceptionSpec(FD->getType(),
                                                        EST_None);
        llvm::Constant *FTRTTIConst =
            CGM.GetAddrOfRTTIDescriptor(ProtoTy, /*ForEH=*/true);
        llvm::Constant *FTRTTIConstEncoded =
            EncodeAddrForUseInPrologue(Fn, FTRTTIConst);
        llvm::Constant *PrologueStructElems[] = {PrologueSig,
                                                 FTRTTIConstEncoded};
        llvm::Constant *PrologueStructConst =
            llvm::ConstantStruct::getAnon(PrologueStructElems, /*Packed=*/true);
        Fn->setPrologueData(PrologueStructConst);
      }
    }
  }

  // If we're checking nullability, we need to know whether we can check the
  // return value. Initialize the flag to 'true' and refine it in EmitParmDecl.
  if (SanOpts.has(SanitizerKind::NullabilityReturn)) {
    auto Nullability = FnRetTy->getNullability(getContext());
    if (Nullability && *Nullability == NullabilityKind::NonNull) {
      if (!(SanOpts.has(SanitizerKind::ReturnsNonnullAttribute) &&
            CurCodeDecl && CurCodeDecl->getAttr<ReturnsNonNullAttr>()))
        RetValNullabilityPrecondition =
            llvm::ConstantInt::getTrue(getLLVMContext());
    }
  }

  // If we're in C++ mode and the function name is "main", it is guaranteed
  // to be norecurse by the standard (3.6.1.3 "The function main shall not be
  // used within a program").
  //
  // OpenCL C 2.0 v2.2-11 s6.9.i:
  //     Recursion is not supported.
  //
  // SYCL v1.2.1 s3.10:
  //     kernels cannot include RTTI information, exception classes,
  //     recursive code, virtual functions or make use of C++ libraries that
  //     are not compiled for the device.
  if (const FunctionDecl *FD = dyn_cast_or_null<FunctionDecl>(D)) {
    if ((getLangOpts().CPlusPlus && FD->isMain()) || getLangOpts().OpenCL ||
        getLangOpts().SYCLIsDevice ||
        (getLangOpts().CUDA && FD->hasAttr<CUDAGlobalAttr>()))
      Fn->addFnAttr(llvm::Attribute::NoRecurse);
  }

  if (const FunctionDecl *FD = dyn_cast_or_null<FunctionDecl>(D)) {
    Builder.setIsFPConstrained(FD->hasAttr<StrictFPAttr>());
    if (FD->hasAttr<StrictFPAttr>())
      Fn->addFnAttr(llvm::Attribute::StrictFP);
  }

  // If a custom alignment is used, force realigning to this alignment on
  // any main function which certainly will need it.
  if (const FunctionDecl *FD = dyn_cast_or_null<FunctionDecl>(D))
    if ((FD->isMain() || FD->isMSVCRTEntryPoint()) &&
        CGM.getCodeGenOpts().StackAlignment)
      Fn->addFnAttr("stackrealign");

  if (getLangOpts().SYCLIsDevice)
    if (const FunctionDecl *FD = dyn_cast_or_null<FunctionDecl>(D))
      if (FD->hasAttr<SYCLDeviceIndirectlyCallableAttr>())
        Fn->addFnAttr("referenced-indirectly");

  llvm::BasicBlock *EntryBB = createBasicBlock("entry", CurFn);

  // Create a marker to make it easy to insert allocas into the entryblock
  // later.  Don't create this with the builder, because we don't want it
  // folded.
  llvm::Value *Undef = llvm::UndefValue::get(Int32Ty);
  AllocaInsertPt = new llvm::BitCastInst(Undef, Int32Ty, "allocapt", EntryBB);

  ReturnBlock = getJumpDestInCurrentScope("return");

  Builder.SetInsertPoint(EntryBB);

  // If we're checking the return value, allocate space for a pointer to a
  // precise source location of the checked return statement.
  if (requiresReturnValueCheck()) {
    ReturnLocation = CreateDefaultAlignTempAlloca(Int8PtrTy, "return.sloc.ptr");
    InitTempAlloca(ReturnLocation, llvm::ConstantPointerNull::get(Int8PtrTy));
  }

  // Emit subprogram debug descriptor.
  if (CGDebugInfo *DI = getDebugInfo()) {
    // Reconstruct the type from the argument list so that implicit parameters,
    // such as 'this' and 'vtt', show up in the debug info. Preserve the calling
    // convention.
    CallingConv CC = CallingConv::CC_C;
    if (auto *FD = dyn_cast_or_null<FunctionDecl>(D))
      if (const auto *SrcFnTy = FD->getType()->getAs<FunctionType>())
        CC = SrcFnTy->getCallConv();
    SmallVector<QualType, 16> ArgTypes;
    for (const VarDecl *VD : Args)
      ArgTypes.push_back(VD->getType());
    QualType FnType = getContext().getFunctionType(
        RetTy, ArgTypes, FunctionProtoType::ExtProtoInfo(CC));
    DI->EmitFunctionStart(GD, Loc, StartLoc, FnType, CurFn, CurFuncIsThunk,
                          Builder);
  }

  if (ShouldInstrumentFunction()) {
    if (CGM.getCodeGenOpts().InstrumentFunctions)
      CurFn->addFnAttr("instrument-function-entry", "__cyg_profile_func_enter");
    if (CGM.getCodeGenOpts().InstrumentFunctionsAfterInlining)
      CurFn->addFnAttr("instrument-function-entry-inlined",
                       "__cyg_profile_func_enter");
    if (CGM.getCodeGenOpts().InstrumentFunctionEntryBare)
      CurFn->addFnAttr("instrument-function-entry-inlined",
                       "__cyg_profile_func_enter_bare");
  }

  // Since emitting the mcount call here impacts optimizations such as function
  // inlining, we just add an attribute to insert a mcount call in backend.
  // The attribute "counting-function" is set to mcount function name which is
  // architecture dependent.
  if (CGM.getCodeGenOpts().InstrumentForProfiling) {
    // Calls to fentry/mcount should not be generated if function has
    // the no_instrument_function attribute.
    if (!CurFuncDecl || !CurFuncDecl->hasAttr<NoInstrumentFunctionAttr>()) {
      if (CGM.getCodeGenOpts().CallFEntry)
        Fn->addFnAttr("fentry-call", "true");
      else {
        Fn->addFnAttr("instrument-function-entry-inlined",
                      getTarget().getMCountName());
      }
      if (CGM.getCodeGenOpts().MNopMCount) {
        if (!CGM.getCodeGenOpts().CallFEntry)
          CGM.getDiags().Report(diag::err_opt_not_valid_without_opt)
            << "-mnop-mcount" << "-mfentry";
        Fn->addFnAttr("mnop-mcount");
      }

      if (CGM.getCodeGenOpts().RecordMCount) {
        if (!CGM.getCodeGenOpts().CallFEntry)
          CGM.getDiags().Report(diag::err_opt_not_valid_without_opt)
            << "-mrecord-mcount" << "-mfentry";
        Fn->addFnAttr("mrecord-mcount");
      }
    }
  }

  if (CGM.getCodeGenOpts().PackedStack) {
    if (getContext().getTargetInfo().getTriple().getArch() !=
        llvm::Triple::systemz)
      CGM.getDiags().Report(diag::err_opt_not_valid_on_target)
        << "-mpacked-stack";
    Fn->addFnAttr("packed-stack");
  }

  if (RetTy->isVoidType()) {
    // Void type; nothing to return.
    ReturnValue = Address::invalid();

    // Count the implicit return.
    if (!endsWithReturn(D))
      ++NumReturnExprs;
  } else if (CurFnInfo->getReturnInfo().getKind() == ABIArgInfo::Indirect) {
    // Indirect return; emit returned value directly into sret slot.
    // This reduces code size, and affects correctness in C++.
    auto AI = CurFn->arg_begin();
    if (CurFnInfo->getReturnInfo().isSRetAfterThis())
      ++AI;
    ReturnValue = Address(&*AI, CurFnInfo->getReturnInfo().getIndirectAlign());
    if (!CurFnInfo->getReturnInfo().getIndirectByVal()) {
      ReturnValuePointer =
          CreateDefaultAlignTempAlloca(Int8PtrTy, "result.ptr");
      Builder.CreateStore(Builder.CreatePointerBitCastOrAddrSpaceCast(
                              ReturnValue.getPointer(), Int8PtrTy),
                          ReturnValuePointer);
    }
  } else if (CurFnInfo->getReturnInfo().getKind() == ABIArgInfo::InAlloca &&
             !hasScalarEvaluationKind(CurFnInfo->getReturnType())) {
    // Load the sret pointer from the argument struct and return into that.
    unsigned Idx = CurFnInfo->getReturnInfo().getInAllocaFieldIndex();
    llvm::Function::arg_iterator EI = CurFn->arg_end();
    --EI;
    llvm::Value *Addr = Builder.CreateStructGEP(nullptr, &*EI, Idx);
    ReturnValuePointer = Address(Addr, getPointerAlign());
    Addr = Builder.CreateAlignedLoad(Addr, getPointerAlign(), "agg.result");
    ReturnValue = Address(Addr, CGM.getNaturalTypeAlignment(RetTy));
  } else {
    ReturnValue = CreateIRTemp(RetTy, "retval");

    // Tell the epilog emitter to autorelease the result.  We do this
    // now so that various specialized functions can suppress it
    // during their IR-generation.
    if (getLangOpts().ObjCAutoRefCount &&
        !CurFnInfo->isReturnsRetained() &&
        RetTy->isObjCRetainableType())
      AutoreleaseResult = true;
  }

  EmitStartEHSpec(CurCodeDecl);

  PrologueCleanupDepth = EHStack.stable_begin();

  // Emit OpenMP specific initialization of the device functions.
  if (getLangOpts().OpenMP && CurCodeDecl)
    CGM.getOpenMPRuntime().emitFunctionProlog(*this, CurCodeDecl);

  EmitFunctionProlog(*CurFnInfo, CurFn, Args);

  if (D && isa<CXXMethodDecl>(D) && cast<CXXMethodDecl>(D)->isInstance()) {
    CGM.getCXXABI().EmitInstanceFunctionProlog(*this);
    const CXXMethodDecl *MD = cast<CXXMethodDecl>(D);
    if (MD->getParent()->isLambda() &&
        MD->getOverloadedOperator() == OO_Call) {
      // We're in a lambda; figure out the captures.
      MD->getParent()->getCaptureFields(LambdaCaptureFields,
                                        LambdaThisCaptureField);
      if (LambdaThisCaptureField) {
        // If the lambda captures the object referred to by '*this' - either by
        // value or by reference, make sure CXXThisValue points to the correct
        // object.

        // Get the lvalue for the field (which is a copy of the enclosing object
        // or contains the address of the enclosing object).
        LValue ThisFieldLValue = EmitLValueForLambdaField(LambdaThisCaptureField);
        if (!LambdaThisCaptureField->getType()->isPointerType()) {
          // If the enclosing object was captured by value, just use its address.
          CXXThisValue = ThisFieldLValue.getAddress(*this).getPointer();
        } else {
          // Load the lvalue pointed to by the field, since '*this' was captured
          // by reference.
          CXXThisValue =
              EmitLoadOfLValue(ThisFieldLValue, SourceLocation()).getScalarVal();
        }
      }
      for (auto *FD : MD->getParent()->fields()) {
        if (FD->hasCapturedVLAType()) {
          auto *ExprArg = EmitLoadOfLValue(EmitLValueForLambdaField(FD),
                                           SourceLocation()).getScalarVal();
          auto VAT = FD->getCapturedVLAType();
          VLASizeMap[VAT->getSizeExpr()] = ExprArg;
        }
      }
    } else {
      // Not in a lambda; just use 'this' from the method.
      // FIXME: Should we generate a new load for each use of 'this'?  The
      // fast register allocator would be happier...
      CXXThisValue = CXXABIThisValue;
    }

    // Check the 'this' pointer once per function, if it's available.
    if (CXXABIThisValue) {
      SanitizerSet SkippedChecks;
      SkippedChecks.set(SanitizerKind::ObjectSize, true);
      QualType ThisTy = MD->getThisType();

      // If this is the call operator of a lambda with no capture-default, it
      // may have a static invoker function, which may call this operator with
      // a null 'this' pointer.
      if (isLambdaCallOperator(MD) &&
          MD->getParent()->getLambdaCaptureDefault() == LCD_None)
        SkippedChecks.set(SanitizerKind::Null, true);

      EmitTypeCheck(isa<CXXConstructorDecl>(MD) ? TCK_ConstructorCall
                                                : TCK_MemberCall,
                    Loc, CXXABIThisValue, ThisTy,
                    getContext().getTypeAlignInChars(ThisTy->getPointeeType()),
                    SkippedChecks);
    }
  }

  // If any of the arguments have a variably modified type, make sure to
  // emit the type size.
  for (FunctionArgList::const_iterator i = Args.begin(), e = Args.end();
       i != e; ++i) {
    const VarDecl *VD = *i;

    // Dig out the type as written from ParmVarDecls; it's unclear whether
    // the standard (C99 6.9.1p10) requires this, but we're following the
    // precedent set by gcc.
    QualType Ty;
    if (const ParmVarDecl *PVD = dyn_cast<ParmVarDecl>(VD))
      Ty = PVD->getOriginalType();
    else
      Ty = VD->getType();

    if (Ty->isVariablyModifiedType())
      EmitVariablyModifiedType(Ty);
  }
  // Emit a location at the end of the prologue.
  if (CGDebugInfo *DI = getDebugInfo())
    DI->EmitLocation(Builder, StartLoc);

  // TODO: Do we need to handle this in two places like we do with
  // target-features/target-cpu?
  if (CurFuncDecl)
    if (const auto *VecWidth = CurFuncDecl->getAttr<MinVectorWidthAttr>())
      LargestVectorWidth = VecWidth->getVectorWidth();
}

void CodeGenFunction::EmitFunctionBody(const Stmt *Body) {
  incrementProfileCounter(Body);
  if (const CompoundStmt *S = dyn_cast<CompoundStmt>(Body))
    EmitCompoundStmtWithoutScope(*S);
  else
    EmitStmt(Body);
}

/// When instrumenting to collect profile data, the counts for some blocks
/// such as switch cases need to not include the fall-through counts, so
/// emit a branch around the instrumentation code. When not instrumenting,
/// this just calls EmitBlock().
void CodeGenFunction::EmitBlockWithFallThrough(llvm::BasicBlock *BB,
                                               const Stmt *S) {
  llvm::BasicBlock *SkipCountBB = nullptr;
  if (HaveInsertPoint() && CGM.getCodeGenOpts().hasProfileClangInstr()) {
    // When instrumenting for profiling, the fallthrough to certain
    // statements needs to skip over the instrumentation code so that we
    // get an accurate count.
    SkipCountBB = createBasicBlock("skipcount");
    EmitBranch(SkipCountBB);
  }
  EmitBlock(BB);
  uint64_t CurrentCount = getCurrentProfileCount();
  incrementProfileCounter(S);
  setCurrentProfileCount(getCurrentProfileCount() + CurrentCount);
  if (SkipCountBB)
    EmitBlock(SkipCountBB);
}

/// Tries to mark the given function nounwind based on the
/// non-existence of any throwing calls within it.  We believe this is
/// lightweight enough to do at -O0.
static void TryMarkNoThrow(llvm::Function *F) {
  // LLVM treats 'nounwind' on a function as part of the type, so we
  // can't do this on functions that can be overwritten.
  if (F->isInterposable()) return;

  for (llvm::BasicBlock &BB : *F)
    for (llvm::Instruction &I : BB)
      if (I.mayThrow())
        return;

  F->setDoesNotThrow();
}

QualType CodeGenFunction::BuildFunctionArgList(GlobalDecl GD,
                                               FunctionArgList &Args) {
  const FunctionDecl *FD = cast<FunctionDecl>(GD.getDecl());
  QualType ResTy = FD->getReturnType();

  const CXXMethodDecl *MD = dyn_cast<CXXMethodDecl>(FD);
  if (MD && MD->isInstance()) {
    if (CGM.getCXXABI().HasThisReturn(GD))
      ResTy = MD->getThisType();
    else if (CGM.getCXXABI().hasMostDerivedReturn(GD))
      ResTy = CGM.getContext().VoidPtrTy;
    CGM.getCXXABI().buildThisParam(*this, Args);
  }

  // The base version of an inheriting constructor whose constructed base is a
  // virtual base is not passed any arguments (because it doesn't actually call
  // the inherited constructor).
  bool PassedParams = true;
  if (const CXXConstructorDecl *CD = dyn_cast<CXXConstructorDecl>(FD))
    if (auto Inherited = CD->getInheritedConstructor())
      PassedParams =
          getTypes().inheritingCtorHasParams(Inherited, GD.getCtorType());

  if (PassedParams) {
    for (auto *Param : FD->parameters()) {
      Args.push_back(Param);
      if (!Param->hasAttr<PassObjectSizeAttr>())
        continue;

      auto *Implicit = ImplicitParamDecl::Create(
          getContext(), Param->getDeclContext(), Param->getLocation(),
          /*Id=*/nullptr, getContext().getSizeType(), ImplicitParamDecl::Other);
      SizeArguments[Param] = Implicit;
      Args.push_back(Implicit);
    }
  }

  if (MD && (isa<CXXConstructorDecl>(MD) || isa<CXXDestructorDecl>(MD)))
    CGM.getCXXABI().addImplicitStructorParams(*this, ResTy, Args);

  return ResTy;
}

static bool
shouldUseUndefinedBehaviorReturnOptimization(const FunctionDecl *FD,
                                             const ASTContext &Context) {
  QualType T = FD->getReturnType();
  // Avoid the optimization for functions that return a record type with a
  // trivial destructor or another trivially copyable type.
  if (const RecordType *RT = T.getCanonicalType()->getAs<RecordType>()) {
    if (const auto *ClassDecl = dyn_cast<CXXRecordDecl>(RT->getDecl()))
      return !ClassDecl->hasTrivialDestructor();
  }
  return !T.isTriviallyCopyableType(Context);
}

void CodeGenFunction::GenerateCode(GlobalDecl GD, llvm::Function *Fn,
                                   const CGFunctionInfo &FnInfo) {
  const FunctionDecl *FD = cast<FunctionDecl>(GD.getDecl());
  CurGD = GD;

  FunctionArgList Args;
  QualType ResTy = BuildFunctionArgList(GD, Args);

  // Check if we should generate debug info for this function.
  if (FD->hasAttr<NoDebugAttr>())
    DebugInfo = nullptr; // disable debug info indefinitely for this function

  // The function might not have a body if we're generating thunks for a
  // function declaration.
  SourceRange BodyRange;
  if (Stmt *Body = FD->getBody())
    BodyRange = Body->getSourceRange();
  else
    BodyRange = FD->getLocation();
  CurEHLocation = BodyRange.getEnd();

  // Use the location of the start of the function to determine where
  // the function definition is located. By default use the location
  // of the declaration as the location for the subprogram. A function
  // may lack a declaration in the source code if it is created by code
  // gen. (examples: _GLOBAL__I_a, __cxx_global_array_dtor, thunk).
  SourceLocation Loc = FD->getLocation();

  // If this is a function specialization then use the pattern body
  // as the location for the function.
  if (const FunctionDecl *SpecDecl = FD->getTemplateInstantiationPattern())
    if (SpecDecl->hasBody(SpecDecl))
      Loc = SpecDecl->getLocation();

  Stmt *Body = FD->getBody();

  // Initialize helper which will detect jumps which can cause invalid lifetime
  // markers.
  if (Body && ShouldEmitLifetimeMarkers)
    Bypasses.Init(Body);

  // Emit the standard function prologue.
  StartFunction(GD, ResTy, Fn, FnInfo, Args, Loc, BodyRange.getBegin());

  // Generate the body of the function.
  PGO.assignRegionCounters(GD, CurFn);
  if (isa<CXXDestructorDecl>(FD))
    EmitDestructorBody(Args);
  else if (isa<CXXConstructorDecl>(FD))
    EmitConstructorBody(Args);
  else if (getLangOpts().CUDA &&
           !getLangOpts().CUDAIsDevice &&
           FD->hasAttr<CUDAGlobalAttr>())
    CGM.getCUDARuntime().emitDeviceStub(*this, Args);
  else if (isa<CXXMethodDecl>(FD) &&
           cast<CXXMethodDecl>(FD)->isLambdaStaticInvoker()) {
    // The lambda static invoker function is special, because it forwards or
    // clones the body of the function call operator (but is actually static).
    EmitLambdaStaticInvokeBody(cast<CXXMethodDecl>(FD));
  } else if (FD->isDefaulted() && isa<CXXMethodDecl>(FD) &&
             (cast<CXXMethodDecl>(FD)->isCopyAssignmentOperator() ||
              cast<CXXMethodDecl>(FD)->isMoveAssignmentOperator())) {
    // Implicit copy-assignment gets the same special treatment as implicit
    // copy-constructors.
    emitImplicitAssignmentOperatorBody(Args);
  } else if (Body) {
    EmitFunctionBody(Body);
  } else
    llvm_unreachable("no definition for emitted function");

  // C++11 [stmt.return]p2:
  //   Flowing off the end of a function [...] results in undefined behavior in
  //   a value-returning function.
  // C11 6.9.1p12:
  //   If the '}' that terminates a function is reached, and the value of the
  //   function call is used by the caller, the behavior is undefined.
  if (getLangOpts().CPlusPlus && !FD->hasImplicitReturnZero() && !SawAsmBlock &&
      !FD->getReturnType()->isVoidType() && Builder.GetInsertBlock()) {
    bool ShouldEmitUnreachable =
        CGM.getCodeGenOpts().StrictReturn ||
        shouldUseUndefinedBehaviorReturnOptimization(FD, getContext());
    if (SanOpts.has(SanitizerKind::Return)) {
      SanitizerScope SanScope(this);
      llvm::Value *IsFalse = Builder.getFalse();
      EmitCheck(std::make_pair(IsFalse, SanitizerKind::Return),
                SanitizerHandler::MissingReturn,
                EmitCheckSourceLocation(FD->getLocation()), None);
    } else if (ShouldEmitUnreachable) {
      if (CGM.getCodeGenOpts().OptimizationLevel == 0)
        EmitTrapCall(llvm::Intrinsic::trap);
    }
    if (SanOpts.has(SanitizerKind::Return) || ShouldEmitUnreachable) {
      Builder.CreateUnreachable();
      Builder.ClearInsertionPoint();
    }
  }

  // Emit the standard function epilogue.
  FinishFunction(BodyRange.getEnd());

  // If we haven't marked the function nothrow through other means, do
  // a quick pass now to see if we can.
  if (!CurFn->doesNotThrow())
    TryMarkNoThrow(CurFn);
}

/// ContainsLabel - Return true if the statement contains a label in it.  If
/// this statement is not executed normally, it not containing a label means
/// that we can just remove the code.
bool CodeGenFunction::ContainsLabel(const Stmt *S, bool IgnoreCaseStmts) {
  // Null statement, not a label!
  if (!S) return false;

  // If this is a label, we have to emit the code, consider something like:
  // if (0) {  ...  foo:  bar(); }  goto foo;
  //
  // TODO: If anyone cared, we could track __label__'s, since we know that you
  // can't jump to one from outside their declared region.
  if (isa<LabelStmt>(S))
    return true;

  // If this is a case/default statement, and we haven't seen a switch, we have
  // to emit the code.
  if (isa<SwitchCase>(S) && !IgnoreCaseStmts)
    return true;

  // If this is a switch statement, we want to ignore cases below it.
  if (isa<SwitchStmt>(S))
    IgnoreCaseStmts = true;

  // Scan subexpressions for verboten labels.
  for (const Stmt *SubStmt : S->children())
    if (ContainsLabel(SubStmt, IgnoreCaseStmts))
      return true;

  return false;
}

/// containsBreak - Return true if the statement contains a break out of it.
/// If the statement (recursively) contains a switch or loop with a break
/// inside of it, this is fine.
bool CodeGenFunction::containsBreak(const Stmt *S) {
  // Null statement, not a label!
  if (!S) return false;

  // If this is a switch or loop that defines its own break scope, then we can
  // include it and anything inside of it.
  if (isa<SwitchStmt>(S) || isa<WhileStmt>(S) || isa<DoStmt>(S) ||
      isa<ForStmt>(S))
    return false;

  if (isa<BreakStmt>(S))
    return true;

  // Scan subexpressions for verboten breaks.
  for (const Stmt *SubStmt : S->children())
    if (containsBreak(SubStmt))
      return true;

  return false;
}

bool CodeGenFunction::mightAddDeclToScope(const Stmt *S) {
  if (!S) return false;

  // Some statement kinds add a scope and thus never add a decl to the current
  // scope. Note, this list is longer than the list of statements that might
  // have an unscoped decl nested within them, but this way is conservatively
  // correct even if more statement kinds are added.
  if (isa<IfStmt>(S) || isa<SwitchStmt>(S) || isa<WhileStmt>(S) ||
      isa<DoStmt>(S) || isa<ForStmt>(S) || isa<CompoundStmt>(S) ||
      isa<CXXForRangeStmt>(S) || isa<CXXTryStmt>(S) ||
      isa<ObjCForCollectionStmt>(S) || isa<ObjCAtTryStmt>(S))
    return false;

  if (isa<DeclStmt>(S))
    return true;

  for (const Stmt *SubStmt : S->children())
    if (mightAddDeclToScope(SubStmt))
      return true;

  return false;
}

/// ConstantFoldsToSimpleInteger - If the specified expression does not fold
/// to a constant, or if it does but contains a label, return false.  If it
/// constant folds return true and set the boolean result in Result.
bool CodeGenFunction::ConstantFoldsToSimpleInteger(const Expr *Cond,
                                                   bool &ResultBool,
                                                   bool AllowLabels) {
  llvm::APSInt ResultInt;
  if (!ConstantFoldsToSimpleInteger(Cond, ResultInt, AllowLabels))
    return false;

  ResultBool = ResultInt.getBoolValue();
  return true;
}

/// ConstantFoldsToSimpleInteger - If the specified expression does not fold
/// to a constant, or if it does but contains a label, return false.  If it
/// constant folds return true and set the folded value.
bool CodeGenFunction::ConstantFoldsToSimpleInteger(const Expr *Cond,
                                                   llvm::APSInt &ResultInt,
                                                   bool AllowLabels) {
  // FIXME: Rename and handle conversion of other evaluatable things
  // to bool.
  Expr::EvalResult Result;
  if (!Cond->EvaluateAsInt(Result, getContext()))
    return false;  // Not foldable, not integer or not fully evaluatable.

  llvm::APSInt Int = Result.Val.getInt();
  if (!AllowLabels && CodeGenFunction::ContainsLabel(Cond))
    return false;  // Contains a label.

  ResultInt = Int;
  return true;
}

/// EmitBranchOnBoolExpr - Emit a branch on a boolean condition (e.g. for an if
/// statement) to the specified blocks.  Based on the condition, this might try
/// to simplify the codegen of the conditional based on the branch.
/// \param LH The value of the likelihood attribute on the True branch.
void CodeGenFunction::EmitBranchOnBoolExpr(const Expr *Cond,
                                           llvm::BasicBlock *TrueBlock,
                                           llvm::BasicBlock *FalseBlock,
                                           uint64_t TrueCount,
                                           Stmt::Likelihood LH) {
  Cond = Cond->IgnoreParens();

  if (const BinaryOperator *CondBOp = dyn_cast<BinaryOperator>(Cond)) {

    // Handle X && Y in a condition.
    if (CondBOp->getOpcode() == BO_LAnd) {
      // If we have "1 && X", simplify the code.  "0 && X" would have constant
      // folded if the case was simple enough.
      bool ConstantBool = false;
      if (ConstantFoldsToSimpleInteger(CondBOp->getLHS(), ConstantBool) &&
          ConstantBool) {
        // br(1 && X) -> br(X).
        incrementProfileCounter(CondBOp);
        return EmitBranchOnBoolExpr(CondBOp->getRHS(), TrueBlock, FalseBlock,
                                    TrueCount, LH);
      }

      // If we have "X && 1", simplify the code to use an uncond branch.
      // "X && 0" would have been constant folded to 0.
      if (ConstantFoldsToSimpleInteger(CondBOp->getRHS(), ConstantBool) &&
          ConstantBool) {
        // br(X && 1) -> br(X).
        return EmitBranchOnBoolExpr(CondBOp->getLHS(), TrueBlock, FalseBlock,
                                    TrueCount, LH);
      }

      // Emit the LHS as a conditional.  If the LHS conditional is false, we
      // want to jump to the FalseBlock.
      llvm::BasicBlock *LHSTrue = createBasicBlock("land.lhs.true");
      // The counter tells us how often we evaluate RHS, and all of TrueCount
      // can be propagated to that branch.
      uint64_t RHSCount = getProfileCount(CondBOp->getRHS());

      ConditionalEvaluation eval(*this);
      {
        ApplyDebugLocation DL(*this, Cond);
        // Propagate the likelihood attribute like __builtin_expect
        // __builtin_expect(X && Y, 1) -> X and Y are likely
        // __builtin_expect(X && Y, 0) -> only Y is unlikely
        EmitBranchOnBoolExpr(CondBOp->getLHS(), LHSTrue, FalseBlock, RHSCount,
                             LH == Stmt::LH_Unlikely ? Stmt::LH_None : LH);
        EmitBlock(LHSTrue);
      }

      incrementProfileCounter(CondBOp);
      setCurrentProfileCount(getProfileCount(CondBOp->getRHS()));

      // Any temporaries created here are conditional.
      eval.begin(*this);
      EmitBranchOnBoolExpr(CondBOp->getRHS(), TrueBlock, FalseBlock, TrueCount,
                           LH);
      eval.end(*this);

      return;
    }

    if (CondBOp->getOpcode() == BO_LOr) {
      // If we have "0 || X", simplify the code.  "1 || X" would have constant
      // folded if the case was simple enough.
      bool ConstantBool = false;
      if (ConstantFoldsToSimpleInteger(CondBOp->getLHS(), ConstantBool) &&
          !ConstantBool) {
        // br(0 || X) -> br(X).
        incrementProfileCounter(CondBOp);
        return EmitBranchOnBoolExpr(CondBOp->getRHS(), TrueBlock, FalseBlock,
                                    TrueCount, LH);
      }

      // If we have "X || 0", simplify the code to use an uncond branch.
      // "X || 1" would have been constant folded to 1.
      if (ConstantFoldsToSimpleInteger(CondBOp->getRHS(), ConstantBool) &&
          !ConstantBool) {
        // br(X || 0) -> br(X).
        return EmitBranchOnBoolExpr(CondBOp->getLHS(), TrueBlock, FalseBlock,
                                    TrueCount, LH);
      }

      // Emit the LHS as a conditional.  If the LHS conditional is true, we
      // want to jump to the TrueBlock.
      llvm::BasicBlock *LHSFalse = createBasicBlock("lor.lhs.false");
      // We have the count for entry to the RHS and for the whole expression
      // being true, so we can divy up True count between the short circuit and
      // the RHS.
      uint64_t LHSCount =
          getCurrentProfileCount() - getProfileCount(CondBOp->getRHS());
      uint64_t RHSCount = TrueCount - LHSCount;

      ConditionalEvaluation eval(*this);
      {
        // Propagate the likelihood attribute like __builtin_expect
        // __builtin_expect(X || Y, 1) -> only Y is likely
        // __builtin_expect(X || Y, 0) -> both X and Y are unlikely
        ApplyDebugLocation DL(*this, Cond);
        EmitBranchOnBoolExpr(CondBOp->getLHS(), TrueBlock, LHSFalse, LHSCount,
                             LH == Stmt::LH_Likely ? Stmt::LH_None : LH);
        EmitBlock(LHSFalse);
      }

      incrementProfileCounter(CondBOp);
      setCurrentProfileCount(getProfileCount(CondBOp->getRHS()));

      // Any temporaries created here are conditional.
      eval.begin(*this);
      EmitBranchOnBoolExpr(CondBOp->getRHS(), TrueBlock, FalseBlock, RHSCount,
                           LH);

      eval.end(*this);

      return;
    }
  }

  if (const UnaryOperator *CondUOp = dyn_cast<UnaryOperator>(Cond)) {
    // br(!x, t, f) -> br(x, f, t)
    if (CondUOp->getOpcode() == UO_LNot) {
      // Negate the count.
      uint64_t FalseCount = getCurrentProfileCount() - TrueCount;
      // The values of the enum are chosen to make this negation possible.
      LH = static_cast<Stmt::Likelihood>(-LH);
      // Negate the condition and swap the destination blocks.
      return EmitBranchOnBoolExpr(CondUOp->getSubExpr(), FalseBlock, TrueBlock,
                                  FalseCount, LH);
    }
  }

  if (const ConditionalOperator *CondOp = dyn_cast<ConditionalOperator>(Cond)) {
    // br(c ? x : y, t, f) -> br(c, br(x, t, f), br(y, t, f))
    llvm::BasicBlock *LHSBlock = createBasicBlock("cond.true");
    llvm::BasicBlock *RHSBlock = createBasicBlock("cond.false");

    // The ConditionalOperator itself has no likelihood information for its
    // true and false branches. This matches the behavior of __builtin_expect.
    ConditionalEvaluation cond(*this);
    EmitBranchOnBoolExpr(CondOp->getCond(), LHSBlock, RHSBlock,
                         getProfileCount(CondOp), Stmt::LH_None);

    // When computing PGO branch weights, we only know the overall count for
    // the true block. This code is essentially doing tail duplication of the
    // naive code-gen, introducing new edges for which counts are not
    // available. Divide the counts proportionally between the LHS and RHS of
    // the conditional operator.
    uint64_t LHSScaledTrueCount = 0;
    if (TrueCount) {
      double LHSRatio =
          getProfileCount(CondOp) / (double)getCurrentProfileCount();
      LHSScaledTrueCount = TrueCount * LHSRatio;
    }

    cond.begin(*this);
    EmitBlock(LHSBlock);
    incrementProfileCounter(CondOp);
    {
      ApplyDebugLocation DL(*this, Cond);
      EmitBranchOnBoolExpr(CondOp->getLHS(), TrueBlock, FalseBlock,
                           LHSScaledTrueCount, LH);
    }
    cond.end(*this);

    cond.begin(*this);
    EmitBlock(RHSBlock);
    EmitBranchOnBoolExpr(CondOp->getRHS(), TrueBlock, FalseBlock,
                         TrueCount - LHSScaledTrueCount, LH);
    cond.end(*this);

    return;
  }

  if (const CXXThrowExpr *Throw = dyn_cast<CXXThrowExpr>(Cond)) {
    // Conditional operator handling can give us a throw expression as a
    // condition for a case like:
    //   br(c ? throw x : y, t, f) -> br(c, br(throw x, t, f), br(y, t, f)
    // Fold this to:
    //   br(c, throw x, br(y, t, f))
    EmitCXXThrowExpr(Throw, /*KeepInsertionPoint*/false);
    return;
  }

  // If the branch has a condition wrapped by __builtin_unpredictable,
  // create metadata that specifies that the branch is unpredictable.
  // Don't bother if not optimizing because that metadata would not be used.
  llvm::MDNode *Unpredictable = nullptr;
  auto *Call = dyn_cast<CallExpr>(Cond->IgnoreImpCasts());
  if (Call && CGM.getCodeGenOpts().OptimizationLevel != 0) {
    auto *FD = dyn_cast_or_null<FunctionDecl>(Call->getCalleeDecl());
    if (FD && FD->getBuiltinID() == Builtin::BI__builtin_unpredictable) {
      llvm::MDBuilder MDHelper(getLLVMContext());
      Unpredictable = MDHelper.createUnpredictable();
    }
  }

  llvm::MDNode *Weights = createBranchWeights(LH);
  if (!Weights) {
    uint64_t CurrentCount = std::max(getCurrentProfileCount(), TrueCount);
    Weights = createProfileWeights(TrueCount, CurrentCount - TrueCount);
  }

  // Emit the code with the fully general case.
  llvm::Value *CondV;
  {
    ApplyDebugLocation DL(*this, Cond);
    CondV = EvaluateExprAsBool(Cond);
  }
  Builder.CreateCondBr(CondV, TrueBlock, FalseBlock, Weights, Unpredictable);
}

/// ErrorUnsupported - Print out an error that codegen doesn't support the
/// specified stmt yet.
void CodeGenFunction::ErrorUnsupported(const Stmt *S, const char *Type) {
  CGM.ErrorUnsupported(S, Type);
}

/// emitNonZeroVLAInit - Emit the "zero" initialization of a
/// variable-length array whose elements have a non-zero bit-pattern.
///
/// \param baseType the inner-most element type of the array
/// \param src - a char* pointing to the bit-pattern for a single
/// base element of the array
/// \param sizeInChars - the total size of the VLA, in chars
static void emitNonZeroVLAInit(CodeGenFunction &CGF, QualType baseType,
                               Address dest, Address src,
                               llvm::Value *sizeInChars) {
  CGBuilderTy &Builder = CGF.Builder;

  CharUnits baseSize = CGF.getContext().getTypeSizeInChars(baseType);
  llvm::Value *baseSizeInChars
    = llvm::ConstantInt::get(CGF.IntPtrTy, baseSize.getQuantity());

  Address begin =
    Builder.CreateElementBitCast(dest, CGF.Int8Ty, "vla.begin");
  llvm::Value *end =
    Builder.CreateInBoundsGEP(begin.getPointer(), sizeInChars, "vla.end");

  llvm::BasicBlock *originBB = CGF.Builder.GetInsertBlock();
  llvm::BasicBlock *loopBB = CGF.createBasicBlock("vla-init.loop");
  llvm::BasicBlock *contBB = CGF.createBasicBlock("vla-init.cont");

  // Make a loop over the VLA.  C99 guarantees that the VLA element
  // count must be nonzero.
  CGF.EmitBlock(loopBB);

  llvm::PHINode *cur = Builder.CreatePHI(begin.getType(), 2, "vla.cur");
  cur->addIncoming(begin.getPointer(), originBB);

  CharUnits curAlign =
    dest.getAlignment().alignmentOfArrayElement(baseSize);

  // memcpy the individual element bit-pattern.
  Builder.CreateMemCpy(Address(cur, curAlign), src, baseSizeInChars,
                       /*volatile*/ false);

  // Go to the next element.
  llvm::Value *next =
    Builder.CreateInBoundsGEP(CGF.Int8Ty, cur, baseSizeInChars, "vla.next");

  // Leave if that's the end of the VLA.
  llvm::Value *done = Builder.CreateICmpEQ(next, end, "vla-init.isdone");
  Builder.CreateCondBr(done, contBB, loopBB);
  cur->addIncoming(next, loopBB);

  CGF.EmitBlock(contBB);
}

void
CodeGenFunction::EmitNullInitialization(Address DestPtr, QualType Ty) {
  // Ignore empty classes in C++.
  if (getLangOpts().CPlusPlus) {
    if (const RecordType *RT = Ty->getAs<RecordType>()) {
      if (cast<CXXRecordDecl>(RT->getDecl())->isEmpty())
        return;
    }
  }

  // Cast the dest ptr to the appropriate i8 pointer type.
  if (DestPtr.getElementType() != Int8Ty)
    DestPtr = Builder.CreateElementBitCast(DestPtr, Int8Ty);

  // Get size and alignment info for this aggregate.
  CharUnits size = getContext().getTypeSizeInChars(Ty);

  llvm::Value *SizeVal;
  const VariableArrayType *vla;

  // Don't bother emitting a zero-byte memset.
  if (size.isZero()) {
    // But note that getTypeInfo returns 0 for a VLA.
    if (const VariableArrayType *vlaType =
          dyn_cast_or_null<VariableArrayType>(
                                          getContext().getAsArrayType(Ty))) {
      auto VlaSize = getVLASize(vlaType);
      SizeVal = VlaSize.NumElts;
      CharUnits eltSize = getContext().getTypeSizeInChars(VlaSize.Type);
      if (!eltSize.isOne())
        SizeVal = Builder.CreateNUWMul(SizeVal, CGM.getSize(eltSize));
      vla = vlaType;
    } else {
      return;
    }
  } else {
    SizeVal = CGM.getSize(size);
    vla = nullptr;
  }

  // If the type contains a pointer to data member we can't memset it to zero.
  // Instead, create a null constant and copy it to the destination.
  // TODO: there are other patterns besides zero that we can usefully memset,
  // like -1, which happens to be the pattern used by member-pointers.
  if (!CGM.getTypes().isZeroInitializable(Ty)) {
    // For a VLA, emit a single element, then splat that over the VLA.
    if (vla) Ty = getContext().getBaseElementType(vla);

    llvm::Constant *NullConstant = CGM.EmitNullConstant(Ty);

    llvm::GlobalVariable *NullVariable =
      new llvm::GlobalVariable(CGM.getModule(), NullConstant->getType(),
                               /*isConstant=*/true,
                               llvm::GlobalVariable::PrivateLinkage,
                               NullConstant, Twine());
    CharUnits NullAlign = DestPtr.getAlignment();
    NullVariable->setAlignment(NullAlign.getAsAlign());
    Address SrcPtr(Builder.CreateBitCast(NullVariable, Builder.getInt8PtrTy()),
                   NullAlign);

    if (vla) return emitNonZeroVLAInit(*this, Ty, DestPtr, SrcPtr, SizeVal);

    // Get and call the appropriate llvm.memcpy overload.
    Builder.CreateMemCpy(DestPtr, SrcPtr, SizeVal, false);
    return;
  }

  // Otherwise, just memset the whole thing to zero.  This is legal
  // because in LLVM, all default initializers (other than the ones we just
  // handled above) are guaranteed to have a bit pattern of all zeros.
  Builder.CreateMemSet(DestPtr, Builder.getInt8(0), SizeVal, false);
}

llvm::BlockAddress *CodeGenFunction::GetAddrOfLabel(const LabelDecl *L) {
  // Make sure that there is a block for the indirect goto.
  if (!IndirectBranch)
    GetIndirectGotoBlock();

  llvm::BasicBlock *BB = getJumpDestForLabel(L).getBlock();

  // Make sure the indirect branch includes all of the address-taken blocks.
  IndirectBranch->addDestination(BB);
  return llvm::BlockAddress::get(CurFn, BB);
}

llvm::BasicBlock *CodeGenFunction::GetIndirectGotoBlock() {
  // If we already made the indirect branch for indirect goto, return its block.
  if (IndirectBranch) return IndirectBranch->getParent();

  CGBuilderTy TmpBuilder(*this, createBasicBlock("indirectgoto"));

  // Create the PHI node that indirect gotos will add entries to.
  llvm::Value *DestVal = TmpBuilder.CreatePHI(Int8PtrTy, 0,
                                              "indirect.goto.dest");

  // Create the indirect branch instruction.
  IndirectBranch = TmpBuilder.CreateIndirectBr(DestVal);
  return IndirectBranch->getParent();
}

/// Computes the length of an array in elements, as well as the base
/// element type and a properly-typed first element pointer.
llvm::Value *CodeGenFunction::emitArrayLength(const ArrayType *origArrayType,
                                              QualType &baseType,
                                              Address &addr) {
  const ArrayType *arrayType = origArrayType;

  // If it's a VLA, we have to load the stored size.  Note that
  // this is the size of the VLA in bytes, not its size in elements.
  llvm::Value *numVLAElements = nullptr;
  if (isa<VariableArrayType>(arrayType)) {
    numVLAElements = getVLASize(cast<VariableArrayType>(arrayType)).NumElts;

    // Walk into all VLAs.  This doesn't require changes to addr,
    // which has type T* where T is the first non-VLA element type.
    do {
      QualType elementType = arrayType->getElementType();
      arrayType = getContext().getAsArrayType(elementType);

      // If we only have VLA components, 'addr' requires no adjustment.
      if (!arrayType) {
        baseType = elementType;
        return numVLAElements;
      }
    } while (isa<VariableArrayType>(arrayType));

    // We get out here only if we find a constant array type
    // inside the VLA.
  }

  // We have some number of constant-length arrays, so addr should
  // have LLVM type [M x [N x [...]]]*.  Build a GEP that walks
  // down to the first element of addr.
  SmallVector<llvm::Value*, 8> gepIndices;

  // GEP down to the array type.
  llvm::ConstantInt *zero = Builder.getInt32(0);
  gepIndices.push_back(zero);

  uint64_t countFromCLAs = 1;
  QualType eltType;

  llvm::ArrayType *llvmArrayType =
    dyn_cast<llvm::ArrayType>(addr.getElementType());
  while (llvmArrayType) {
    assert(isa<ConstantArrayType>(arrayType));
    assert(cast<ConstantArrayType>(arrayType)->getSize().getZExtValue()
             == llvmArrayType->getNumElements());

    gepIndices.push_back(zero);
    countFromCLAs *= llvmArrayType->getNumElements();
    eltType = arrayType->getElementType();

    llvmArrayType =
      dyn_cast<llvm::ArrayType>(llvmArrayType->getElementType());
    arrayType = getContext().getAsArrayType(arrayType->getElementType());
    assert((!llvmArrayType || arrayType) &&
           "LLVM and Clang types are out-of-synch");
  }

  if (arrayType) {
    // From this point onwards, the Clang array type has been emitted
    // as some other type (probably a packed struct). Compute the array
    // size, and just emit the 'begin' expression as a bitcast.
    while (arrayType) {
      countFromCLAs *=
          cast<ConstantArrayType>(arrayType)->getSize().getZExtValue();
      eltType = arrayType->getElementType();
      arrayType = getContext().getAsArrayType(eltType);
    }

    llvm::Type *baseType = ConvertType(eltType);
    addr = Builder.CreateElementBitCast(addr, baseType, "array.begin");
  } else {
    // Create the actual GEP.
    addr = Address(Builder.CreateInBoundsGEP(addr.getPointer(),
                                             gepIndices, "array.begin"),
                   addr.getAlignment());
  }

  baseType = eltType;

  llvm::Value *numElements
    = llvm::ConstantInt::get(SizeTy, countFromCLAs);

  // If we had any VLA dimensions, factor them in.
  if (numVLAElements)
    numElements = Builder.CreateNUWMul(numVLAElements, numElements);

  return numElements;
}

CodeGenFunction::VlaSizePair CodeGenFunction::getVLASize(QualType type) {
  const VariableArrayType *vla = getContext().getAsVariableArrayType(type);
  assert(vla && "type was not a variable array type!");
  return getVLASize(vla);
}

CodeGenFunction::VlaSizePair
CodeGenFunction::getVLASize(const VariableArrayType *type) {
  // The number of elements so far; always size_t.
  llvm::Value *numElements = nullptr;

  QualType elementType;
  do {
    elementType = type->getElementType();
    llvm::Value *vlaSize = VLASizeMap[type->getSizeExpr()];
    assert(vlaSize && "no size for VLA!");
    assert(vlaSize->getType() == SizeTy);

    if (!numElements) {
      numElements = vlaSize;
    } else {
      // It's undefined behavior if this wraps around, so mark it that way.
      // FIXME: Teach -fsanitize=undefined to trap this.
      numElements = Builder.CreateNUWMul(numElements, vlaSize);
    }
  } while ((type = getContext().getAsVariableArrayType(elementType)));

  return { numElements, elementType };
}

CodeGenFunction::VlaSizePair
CodeGenFunction::getVLAElements1D(QualType type) {
  const VariableArrayType *vla = getContext().getAsVariableArrayType(type);
  assert(vla && "type was not a variable array type!");
  return getVLAElements1D(vla);
}

CodeGenFunction::VlaSizePair
CodeGenFunction::getVLAElements1D(const VariableArrayType *Vla) {
  llvm::Value *VlaSize = VLASizeMap[Vla->getSizeExpr()];
  assert(VlaSize && "no size for VLA!");
  assert(VlaSize->getType() == SizeTy);
  return { VlaSize, Vla->getElementType() };
}

void CodeGenFunction::EmitVariablyModifiedType(QualType type) {
  assert(type->isVariablyModifiedType() &&
         "Must pass variably modified type to EmitVLASizes!");

  EnsureInsertPoint();

  // We're going to walk down into the type and look for VLA
  // expressions.
  do {
    assert(type->isVariablyModifiedType());

    const Type *ty = type.getTypePtr();
    switch (ty->getTypeClass()) {

#define TYPE(Class, Base)
#define ABSTRACT_TYPE(Class, Base)
#define NON_CANONICAL_TYPE(Class, Base)
#define DEPENDENT_TYPE(Class, Base) case Type::Class:
#define NON_CANONICAL_UNLESS_DEPENDENT_TYPE(Class, Base)
#include "clang/AST/TypeNodes.inc"
      llvm_unreachable("unexpected dependent type!");

    // These types are never variably-modified.
    case Type::Builtin:
    case Type::Complex:
    case Type::Vector:
    case Type::ExtVector:
    case Type::ConstantMatrix:
    case Type::Record:
    case Type::Enum:
    case Type::Elaborated:
    case Type::TemplateSpecialization:
    case Type::ObjCTypeParam:
    case Type::ObjCObject:
    case Type::ObjCInterface:
    case Type::ObjCObjectPointer:
    case Type::ExtInt:
      llvm_unreachable("type class is never variably-modified!");

    case Type::Adjusted:
      type = cast<AdjustedType>(ty)->getAdjustedType();
      break;

    case Type::Decayed:
      type = cast<DecayedType>(ty)->getPointeeType();
      break;

    case Type::Pointer:
      type = cast<PointerType>(ty)->getPointeeType();
      break;

    case Type::BlockPointer:
      type = cast<BlockPointerType>(ty)->getPointeeType();
      break;

    case Type::LValueReference:
    case Type::RValueReference:
      type = cast<ReferenceType>(ty)->getPointeeType();
      break;

    case Type::MemberPointer:
      type = cast<MemberPointerType>(ty)->getPointeeType();
      break;

    case Type::ConstantArray:
    case Type::IncompleteArray:
      // Losing element qualification here is fine.
      type = cast<ArrayType>(ty)->getElementType();
      break;

    case Type::VariableArray: {
      // Losing element qualification here is fine.
      const VariableArrayType *vat = cast<VariableArrayType>(ty);

      // Unknown size indication requires no size computation.
      // Otherwise, evaluate and record it.
      if (const Expr *size = vat->getSizeExpr()) {
        // It's possible that we might have emitted this already,
        // e.g. with a typedef and a pointer to it.
        llvm::Value *&entry = VLASizeMap[size];
        if (!entry) {
          llvm::Value *Size = EmitScalarExpr(size);

          // C11 6.7.6.2p5:
          //   If the size is an expression that is not an integer constant
          //   expression [...] each time it is evaluated it shall have a value
          //   greater than zero.
          if (SanOpts.has(SanitizerKind::VLABound) &&
              size->getType()->isSignedIntegerType()) {
            SanitizerScope SanScope(this);
            llvm::Value *Zero = llvm::Constant::getNullValue(Size->getType());
            llvm::Constant *StaticArgs[] = {
                EmitCheckSourceLocation(size->getBeginLoc()),
                EmitCheckTypeDescriptor(size->getType())};
            EmitCheck(std::make_pair(Builder.CreateICmpSGT(Size, Zero),
                                     SanitizerKind::VLABound),
                      SanitizerHandler::VLABoundNotPositive, StaticArgs, Size);
          }

          // Always zexting here would be wrong if it weren't
          // undefined behavior to have a negative bound.
          entry = Builder.CreateIntCast(Size, SizeTy, /*signed*/ false);
        }
      }
      type = vat->getElementType();
      break;
    }

    case Type::FunctionProto:
    case Type::FunctionNoProto:
      type = cast<FunctionType>(ty)->getReturnType();
      break;

    case Type::Paren:
    case Type::TypeOf:
    case Type::UnaryTransform:
    case Type::Attributed:
    case Type::SubstTemplateTypeParm:
    case Type::MacroQualified:
      // Keep walking after single level desugaring.
      type = type.getSingleStepDesugaredType(getContext());
      break;

    case Type::Typedef:
    case Type::Decltype:
    case Type::Auto:
    case Type::DeducedTemplateSpecialization:
      // Stop walking: nothing to do.
      return;

    case Type::TypeOfExpr:
      // Stop walking: emit typeof expression.
      EmitIgnoredExpr(cast<TypeOfExprType>(ty)->getUnderlyingExpr());
      return;

    case Type::Atomic:
      type = cast<AtomicType>(ty)->getValueType();
      break;

    case Type::Pipe:
      type = cast<PipeType>(ty)->getElementType();
      break;
    }
  } while (type->isVariablyModifiedType());
}

Address CodeGenFunction::EmitVAListRef(const Expr* E) {
  if (getContext().getBuiltinVaListType()->isArrayType())
    return EmitPointerWithAlignment(E);
  return EmitLValue(E).getAddress(*this);
}

Address CodeGenFunction::EmitMSVAListRef(const Expr *E) {
  return EmitLValue(E).getAddress(*this);
}

void CodeGenFunction::EmitDeclRefExprDbgValue(const DeclRefExpr *E,
                                              const APValue &Init) {
  assert(Init.hasValue() && "Invalid DeclRefExpr initializer!");
  if (CGDebugInfo *Dbg = getDebugInfo())
    if (CGM.getCodeGenOpts().hasReducedDebugInfo())
      Dbg->EmitGlobalVariable(E->getDecl(), Init);
}

CodeGenFunction::PeepholeProtection
CodeGenFunction::protectFromPeepholes(RValue rvalue) {
  // At the moment, the only aggressive peephole we do in IR gen
  // is trunc(zext) folding, but if we add more, we can easily
  // extend this protection.

  if (!rvalue.isScalar()) return PeepholeProtection();
  llvm::Value *value = rvalue.getScalarVal();
  if (!isa<llvm::ZExtInst>(value)) return PeepholeProtection();

  // Just make an extra bitcast.
  assert(HaveInsertPoint());
  llvm::Instruction *inst = new llvm::BitCastInst(value, value->getType(), "",
                                                  Builder.GetInsertBlock());

  PeepholeProtection protection;
  protection.Inst = inst;
  return protection;
}

void CodeGenFunction::unprotectFromPeepholes(PeepholeProtection protection) {
  if (!protection.Inst) return;

  // In theory, we could try to duplicate the peepholes now, but whatever.
  protection.Inst->eraseFromParent();
}

void CodeGenFunction::emitAlignmentAssumption(llvm::Value *PtrValue,
                                              QualType Ty, SourceLocation Loc,
                                              SourceLocation AssumptionLoc,
                                              llvm::Value *Alignment,
                                              llvm::Value *OffsetValue) {
  if (Alignment->getType() != IntPtrTy)
    Alignment =
        Builder.CreateIntCast(Alignment, IntPtrTy, false, "casted.align");
  if (OffsetValue && OffsetValue->getType() != IntPtrTy)
    OffsetValue =
        Builder.CreateIntCast(OffsetValue, IntPtrTy, true, "casted.offset");
  llvm::Value *TheCheck = nullptr;
  if (SanOpts.has(SanitizerKind::Alignment)) {
    llvm::Value *PtrIntValue =
        Builder.CreatePtrToInt(PtrValue, IntPtrTy, "ptrint");

    if (OffsetValue) {
      bool IsOffsetZero = false;
      if (const auto *CI = dyn_cast<llvm::ConstantInt>(OffsetValue))
        IsOffsetZero = CI->isZero();

      if (!IsOffsetZero)
        PtrIntValue = Builder.CreateSub(PtrIntValue, OffsetValue, "offsetptr");
    }

    llvm::Value *Zero = llvm::ConstantInt::get(IntPtrTy, 0);
    llvm::Value *Mask =
        Builder.CreateSub(Alignment, llvm::ConstantInt::get(IntPtrTy, 1));
    llvm::Value *MaskedPtr = Builder.CreateAnd(PtrIntValue, Mask, "maskedptr");
    TheCheck = Builder.CreateICmpEQ(MaskedPtr, Zero, "maskcond");
  }
  llvm::Instruction *Assumption = Builder.CreateAlignmentAssumption(
      CGM.getDataLayout(), PtrValue, Alignment, OffsetValue);

  if (!SanOpts.has(SanitizerKind::Alignment))
    return;
  emitAlignmentAssumptionCheck(PtrValue, Ty, Loc, AssumptionLoc, Alignment,
                               OffsetValue, TheCheck, Assumption);
}

void CodeGenFunction::emitAlignmentAssumption(llvm::Value *PtrValue,
                                              const Expr *E,
                                              SourceLocation AssumptionLoc,
                                              llvm::Value *Alignment,
                                              llvm::Value *OffsetValue) {
  if (auto *CE = dyn_cast<CastExpr>(E))
    E = CE->getSubExprAsWritten();
  QualType Ty = E->getType();
  SourceLocation Loc = E->getExprLoc();

  emitAlignmentAssumption(PtrValue, Ty, Loc, AssumptionLoc, Alignment,
                          OffsetValue);
}

llvm::Value *CodeGenFunction::EmitAnnotationCall(llvm::Function *AnnotationFn,
                                                 llvm::Value *AnnotatedVal,
                                                 StringRef AnnotationStr,
                                                 SourceLocation Location,
                                                 const AnnotateAttr *Attr) {
  SmallVector<llvm::Value *, 5> Args = {
      AnnotatedVal,
      Builder.CreateBitCast(CGM.EmitAnnotationString(AnnotationStr), Int8PtrTy),
      Builder.CreateBitCast(CGM.EmitAnnotationUnit(Location), Int8PtrTy),
      CGM.EmitAnnotationLineNo(Location),
  };
  if (Attr)
    Args.push_back(CGM.EmitAnnotationArgs(Attr));
  return Builder.CreateCall(AnnotationFn, Args);
}

void CodeGenFunction::EmitVarAnnotations(const VarDecl *D, llvm::Value *V) {
  assert(D->hasAttr<AnnotateAttr>() && "no annotate attribute");
  // FIXME We create a new bitcast for every annotation because that's what
  // llvm-gcc was doing.
  for (const auto *I : D->specific_attrs<AnnotateAttr>())
    EmitAnnotationCall(CGM.getIntrinsic(llvm::Intrinsic::var_annotation),
                       Builder.CreateBitCast(V, CGM.Int8PtrTy, V->getName()),
                       I->getAnnotation(), D->getLocation(), I);
}

Address CodeGenFunction::EmitFieldAnnotations(const FieldDecl *D,
                                              Address Addr) {
  assert(D->hasAttr<AnnotateAttr>() && "no annotate attribute");
  llvm::Value *V = Addr.getPointer();
  llvm::Type *VTy = V->getType();

  // llvm.ptr.annotation intrinsic accepts a pointer to integer of any width -
  // don't perform bitcasts if value is integer
  if (VTy->getPointerElementType()->isIntegerTy()) {
    llvm::Function *F = CGM.getIntrinsic(llvm::Intrinsic::ptr_annotation, VTy);

    for (const auto *I : D->specific_attrs<AnnotateAttr>())
      V = EmitAnnotationCall(F, V, I->getAnnotation(), D->getLocation());

    return Address(V, Addr.getAlignment());
  }

  llvm::Function *F = CGM.getIntrinsic(llvm::Intrinsic::ptr_annotation,
                                    CGM.Int8PtrTy);

  for (const auto *I : D->specific_attrs<AnnotateAttr>()) {
<<<<<<< HEAD
    V = Builder.CreateBitCast(V, CGM.Int8PtrTy);
    V = EmitAnnotationCall(F, V, I->getAnnotation(), D->getLocation());
=======
    // FIXME Always emit the cast inst so we can differentiate between
    // annotation on the first field of a struct and annotation on the struct
    // itself.
    if (VTy != CGM.Int8PtrTy)
      V = Builder.CreateBitCast(V, CGM.Int8PtrTy);
    V = EmitAnnotationCall(F, V, I->getAnnotation(), D->getLocation(), I);
>>>>>>> d3205bbc
    V = Builder.CreateBitCast(V, VTy);
  }

  return Address(V, Addr.getAlignment());
}

Address CodeGenFunction::EmitIntelFPGAFieldAnnotations(const FieldDecl *D,
                                                       Address Addr,
                                                       StringRef AnnotStr) {
  return EmitIntelFPGAFieldAnnotations(D->getLocation(), Addr, AnnotStr);
}

Address CodeGenFunction::EmitIntelFPGAFieldAnnotations(SourceLocation Location,
                                                       Address Addr,
                                                       StringRef AnnotStr) {
  llvm::Value *V = Addr.getPointer();
  llvm::Type *VTy = V->getType();
  // llvm.ptr.annotation intrinsic accepts a pointer to integer of any width -
  // don't perform bitcasts if value is integer
  if (VTy->getPointerElementType()->isIntegerTy()) {
    llvm::Function *F =
        CGM.getIntrinsic(llvm::Intrinsic::ptr_annotation, VTy);
    V = EmitAnnotationCall(F, V, AnnotStr, Location);

    return Address(V, Addr.getAlignment());
  }

  unsigned AS = VTy->getPointerAddressSpace();
  llvm::Type *Int8VPtrTy = llvm::Type::getInt8PtrTy(CGM.getLLVMContext(), AS);
  llvm::Function *F =
      CGM.getIntrinsic(llvm::Intrinsic::ptr_annotation, Int8VPtrTy);
  V = Builder.CreateBitCast(V, Int8VPtrTy);
  V = EmitAnnotationCall(F, V, AnnotStr, Location);
  V = Builder.CreateBitCast(V, VTy);

  return Address(V, Addr.getAlignment());
}

CodeGenFunction::CGCapturedStmtInfo::~CGCapturedStmtInfo() { }

CodeGenFunction::SanitizerScope::SanitizerScope(CodeGenFunction *CGF)
    : CGF(CGF) {
  assert(!CGF->IsSanitizerScope);
  CGF->IsSanitizerScope = true;
}

CodeGenFunction::SanitizerScope::~SanitizerScope() {
  CGF->IsSanitizerScope = false;
}

void CodeGenFunction::InsertHelper(llvm::Instruction *I,
                                   const llvm::Twine &Name,
                                   llvm::BasicBlock *BB,
                                   llvm::BasicBlock::iterator InsertPt) const {
  LoopStack.InsertHelper(I);
  if (IsSanitizerScope)
    CGM.getSanitizerMetadata()->disableSanitizerForInstruction(I);
}

void CGBuilderInserter::InsertHelper(
    llvm::Instruction *I, const llvm::Twine &Name, llvm::BasicBlock *BB,
    llvm::BasicBlock::iterator InsertPt) const {
  llvm::IRBuilderDefaultInserter::InsertHelper(I, Name, BB, InsertPt);
  if (CGF)
    CGF->InsertHelper(I, Name, BB, InsertPt);
}

static bool hasRequiredFeatures(const SmallVectorImpl<StringRef> &ReqFeatures,
                                CodeGenModule &CGM, const FunctionDecl *FD,
                                std::string &FirstMissing) {
  // If there aren't any required features listed then go ahead and return.
  if (ReqFeatures.empty())
    return false;

  // Now build up the set of caller features and verify that all the required
  // features are there.
  llvm::StringMap<bool> CallerFeatureMap;
  CGM.getContext().getFunctionFeatureMap(CallerFeatureMap, FD);

  // If we have at least one of the features in the feature list return
  // true, otherwise return false.
  return std::all_of(
      ReqFeatures.begin(), ReqFeatures.end(), [&](StringRef Feature) {
        SmallVector<StringRef, 1> OrFeatures;
        Feature.split(OrFeatures, '|');
        return llvm::any_of(OrFeatures, [&](StringRef Feature) {
          if (!CallerFeatureMap.lookup(Feature)) {
            FirstMissing = Feature.str();
            return false;
          }
          return true;
        });
      });
}

// Emits an error if we don't have a valid set of target features for the
// called function.
void CodeGenFunction::checkTargetFeatures(const CallExpr *E,
                                          const FunctionDecl *TargetDecl) {
  return checkTargetFeatures(E->getBeginLoc(), TargetDecl);
}

// Emits an error if we don't have a valid set of target features for the
// called function.
void CodeGenFunction::checkTargetFeatures(SourceLocation Loc,
                                          const FunctionDecl *TargetDecl) {
  // Early exit if this is an indirect call.
  if (!TargetDecl)
    return;

  // Get the current enclosing function if it exists. If it doesn't
  // we can't check the target features anyhow.
  const FunctionDecl *FD = dyn_cast_or_null<FunctionDecl>(CurCodeDecl);
  if (!FD)
    return;

  // Grab the required features for the call. For a builtin this is listed in
  // the td file with the default cpu, for an always_inline function this is any
  // listed cpu and any listed features.
  unsigned BuiltinID = TargetDecl->getBuiltinID();
  std::string MissingFeature;
  if (BuiltinID) {
    SmallVector<StringRef, 1> ReqFeatures;
    const char *FeatureList =
        CGM.getContext().BuiltinInfo.getRequiredFeatures(BuiltinID);
    // Return if the builtin doesn't have any required features.
    if (!FeatureList || StringRef(FeatureList) == "")
      return;
    StringRef(FeatureList).split(ReqFeatures, ',');
    if (!hasRequiredFeatures(ReqFeatures, CGM, FD, MissingFeature))
      CGM.getDiags().Report(Loc, diag::err_builtin_needs_feature)
          << TargetDecl->getDeclName()
          << CGM.getContext().BuiltinInfo.getRequiredFeatures(BuiltinID);

  } else if (!TargetDecl->isMultiVersion() &&
             TargetDecl->hasAttr<TargetAttr>()) {
    // Get the required features for the callee.

    const TargetAttr *TD = TargetDecl->getAttr<TargetAttr>();
    ParsedTargetAttr ParsedAttr =
        CGM.getContext().filterFunctionTargetAttrs(TD);

    SmallVector<StringRef, 1> ReqFeatures;
    llvm::StringMap<bool> CalleeFeatureMap;
    CGM.getContext().getFunctionFeatureMap(CalleeFeatureMap, TargetDecl);

    for (const auto &F : ParsedAttr.Features) {
      if (F[0] == '+' && CalleeFeatureMap.lookup(F.substr(1)))
        ReqFeatures.push_back(StringRef(F).substr(1));
    }

    for (const auto &F : CalleeFeatureMap) {
      // Only positive features are "required".
      if (F.getValue())
        ReqFeatures.push_back(F.getKey());
    }
    if (!hasRequiredFeatures(ReqFeatures, CGM, FD, MissingFeature))
      CGM.getDiags().Report(Loc, diag::err_function_needs_feature)
          << FD->getDeclName() << TargetDecl->getDeclName() << MissingFeature;
  }
}

void CodeGenFunction::EmitSanitizerStatReport(llvm::SanitizerStatKind SSK) {
  if (!CGM.getCodeGenOpts().SanitizeStats)
    return;

  llvm::IRBuilder<> IRB(Builder.GetInsertBlock(), Builder.GetInsertPoint());
  IRB.SetCurrentDebugLocation(Builder.getCurrentDebugLocation());
  CGM.getSanStats().create(IRB, SSK);
}

llvm::Value *
CodeGenFunction::FormResolverCondition(const MultiVersionResolverOption &RO) {
  llvm::Value *Condition = nullptr;

  if (!RO.Conditions.Architecture.empty())
    Condition = EmitX86CpuIs(RO.Conditions.Architecture);

  if (!RO.Conditions.Features.empty()) {
    llvm::Value *FeatureCond = EmitX86CpuSupports(RO.Conditions.Features);
    Condition =
        Condition ? Builder.CreateAnd(Condition, FeatureCond) : FeatureCond;
  }
  return Condition;
}

static void CreateMultiVersionResolverReturn(CodeGenModule &CGM,
                                             llvm::Function *Resolver,
                                             CGBuilderTy &Builder,
                                             llvm::Function *FuncToReturn,
                                             bool SupportsIFunc) {
  if (SupportsIFunc) {
    Builder.CreateRet(FuncToReturn);
    return;
  }

  llvm::SmallVector<llvm::Value *, 10> Args;
  llvm::for_each(Resolver->args(),
                 [&](llvm::Argument &Arg) { Args.push_back(&Arg); });

  llvm::CallInst *Result = Builder.CreateCall(FuncToReturn, Args);
  Result->setTailCallKind(llvm::CallInst::TCK_MustTail);

  if (Resolver->getReturnType()->isVoidTy())
    Builder.CreateRetVoid();
  else
    Builder.CreateRet(Result);
}

void CodeGenFunction::EmitMultiVersionResolver(
    llvm::Function *Resolver, ArrayRef<MultiVersionResolverOption> Options) {
  assert(getContext().getTargetInfo().getTriple().isX86() &&
         "Only implemented for x86 targets");

  bool SupportsIFunc = getContext().getTargetInfo().supportsIFunc();

  // Main function's basic block.
  llvm::BasicBlock *CurBlock = createBasicBlock("resolver_entry", Resolver);
  Builder.SetInsertPoint(CurBlock);
  EmitX86CpuInit();

  for (const MultiVersionResolverOption &RO : Options) {
    Builder.SetInsertPoint(CurBlock);
    llvm::Value *Condition = FormResolverCondition(RO);

    // The 'default' or 'generic' case.
    if (!Condition) {
      assert(&RO == Options.end() - 1 &&
             "Default or Generic case must be last");
      CreateMultiVersionResolverReturn(CGM, Resolver, Builder, RO.Function,
                                       SupportsIFunc);
      return;
    }

    llvm::BasicBlock *RetBlock = createBasicBlock("resolver_return", Resolver);
    CGBuilderTy RetBuilder(*this, RetBlock);
    CreateMultiVersionResolverReturn(CGM, Resolver, RetBuilder, RO.Function,
                                     SupportsIFunc);
    CurBlock = createBasicBlock("resolver_else", Resolver);
    Builder.CreateCondBr(Condition, RetBlock, CurBlock);
  }

  // If no generic/default, emit an unreachable.
  Builder.SetInsertPoint(CurBlock);
  llvm::CallInst *TrapCall = EmitTrapCall(llvm::Intrinsic::trap);
  TrapCall->setDoesNotReturn();
  TrapCall->setDoesNotThrow();
  Builder.CreateUnreachable();
  Builder.ClearInsertionPoint();
}

// Loc - where the diagnostic will point, where in the source code this
//  alignment has failed.
// SecondaryLoc - if present (will be present if sufficiently different from
//  Loc), the diagnostic will additionally point a "Note:" to this location.
//  It should be the location where the __attribute__((assume_aligned))
//  was written e.g.
void CodeGenFunction::emitAlignmentAssumptionCheck(
    llvm::Value *Ptr, QualType Ty, SourceLocation Loc,
    SourceLocation SecondaryLoc, llvm::Value *Alignment,
    llvm::Value *OffsetValue, llvm::Value *TheCheck,
    llvm::Instruction *Assumption) {
  assert(Assumption && isa<llvm::CallInst>(Assumption) &&
         cast<llvm::CallInst>(Assumption)->getCalledOperand() ==
             llvm::Intrinsic::getDeclaration(
                 Builder.GetInsertBlock()->getParent()->getParent(),
                 llvm::Intrinsic::assume) &&
         "Assumption should be a call to llvm.assume().");
  assert(&(Builder.GetInsertBlock()->back()) == Assumption &&
         "Assumption should be the last instruction of the basic block, "
         "since the basic block is still being generated.");

  if (!SanOpts.has(SanitizerKind::Alignment))
    return;

  // Don't check pointers to volatile data. The behavior here is implementation-
  // defined.
  if (Ty->getPointeeType().isVolatileQualified())
    return;

  // We need to temorairly remove the assumption so we can insert the
  // sanitizer check before it, else the check will be dropped by optimizations.
  Assumption->removeFromParent();

  {
    SanitizerScope SanScope(this);

    if (!OffsetValue)
      OffsetValue = Builder.getInt1(0); // no offset.

    llvm::Constant *StaticData[] = {EmitCheckSourceLocation(Loc),
                                    EmitCheckSourceLocation(SecondaryLoc),
                                    EmitCheckTypeDescriptor(Ty)};
    llvm::Value *DynamicData[] = {EmitCheckValue(Ptr),
                                  EmitCheckValue(Alignment),
                                  EmitCheckValue(OffsetValue)};
    EmitCheck({std::make_pair(TheCheck, SanitizerKind::Alignment)},
              SanitizerHandler::AlignmentAssumption, StaticData, DynamicData);
  }

  // We are now in the (new, empty) "cont" basic block.
  // Reintroduce the assumption.
  Builder.Insert(Assumption);
  // FIXME: Assumption still has it's original basic block as it's Parent.
}

llvm::DebugLoc CodeGenFunction::SourceLocToDebugLoc(SourceLocation Location) {
  if (CGDebugInfo *DI = getDebugInfo())
    return DI->SourceLocToDebugLoc(Location);

  return llvm::DebugLoc();
}

static Optional<std::pair<uint32_t, uint32_t>>
getLikelihoodWeights(Stmt::Likelihood LH) {
  switch (LH) {
  case Stmt::LH_Unlikely:
    return std::pair<uint32_t, uint32_t>(llvm::UnlikelyBranchWeight,
                                         llvm::LikelyBranchWeight);
  case Stmt::LH_None:
    return None;
  case Stmt::LH_Likely:
    return std::pair<uint32_t, uint32_t>(llvm::LikelyBranchWeight,
                                         llvm::UnlikelyBranchWeight);
  }
  llvm_unreachable("Unknown Likelihood");
}

llvm::MDNode *CodeGenFunction::createBranchWeights(Stmt::Likelihood LH) const {
  Optional<std::pair<uint32_t, uint32_t>> LHW = getLikelihoodWeights(LH);
  if (!LHW)
    return nullptr;

  llvm::MDBuilder MDHelper(CGM.getLLVMContext());
  return MDHelper.createBranchWeights(LHW->first, LHW->second);
}<|MERGE_RESOLUTION|>--- conflicted
+++ resolved
@@ -2346,7 +2346,7 @@
     llvm::Function *F = CGM.getIntrinsic(llvm::Intrinsic::ptr_annotation, VTy);
 
     for (const auto *I : D->specific_attrs<AnnotateAttr>())
-      V = EmitAnnotationCall(F, V, I->getAnnotation(), D->getLocation());
+      V = EmitAnnotationCall(F, V, I->getAnnotation(), D->getLocation(), I);
 
     return Address(V, Addr.getAlignment());
   }
@@ -2355,17 +2355,8 @@
                                     CGM.Int8PtrTy);
 
   for (const auto *I : D->specific_attrs<AnnotateAttr>()) {
-<<<<<<< HEAD
     V = Builder.CreateBitCast(V, CGM.Int8PtrTy);
-    V = EmitAnnotationCall(F, V, I->getAnnotation(), D->getLocation());
-=======
-    // FIXME Always emit the cast inst so we can differentiate between
-    // annotation on the first field of a struct and annotation on the struct
-    // itself.
-    if (VTy != CGM.Int8PtrTy)
-      V = Builder.CreateBitCast(V, CGM.Int8PtrTy);
     V = EmitAnnotationCall(F, V, I->getAnnotation(), D->getLocation(), I);
->>>>>>> d3205bbc
     V = Builder.CreateBitCast(V, VTy);
   }
 
