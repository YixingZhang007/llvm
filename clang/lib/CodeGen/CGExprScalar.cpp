//===--- CGExprScalar.cpp - Emit LLVM Code for Scalar Exprs ---------------===//
//
// Part of the LLVM Project, under the Apache License v2.0 with LLVM Exceptions.
// See https://llvm.org/LICENSE.txt for license information.
// SPDX-License-Identifier: Apache-2.0 WITH LLVM-exception
//
//===----------------------------------------------------------------------===//
//
// This contains code to emit Expr nodes with scalar LLVM types as LLVM code.
//
//===----------------------------------------------------------------------===//

#include "CGCXXABI.h"
#include "CGCleanup.h"
#include "CGDebugInfo.h"
#include "CGObjCRuntime.h"
#include "CGOpenMPRuntime.h"
#include "CodeGenFunction.h"
#include "CodeGenModule.h"
#include "ConstantEmitter.h"
#include "TargetInfo.h"
#include "clang/AST/ASTContext.h"
#include "clang/AST/Attr.h"
#include "clang/AST/DeclObjC.h"
#include "clang/AST/Expr.h"
#include "clang/AST/RecordLayout.h"
#include "clang/AST/StmtVisitor.h"
#include "clang/Basic/CodeGenOptions.h"
#include "clang/Basic/TargetInfo.h"
#include "llvm/ADT/APFixedPoint.h"
#include "llvm/IR/CFG.h"
#include "llvm/IR/Constants.h"
#include "llvm/IR/DataLayout.h"
#include "llvm/IR/DerivedTypes.h"
#include "llvm/IR/FixedPointBuilder.h"
#include "llvm/IR/Function.h"
#include "llvm/IR/GetElementPtrTypeIterator.h"
#include "llvm/IR/GlobalVariable.h"
#include "llvm/IR/Intrinsics.h"
#include "llvm/IR/IntrinsicsPowerPC.h"
#include "llvm/IR/MatrixBuilder.h"
#include "llvm/IR/Module.h"
#include "llvm/Support/TypeSize.h"
#include <cstdarg>
#include <optional>

using namespace clang;
using namespace CodeGen;
using llvm::Value;

//===----------------------------------------------------------------------===//
//                         Scalar Expression Emitter
//===----------------------------------------------------------------------===//

namespace {

/// Determine whether the given binary operation may overflow.
/// Sets \p Result to the value of the operation for BO_Add, BO_Sub, BO_Mul,
/// and signed BO_{Div,Rem}. For these opcodes, and for unsigned BO_{Div,Rem},
/// the returned overflow check is precise. The returned value is 'true' for
/// all other opcodes, to be conservative.
bool mayHaveIntegerOverflow(llvm::ConstantInt *LHS, llvm::ConstantInt *RHS,
                             BinaryOperator::Opcode Opcode, bool Signed,
                             llvm::APInt &Result) {
  // Assume overflow is possible, unless we can prove otherwise.
  bool Overflow = true;
  const auto &LHSAP = LHS->getValue();
  const auto &RHSAP = RHS->getValue();
  if (Opcode == BO_Add) {
    Result = Signed ? LHSAP.sadd_ov(RHSAP, Overflow)
                    : LHSAP.uadd_ov(RHSAP, Overflow);
  } else if (Opcode == BO_Sub) {
    Result = Signed ? LHSAP.ssub_ov(RHSAP, Overflow)
                    : LHSAP.usub_ov(RHSAP, Overflow);
  } else if (Opcode == BO_Mul) {
    Result = Signed ? LHSAP.smul_ov(RHSAP, Overflow)
                    : LHSAP.umul_ov(RHSAP, Overflow);
  } else if (Opcode == BO_Div || Opcode == BO_Rem) {
    if (Signed && !RHS->isZero())
      Result = LHSAP.sdiv_ov(RHSAP, Overflow);
    else
      return false;
  }
  return Overflow;
}

struct BinOpInfo {
  Value *LHS;
  Value *RHS;
  QualType Ty;  // Computation Type.
  BinaryOperator::Opcode Opcode; // Opcode of BinOp to perform
  FPOptions FPFeatures;
  const Expr *E;      // Entire expr, for error unsupported.  May not be binop.

  /// Check if the binop can result in integer overflow.
  bool mayHaveIntegerOverflow() const {
    // Without constant input, we can't rule out overflow.
    auto *LHSCI = dyn_cast<llvm::ConstantInt>(LHS);
    auto *RHSCI = dyn_cast<llvm::ConstantInt>(RHS);
    if (!LHSCI || !RHSCI)
      return true;

    llvm::APInt Result;
    return ::mayHaveIntegerOverflow(
        LHSCI, RHSCI, Opcode, Ty->hasSignedIntegerRepresentation(), Result);
  }

  /// Check if the binop computes a division or a remainder.
  bool isDivremOp() const {
    return Opcode == BO_Div || Opcode == BO_Rem || Opcode == BO_DivAssign ||
           Opcode == BO_RemAssign;
  }

  /// Check if the binop can result in an integer division by zero.
  bool mayHaveIntegerDivisionByZero() const {
    if (isDivremOp())
      if (auto *CI = dyn_cast<llvm::ConstantInt>(RHS))
        return CI->isZero();
    return true;
  }

  /// Check if the binop can result in a float division by zero.
  bool mayHaveFloatDivisionByZero() const {
    if (isDivremOp())
      if (auto *CFP = dyn_cast<llvm::ConstantFP>(RHS))
        return CFP->isZero();
    return true;
  }

  /// Check if at least one operand is a fixed point type. In such cases, this
  /// operation did not follow usual arithmetic conversion and both operands
  /// might not be of the same type.
  bool isFixedPointOp() const {
    // We cannot simply check the result type since comparison operations return
    // an int.
    if (const auto *BinOp = dyn_cast<BinaryOperator>(E)) {
      QualType LHSType = BinOp->getLHS()->getType();
      QualType RHSType = BinOp->getRHS()->getType();
      return LHSType->isFixedPointType() || RHSType->isFixedPointType();
    }
    if (const auto *UnOp = dyn_cast<UnaryOperator>(E))
      return UnOp->getSubExpr()->getType()->isFixedPointType();
    return false;
  }
};

static bool MustVisitNullValue(const Expr *E) {
  // If a null pointer expression's type is the C++0x nullptr_t, then
  // it's not necessarily a simple constant and it must be evaluated
  // for its potential side effects.
  return E->getType()->isNullPtrType();
}

/// If \p E is a widened promoted integer, get its base (unpromoted) type.
static std::optional<QualType> getUnwidenedIntegerType(const ASTContext &Ctx,
                                                       const Expr *E) {
  const Expr *Base = E->IgnoreImpCasts();
  if (E == Base)
    return std::nullopt;

  QualType BaseTy = Base->getType();
  if (!Ctx.isPromotableIntegerType(BaseTy) ||
      Ctx.getTypeSize(BaseTy) >= Ctx.getTypeSize(E->getType()))
    return std::nullopt;

  return BaseTy;
}

/// Check if \p E is a widened promoted integer.
static bool IsWidenedIntegerOp(const ASTContext &Ctx, const Expr *E) {
  return getUnwidenedIntegerType(Ctx, E).has_value();
}

/// Check if we can skip the overflow check for \p Op.
static bool CanElideOverflowCheck(const ASTContext &Ctx, const BinOpInfo &Op) {
  assert((isa<UnaryOperator>(Op.E) || isa<BinaryOperator>(Op.E)) &&
         "Expected a unary or binary operator");

  // If the binop has constant inputs and we can prove there is no overflow,
  // we can elide the overflow check.
  if (!Op.mayHaveIntegerOverflow())
    return true;

  // If a unary op has a widened operand, the op cannot overflow.
  if (const auto *UO = dyn_cast<UnaryOperator>(Op.E))
    return !UO->canOverflow();

  // We usually don't need overflow checks for binops with widened operands.
  // Multiplication with promoted unsigned operands is a special case.
  const auto *BO = cast<BinaryOperator>(Op.E);
  auto OptionalLHSTy = getUnwidenedIntegerType(Ctx, BO->getLHS());
  if (!OptionalLHSTy)
    return false;

  auto OptionalRHSTy = getUnwidenedIntegerType(Ctx, BO->getRHS());
  if (!OptionalRHSTy)
    return false;

  QualType LHSTy = *OptionalLHSTy;
  QualType RHSTy = *OptionalRHSTy;

  // This is the simple case: binops without unsigned multiplication, and with
  // widened operands. No overflow check is needed here.
  if ((Op.Opcode != BO_Mul && Op.Opcode != BO_MulAssign) ||
      !LHSTy->isUnsignedIntegerType() || !RHSTy->isUnsignedIntegerType())
    return true;

  // For unsigned multiplication the overflow check can be elided if either one
  // of the unpromoted types are less than half the size of the promoted type.
  unsigned PromotedSize = Ctx.getTypeSize(Op.E->getType());
  return (2 * Ctx.getTypeSize(LHSTy)) < PromotedSize ||
         (2 * Ctx.getTypeSize(RHSTy)) < PromotedSize;
}

class ScalarExprEmitter
  : public StmtVisitor<ScalarExprEmitter, Value*> {
  CodeGenFunction &CGF;
  CGBuilderTy &Builder;
  bool IgnoreResultAssign;
  llvm::LLVMContext &VMContext;
public:

  ScalarExprEmitter(CodeGenFunction &cgf, bool ira=false)
    : CGF(cgf), Builder(CGF.Builder), IgnoreResultAssign(ira),
      VMContext(cgf.getLLVMContext()) {
  }

  //===--------------------------------------------------------------------===//
  //                               Utilities
  //===--------------------------------------------------------------------===//

  bool TestAndClearIgnoreResultAssign() {
    bool I = IgnoreResultAssign;
    IgnoreResultAssign = false;
    return I;
  }

  llvm::Type *ConvertType(QualType T) { return CGF.ConvertType(T); }
  LValue EmitLValue(const Expr *E) { return CGF.EmitLValue(E); }
  LValue EmitCheckedLValue(const Expr *E, CodeGenFunction::TypeCheckKind TCK) {
    return CGF.EmitCheckedLValue(E, TCK);
  }

  void EmitBinOpCheck(ArrayRef<std::pair<Value *, SanitizerMask>> Checks,
                      const BinOpInfo &Info);

  Value *EmitLoadOfLValue(LValue LV, SourceLocation Loc) {
    return CGF.EmitLoadOfLValue(LV, Loc).getScalarVal();
  }

  void EmitLValueAlignmentAssumption(const Expr *E, Value *V) {
    const AlignValueAttr *AVAttr = nullptr;
    if (const auto *DRE = dyn_cast<DeclRefExpr>(E)) {
      const ValueDecl *VD = DRE->getDecl();

      if (VD->getType()->isReferenceType()) {
        if (const auto *TTy =
                VD->getType().getNonReferenceType()->getAs<TypedefType>())
          AVAttr = TTy->getDecl()->getAttr<AlignValueAttr>();
      } else {
        // Assumptions for function parameters are emitted at the start of the
        // function, so there is no need to repeat that here,
        // unless the alignment-assumption sanitizer is enabled,
        // then we prefer the assumption over alignment attribute
        // on IR function param.
        if (isa<ParmVarDecl>(VD) && !CGF.SanOpts.has(SanitizerKind::Alignment))
          return;

        AVAttr = VD->getAttr<AlignValueAttr>();
      }
    }

    if (!AVAttr)
      if (const auto *TTy = E->getType()->getAs<TypedefType>())
        AVAttr = TTy->getDecl()->getAttr<AlignValueAttr>();

    if (!AVAttr)
      return;

    Value *AlignmentValue = CGF.EmitScalarExpr(AVAttr->getAlignment());
    llvm::ConstantInt *AlignmentCI = cast<llvm::ConstantInt>(AlignmentValue);
    CGF.emitAlignmentAssumption(V, E, AVAttr->getLocation(), AlignmentCI);
  }

  /// EmitLoadOfLValue - Given an expression with complex type that represents a
  /// value l-value, this method emits the address of the l-value, then loads
  /// and returns the result.
  Value *EmitLoadOfLValue(const Expr *E) {
    Value *V = EmitLoadOfLValue(EmitCheckedLValue(E, CodeGenFunction::TCK_Load),
                                E->getExprLoc());

    EmitLValueAlignmentAssumption(E, V);
    return V;
  }

  /// EmitConversionToBool - Convert the specified expression value to a
  /// boolean (i1) truth value.  This is equivalent to "Val != 0".
  Value *EmitConversionToBool(Value *Src, QualType DstTy);

  /// Emit a check that a conversion from a floating-point type does not
  /// overflow.
  void EmitFloatConversionCheck(Value *OrigSrc, QualType OrigSrcType,
                                Value *Src, QualType SrcType, QualType DstType,
                                llvm::Type *DstTy, SourceLocation Loc);

  /// Known implicit conversion check kinds.
  /// Keep in sync with the enum of the same name in ubsan_handlers.h
  enum ImplicitConversionCheckKind : unsigned char {
    ICCK_IntegerTruncation = 0, // Legacy, was only used by clang 7.
    ICCK_UnsignedIntegerTruncation = 1,
    ICCK_SignedIntegerTruncation = 2,
    ICCK_IntegerSignChange = 3,
    ICCK_SignedIntegerTruncationOrSignChange = 4,
  };

  /// Emit a check that an [implicit] truncation of an integer  does not
  /// discard any bits. It is not UB, so we use the value after truncation.
  void EmitIntegerTruncationCheck(Value *Src, QualType SrcType, Value *Dst,
                                  QualType DstType, SourceLocation Loc);

  /// Emit a check that an [implicit] conversion of an integer does not change
  /// the sign of the value. It is not UB, so we use the value after conversion.
  /// NOTE: Src and Dst may be the exact same value! (point to the same thing)
  void EmitIntegerSignChangeCheck(Value *Src, QualType SrcType, Value *Dst,
                                  QualType DstType, SourceLocation Loc);

  /// Emit a conversion from the specified type to the specified destination
  /// type, both of which are LLVM scalar types.
  struct ScalarConversionOpts {
    bool TreatBooleanAsSigned;
    bool EmitImplicitIntegerTruncationChecks;
    bool EmitImplicitIntegerSignChangeChecks;

    ScalarConversionOpts()
        : TreatBooleanAsSigned(false),
          EmitImplicitIntegerTruncationChecks(false),
          EmitImplicitIntegerSignChangeChecks(false) {}

    ScalarConversionOpts(clang::SanitizerSet SanOpts)
        : TreatBooleanAsSigned(false),
          EmitImplicitIntegerTruncationChecks(
              SanOpts.hasOneOf(SanitizerKind::ImplicitIntegerTruncation)),
          EmitImplicitIntegerSignChangeChecks(
              SanOpts.has(SanitizerKind::ImplicitIntegerSignChange)) {}
  };
  Value *EmitScalarCast(Value *Src, QualType SrcType, QualType DstType,
                        llvm::Type *SrcTy, llvm::Type *DstTy,
                        ScalarConversionOpts Opts);
  Value *
  EmitScalarConversion(Value *Src, QualType SrcTy, QualType DstTy,
                       SourceLocation Loc,
                       ScalarConversionOpts Opts = ScalarConversionOpts());

  /// Convert between either a fixed point and other fixed point or fixed point
  /// and an integer.
  Value *EmitFixedPointConversion(Value *Src, QualType SrcTy, QualType DstTy,
                                  SourceLocation Loc);

  /// Emit a conversion from the specified complex type to the specified
  /// destination type, where the destination type is an LLVM scalar type.
  Value *EmitComplexToScalarConversion(CodeGenFunction::ComplexPairTy Src,
                                       QualType SrcTy, QualType DstTy,
                                       SourceLocation Loc);

  /// EmitNullValue - Emit a value that corresponds to null for the given type.
  Value *EmitNullValue(QualType Ty);

  /// EmitFloatToBoolConversion - Perform an FP to boolean conversion.
  Value *EmitFloatToBoolConversion(Value *V) {
    // Compare against 0.0 for fp scalars.
    llvm::Value *Zero = llvm::Constant::getNullValue(V->getType());
    return Builder.CreateFCmpUNE(V, Zero, "tobool");
  }

  /// EmitPointerToBoolConversion - Perform a pointer to boolean conversion.
  Value *EmitPointerToBoolConversion(Value *V, QualType QT) {
    Value *Zero = CGF.CGM.getNullPointer(cast<llvm::PointerType>(V->getType()), QT);

    return Builder.CreateICmpNE(V, Zero, "tobool");
  }

  Value *EmitIntToBoolConversion(Value *V) {
    // Because of the type rules of C, we often end up computing a
    // logical value, then zero extending it to int, then wanting it
    // as a logical value again.  Optimize this common case.
    if (llvm::ZExtInst *ZI = dyn_cast<llvm::ZExtInst>(V)) {
      if (ZI->getOperand(0)->getType() == Builder.getInt1Ty()) {
        Value *Result = ZI->getOperand(0);
        // If there aren't any more uses, zap the instruction to save space.
        // Note that there can be more uses, for example if this
        // is the result of an assignment.
        if (ZI->use_empty())
          ZI->eraseFromParent();
        return Result;
      }
    }

    return Builder.CreateIsNotNull(V, "tobool");
  }

  //===--------------------------------------------------------------------===//
  //                            Visitor Methods
  //===--------------------------------------------------------------------===//

  Value *Visit(Expr *E) {
    ApplyDebugLocation DL(CGF, E);
    return StmtVisitor<ScalarExprEmitter, Value*>::Visit(E);
  }

  Value *VisitStmt(Stmt *S) {
    S->dump(llvm::errs(), CGF.getContext());
    llvm_unreachable("Stmt can't have complex result type!");
  }
  Value *VisitExpr(Expr *S);

  Value *VisitConstantExpr(ConstantExpr *E) {
    // A constant expression of type 'void' generates no code and produces no
    // value.
    if (E->getType()->isVoidType())
      return nullptr;

    if (Value *Result = ConstantEmitter(CGF).tryEmitConstantExpr(E)) {
      if (E->isGLValue())
        return CGF.Builder.CreateLoad(Address(
            Result, CGF.ConvertTypeForMem(E->getType()),
            CGF.getContext().getTypeAlignInChars(E->getType())));
      return Result;
    }
    return Visit(E->getSubExpr());
  }
  Value *VisitParenExpr(ParenExpr *PE) {
    return Visit(PE->getSubExpr());
  }
  Value *VisitSubstNonTypeTemplateParmExpr(SubstNonTypeTemplateParmExpr *E) {
    return Visit(E->getReplacement());
  }
  Value *VisitGenericSelectionExpr(GenericSelectionExpr *GE) {
    return Visit(GE->getResultExpr());
  }
  Value *VisitCoawaitExpr(CoawaitExpr *S) {
    return CGF.EmitCoawaitExpr(*S).getScalarVal();
  }
  Value *VisitCoyieldExpr(CoyieldExpr *S) {
    return CGF.EmitCoyieldExpr(*S).getScalarVal();
  }
  Value *VisitUnaryCoawait(const UnaryOperator *E) {
    return Visit(E->getSubExpr());
  }

  // Leaves.
  Value *VisitIntegerLiteral(const IntegerLiteral *E) {
    return Builder.getInt(E->getValue());
  }
  Value *VisitFixedPointLiteral(const FixedPointLiteral *E) {
    return Builder.getInt(E->getValue());
  }
  Value *VisitFloatingLiteral(const FloatingLiteral *E) {
    return llvm::ConstantFP::get(VMContext, E->getValue());
  }
  Value *VisitCharacterLiteral(const CharacterLiteral *E) {
    return llvm::ConstantInt::get(ConvertType(E->getType()), E->getValue());
  }
  Value *VisitObjCBoolLiteralExpr(const ObjCBoolLiteralExpr *E) {
    return llvm::ConstantInt::get(ConvertType(E->getType()), E->getValue());
  }
  Value *VisitCXXBoolLiteralExpr(const CXXBoolLiteralExpr *E) {
    return llvm::ConstantInt::get(ConvertType(E->getType()), E->getValue());
  }
  Value *VisitCXXScalarValueInitExpr(const CXXScalarValueInitExpr *E) {
    if (E->getType()->isVoidType())
      return nullptr;

    return EmitNullValue(E->getType());
  }
  Value *VisitGNUNullExpr(const GNUNullExpr *E) {
    return EmitNullValue(E->getType());
  }
  Value *VisitOffsetOfExpr(OffsetOfExpr *E);
  Value *VisitUnaryExprOrTypeTraitExpr(const UnaryExprOrTypeTraitExpr *E);
  Value *VisitAddrLabelExpr(const AddrLabelExpr *E) {
    llvm::Value *V = CGF.GetAddrOfLabel(E->getLabel());
    return Builder.CreateBitCast(V, ConvertType(E->getType()));
  }

  Value *VisitSizeOfPackExpr(SizeOfPackExpr *E) {
    return llvm::ConstantInt::get(ConvertType(E->getType()),E->getPackLength());
  }

  Value *VisitPseudoObjectExpr(PseudoObjectExpr *E) {
    return CGF.EmitPseudoObjectRValue(E).getScalarVal();
  }

  Value *VisitSYCLUniqueStableNameExpr(SYCLUniqueStableNameExpr *E);
  Value *VisitSYCLUniqueStableIdExpr(SYCLUniqueStableIdExpr *E);

  Value *VisitOpaqueValueExpr(OpaqueValueExpr *E) {
    if (E->isGLValue())
      return EmitLoadOfLValue(CGF.getOrCreateOpaqueLValueMapping(E),
                              E->getExprLoc());

    // Otherwise, assume the mapping is the scalar directly.
    return CGF.getOrCreateOpaqueRValueMapping(E).getScalarVal();
  }

  // l-values.
  Value *VisitDeclRefExpr(DeclRefExpr *E) {
    if (CodeGenFunction::ConstantEmission Constant = CGF.tryEmitAsConstant(E))
      return CGF.emitScalarConstant(Constant, E);
    return EmitLoadOfLValue(E);
  }

  Value *VisitObjCSelectorExpr(ObjCSelectorExpr *E) {
    return CGF.EmitObjCSelectorExpr(E);
  }
  Value *VisitObjCProtocolExpr(ObjCProtocolExpr *E) {
    return CGF.EmitObjCProtocolExpr(E);
  }
  Value *VisitObjCIvarRefExpr(ObjCIvarRefExpr *E) {
    return EmitLoadOfLValue(E);
  }
  Value *VisitObjCMessageExpr(ObjCMessageExpr *E) {
    if (E->getMethodDecl() &&
        E->getMethodDecl()->getReturnType()->isReferenceType())
      return EmitLoadOfLValue(E);
    return CGF.EmitObjCMessageExpr(E).getScalarVal();
  }

  Value *VisitObjCIsaExpr(ObjCIsaExpr *E) {
    LValue LV = CGF.EmitObjCIsaExpr(E);
    Value *V = CGF.EmitLoadOfLValue(LV, E->getExprLoc()).getScalarVal();
    return V;
  }

  Value *VisitObjCAvailabilityCheckExpr(ObjCAvailabilityCheckExpr *E) {
    VersionTuple Version = E->getVersion();

    // If we're checking for a platform older than our minimum deployment
    // target, we can fold the check away.
    if (Version <= CGF.CGM.getTarget().getPlatformMinVersion())
      return llvm::ConstantInt::get(Builder.getInt1Ty(), 1);

    return CGF.EmitBuiltinAvailable(Version);
  }

  Value *VisitArraySubscriptExpr(ArraySubscriptExpr *E);
  Value *VisitMatrixSubscriptExpr(MatrixSubscriptExpr *E);
  Value *VisitShuffleVectorExpr(ShuffleVectorExpr *E);
  Value *VisitConvertVectorExpr(ConvertVectorExpr *E);
  Value *VisitMemberExpr(MemberExpr *E);
  Value *VisitExtVectorElementExpr(Expr *E) { return EmitLoadOfLValue(E); }
  Value *VisitCompoundLiteralExpr(CompoundLiteralExpr *E) {
    // Strictly speaking, we shouldn't be calling EmitLoadOfLValue, which
    // transitively calls EmitCompoundLiteralLValue, here in C++ since compound
    // literals aren't l-values in C++. We do so simply because that's the
    // cleanest way to handle compound literals in C++.
    // See the discussion here: https://reviews.llvm.org/D64464
    return EmitLoadOfLValue(E);
  }

  Value *VisitInitListExpr(InitListExpr *E);

  Value *VisitArrayInitIndexExpr(ArrayInitIndexExpr *E) {
    assert(CGF.getArrayInitIndex() &&
           "ArrayInitIndexExpr not inside an ArrayInitLoopExpr?");
    return CGF.getArrayInitIndex();
  }

  Value *VisitImplicitValueInitExpr(const ImplicitValueInitExpr *E) {
    return EmitNullValue(E->getType());
  }
  Value *VisitExplicitCastExpr(ExplicitCastExpr *E) {
    CGF.CGM.EmitExplicitCastExprType(E, &CGF);
    return VisitCastExpr(E);
  }
  Value *VisitCastExpr(CastExpr *E);

  Value *VisitCallExpr(const CallExpr *E) {
    if (E->getCallReturnType(CGF.getContext())->isReferenceType())
      return EmitLoadOfLValue(E);

    Value *V = CGF.EmitCallExpr(E).getScalarVal();

    EmitLValueAlignmentAssumption(E, V);
    return V;
  }

  Value *VisitStmtExpr(const StmtExpr *E);

  // Unary Operators.
  Value *VisitUnaryPostDec(const UnaryOperator *E) {
    LValue LV = EmitLValue(E->getSubExpr());
    return EmitScalarPrePostIncDec(E, LV, false, false);
  }
  Value *VisitUnaryPostInc(const UnaryOperator *E) {
    LValue LV = EmitLValue(E->getSubExpr());
    return EmitScalarPrePostIncDec(E, LV, true, false);
  }
  Value *VisitUnaryPreDec(const UnaryOperator *E) {
    LValue LV = EmitLValue(E->getSubExpr());
    return EmitScalarPrePostIncDec(E, LV, false, true);
  }
  Value *VisitUnaryPreInc(const UnaryOperator *E) {
    LValue LV = EmitLValue(E->getSubExpr());
    return EmitScalarPrePostIncDec(E, LV, true, true);
  }

  llvm::Value *EmitIncDecConsiderOverflowBehavior(const UnaryOperator *E,
                                                  llvm::Value *InVal,
                                                  bool IsInc);

  llvm::Value *EmitScalarPrePostIncDec(const UnaryOperator *E, LValue LV,
                                       bool isInc, bool isPre);


  Value *VisitUnaryAddrOf(const UnaryOperator *E) {
    if (isa<MemberPointerType>(E->getType())) // never sugared
      return CGF.CGM.getMemberPointerConstant(E);

    return EmitLValue(E->getSubExpr()).getPointer(CGF);
  }
  Value *VisitUnaryDeref(const UnaryOperator *E) {
    if (E->getType()->isVoidType())
      return Visit(E->getSubExpr()); // the actual value should be unused
    return EmitLoadOfLValue(E);
  }

  Value *VisitUnaryPlus(const UnaryOperator *E,
                        QualType PromotionType = QualType());
  Value *VisitPlus(const UnaryOperator *E, QualType PromotionType);
  Value *VisitUnaryMinus(const UnaryOperator *E,
                         QualType PromotionType = QualType());
  Value *VisitMinus(const UnaryOperator *E, QualType PromotionType);

  Value *VisitUnaryNot      (const UnaryOperator *E);
  Value *VisitUnaryLNot     (const UnaryOperator *E);
  Value *VisitUnaryReal(const UnaryOperator *E,
                        QualType PromotionType = QualType());
  Value *VisitReal(const UnaryOperator *E, QualType PromotionType);
  Value *VisitUnaryImag(const UnaryOperator *E,
                        QualType PromotionType = QualType());
  Value *VisitImag(const UnaryOperator *E, QualType PromotionType);
  Value *VisitUnaryExtension(const UnaryOperator *E) {
    return Visit(E->getSubExpr());
  }

  // C++
  Value *VisitMaterializeTemporaryExpr(const MaterializeTemporaryExpr *E) {
    return EmitLoadOfLValue(E);
  }
  Value *VisitSourceLocExpr(SourceLocExpr *SLE) {
    auto &Ctx = CGF.getContext();
    APValue Evaluated =
        SLE->EvaluateInContext(Ctx, CGF.CurSourceLocExprScope.getDefaultExpr());
    return ConstantEmitter(CGF).emitAbstract(SLE->getLocation(), Evaluated,
                                             SLE->getType());
  }

  Value *VisitCXXDefaultArgExpr(CXXDefaultArgExpr *DAE) {
    CodeGenFunction::CXXDefaultArgExprScope Scope(CGF, DAE);
    return Visit(DAE->getExpr());
  }
  Value *VisitCXXDefaultInitExpr(CXXDefaultInitExpr *DIE) {
    CodeGenFunction::CXXDefaultInitExprScope Scope(CGF, DIE);
    return Visit(DIE->getExpr());
  }
  Value *VisitCXXThisExpr(CXXThisExpr *TE) {
    return CGF.LoadCXXThis();
  }

  Value *VisitExprWithCleanups(ExprWithCleanups *E);
  Value *VisitCXXNewExpr(const CXXNewExpr *E) {
    return CGF.EmitCXXNewExpr(E);
  }
  Value *VisitCXXDeleteExpr(const CXXDeleteExpr *E) {
    CGF.EmitCXXDeleteExpr(E);
    return nullptr;
  }

  Value *VisitTypeTraitExpr(const TypeTraitExpr *E) {
    return llvm::ConstantInt::get(ConvertType(E->getType()), E->getValue());
  }

  Value *VisitConceptSpecializationExpr(const ConceptSpecializationExpr *E) {
    return Builder.getInt1(E->isSatisfied());
  }

  Value *VisitRequiresExpr(const RequiresExpr *E) {
    return Builder.getInt1(E->isSatisfied());
  }

  Value *VisitArrayTypeTraitExpr(const ArrayTypeTraitExpr *E) {
    return llvm::ConstantInt::get(Builder.getInt32Ty(), E->getValue());
  }

  Value *VisitExpressionTraitExpr(const ExpressionTraitExpr *E) {
    return llvm::ConstantInt::get(Builder.getInt1Ty(), E->getValue());
  }

  Value *VisitCXXPseudoDestructorExpr(const CXXPseudoDestructorExpr *E) {
    // C++ [expr.pseudo]p1:
    //   The result shall only be used as the operand for the function call
    //   operator (), and the result of such a call has type void. The only
    //   effect is the evaluation of the postfix-expression before the dot or
    //   arrow.
    CGF.EmitScalarExpr(E->getBase());
    return nullptr;
  }

  Value *VisitCXXNullPtrLiteralExpr(const CXXNullPtrLiteralExpr *E) {
    return EmitNullValue(E->getType());
  }

  Value *VisitCXXThrowExpr(const CXXThrowExpr *E) {
    CGF.EmitCXXThrowExpr(E);
    return nullptr;
  }

  Value *VisitCXXNoexceptExpr(const CXXNoexceptExpr *E) {
    return Builder.getInt1(E->getValue());
  }

  // Binary Operators.
  Value *EmitMul(const BinOpInfo &Ops) {
    if (Ops.Ty->isSignedIntegerOrEnumerationType()) {
      switch (CGF.getLangOpts().getSignedOverflowBehavior()) {
      case LangOptions::SOB_Defined:
        return Builder.CreateMul(Ops.LHS, Ops.RHS, "mul");
      case LangOptions::SOB_Undefined:
        if (!CGF.SanOpts.has(SanitizerKind::SignedIntegerOverflow))
          return Builder.CreateNSWMul(Ops.LHS, Ops.RHS, "mul");
        [[fallthrough]];
      case LangOptions::SOB_Trapping:
        if (CanElideOverflowCheck(CGF.getContext(), Ops))
          return Builder.CreateNSWMul(Ops.LHS, Ops.RHS, "mul");
        return EmitOverflowCheckedBinOp(Ops);
      }
    }

    if (Ops.Ty->isConstantMatrixType()) {
      llvm::MatrixBuilder MB(Builder);
      // We need to check the types of the operands of the operator to get the
      // correct matrix dimensions.
      auto *BO = cast<BinaryOperator>(Ops.E);
      auto *LHSMatTy = dyn_cast<ConstantMatrixType>(
          BO->getLHS()->getType().getCanonicalType());
      auto *RHSMatTy = dyn_cast<ConstantMatrixType>(
          BO->getRHS()->getType().getCanonicalType());
      CodeGenFunction::CGFPOptionsRAII FPOptsRAII(CGF, Ops.FPFeatures);
      if (LHSMatTy && RHSMatTy)
        return MB.CreateMatrixMultiply(Ops.LHS, Ops.RHS, LHSMatTy->getNumRows(),
                                       LHSMatTy->getNumColumns(),
                                       RHSMatTy->getNumColumns());
      return MB.CreateScalarMultiply(Ops.LHS, Ops.RHS);
    }

    if (Ops.Ty->isUnsignedIntegerType() &&
        CGF.SanOpts.has(SanitizerKind::UnsignedIntegerOverflow) &&
        !CanElideOverflowCheck(CGF.getContext(), Ops))
      return EmitOverflowCheckedBinOp(Ops);

    if (Ops.LHS->getType()->isFPOrFPVectorTy()) {
      //  Preserve the old values
      CodeGenFunction::CGFPOptionsRAII FPOptsRAII(CGF, Ops.FPFeatures);
      return Builder.CreateFMul(Ops.LHS, Ops.RHS, "mul");
    }
    if (Ops.isFixedPointOp())
      return EmitFixedPointBinOp(Ops);
    return Builder.CreateMul(Ops.LHS, Ops.RHS, "mul");
  }
  /// Create a binary op that checks for overflow.
  /// Currently only supports +, - and *.
  Value *EmitOverflowCheckedBinOp(const BinOpInfo &Ops);

  // Check for undefined division and modulus behaviors.
  void EmitUndefinedBehaviorIntegerDivAndRemCheck(const BinOpInfo &Ops,
                                                  llvm::Value *Zero,bool isDiv);
  // Common helper for getting how wide LHS of shift is.
  static Value *GetWidthMinusOneValue(Value* LHS,Value* RHS);

  // Used for shifting constraints for OpenCL, do mask for powers of 2, URem for
  // non powers of two.
  Value *ConstrainShiftValue(Value *LHS, Value *RHS, const Twine &Name);

  Value *EmitDiv(const BinOpInfo &Ops);
  Value *EmitRem(const BinOpInfo &Ops);
  Value *EmitAdd(const BinOpInfo &Ops);
  Value *EmitSub(const BinOpInfo &Ops);
  Value *EmitShl(const BinOpInfo &Ops);
  Value *EmitShr(const BinOpInfo &Ops);
  Value *EmitAnd(const BinOpInfo &Ops) {
    return Builder.CreateAnd(Ops.LHS, Ops.RHS, "and");
  }
  Value *EmitXor(const BinOpInfo &Ops) {
    return Builder.CreateXor(Ops.LHS, Ops.RHS, "xor");
  }
  Value *EmitOr (const BinOpInfo &Ops) {
    return Builder.CreateOr(Ops.LHS, Ops.RHS, "or");
  }

  // Helper functions for fixed point binary operations.
  Value *EmitFixedPointBinOp(const BinOpInfo &Ops);

  BinOpInfo EmitBinOps(const BinaryOperator *E,
                       QualType PromotionTy = QualType());

  Value *EmitPromotedValue(Value *result, QualType PromotionType);
  Value *EmitUnPromotedValue(Value *result, QualType ExprType);
  Value *EmitPromoted(const Expr *E, QualType PromotionType);

  LValue EmitCompoundAssignLValue(const CompoundAssignOperator *E,
                            Value *(ScalarExprEmitter::*F)(const BinOpInfo &),
                                  Value *&Result);

  Value *EmitCompoundAssign(const CompoundAssignOperator *E,
                            Value *(ScalarExprEmitter::*F)(const BinOpInfo &));

  QualType getPromotionType(QualType Ty) {
    const auto &Ctx = CGF.getContext();
    if (auto *CT = Ty->getAs<ComplexType>()) {
      QualType ElementType = CT->getElementType();
      if (ElementType.UseExcessPrecision(Ctx))
        return Ctx.getComplexType(Ctx.FloatTy);
    }

    if (Ty.UseExcessPrecision(Ctx)) {
      if (auto *VT = Ty->getAs<VectorType>()) {
        unsigned NumElements = VT->getNumElements();
        return Ctx.getVectorType(Ctx.FloatTy, NumElements, VT->getVectorKind());
      }
      return Ctx.FloatTy;
    }

    return QualType();
  }

  // Binary operators and binary compound assignment operators.
#define HANDLEBINOP(OP)                                                        \
  Value *VisitBin##OP(const BinaryOperator *E) {                               \
    QualType promotionTy = getPromotionType(E->getType());                     \
    auto result = Emit##OP(EmitBinOps(E, promotionTy));                        \
    if (result && !promotionTy.isNull())                                       \
      result = EmitUnPromotedValue(result, E->getType());                      \
    return result;                                                             \
  }                                                                            \
  Value *VisitBin##OP##Assign(const CompoundAssignOperator *E) {               \
    return EmitCompoundAssign(E, &ScalarExprEmitter::Emit##OP);                \
  }
  HANDLEBINOP(Mul)
  HANDLEBINOP(Div)
  HANDLEBINOP(Rem)
  HANDLEBINOP(Add)
  HANDLEBINOP(Sub)
  HANDLEBINOP(Shl)
  HANDLEBINOP(Shr)
  HANDLEBINOP(And)
  HANDLEBINOP(Xor)
  HANDLEBINOP(Or)
#undef HANDLEBINOP

  // Comparisons.
  Value *EmitCompare(const BinaryOperator *E, llvm::CmpInst::Predicate UICmpOpc,
                     llvm::CmpInst::Predicate SICmpOpc,
                     llvm::CmpInst::Predicate FCmpOpc, bool IsSignaling);
#define VISITCOMP(CODE, UI, SI, FP, SIG) \
    Value *VisitBin##CODE(const BinaryOperator *E) { \
      return EmitCompare(E, llvm::ICmpInst::UI, llvm::ICmpInst::SI, \
                         llvm::FCmpInst::FP, SIG); }
  VISITCOMP(LT, ICMP_ULT, ICMP_SLT, FCMP_OLT, true)
  VISITCOMP(GT, ICMP_UGT, ICMP_SGT, FCMP_OGT, true)
  VISITCOMP(LE, ICMP_ULE, ICMP_SLE, FCMP_OLE, true)
  VISITCOMP(GE, ICMP_UGE, ICMP_SGE, FCMP_OGE, true)
  VISITCOMP(EQ, ICMP_EQ , ICMP_EQ , FCMP_OEQ, false)
  VISITCOMP(NE, ICMP_NE , ICMP_NE , FCMP_UNE, false)
#undef VISITCOMP

  Value *VisitBinAssign     (const BinaryOperator *E);

  Value *VisitBinLAnd       (const BinaryOperator *E);
  Value *VisitBinLOr        (const BinaryOperator *E);
  Value *VisitBinComma      (const BinaryOperator *E);

  Value *VisitBinPtrMemD(const Expr *E) { return EmitLoadOfLValue(E); }
  Value *VisitBinPtrMemI(const Expr *E) { return EmitLoadOfLValue(E); }

  Value *VisitCXXRewrittenBinaryOperator(CXXRewrittenBinaryOperator *E) {
    return Visit(E->getSemanticForm());
  }

  // Other Operators.
  Value *VisitBlockExpr(const BlockExpr *BE);
  Value *VisitAbstractConditionalOperator(const AbstractConditionalOperator *);
  Value *VisitChooseExpr(ChooseExpr *CE);
  Value *VisitVAArgExpr(VAArgExpr *VE);
  Value *VisitObjCStringLiteral(const ObjCStringLiteral *E) {
    return CGF.EmitObjCStringLiteral(E);
  }
  Value *VisitObjCBoxedExpr(ObjCBoxedExpr *E) {
    return CGF.EmitObjCBoxedExpr(E);
  }
  Value *VisitObjCArrayLiteral(ObjCArrayLiteral *E) {
    return CGF.EmitObjCArrayLiteral(E);
  }
  Value *VisitObjCDictionaryLiteral(ObjCDictionaryLiteral *E) {
    return CGF.EmitObjCDictionaryLiteral(E);
  }
  Value *VisitAsTypeExpr(AsTypeExpr *CE);
  Value *VisitAtomicExpr(AtomicExpr *AE);
};
}  // end anonymous namespace.

//===----------------------------------------------------------------------===//
//                                Utilities
//===----------------------------------------------------------------------===//

/// EmitConversionToBool - Convert the specified expression value to a
/// boolean (i1) truth value.  This is equivalent to "Val != 0".
Value *ScalarExprEmitter::EmitConversionToBool(Value *Src, QualType SrcType) {
  assert(SrcType.isCanonical() && "EmitScalarConversion strips typedefs");

  if (SrcType->isRealFloatingType())
    return EmitFloatToBoolConversion(Src);

  if (const MemberPointerType *MPT = dyn_cast<MemberPointerType>(SrcType))
    return CGF.CGM.getCXXABI().EmitMemberPointerIsNotNull(CGF, Src, MPT);

  assert((SrcType->isIntegerType() || isa<llvm::PointerType>(Src->getType())) &&
         "Unknown scalar type to convert");

  if (isa<llvm::IntegerType>(Src->getType()))
    return EmitIntToBoolConversion(Src);

  assert(isa<llvm::PointerType>(Src->getType()));
  return EmitPointerToBoolConversion(Src, SrcType);
}

void ScalarExprEmitter::EmitFloatConversionCheck(
    Value *OrigSrc, QualType OrigSrcType, Value *Src, QualType SrcType,
    QualType DstType, llvm::Type *DstTy, SourceLocation Loc) {
  assert(SrcType->isFloatingType() && "not a conversion from floating point");
  if (!isa<llvm::IntegerType>(DstTy))
    return;

  CodeGenFunction::SanitizerScope SanScope(&CGF);
  using llvm::APFloat;
  using llvm::APSInt;

  llvm::Value *Check = nullptr;
  const llvm::fltSemantics &SrcSema =
    CGF.getContext().getFloatTypeSemantics(OrigSrcType);

  // Floating-point to integer. This has undefined behavior if the source is
  // +-Inf, NaN, or doesn't fit into the destination type (after truncation
  // to an integer).
  unsigned Width = CGF.getContext().getIntWidth(DstType);
  bool Unsigned = DstType->isUnsignedIntegerOrEnumerationType();

  APSInt Min = APSInt::getMinValue(Width, Unsigned);
  APFloat MinSrc(SrcSema, APFloat::uninitialized);
  if (MinSrc.convertFromAPInt(Min, !Unsigned, APFloat::rmTowardZero) &
      APFloat::opOverflow)
    // Don't need an overflow check for lower bound. Just check for
    // -Inf/NaN.
    MinSrc = APFloat::getInf(SrcSema, true);
  else
    // Find the largest value which is too small to represent (before
    // truncation toward zero).
    MinSrc.subtract(APFloat(SrcSema, 1), APFloat::rmTowardNegative);

  APSInt Max = APSInt::getMaxValue(Width, Unsigned);
  APFloat MaxSrc(SrcSema, APFloat::uninitialized);
  if (MaxSrc.convertFromAPInt(Max, !Unsigned, APFloat::rmTowardZero) &
      APFloat::opOverflow)
    // Don't need an overflow check for upper bound. Just check for
    // +Inf/NaN.
    MaxSrc = APFloat::getInf(SrcSema, false);
  else
    // Find the smallest value which is too large to represent (before
    // truncation toward zero).
    MaxSrc.add(APFloat(SrcSema, 1), APFloat::rmTowardPositive);

  // If we're converting from __half, convert the range to float to match
  // the type of src.
  if (OrigSrcType->isHalfType()) {
    const llvm::fltSemantics &Sema =
      CGF.getContext().getFloatTypeSemantics(SrcType);
    bool IsInexact;
    MinSrc.convert(Sema, APFloat::rmTowardZero, &IsInexact);
    MaxSrc.convert(Sema, APFloat::rmTowardZero, &IsInexact);
  }

  llvm::Value *GE =
    Builder.CreateFCmpOGT(Src, llvm::ConstantFP::get(VMContext, MinSrc));
  llvm::Value *LE =
    Builder.CreateFCmpOLT(Src, llvm::ConstantFP::get(VMContext, MaxSrc));
  Check = Builder.CreateAnd(GE, LE);

  llvm::Constant *StaticArgs[] = {CGF.EmitCheckSourceLocation(Loc),
                                  CGF.EmitCheckTypeDescriptor(OrigSrcType),
                                  CGF.EmitCheckTypeDescriptor(DstType)};
  CGF.EmitCheck(std::make_pair(Check, SanitizerKind::FloatCastOverflow),
                SanitizerHandler::FloatCastOverflow, StaticArgs, OrigSrc);
}

// Should be called within CodeGenFunction::SanitizerScope RAII scope.
// Returns 'i1 false' when the truncation Src -> Dst was lossy.
static std::pair<ScalarExprEmitter::ImplicitConversionCheckKind,
                 std::pair<llvm::Value *, SanitizerMask>>
EmitIntegerTruncationCheckHelper(Value *Src, QualType SrcType, Value *Dst,
                                 QualType DstType, CGBuilderTy &Builder) {
  llvm::Type *SrcTy = Src->getType();
  llvm::Type *DstTy = Dst->getType();
  (void)DstTy; // Only used in assert()

  // This should be truncation of integral types.
  assert(Src != Dst);
  assert(SrcTy->getScalarSizeInBits() > Dst->getType()->getScalarSizeInBits());
  assert(isa<llvm::IntegerType>(SrcTy) && isa<llvm::IntegerType>(DstTy) &&
         "non-integer llvm type");

  bool SrcSigned = SrcType->isSignedIntegerOrEnumerationType();
  bool DstSigned = DstType->isSignedIntegerOrEnumerationType();

  // If both (src and dst) types are unsigned, then it's an unsigned truncation.
  // Else, it is a signed truncation.
  ScalarExprEmitter::ImplicitConversionCheckKind Kind;
  SanitizerMask Mask;
  if (!SrcSigned && !DstSigned) {
    Kind = ScalarExprEmitter::ICCK_UnsignedIntegerTruncation;
    Mask = SanitizerKind::ImplicitUnsignedIntegerTruncation;
  } else {
    Kind = ScalarExprEmitter::ICCK_SignedIntegerTruncation;
    Mask = SanitizerKind::ImplicitSignedIntegerTruncation;
  }

  llvm::Value *Check = nullptr;
  // 1. Extend the truncated value back to the same width as the Src.
  Check = Builder.CreateIntCast(Dst, SrcTy, DstSigned, "anyext");
  // 2. Equality-compare with the original source value
  Check = Builder.CreateICmpEQ(Check, Src, "truncheck");
  // If the comparison result is 'i1 false', then the truncation was lossy.
  return std::make_pair(Kind, std::make_pair(Check, Mask));
}

static bool PromotionIsPotentiallyEligibleForImplicitIntegerConversionCheck(
    QualType SrcType, QualType DstType) {
  return SrcType->isIntegerType() && DstType->isIntegerType();
}

void ScalarExprEmitter::EmitIntegerTruncationCheck(Value *Src, QualType SrcType,
                                                   Value *Dst, QualType DstType,
                                                   SourceLocation Loc) {
  if (!CGF.SanOpts.hasOneOf(SanitizerKind::ImplicitIntegerTruncation))
    return;

  // We only care about int->int conversions here.
  // We ignore conversions to/from pointer and/or bool.
  if (!PromotionIsPotentiallyEligibleForImplicitIntegerConversionCheck(SrcType,
                                                                       DstType))
    return;

  unsigned SrcBits = Src->getType()->getScalarSizeInBits();
  unsigned DstBits = Dst->getType()->getScalarSizeInBits();
  // This must be truncation. Else we do not care.
  if (SrcBits <= DstBits)
    return;

  assert(!DstType->isBooleanType() && "we should not get here with booleans.");

  // If the integer sign change sanitizer is enabled,
  // and we are truncating from larger unsigned type to smaller signed type,
  // let that next sanitizer deal with it.
  bool SrcSigned = SrcType->isSignedIntegerOrEnumerationType();
  bool DstSigned = DstType->isSignedIntegerOrEnumerationType();
  if (CGF.SanOpts.has(SanitizerKind::ImplicitIntegerSignChange) &&
      (!SrcSigned && DstSigned))
    return;

  CodeGenFunction::SanitizerScope SanScope(&CGF);

  std::pair<ScalarExprEmitter::ImplicitConversionCheckKind,
            std::pair<llvm::Value *, SanitizerMask>>
      Check =
          EmitIntegerTruncationCheckHelper(Src, SrcType, Dst, DstType, Builder);
  // If the comparison result is 'i1 false', then the truncation was lossy.

  // Do we care about this type of truncation?
  if (!CGF.SanOpts.has(Check.second.second))
    return;

  llvm::Constant *StaticArgs[] = {
      CGF.EmitCheckSourceLocation(Loc), CGF.EmitCheckTypeDescriptor(SrcType),
      CGF.EmitCheckTypeDescriptor(DstType),
      llvm::ConstantInt::get(Builder.getInt8Ty(), Check.first)};
  CGF.EmitCheck(Check.second, SanitizerHandler::ImplicitConversion, StaticArgs,
                {Src, Dst});
}

// Should be called within CodeGenFunction::SanitizerScope RAII scope.
// Returns 'i1 false' when the conversion Src -> Dst changed the sign.
static std::pair<ScalarExprEmitter::ImplicitConversionCheckKind,
                 std::pair<llvm::Value *, SanitizerMask>>
EmitIntegerSignChangeCheckHelper(Value *Src, QualType SrcType, Value *Dst,
                                 QualType DstType, CGBuilderTy &Builder) {
  llvm::Type *SrcTy = Src->getType();
  llvm::Type *DstTy = Dst->getType();

  assert(isa<llvm::IntegerType>(SrcTy) && isa<llvm::IntegerType>(DstTy) &&
         "non-integer llvm type");

  bool SrcSigned = SrcType->isSignedIntegerOrEnumerationType();
  bool DstSigned = DstType->isSignedIntegerOrEnumerationType();
  (void)SrcSigned; // Only used in assert()
  (void)DstSigned; // Only used in assert()
  unsigned SrcBits = SrcTy->getScalarSizeInBits();
  unsigned DstBits = DstTy->getScalarSizeInBits();
  (void)SrcBits; // Only used in assert()
  (void)DstBits; // Only used in assert()

  assert(((SrcBits != DstBits) || (SrcSigned != DstSigned)) &&
         "either the widths should be different, or the signednesses.");

  // NOTE: zero value is considered to be non-negative.
  auto EmitIsNegativeTest = [&Builder](Value *V, QualType VType,
                                       const char *Name) -> Value * {
    // Is this value a signed type?
    bool VSigned = VType->isSignedIntegerOrEnumerationType();
    llvm::Type *VTy = V->getType();
    if (!VSigned) {
      // If the value is unsigned, then it is never negative.
      // FIXME: can we encounter non-scalar VTy here?
      return llvm::ConstantInt::getFalse(VTy->getContext());
    }
    // Get the zero of the same type with which we will be comparing.
    llvm::Constant *Zero = llvm::ConstantInt::get(VTy, 0);
    // %V.isnegative = icmp slt %V, 0
    // I.e is %V *strictly* less than zero, does it have negative value?
    return Builder.CreateICmp(llvm::ICmpInst::ICMP_SLT, V, Zero,
                              llvm::Twine(Name) + "." + V->getName() +
                                  ".negativitycheck");
  };

  // 1. Was the old Value negative?
  llvm::Value *SrcIsNegative = EmitIsNegativeTest(Src, SrcType, "src");
  // 2. Is the new Value negative?
  llvm::Value *DstIsNegative = EmitIsNegativeTest(Dst, DstType, "dst");
  // 3. Now, was the 'negativity status' preserved during the conversion?
  //    NOTE: conversion from negative to zero is considered to change the sign.
  //    (We want to get 'false' when the conversion changed the sign)
  //    So we should just equality-compare the negativity statuses.
  llvm::Value *Check = nullptr;
  Check = Builder.CreateICmpEQ(SrcIsNegative, DstIsNegative, "signchangecheck");
  // If the comparison result is 'false', then the conversion changed the sign.
  return std::make_pair(
      ScalarExprEmitter::ICCK_IntegerSignChange,
      std::make_pair(Check, SanitizerKind::ImplicitIntegerSignChange));
}

void ScalarExprEmitter::EmitIntegerSignChangeCheck(Value *Src, QualType SrcType,
                                                   Value *Dst, QualType DstType,
                                                   SourceLocation Loc) {
  if (!CGF.SanOpts.has(SanitizerKind::ImplicitIntegerSignChange))
    return;

  llvm::Type *SrcTy = Src->getType();
  llvm::Type *DstTy = Dst->getType();

  // We only care about int->int conversions here.
  // We ignore conversions to/from pointer and/or bool.
  if (!PromotionIsPotentiallyEligibleForImplicitIntegerConversionCheck(SrcType,
                                                                       DstType))
    return;

  bool SrcSigned = SrcType->isSignedIntegerOrEnumerationType();
  bool DstSigned = DstType->isSignedIntegerOrEnumerationType();
  unsigned SrcBits = SrcTy->getScalarSizeInBits();
  unsigned DstBits = DstTy->getScalarSizeInBits();

  // Now, we do not need to emit the check in *all* of the cases.
  // We can avoid emitting it in some obvious cases where it would have been
  // dropped by the opt passes (instcombine) always anyways.
  // If it's a cast between effectively the same type, no check.
  // NOTE: this is *not* equivalent to checking the canonical types.
  if (SrcSigned == DstSigned && SrcBits == DstBits)
    return;
  // At least one of the values needs to have signed type.
  // If both are unsigned, then obviously, neither of them can be negative.
  if (!SrcSigned && !DstSigned)
    return;
  // If the conversion is to *larger* *signed* type, then no check is needed.
  // Because either sign-extension happens (so the sign will remain),
  // or zero-extension will happen (the sign bit will be zero.)
  if ((DstBits > SrcBits) && DstSigned)
    return;
  if (CGF.SanOpts.has(SanitizerKind::ImplicitSignedIntegerTruncation) &&
      (SrcBits > DstBits) && SrcSigned) {
    // If the signed integer truncation sanitizer is enabled,
    // and this is a truncation from signed type, then no check is needed.
    // Because here sign change check is interchangeable with truncation check.
    return;
  }
  // That's it. We can't rule out any more cases with the data we have.

  CodeGenFunction::SanitizerScope SanScope(&CGF);

  std::pair<ScalarExprEmitter::ImplicitConversionCheckKind,
            std::pair<llvm::Value *, SanitizerMask>>
      Check;

  // Each of these checks needs to return 'false' when an issue was detected.
  ImplicitConversionCheckKind CheckKind;
  llvm::SmallVector<std::pair<llvm::Value *, SanitizerMask>, 2> Checks;
  // So we can 'and' all the checks together, and still get 'false',
  // if at least one of the checks detected an issue.

  Check = EmitIntegerSignChangeCheckHelper(Src, SrcType, Dst, DstType, Builder);
  CheckKind = Check.first;
  Checks.emplace_back(Check.second);

  if (CGF.SanOpts.has(SanitizerKind::ImplicitSignedIntegerTruncation) &&
      (SrcBits > DstBits) && !SrcSigned && DstSigned) {
    // If the signed integer truncation sanitizer was enabled,
    // and we are truncating from larger unsigned type to smaller signed type,
    // let's handle the case we skipped in that check.
    Check =
        EmitIntegerTruncationCheckHelper(Src, SrcType, Dst, DstType, Builder);
    CheckKind = ICCK_SignedIntegerTruncationOrSignChange;
    Checks.emplace_back(Check.second);
    // If the comparison result is 'i1 false', then the truncation was lossy.
  }

  llvm::Constant *StaticArgs[] = {
      CGF.EmitCheckSourceLocation(Loc), CGF.EmitCheckTypeDescriptor(SrcType),
      CGF.EmitCheckTypeDescriptor(DstType),
      llvm::ConstantInt::get(Builder.getInt8Ty(), CheckKind)};
  // EmitCheck() will 'and' all the checks together.
  CGF.EmitCheck(Checks, SanitizerHandler::ImplicitConversion, StaticArgs,
                {Src, Dst});
}

Value *ScalarExprEmitter::EmitScalarCast(Value *Src, QualType SrcType,
                                         QualType DstType, llvm::Type *SrcTy,
                                         llvm::Type *DstTy,
                                         ScalarConversionOpts Opts) {
  // The Element types determine the type of cast to perform.
  llvm::Type *SrcElementTy;
  llvm::Type *DstElementTy;
  QualType SrcElementType;
  QualType DstElementType;
  if (SrcType->isMatrixType() && DstType->isMatrixType()) {
    SrcElementTy = cast<llvm::VectorType>(SrcTy)->getElementType();
    DstElementTy = cast<llvm::VectorType>(DstTy)->getElementType();
    SrcElementType = SrcType->castAs<MatrixType>()->getElementType();
    DstElementType = DstType->castAs<MatrixType>()->getElementType();
  } else {
    assert(!SrcType->isMatrixType() && !DstType->isMatrixType() &&
           "cannot cast between matrix and non-matrix types");
    SrcElementTy = SrcTy;
    DstElementTy = DstTy;
    SrcElementType = SrcType;
    DstElementType = DstType;
  }

  if (isa<llvm::IntegerType>(SrcElementTy)) {
    bool InputSigned = SrcElementType->isSignedIntegerOrEnumerationType();
    if (SrcElementType->isBooleanType() && Opts.TreatBooleanAsSigned) {
      InputSigned = true;
    }

    if (isa<llvm::IntegerType>(DstElementTy))
      return Builder.CreateIntCast(Src, DstTy, InputSigned, "conv");
    if (InputSigned)
      return Builder.CreateSIToFP(Src, DstTy, "conv");
    return Builder.CreateUIToFP(Src, DstTy, "conv");
  }

  if (isa<llvm::IntegerType>(DstElementTy)) {
    assert(SrcElementTy->isFloatingPointTy() && "Unknown real conversion");
    bool IsSigned = DstElementType->isSignedIntegerOrEnumerationType();

    // If we can't recognize overflow as undefined behavior, assume that
    // overflow saturates. This protects against normal optimizations if we are
    // compiling with non-standard FP semantics.
    if (!CGF.CGM.getCodeGenOpts().StrictFloatCastOverflow) {
      llvm::Intrinsic::ID IID =
          IsSigned ? llvm::Intrinsic::fptosi_sat : llvm::Intrinsic::fptoui_sat;
      return Builder.CreateCall(CGF.CGM.getIntrinsic(IID, {DstTy, SrcTy}), Src);
    }

    if (IsSigned)
      return Builder.CreateFPToSI(Src, DstTy, "conv");
    return Builder.CreateFPToUI(Src, DstTy, "conv");
  }

  if (DstElementTy->getTypeID() < SrcElementTy->getTypeID())
    return Builder.CreateFPTrunc(Src, DstTy, "conv");
  return Builder.CreateFPExt(Src, DstTy, "conv");
}

/// Emit a conversion from the specified type to the specified destination type,
/// both of which are LLVM scalar types.
Value *ScalarExprEmitter::EmitScalarConversion(Value *Src, QualType SrcType,
                                               QualType DstType,
                                               SourceLocation Loc,
                                               ScalarConversionOpts Opts) {
  // All conversions involving fixed point types should be handled by the
  // EmitFixedPoint family functions. This is done to prevent bloating up this
  // function more, and although fixed point numbers are represented by
  // integers, we do not want to follow any logic that assumes they should be
  // treated as integers.
  // TODO(leonardchan): When necessary, add another if statement checking for
  // conversions to fixed point types from other types.
  if (SrcType->isFixedPointType()) {
    if (DstType->isBooleanType())
      // It is important that we check this before checking if the dest type is
      // an integer because booleans are technically integer types.
      // We do not need to check the padding bit on unsigned types if unsigned
      // padding is enabled because overflow into this bit is undefined
      // behavior.
      return Builder.CreateIsNotNull(Src, "tobool");
    if (DstType->isFixedPointType() || DstType->isIntegerType() ||
        DstType->isRealFloatingType())
      return EmitFixedPointConversion(Src, SrcType, DstType, Loc);

    llvm_unreachable(
        "Unhandled scalar conversion from a fixed point type to another type.");
  } else if (DstType->isFixedPointType()) {
    if (SrcType->isIntegerType() || SrcType->isRealFloatingType())
      // This also includes converting booleans and enums to fixed point types.
      return EmitFixedPointConversion(Src, SrcType, DstType, Loc);

    llvm_unreachable(
        "Unhandled scalar conversion to a fixed point type from another type.");
  }

  QualType NoncanonicalSrcType = SrcType;
  QualType NoncanonicalDstType = DstType;

  SrcType = CGF.getContext().getCanonicalType(SrcType);
  DstType = CGF.getContext().getCanonicalType(DstType);
  if (SrcType == DstType) return Src;

  if (DstType->isVoidType()) return nullptr;

  llvm::Value *OrigSrc = Src;
  QualType OrigSrcType = SrcType;
  llvm::Type *SrcTy = Src->getType();

  // Handle conversions to bool first, they are special: comparisons against 0.
  if (DstType->isBooleanType())
    return EmitConversionToBool(Src, SrcType);

  llvm::Type *DstTy = ConvertType(DstType);

  // Cast from half through float if half isn't a native type.
  if (SrcType->isHalfType() && !CGF.getContext().getLangOpts().NativeHalfType) {
    // Cast to FP using the intrinsic if the half type itself isn't supported.
    if (DstTy->isFloatingPointTy()) {
      if (CGF.getContext().getTargetInfo().useFP16ConversionIntrinsics())
        return Builder.CreateCall(
            CGF.CGM.getIntrinsic(llvm::Intrinsic::convert_from_fp16, DstTy),
            Src);
    } else {
      // Cast to other types through float, using either the intrinsic or FPExt,
      // depending on whether the half type itself is supported
      // (as opposed to operations on half, available with NativeHalfType).
      if (CGF.getContext().getTargetInfo().useFP16ConversionIntrinsics()) {
        Src = Builder.CreateCall(
            CGF.CGM.getIntrinsic(llvm::Intrinsic::convert_from_fp16,
                                 CGF.CGM.FloatTy),
            Src);
      } else {
        Src = Builder.CreateFPExt(Src, CGF.CGM.FloatTy, "conv");
      }
      SrcType = CGF.getContext().FloatTy;
      SrcTy = CGF.FloatTy;
    }
  }

  // Ignore conversions like int -> uint.
  if (SrcTy == DstTy) {
    if (Opts.EmitImplicitIntegerSignChangeChecks)
      EmitIntegerSignChangeCheck(Src, NoncanonicalSrcType, Src,
                                 NoncanonicalDstType, Loc);

    return Src;
  }

  // Handle pointer conversions next: pointers can only be converted to/from
  // other pointers and integers. Check for pointer types in terms of LLVM, as
  // some native types (like Obj-C id) may map to a pointer type.
  if (auto DstPT = dyn_cast<llvm::PointerType>(DstTy)) {
    // The source value may be an integer, or a pointer.
    if (isa<llvm::PointerType>(SrcTy))
      return Builder.CreateBitCast(Src, DstTy, "conv");

    assert(SrcType->isIntegerType() && "Not ptr->ptr or int->ptr conversion?");
    // First, convert to the correct width so that we control the kind of
    // extension.
    llvm::Type *MiddleTy = CGF.CGM.getDataLayout().getIntPtrType(DstPT);
    bool InputSigned = SrcType->isSignedIntegerOrEnumerationType();
    llvm::Value* IntResult =
        Builder.CreateIntCast(Src, MiddleTy, InputSigned, "conv");
    // Then, cast to pointer.
    return Builder.CreateIntToPtr(IntResult, DstTy, "conv");
  }

  if (isa<llvm::PointerType>(SrcTy)) {
    // Must be an ptr to int cast.
    assert(isa<llvm::IntegerType>(DstTy) && "not ptr->int?");
    return Builder.CreatePtrToInt(Src, DstTy, "conv");
  }

  // A scalar can be splatted to an extended vector of the same element type
  if (DstType->isExtVectorType() && !SrcType->isVectorType()) {
    // Sema should add casts to make sure that the source expression's type is
    // the same as the vector's element type (sans qualifiers)
    assert(DstType->castAs<ExtVectorType>()->getElementType().getTypePtr() ==
               SrcType.getTypePtr() &&
           "Splatted expr doesn't match with vector element type?");

    // Splat the element across to all elements
    unsigned NumElements = cast<llvm::FixedVectorType>(DstTy)->getNumElements();
    return Builder.CreateVectorSplat(NumElements, Src, "splat");
  }

  if (SrcType->isMatrixType() && DstType->isMatrixType())
    return EmitScalarCast(Src, SrcType, DstType, SrcTy, DstTy, Opts);

  if (isa<llvm::VectorType>(SrcTy) || isa<llvm::VectorType>(DstTy)) {
    // Allow bitcast from vector to integer/fp of the same size.
    llvm::TypeSize SrcSize = SrcTy->getPrimitiveSizeInBits();
    llvm::TypeSize DstSize = DstTy->getPrimitiveSizeInBits();
    if (SrcSize == DstSize)
      return Builder.CreateBitCast(Src, DstTy, "conv");

    // Conversions between vectors of different sizes are not allowed except
    // when vectors of half are involved. Operations on storage-only half
    // vectors require promoting half vector operands to float vectors and
    // truncating the result, which is either an int or float vector, to a
    // short or half vector.

    // Source and destination are both expected to be vectors.
    llvm::Type *SrcElementTy = cast<llvm::VectorType>(SrcTy)->getElementType();
    llvm::Type *DstElementTy = cast<llvm::VectorType>(DstTy)->getElementType();
    (void)DstElementTy;

    assert(((SrcElementTy->isIntegerTy() &&
             DstElementTy->isIntegerTy()) ||
            (SrcElementTy->isFloatingPointTy() &&
             DstElementTy->isFloatingPointTy())) &&
           "unexpected conversion between a floating-point vector and an "
           "integer vector");

    // Truncate an i32 vector to an i16 vector.
    if (SrcElementTy->isIntegerTy())
      return Builder.CreateIntCast(Src, DstTy, false, "conv");

    // Truncate a float vector to a half vector.
    if (SrcSize > DstSize)
      return Builder.CreateFPTrunc(Src, DstTy, "conv");

    // Promote a half vector to a float vector.
    return Builder.CreateFPExt(Src, DstTy, "conv");
  }

  // Finally, we have the arithmetic types: real int/float.
  Value *Res = nullptr;
  llvm::Type *ResTy = DstTy;

  // An overflowing conversion has undefined behavior if either the source type
  // or the destination type is a floating-point type. However, we consider the
  // range of representable values for all floating-point types to be
  // [-inf,+inf], so no overflow can ever happen when the destination type is a
  // floating-point type.
  if (CGF.SanOpts.has(SanitizerKind::FloatCastOverflow) &&
      OrigSrcType->isFloatingType())
    EmitFloatConversionCheck(OrigSrc, OrigSrcType, Src, SrcType, DstType, DstTy,
                             Loc);

  // Cast to half through float if half isn't a native type.
  if (DstType->isHalfType() && !CGF.getContext().getLangOpts().NativeHalfType) {
    // Make sure we cast in a single step if from another FP type.
    if (SrcTy->isFloatingPointTy()) {
      // Use the intrinsic if the half type itself isn't supported
      // (as opposed to operations on half, available with NativeHalfType).
      if (CGF.getContext().getTargetInfo().useFP16ConversionIntrinsics())
        return Builder.CreateCall(
            CGF.CGM.getIntrinsic(llvm::Intrinsic::convert_to_fp16, SrcTy), Src);
      // If the half type is supported, just use an fptrunc.
      return Builder.CreateFPTrunc(Src, DstTy);
    }
    DstTy = CGF.FloatTy;
  }

  Res = EmitScalarCast(Src, SrcType, DstType, SrcTy, DstTy, Opts);

  if (DstTy != ResTy) {
    if (CGF.getContext().getTargetInfo().useFP16ConversionIntrinsics()) {
      assert(ResTy->isIntegerTy(16) && "Only half FP requires extra conversion");
      Res = Builder.CreateCall(
        CGF.CGM.getIntrinsic(llvm::Intrinsic::convert_to_fp16, CGF.CGM.FloatTy),
        Res);
    } else {
      Res = Builder.CreateFPTrunc(Res, ResTy, "conv");
    }
  }

  if (Opts.EmitImplicitIntegerTruncationChecks)
    EmitIntegerTruncationCheck(Src, NoncanonicalSrcType, Res,
                               NoncanonicalDstType, Loc);

  if (Opts.EmitImplicitIntegerSignChangeChecks)
    EmitIntegerSignChangeCheck(Src, NoncanonicalSrcType, Res,
                               NoncanonicalDstType, Loc);

  return Res;
}

Value *ScalarExprEmitter::EmitFixedPointConversion(Value *Src, QualType SrcTy,
                                                   QualType DstTy,
                                                   SourceLocation Loc) {
  llvm::FixedPointBuilder<CGBuilderTy> FPBuilder(Builder);
  llvm::Value *Result;
  if (SrcTy->isRealFloatingType())
    Result = FPBuilder.CreateFloatingToFixed(Src,
        CGF.getContext().getFixedPointSemantics(DstTy));
  else if (DstTy->isRealFloatingType())
    Result = FPBuilder.CreateFixedToFloating(Src,
        CGF.getContext().getFixedPointSemantics(SrcTy),
        ConvertType(DstTy));
  else {
    auto SrcFPSema = CGF.getContext().getFixedPointSemantics(SrcTy);
    auto DstFPSema = CGF.getContext().getFixedPointSemantics(DstTy);

    if (DstTy->isIntegerType())
      Result = FPBuilder.CreateFixedToInteger(Src, SrcFPSema,
                                              DstFPSema.getWidth(),
                                              DstFPSema.isSigned());
    else if (SrcTy->isIntegerType())
      Result =  FPBuilder.CreateIntegerToFixed(Src, SrcFPSema.isSigned(),
                                               DstFPSema);
    else
      Result = FPBuilder.CreateFixedToFixed(Src, SrcFPSema, DstFPSema);
  }
  return Result;
}

/// Emit a conversion from the specified complex type to the specified
/// destination type, where the destination type is an LLVM scalar type.
Value *ScalarExprEmitter::EmitComplexToScalarConversion(
    CodeGenFunction::ComplexPairTy Src, QualType SrcTy, QualType DstTy,
    SourceLocation Loc) {
  // Get the source element type.
  SrcTy = SrcTy->castAs<ComplexType>()->getElementType();

  // Handle conversions to bool first, they are special: comparisons against 0.
  if (DstTy->isBooleanType()) {
    //  Complex != 0  -> (Real != 0) | (Imag != 0)
    Src.first = EmitScalarConversion(Src.first, SrcTy, DstTy, Loc);
    Src.second = EmitScalarConversion(Src.second, SrcTy, DstTy, Loc);
    return Builder.CreateOr(Src.first, Src.second, "tobool");
  }

  // C99 6.3.1.7p2: "When a value of complex type is converted to a real type,
  // the imaginary part of the complex value is discarded and the value of the
  // real part is converted according to the conversion rules for the
  // corresponding real type.
  return EmitScalarConversion(Src.first, SrcTy, DstTy, Loc);
}

Value *ScalarExprEmitter::EmitNullValue(QualType Ty) {
  return CGF.EmitFromMemory(CGF.CGM.EmitNullConstant(Ty), Ty);
}

/// Emit a sanitization check for the given "binary" operation (which
/// might actually be a unary increment which has been lowered to a binary
/// operation). The check passes if all values in \p Checks (which are \c i1),
/// are \c true.
void ScalarExprEmitter::EmitBinOpCheck(
    ArrayRef<std::pair<Value *, SanitizerMask>> Checks, const BinOpInfo &Info) {
  assert(CGF.IsSanitizerScope);
  SanitizerHandler Check;
  SmallVector<llvm::Constant *, 4> StaticData;
  SmallVector<llvm::Value *, 2> DynamicData;

  BinaryOperatorKind Opcode = Info.Opcode;
  if (BinaryOperator::isCompoundAssignmentOp(Opcode))
    Opcode = BinaryOperator::getOpForCompoundAssignment(Opcode);

  StaticData.push_back(CGF.EmitCheckSourceLocation(Info.E->getExprLoc()));
  const UnaryOperator *UO = dyn_cast<UnaryOperator>(Info.E);
  if (UO && UO->getOpcode() == UO_Minus) {
    Check = SanitizerHandler::NegateOverflow;
    StaticData.push_back(CGF.EmitCheckTypeDescriptor(UO->getType()));
    DynamicData.push_back(Info.RHS);
  } else {
    if (BinaryOperator::isShiftOp(Opcode)) {
      // Shift LHS negative or too large, or RHS out of bounds.
      Check = SanitizerHandler::ShiftOutOfBounds;
      const BinaryOperator *BO = cast<BinaryOperator>(Info.E);
      StaticData.push_back(
        CGF.EmitCheckTypeDescriptor(BO->getLHS()->getType()));
      StaticData.push_back(
        CGF.EmitCheckTypeDescriptor(BO->getRHS()->getType()));
    } else if (Opcode == BO_Div || Opcode == BO_Rem) {
      // Divide or modulo by zero, or signed overflow (eg INT_MAX / -1).
      Check = SanitizerHandler::DivremOverflow;
      StaticData.push_back(CGF.EmitCheckTypeDescriptor(Info.Ty));
    } else {
      // Arithmetic overflow (+, -, *).
      switch (Opcode) {
      case BO_Add: Check = SanitizerHandler::AddOverflow; break;
      case BO_Sub: Check = SanitizerHandler::SubOverflow; break;
      case BO_Mul: Check = SanitizerHandler::MulOverflow; break;
      default: llvm_unreachable("unexpected opcode for bin op check");
      }
      StaticData.push_back(CGF.EmitCheckTypeDescriptor(Info.Ty));
    }
    DynamicData.push_back(Info.LHS);
    DynamicData.push_back(Info.RHS);
  }

  CGF.EmitCheck(Checks, Check, StaticData, DynamicData);
}

//===----------------------------------------------------------------------===//
//                            Visitor Methods
//===----------------------------------------------------------------------===//

Value *ScalarExprEmitter::VisitExpr(Expr *E) {
  CGF.ErrorUnsupported(E, "scalar expression");
  if (E->getType()->isVoidType())
    return nullptr;
  return llvm::UndefValue::get(CGF.ConvertType(E->getType()));
}

Value *
ScalarExprEmitter::VisitSYCLUniqueStableNameExpr(SYCLUniqueStableNameExpr *E) {
  ASTContext &Context = CGF.getContext();
  unsigned AddrSpace =
      Context.getTargetAddressSpace(CGF.CGM.GetGlobalConstantAddressSpace());
  llvm::Constant *GlobalConstStr = Builder.CreateGlobalStringPtr(
      E->ComputeName(Context), "__usn_str", AddrSpace);

  llvm::Type *ExprTy = ConvertType(E->getType());
  return Builder.CreatePointerBitCastOrAddrSpaceCast(GlobalConstStr, ExprTy,
                                                     "usn_addr_cast");
}

Value *
ScalarExprEmitter::VisitSYCLUniqueStableIdExpr(SYCLUniqueStableIdExpr *E) {
  ASTContext &Context = CGF.getContext();
  std::optional<LangAS> GlobalAS =
      Context.getTargetInfo().getConstantAddressSpace();
  llvm::Constant *GlobalConstStr = Builder.CreateGlobalStringPtr(
      E->ComputeName(Context), "__usid_str",
      static_cast<unsigned>(GlobalAS.value_or(LangAS::Default)));

  unsigned ExprAS = CGF.CGM.getTypes().getTargetAddressSpace(E->getType());

  if (GlobalConstStr->getType()->getPointerAddressSpace() == ExprAS)
    return GlobalConstStr;

  llvm::PointerType *NewPtrTy = llvm::PointerType::get(VMContext, ExprAS);
  return Builder.CreateAddrSpaceCast(GlobalConstStr, NewPtrTy,
                                     "usid_addr_cast");
}

Value *ScalarExprEmitter::VisitShuffleVectorExpr(ShuffleVectorExpr *E) {
  // Vector Mask Case
  if (E->getNumSubExprs() == 2) {
    Value *LHS = CGF.EmitScalarExpr(E->getExpr(0));
    Value *RHS = CGF.EmitScalarExpr(E->getExpr(1));
    Value *Mask;

    auto *LTy = cast<llvm::FixedVectorType>(LHS->getType());
    unsigned LHSElts = LTy->getNumElements();

    Mask = RHS;

    auto *MTy = cast<llvm::FixedVectorType>(Mask->getType());

    // Mask off the high bits of each shuffle index.
    Value *MaskBits =
        llvm::ConstantInt::get(MTy, llvm::NextPowerOf2(LHSElts - 1) - 1);
    Mask = Builder.CreateAnd(Mask, MaskBits, "mask");

    // newv = undef
    // mask = mask & maskbits
    // for each elt
    //   n = extract mask i
    //   x = extract val n
    //   newv = insert newv, x, i
    auto *RTy = llvm::FixedVectorType::get(LTy->getElementType(),
                                           MTy->getNumElements());
    Value* NewV = llvm::PoisonValue::get(RTy);
    for (unsigned i = 0, e = MTy->getNumElements(); i != e; ++i) {
      Value *IIndx = llvm::ConstantInt::get(CGF.SizeTy, i);
      Value *Indx = Builder.CreateExtractElement(Mask, IIndx, "shuf_idx");

      Value *VExt = Builder.CreateExtractElement(LHS, Indx, "shuf_elt");
      NewV = Builder.CreateInsertElement(NewV, VExt, IIndx, "shuf_ins");
    }
    return NewV;
  }

  Value* V1 = CGF.EmitScalarExpr(E->getExpr(0));
  Value* V2 = CGF.EmitScalarExpr(E->getExpr(1));

  SmallVector<int, 32> Indices;
  for (unsigned i = 2; i < E->getNumSubExprs(); ++i) {
    llvm::APSInt Idx = E->getShuffleMaskIdx(CGF.getContext(), i-2);
    // Check for -1 and output it as undef in the IR.
    if (Idx.isSigned() && Idx.isAllOnes())
      Indices.push_back(-1);
    else
      Indices.push_back(Idx.getZExtValue());
  }

  return Builder.CreateShuffleVector(V1, V2, Indices, "shuffle");
}

Value *ScalarExprEmitter::VisitConvertVectorExpr(ConvertVectorExpr *E) {
  QualType SrcType = E->getSrcExpr()->getType(),
           DstType = E->getType();

  Value *Src  = CGF.EmitScalarExpr(E->getSrcExpr());

  SrcType = CGF.getContext().getCanonicalType(SrcType);
  DstType = CGF.getContext().getCanonicalType(DstType);
  if (SrcType == DstType) return Src;

  assert(SrcType->isVectorType() &&
         "ConvertVector source type must be a vector");
  assert(DstType->isVectorType() &&
         "ConvertVector destination type must be a vector");

  llvm::Type *SrcTy = Src->getType();
  llvm::Type *DstTy = ConvertType(DstType);

  // Ignore conversions like int -> uint.
  if (SrcTy == DstTy)
    return Src;

  QualType SrcEltType = SrcType->castAs<VectorType>()->getElementType(),
           DstEltType = DstType->castAs<VectorType>()->getElementType();

  assert(SrcTy->isVectorTy() &&
         "ConvertVector source IR type must be a vector");
  assert(DstTy->isVectorTy() &&
         "ConvertVector destination IR type must be a vector");

  llvm::Type *SrcEltTy = cast<llvm::VectorType>(SrcTy)->getElementType(),
             *DstEltTy = cast<llvm::VectorType>(DstTy)->getElementType();

  if (DstEltType->isBooleanType()) {
    assert((SrcEltTy->isFloatingPointTy() ||
            isa<llvm::IntegerType>(SrcEltTy)) && "Unknown boolean conversion");

    llvm::Value *Zero = llvm::Constant::getNullValue(SrcTy);
    if (SrcEltTy->isFloatingPointTy()) {
      return Builder.CreateFCmpUNE(Src, Zero, "tobool");
    } else {
      return Builder.CreateICmpNE(Src, Zero, "tobool");
    }
  }

  // We have the arithmetic types: real int/float.
  Value *Res = nullptr;

  if (isa<llvm::IntegerType>(SrcEltTy)) {
    bool InputSigned = SrcEltType->isSignedIntegerOrEnumerationType();
    if (isa<llvm::IntegerType>(DstEltTy))
      Res = Builder.CreateIntCast(Src, DstTy, InputSigned, "conv");
    else if (InputSigned)
      Res = Builder.CreateSIToFP(Src, DstTy, "conv");
    else
      Res = Builder.CreateUIToFP(Src, DstTy, "conv");
  } else if (isa<llvm::IntegerType>(DstEltTy)) {
    assert(SrcEltTy->isFloatingPointTy() && "Unknown real conversion");
    if (DstEltType->isSignedIntegerOrEnumerationType())
      Res = Builder.CreateFPToSI(Src, DstTy, "conv");
    else
      Res = Builder.CreateFPToUI(Src, DstTy, "conv");
  } else {
    assert(SrcEltTy->isFloatingPointTy() && DstEltTy->isFloatingPointTy() &&
           "Unknown real conversion");
    if (DstEltTy->getTypeID() < SrcEltTy->getTypeID())
      Res = Builder.CreateFPTrunc(Src, DstTy, "conv");
    else
      Res = Builder.CreateFPExt(Src, DstTy, "conv");
  }

  return Res;
}

Value *ScalarExprEmitter::VisitMemberExpr(MemberExpr *E) {
  if (CodeGenFunction::ConstantEmission Constant = CGF.tryEmitAsConstant(E)) {
    CGF.EmitIgnoredExpr(E->getBase());
    return CGF.emitScalarConstant(Constant, E);
  } else {
    Expr::EvalResult Result;
    if (E->EvaluateAsInt(Result, CGF.getContext(), Expr::SE_AllowSideEffects)) {
      llvm::APSInt Value = Result.Val.getInt();
      CGF.EmitIgnoredExpr(E->getBase());
      return Builder.getInt(Value);
    }
  }

  return EmitLoadOfLValue(E);
}

Value *ScalarExprEmitter::VisitArraySubscriptExpr(ArraySubscriptExpr *E) {
  TestAndClearIgnoreResultAssign();

  // Emit subscript expressions in rvalue context's.  For most cases, this just
  // loads the lvalue formed by the subscript expr.  However, we have to be
  // careful, because the base of a vector subscript is occasionally an rvalue,
  // so we can't get it as an lvalue.
  if (!E->getBase()->getType()->isVectorType() &&
      !E->getBase()->getType()->isSveVLSBuiltinType())
    return EmitLoadOfLValue(E);

  // Handle the vector case.  The base must be a vector, the index must be an
  // integer value.
  Value *Base = Visit(E->getBase());
  Value *Idx  = Visit(E->getIdx());
  QualType IdxTy = E->getIdx()->getType();

  if (CGF.SanOpts.has(SanitizerKind::ArrayBounds))
    CGF.EmitBoundsCheck(E, E->getBase(), Idx, IdxTy, /*Accessed*/true);

  return Builder.CreateExtractElement(Base, Idx, "vecext");
}

Value *ScalarExprEmitter::VisitMatrixSubscriptExpr(MatrixSubscriptExpr *E) {
  TestAndClearIgnoreResultAssign();

  // Handle the vector case.  The base must be a vector, the index must be an
  // integer value.
  Value *RowIdx = Visit(E->getRowIdx());
  Value *ColumnIdx = Visit(E->getColumnIdx());

  const auto *MatrixTy = E->getBase()->getType()->castAs<ConstantMatrixType>();
  unsigned NumRows = MatrixTy->getNumRows();
  llvm::MatrixBuilder MB(Builder);
  Value *Idx = MB.CreateIndex(RowIdx, ColumnIdx, NumRows);
  if (CGF.CGM.getCodeGenOpts().OptimizationLevel > 0)
    MB.CreateIndexAssumption(Idx, MatrixTy->getNumElementsFlattened());

  Value *Matrix = Visit(E->getBase());

  // TODO: Should we emit bounds checks with SanitizerKind::ArrayBounds?
  return Builder.CreateExtractElement(Matrix, Idx, "matrixext");
}

static int getMaskElt(llvm::ShuffleVectorInst *SVI, unsigned Idx,
                      unsigned Off) {
  int MV = SVI->getMaskValue(Idx);
  if (MV == -1)
    return -1;
  return Off + MV;
}

static int getAsInt32(llvm::ConstantInt *C, llvm::Type *I32Ty) {
  assert(llvm::ConstantInt::isValueValidForType(I32Ty, C->getZExtValue()) &&
         "Index operand too large for shufflevector mask!");
  return C->getZExtValue();
}

Value *ScalarExprEmitter::VisitInitListExpr(InitListExpr *E) {
  bool Ignore = TestAndClearIgnoreResultAssign();
  (void)Ignore;
  assert (Ignore == false && "init list ignored");
  unsigned NumInitElements = E->getNumInits();

  if (E->hadArrayRangeDesignator())
    CGF.ErrorUnsupported(E, "GNU array range designator extension");

  llvm::VectorType *VType =
    dyn_cast<llvm::VectorType>(ConvertType(E->getType()));

  if (!VType) {
    if (NumInitElements == 0) {
      // C++11 value-initialization for the scalar.
      return EmitNullValue(E->getType());
    }
    // We have a scalar in braces. Just use the first element.
    return Visit(E->getInit(0));
  }

  if (isa<llvm::ScalableVectorType>(VType)) {
    if (NumInitElements == 0) {
      // C++11 value-initialization for the vector.
      return EmitNullValue(E->getType());
    }

    if (NumInitElements == 1) {
      Expr *InitVector = E->getInit(0);

      // Initialize from another scalable vector of the same type.
      if (InitVector->getType() == E->getType())
        return Visit(InitVector);
    }

    llvm_unreachable("Unexpected initialization of a scalable vector!");
  }

  unsigned ResElts = cast<llvm::FixedVectorType>(VType)->getNumElements();

  // Loop over initializers collecting the Value for each, and remembering
  // whether the source was swizzle (ExtVectorElementExpr).  This will allow
  // us to fold the shuffle for the swizzle into the shuffle for the vector
  // initializer, since LLVM optimizers generally do not want to touch
  // shuffles.
  unsigned CurIdx = 0;
  bool VIsUndefShuffle = false;
  llvm::Value *V = llvm::UndefValue::get(VType);
  for (unsigned i = 0; i != NumInitElements; ++i) {
    Expr *IE = E->getInit(i);
    Value *Init = Visit(IE);
    SmallVector<int, 16> Args;

    llvm::VectorType *VVT = dyn_cast<llvm::VectorType>(Init->getType());

    // Handle scalar elements.  If the scalar initializer is actually one
    // element of a different vector of the same width, use shuffle instead of
    // extract+insert.
    if (!VVT) {
      if (isa<ExtVectorElementExpr>(IE)) {
        llvm::ExtractElementInst *EI = cast<llvm::ExtractElementInst>(Init);

        if (cast<llvm::FixedVectorType>(EI->getVectorOperandType())
                ->getNumElements() == ResElts) {
          llvm::ConstantInt *C = cast<llvm::ConstantInt>(EI->getIndexOperand());
          Value *LHS = nullptr, *RHS = nullptr;
          if (CurIdx == 0) {
            // insert into undef -> shuffle (src, undef)
            // shufflemask must use an i32
            Args.push_back(getAsInt32(C, CGF.Int32Ty));
            Args.resize(ResElts, -1);

            LHS = EI->getVectorOperand();
            RHS = V;
            VIsUndefShuffle = true;
          } else if (VIsUndefShuffle) {
            // insert into undefshuffle && size match -> shuffle (v, src)
            llvm::ShuffleVectorInst *SVV = cast<llvm::ShuffleVectorInst>(V);
            for (unsigned j = 0; j != CurIdx; ++j)
              Args.push_back(getMaskElt(SVV, j, 0));
            Args.push_back(ResElts + C->getZExtValue());
            Args.resize(ResElts, -1);

            LHS = cast<llvm::ShuffleVectorInst>(V)->getOperand(0);
            RHS = EI->getVectorOperand();
            VIsUndefShuffle = false;
          }
          if (!Args.empty()) {
            V = Builder.CreateShuffleVector(LHS, RHS, Args);
            ++CurIdx;
            continue;
          }
        }
      }
      V = Builder.CreateInsertElement(V, Init, Builder.getInt32(CurIdx),
                                      "vecinit");
      VIsUndefShuffle = false;
      ++CurIdx;
      continue;
    }

    unsigned InitElts = cast<llvm::FixedVectorType>(VVT)->getNumElements();

    // If the initializer is an ExtVecEltExpr (a swizzle), and the swizzle's
    // input is the same width as the vector being constructed, generate an
    // optimized shuffle of the swizzle input into the result.
    unsigned Offset = (CurIdx == 0) ? 0 : ResElts;
    if (isa<ExtVectorElementExpr>(IE)) {
      llvm::ShuffleVectorInst *SVI = cast<llvm::ShuffleVectorInst>(Init);
      Value *SVOp = SVI->getOperand(0);
      auto *OpTy = cast<llvm::FixedVectorType>(SVOp->getType());

      if (OpTy->getNumElements() == ResElts) {
        for (unsigned j = 0; j != CurIdx; ++j) {
          // If the current vector initializer is a shuffle with undef, merge
          // this shuffle directly into it.
          if (VIsUndefShuffle) {
            Args.push_back(getMaskElt(cast<llvm::ShuffleVectorInst>(V), j, 0));
          } else {
            Args.push_back(j);
          }
        }
        for (unsigned j = 0, je = InitElts; j != je; ++j)
          Args.push_back(getMaskElt(SVI, j, Offset));
        Args.resize(ResElts, -1);

        if (VIsUndefShuffle)
          V = cast<llvm::ShuffleVectorInst>(V)->getOperand(0);

        Init = SVOp;
      }
    }

    // Extend init to result vector length, and then shuffle its contribution
    // to the vector initializer into V.
    if (Args.empty()) {
      for (unsigned j = 0; j != InitElts; ++j)
        Args.push_back(j);
      Args.resize(ResElts, -1);
      Init = Builder.CreateShuffleVector(Init, Args, "vext");

      Args.clear();
      for (unsigned j = 0; j != CurIdx; ++j)
        Args.push_back(j);
      for (unsigned j = 0; j != InitElts; ++j)
        Args.push_back(j + Offset);
      Args.resize(ResElts, -1);
    }

    // If V is undef, make sure it ends up on the RHS of the shuffle to aid
    // merging subsequent shuffles into this one.
    if (CurIdx == 0)
      std::swap(V, Init);
    V = Builder.CreateShuffleVector(V, Init, Args, "vecinit");
    VIsUndefShuffle = isa<llvm::UndefValue>(Init);
    CurIdx += InitElts;
  }

  // FIXME: evaluate codegen vs. shuffling against constant null vector.
  // Emit remaining default initializers.
  llvm::Type *EltTy = VType->getElementType();

  // Emit remaining default initializers
  for (/* Do not initialize i*/; CurIdx < ResElts; ++CurIdx) {
    Value *Idx = Builder.getInt32(CurIdx);
    llvm::Value *Init = llvm::Constant::getNullValue(EltTy);
    V = Builder.CreateInsertElement(V, Init, Idx, "vecinit");
  }
  return V;
}

bool CodeGenFunction::ShouldNullCheckClassCastValue(const CastExpr *CE) {
  const Expr *E = CE->getSubExpr();

  if (CE->getCastKind() == CK_UncheckedDerivedToBase)
    return false;

  if (isa<CXXThisExpr>(E->IgnoreParens())) {
    // We always assume that 'this' is never null.
    return false;
  }

  if (const ImplicitCastExpr *ICE = dyn_cast<ImplicitCastExpr>(CE)) {
    // And that glvalue casts are never null.
    if (ICE->isGLValue())
      return false;
  }

  return true;
}

// VisitCastExpr - Emit code for an explicit or implicit cast.  Implicit casts
// have to handle a more broad range of conversions than explicit casts, as they
// handle things like function to ptr-to-function decay etc.
Value *ScalarExprEmitter::VisitCastExpr(CastExpr *CE) {
  Expr *E = CE->getSubExpr();
  QualType DestTy = CE->getType();
  CastKind Kind = CE->getCastKind();
  CodeGenFunction::CGFPOptionsRAII FPOptions(CGF, CE);

  // These cases are generally not written to ignore the result of
  // evaluating their sub-expressions, so we clear this now.
  bool Ignored = TestAndClearIgnoreResultAssign();

  // Since almost all cast kinds apply to scalars, this switch doesn't have
  // a default case, so the compiler will warn on a missing case.  The cases
  // are in the same order as in the CastKind enum.
  switch (Kind) {
  case CK_Dependent: llvm_unreachable("dependent cast kind in IR gen!");
  case CK_BuiltinFnToFnPtr:
    llvm_unreachable("builtin functions are handled elsewhere");

  case CK_LValueBitCast:
  case CK_ObjCObjectLValueCast: {
    Address Addr = EmitLValue(E).getAddress(CGF);
    Addr = Addr.withElementType(CGF.ConvertTypeForMem(DestTy));
    LValue LV = CGF.MakeAddrLValue(Addr, DestTy);
    return EmitLoadOfLValue(LV, CE->getExprLoc());
  }

  case CK_LValueToRValueBitCast: {
    LValue SourceLVal = CGF.EmitLValue(E);
    Address Addr = SourceLVal.getAddress(CGF).withElementType(
        CGF.ConvertTypeForMem(DestTy));
    LValue DestLV = CGF.MakeAddrLValue(Addr, DestTy);
    DestLV.setTBAAInfo(TBAAAccessInfo::getMayAliasInfo());
    return EmitLoadOfLValue(DestLV, CE->getExprLoc());
  }

  case CK_CPointerToObjCPointerCast:
  case CK_BlockPointerToObjCPointerCast:
  case CK_AnyPointerToBlockPointerCast:
  case CK_BitCast: {
    Value *Src = Visit(const_cast<Expr*>(E));
    llvm::Type *SrcTy = Src->getType();
    llvm::Type *DstTy = ConvertType(DestTy);
<<<<<<< HEAD

    if (SrcTy->isPointerTy() && DstTy->isPointerTy() &&
        SrcTy->getPointerAddressSpace() != DstTy->getPointerAddressSpace())
      Src = Builder.CreateAddrSpaceCast(
          Src,
          llvm::PointerType::get(VMContext, DstTy->getPointerAddressSpace()));
    else if (SrcTy->isPtrOrPtrVectorTy() && DstTy->isPtrOrPtrVectorTy() &&
             SrcTy->getPointerAddressSpace() != DstTy->getPointerAddressSpace())
      llvm_unreachable("wrong cast for pointers in different address spaces"
                       "(must be an address space cast)!");
=======
    assert(
        (!SrcTy->isPtrOrPtrVectorTy() || !DstTy->isPtrOrPtrVectorTy() ||
         SrcTy->getPointerAddressSpace() == DstTy->getPointerAddressSpace()) &&
        "Address-space cast must be used to convert address spaces");
>>>>>>> 8f11f984

    if (CGF.SanOpts.has(SanitizerKind::CFIUnrelatedCast)) {
      if (auto *PT = DestTy->getAs<PointerType>()) {
        CGF.EmitVTablePtrCheckForCast(
            PT->getPointeeType(),
            Address(Src,
                    CGF.ConvertTypeForMem(
                        E->getType()->castAs<PointerType>()->getPointeeType()),
                    CGF.getPointerAlign()),
            /*MayBeNull=*/true, CodeGenFunction::CFITCK_UnrelatedCast,
            CE->getBeginLoc());
      }
    }

    if (CGF.CGM.getCodeGenOpts().StrictVTablePointers) {
      const QualType SrcType = E->getType();

      if (SrcType.mayBeNotDynamicClass() && DestTy.mayBeDynamicClass()) {
        // Casting to pointer that could carry dynamic information (provided by
        // invariant.group) requires launder.
        Src = Builder.CreateLaunderInvariantGroup(Src);
      } else if (SrcType.mayBeDynamicClass() && DestTy.mayBeNotDynamicClass()) {
        // Casting to pointer that does not carry dynamic information (provided
        // by invariant.group) requires stripping it.  Note that we don't do it
        // if the source could not be dynamic type and destination could be
        // dynamic because dynamic information is already laundered.  It is
        // because launder(strip(src)) == launder(src), so there is no need to
        // add extra strip before launder.
        Src = Builder.CreateStripInvariantGroup(Src);
      }
    }

    // Update heapallocsite metadata when there is an explicit pointer cast.
    if (auto *CI = dyn_cast<llvm::CallBase>(Src)) {
      if (CI->getMetadata("heapallocsite") && isa<ExplicitCastExpr>(CE) &&
          !isa<CastExpr>(E)) {
        QualType PointeeType = DestTy->getPointeeType();
        if (!PointeeType.isNull())
          CGF.getDebugInfo()->addHeapAllocSiteMetadata(CI, PointeeType,
                                                       CE->getExprLoc());
      }
    }

    // If Src is a fixed vector and Dst is a scalable vector, and both have the
    // same element type, use the llvm.vector.insert intrinsic to perform the
    // bitcast.
    if (const auto *FixedSrc = dyn_cast<llvm::FixedVectorType>(SrcTy)) {
      if (const auto *ScalableDst = dyn_cast<llvm::ScalableVectorType>(DstTy)) {
        // If we are casting a fixed i8 vector to a scalable 16 x i1 predicate
        // vector, use a vector insert and bitcast the result.
        bool NeedsBitCast = false;
        auto PredType = llvm::ScalableVectorType::get(Builder.getInt1Ty(), 16);
        llvm::Type *OrigType = DstTy;
        if (ScalableDst == PredType &&
            FixedSrc->getElementType() == Builder.getInt8Ty()) {
          DstTy = llvm::ScalableVectorType::get(Builder.getInt8Ty(), 2);
          ScalableDst = cast<llvm::ScalableVectorType>(DstTy);
          NeedsBitCast = true;
        }
        if (FixedSrc->getElementType() == ScalableDst->getElementType()) {
          llvm::Value *UndefVec = llvm::UndefValue::get(DstTy);
          llvm::Value *Zero = llvm::Constant::getNullValue(CGF.CGM.Int64Ty);
          llvm::Value *Result = Builder.CreateInsertVector(
              DstTy, UndefVec, Src, Zero, "cast.scalable");
          if (NeedsBitCast)
            Result = Builder.CreateBitCast(Result, OrigType);
          return Result;
        }
      }
    }

    // If Src is a scalable vector and Dst is a fixed vector, and both have the
    // same element type, use the llvm.vector.extract intrinsic to perform the
    // bitcast.
    if (const auto *ScalableSrc = dyn_cast<llvm::ScalableVectorType>(SrcTy)) {
      if (const auto *FixedDst = dyn_cast<llvm::FixedVectorType>(DstTy)) {
        // If we are casting a scalable 16 x i1 predicate vector to a fixed i8
        // vector, bitcast the source and use a vector extract.
        auto PredType = llvm::ScalableVectorType::get(Builder.getInt1Ty(), 16);
        if (ScalableSrc == PredType &&
            FixedDst->getElementType() == Builder.getInt8Ty()) {
          SrcTy = llvm::ScalableVectorType::get(Builder.getInt8Ty(), 2);
          ScalableSrc = cast<llvm::ScalableVectorType>(SrcTy);
          Src = Builder.CreateBitCast(Src, SrcTy);
        }
        if (ScalableSrc->getElementType() == FixedDst->getElementType()) {
          llvm::Value *Zero = llvm::Constant::getNullValue(CGF.CGM.Int64Ty);
          return Builder.CreateExtractVector(DstTy, Src, Zero, "cast.fixed");
        }
      }
    }

    // Perform VLAT <-> VLST bitcast through memory.
    // TODO: since the llvm.experimental.vector.{insert,extract} intrinsics
    //       require the element types of the vectors to be the same, we
    //       need to keep this around for bitcasts between VLAT <-> VLST where
    //       the element types of the vectors are not the same, until we figure
    //       out a better way of doing these casts.
    if ((isa<llvm::FixedVectorType>(SrcTy) &&
         isa<llvm::ScalableVectorType>(DstTy)) ||
        (isa<llvm::ScalableVectorType>(SrcTy) &&
         isa<llvm::FixedVectorType>(DstTy))) {
      Address Addr = CGF.CreateDefaultAlignTempAlloca(SrcTy, "saved-value");
      LValue LV = CGF.MakeAddrLValue(Addr, E->getType());
      CGF.EmitStoreOfScalar(Src, LV);
      Addr = Addr.withElementType(CGF.ConvertTypeForMem(DestTy));
      LValue DestLV = CGF.MakeAddrLValue(Addr, DestTy);
      DestLV.setTBAAInfo(TBAAAccessInfo::getMayAliasInfo());
      return EmitLoadOfLValue(DestLV, CE->getExprLoc());
    }
    return Builder.CreateBitCast(Src, DstTy);
  }
  case CK_AddressSpaceConversion: {
    Expr::EvalResult Result;
    if (E->EvaluateAsRValue(Result, CGF.getContext()) &&
        Result.Val.isNullPointer()) {
      // If E has side effect, it is emitted even if its final result is a
      // null pointer. In that case, a DCE pass should be able to
      // eliminate the useless instructions emitted during translating E.
      if (Result.HasSideEffects)
        Visit(E);
      return CGF.CGM.getNullPointer(cast<llvm::PointerType>(
          ConvertType(DestTy)), DestTy);
    }
    // Since target may map different address spaces in AST to the same address
    // space, an address space conversion may end up as a bitcast.
    return CGF.CGM.getTargetCodeGenInfo().performAddrSpaceCast(
        CGF, Visit(E), E->getType()->getPointeeType().getAddressSpace(),
        DestTy->getPointeeType().getAddressSpace(), ConvertType(DestTy));
  }
  case CK_AtomicToNonAtomic:
  case CK_NonAtomicToAtomic:
  case CK_UserDefinedConversion:
    return Visit(const_cast<Expr*>(E));

  case CK_NoOp: {
    llvm::Value *V = CE->changesVolatileQualification()
                         ? EmitLoadOfLValue(CE)
                         : Visit(const_cast<Expr *>(E));
    if (V) {
      // CK_NoOp can model a pointer qualification conversion, which can remove
      // an array bound and change the IR type.
      // FIXME: Once pointee types are removed from IR, remove this.
      llvm::Type *T = ConvertType(DestTy);
      if (T != V->getType())
        V = Builder.CreateBitCast(V, T);
    }
    return V;
  }

  case CK_BaseToDerived: {
    const CXXRecordDecl *DerivedClassDecl = DestTy->getPointeeCXXRecordDecl();
    assert(DerivedClassDecl && "BaseToDerived arg isn't a C++ object pointer!");

    Address Base = CGF.EmitPointerWithAlignment(E);
    Address Derived =
      CGF.GetAddressOfDerivedClass(Base, DerivedClassDecl,
                                   CE->path_begin(), CE->path_end(),
                                   CGF.ShouldNullCheckClassCastValue(CE));

    // C++11 [expr.static.cast]p11: Behavior is undefined if a downcast is
    // performed and the object is not of the derived type.
    if (CGF.sanitizePerformTypeCheck())
      CGF.EmitTypeCheck(CodeGenFunction::TCK_DowncastPointer, CE->getExprLoc(),
                        Derived.getPointer(), DestTy->getPointeeType());

    if (CGF.SanOpts.has(SanitizerKind::CFIDerivedCast))
      CGF.EmitVTablePtrCheckForCast(DestTy->getPointeeType(), Derived,
                                    /*MayBeNull=*/true,
                                    CodeGenFunction::CFITCK_DerivedCast,
                                    CE->getBeginLoc());

    return Derived.getPointer();
  }
  case CK_UncheckedDerivedToBase:
  case CK_DerivedToBase: {
    // The EmitPointerWithAlignment path does this fine; just discard
    // the alignment.
    return CGF.EmitPointerWithAlignment(CE).getPointer();
  }

  case CK_Dynamic: {
    Address V = CGF.EmitPointerWithAlignment(E);
    const CXXDynamicCastExpr *DCE = cast<CXXDynamicCastExpr>(CE);
    return CGF.EmitDynamicCast(V, DCE);
  }

  case CK_ArrayToPointerDecay:
    return CGF.EmitArrayToPointerDecay(E).getPointer();
  case CK_FunctionToPointerDecay:
    return EmitLValue(E).getPointer(CGF);

  case CK_NullToPointer:
    if (MustVisitNullValue(E))
      CGF.EmitIgnoredExpr(E);

    return CGF.CGM.getNullPointer(cast<llvm::PointerType>(ConvertType(DestTy)),
                              DestTy);

  case CK_NullToMemberPointer: {
    if (MustVisitNullValue(E))
      CGF.EmitIgnoredExpr(E);

    const MemberPointerType *MPT = CE->getType()->getAs<MemberPointerType>();
    return CGF.CGM.getCXXABI().EmitNullMemberPointer(MPT);
  }

  case CK_ReinterpretMemberPointer:
  case CK_BaseToDerivedMemberPointer:
  case CK_DerivedToBaseMemberPointer: {
    Value *Src = Visit(E);

    // Note that the AST doesn't distinguish between checked and
    // unchecked member pointer conversions, so we always have to
    // implement checked conversions here.  This is inefficient when
    // actual control flow may be required in order to perform the
    // check, which it is for data member pointers (but not member
    // function pointers on Itanium and ARM).
    return CGF.CGM.getCXXABI().EmitMemberPointerConversion(CGF, CE, Src);
  }

  case CK_ARCProduceObject:
    return CGF.EmitARCRetainScalarExpr(E);
  case CK_ARCConsumeObject:
    return CGF.EmitObjCConsumeObject(E->getType(), Visit(E));
  case CK_ARCReclaimReturnedObject:
    return CGF.EmitARCReclaimReturnedObject(E, /*allowUnsafe*/ Ignored);
  case CK_ARCExtendBlockObject:
    return CGF.EmitARCExtendBlockObject(E);

  case CK_CopyAndAutoreleaseBlockObject:
    return CGF.EmitBlockCopyAndAutorelease(Visit(E), E->getType());

  case CK_FloatingRealToComplex:
  case CK_FloatingComplexCast:
  case CK_IntegralRealToComplex:
  case CK_IntegralComplexCast:
  case CK_IntegralComplexToFloatingComplex:
  case CK_FloatingComplexToIntegralComplex:
  case CK_ConstructorConversion:
  case CK_ToUnion:
    llvm_unreachable("scalar cast to non-scalar value");

  case CK_LValueToRValue:
    assert(CGF.getContext().hasSameUnqualifiedType(E->getType(), DestTy));
    assert(E->isGLValue() && "lvalue-to-rvalue applied to r-value!");
    return Visit(const_cast<Expr*>(E));

  case CK_IntegralToPointer: {
    Value *Src = Visit(const_cast<Expr*>(E));

    // First, convert to the correct width so that we control the kind of
    // extension.
    auto DestLLVMTy = ConvertType(DestTy);
    llvm::Type *MiddleTy = CGF.CGM.getDataLayout().getIntPtrType(DestLLVMTy);
    bool InputSigned = E->getType()->isSignedIntegerOrEnumerationType();
    llvm::Value* IntResult =
      Builder.CreateIntCast(Src, MiddleTy, InputSigned, "conv");

    auto *IntToPtr = Builder.CreateIntToPtr(IntResult, DestLLVMTy);

    if (CGF.CGM.getCodeGenOpts().StrictVTablePointers) {
      // Going from integer to pointer that could be dynamic requires reloading
      // dynamic information from invariant.group.
      if (DestTy.mayBeDynamicClass())
        IntToPtr = Builder.CreateLaunderInvariantGroup(IntToPtr);
    }
    return IntToPtr;
  }
  case CK_PointerToIntegral: {
    assert(!DestTy->isBooleanType() && "bool should use PointerToBool");
    auto *PtrExpr = Visit(E);

    if (CGF.CGM.getCodeGenOpts().StrictVTablePointers) {
      const QualType SrcType = E->getType();

      // Casting to integer requires stripping dynamic information as it does
      // not carries it.
      if (SrcType.mayBeDynamicClass())
        PtrExpr = Builder.CreateStripInvariantGroup(PtrExpr);
    }

    return Builder.CreatePtrToInt(PtrExpr, ConvertType(DestTy));
  }
  case CK_ToVoid: {
    CGF.EmitIgnoredExpr(E);
    return nullptr;
  }
  case CK_MatrixCast: {
    return EmitScalarConversion(Visit(E), E->getType(), DestTy,
                                CE->getExprLoc());
  }
  case CK_VectorSplat: {
    llvm::Type *DstTy = ConvertType(DestTy);
    Value *Elt = Visit(const_cast<Expr *>(E));
    // Splat the element across to all elements
    llvm::ElementCount NumElements =
        cast<llvm::VectorType>(DstTy)->getElementCount();
    return Builder.CreateVectorSplat(NumElements, Elt, "splat");
  }

  case CK_FixedPointCast:
    return EmitScalarConversion(Visit(E), E->getType(), DestTy,
                                CE->getExprLoc());

  case CK_FixedPointToBoolean:
    assert(E->getType()->isFixedPointType() &&
           "Expected src type to be fixed point type");
    assert(DestTy->isBooleanType() && "Expected dest type to be boolean type");
    return EmitScalarConversion(Visit(E), E->getType(), DestTy,
                                CE->getExprLoc());

  case CK_FixedPointToIntegral:
    assert(E->getType()->isFixedPointType() &&
           "Expected src type to be fixed point type");
    assert(DestTy->isIntegerType() && "Expected dest type to be an integer");
    return EmitScalarConversion(Visit(E), E->getType(), DestTy,
                                CE->getExprLoc());

  case CK_IntegralToFixedPoint:
    assert(E->getType()->isIntegerType() &&
           "Expected src type to be an integer");
    assert(DestTy->isFixedPointType() &&
           "Expected dest type to be fixed point type");
    return EmitScalarConversion(Visit(E), E->getType(), DestTy,
                                CE->getExprLoc());

  case CK_IntegralCast: {
    ScalarConversionOpts Opts;
    if (auto *ICE = dyn_cast<ImplicitCastExpr>(CE)) {
      if (!ICE->isPartOfExplicitCast())
        Opts = ScalarConversionOpts(CGF.SanOpts);
    }
    return EmitScalarConversion(Visit(E), E->getType(), DestTy,
                                CE->getExprLoc(), Opts);
  }
  case CK_IntegralToFloating:
  case CK_FloatingToIntegral:
  case CK_FloatingCast:
  case CK_FixedPointToFloating:
  case CK_FloatingToFixedPoint: {
    CodeGenFunction::CGFPOptionsRAII FPOptsRAII(CGF, CE);
    return EmitScalarConversion(Visit(E), E->getType(), DestTy,
                                CE->getExprLoc());
  }
  case CK_BooleanToSignedIntegral: {
    ScalarConversionOpts Opts;
    Opts.TreatBooleanAsSigned = true;
    return EmitScalarConversion(Visit(E), E->getType(), DestTy,
                                CE->getExprLoc(), Opts);
  }
  case CK_IntegralToBoolean:
    return EmitIntToBoolConversion(Visit(E));
  case CK_PointerToBoolean:
    return EmitPointerToBoolConversion(Visit(E), E->getType());
  case CK_FloatingToBoolean: {
    CodeGenFunction::CGFPOptionsRAII FPOptsRAII(CGF, CE);
    return EmitFloatToBoolConversion(Visit(E));
  }
  case CK_MemberPointerToBoolean: {
    llvm::Value *MemPtr = Visit(E);
    const MemberPointerType *MPT = E->getType()->getAs<MemberPointerType>();
    return CGF.CGM.getCXXABI().EmitMemberPointerIsNotNull(CGF, MemPtr, MPT);
  }

  case CK_FloatingComplexToReal:
  case CK_IntegralComplexToReal:
    return CGF.EmitComplexExpr(E, false, true).first;

  case CK_FloatingComplexToBoolean:
  case CK_IntegralComplexToBoolean: {
    CodeGenFunction::ComplexPairTy V = CGF.EmitComplexExpr(E);

    // TODO: kill this function off, inline appropriate case here
    return EmitComplexToScalarConversion(V, E->getType(), DestTy,
                                         CE->getExprLoc());
  }

  case CK_ZeroToOCLOpaqueType: {
    assert((DestTy->isEventT() || DestTy->isQueueT() ||
            DestTy->isOCLIntelSubgroupAVCType()) &&
           "CK_ZeroToOCLEvent cast on non-event type");
    return llvm::Constant::getNullValue(ConvertType(DestTy));
  }

  case CK_IntToOCLSampler:
    return CGF.CGM.createOpenCLIntToSamplerConversion(E, CGF);

  } // end of switch

  llvm_unreachable("unknown scalar cast");
}

Value *ScalarExprEmitter::VisitStmtExpr(const StmtExpr *E) {
  CodeGenFunction::StmtExprEvaluation eval(CGF);
  Address RetAlloca = CGF.EmitCompoundStmt(*E->getSubStmt(),
                                           !E->getType()->isVoidType());
  if (!RetAlloca.isValid())
    return nullptr;
  return CGF.EmitLoadOfScalar(CGF.MakeAddrLValue(RetAlloca, E->getType()),
                              E->getExprLoc());
}

Value *ScalarExprEmitter::VisitExprWithCleanups(ExprWithCleanups *E) {
  CodeGenFunction::RunCleanupsScope Scope(CGF);
  Value *V = Visit(E->getSubExpr());
  // Defend against dominance problems caused by jumps out of expression
  // evaluation through the shared cleanup block.
  Scope.ForceCleanup({&V});
  return V;
}

//===----------------------------------------------------------------------===//
//                             Unary Operators
//===----------------------------------------------------------------------===//

static BinOpInfo createBinOpInfoFromIncDec(const UnaryOperator *E,
                                           llvm::Value *InVal, bool IsInc,
                                           FPOptions FPFeatures) {
  BinOpInfo BinOp;
  BinOp.LHS = InVal;
  BinOp.RHS = llvm::ConstantInt::get(InVal->getType(), 1, false);
  BinOp.Ty = E->getType();
  BinOp.Opcode = IsInc ? BO_Add : BO_Sub;
  BinOp.FPFeatures = FPFeatures;
  BinOp.E = E;
  return BinOp;
}

llvm::Value *ScalarExprEmitter::EmitIncDecConsiderOverflowBehavior(
    const UnaryOperator *E, llvm::Value *InVal, bool IsInc) {
  llvm::Value *Amount =
      llvm::ConstantInt::get(InVal->getType(), IsInc ? 1 : -1, true);
  StringRef Name = IsInc ? "inc" : "dec";
  switch (CGF.getLangOpts().getSignedOverflowBehavior()) {
  case LangOptions::SOB_Defined:
    return Builder.CreateAdd(InVal, Amount, Name);
  case LangOptions::SOB_Undefined:
    if (!CGF.SanOpts.has(SanitizerKind::SignedIntegerOverflow))
      return Builder.CreateNSWAdd(InVal, Amount, Name);
    [[fallthrough]];
  case LangOptions::SOB_Trapping:
    if (!E->canOverflow())
      return Builder.CreateNSWAdd(InVal, Amount, Name);
    return EmitOverflowCheckedBinOp(createBinOpInfoFromIncDec(
        E, InVal, IsInc, E->getFPFeaturesInEffect(CGF.getLangOpts())));
  }
  llvm_unreachable("Unknown SignedOverflowBehaviorTy");
}

namespace {
/// Handles check and update for lastprivate conditional variables.
class OMPLastprivateConditionalUpdateRAII {
private:
  CodeGenFunction &CGF;
  const UnaryOperator *E;

public:
  OMPLastprivateConditionalUpdateRAII(CodeGenFunction &CGF,
                                      const UnaryOperator *E)
      : CGF(CGF), E(E) {}
  ~OMPLastprivateConditionalUpdateRAII() {
    if (CGF.getLangOpts().OpenMP)
      CGF.CGM.getOpenMPRuntime().checkAndEmitLastprivateConditional(
          CGF, E->getSubExpr());
  }
};
} // namespace

llvm::Value *
ScalarExprEmitter::EmitScalarPrePostIncDec(const UnaryOperator *E, LValue LV,
                                           bool isInc, bool isPre) {
  OMPLastprivateConditionalUpdateRAII OMPRegion(CGF, E);
  QualType type = E->getSubExpr()->getType();
  llvm::PHINode *atomicPHI = nullptr;
  llvm::Value *value;
  llvm::Value *input;

  int amount = (isInc ? 1 : -1);
  bool isSubtraction = !isInc;

  if (const AtomicType *atomicTy = type->getAs<AtomicType>()) {
    type = atomicTy->getValueType();
    if (isInc && type->isBooleanType()) {
      llvm::Value *True = CGF.EmitToMemory(Builder.getTrue(), type);
      if (isPre) {
        Builder.CreateStore(True, LV.getAddress(CGF), LV.isVolatileQualified())
            ->setAtomic(llvm::AtomicOrdering::SequentiallyConsistent);
        return Builder.getTrue();
      }
      // For atomic bool increment, we just store true and return it for
      // preincrement, do an atomic swap with true for postincrement
      return Builder.CreateAtomicRMW(
          llvm::AtomicRMWInst::Xchg, LV.getPointer(CGF), True,
          llvm::AtomicOrdering::SequentiallyConsistent);
    }
    // Special case for atomic increment / decrement on integers, emit
    // atomicrmw instructions.  We skip this if we want to be doing overflow
    // checking, and fall into the slow path with the atomic cmpxchg loop.
    if (!type->isBooleanType() && type->isIntegerType() &&
        !(type->isUnsignedIntegerType() &&
          CGF.SanOpts.has(SanitizerKind::UnsignedIntegerOverflow)) &&
        CGF.getLangOpts().getSignedOverflowBehavior() !=
            LangOptions::SOB_Trapping) {
      llvm::AtomicRMWInst::BinOp aop = isInc ? llvm::AtomicRMWInst::Add :
        llvm::AtomicRMWInst::Sub;
      llvm::Instruction::BinaryOps op = isInc ? llvm::Instruction::Add :
        llvm::Instruction::Sub;
      llvm::Value *amt = CGF.EmitToMemory(
          llvm::ConstantInt::get(ConvertType(type), 1, true), type);
      llvm::Value *old =
          Builder.CreateAtomicRMW(aop, LV.getPointer(CGF), amt,
                                  llvm::AtomicOrdering::SequentiallyConsistent);
      return isPre ? Builder.CreateBinOp(op, old, amt) : old;
    }
    value = EmitLoadOfLValue(LV, E->getExprLoc());
    input = value;
    // For every other atomic operation, we need to emit a load-op-cmpxchg loop
    llvm::BasicBlock *startBB = Builder.GetInsertBlock();
    llvm::BasicBlock *opBB = CGF.createBasicBlock("atomic_op", CGF.CurFn);
    value = CGF.EmitToMemory(value, type);
    Builder.CreateBr(opBB);
    Builder.SetInsertPoint(opBB);
    atomicPHI = Builder.CreatePHI(value->getType(), 2);
    atomicPHI->addIncoming(value, startBB);
    value = atomicPHI;
  } else {
    value = EmitLoadOfLValue(LV, E->getExprLoc());
    input = value;
  }

  // Special case of integer increment that we have to check first: bool++.
  // Due to promotion rules, we get:
  //   bool++ -> bool = bool + 1
  //          -> bool = (int)bool + 1
  //          -> bool = ((int)bool + 1 != 0)
  // An interesting aspect of this is that increment is always true.
  // Decrement does not have this property.
  if (isInc && type->isBooleanType()) {
    value = Builder.getTrue();

  // Most common case by far: integer increment.
  } else if (type->isIntegerType()) {
    QualType promotedType;
    bool canPerformLossyDemotionCheck = false;
    if (CGF.getContext().isPromotableIntegerType(type)) {
      promotedType = CGF.getContext().getPromotedIntegerType(type);
      assert(promotedType != type && "Shouldn't promote to the same type.");
      canPerformLossyDemotionCheck = true;
      canPerformLossyDemotionCheck &=
          CGF.getContext().getCanonicalType(type) !=
          CGF.getContext().getCanonicalType(promotedType);
      canPerformLossyDemotionCheck &=
          PromotionIsPotentiallyEligibleForImplicitIntegerConversionCheck(
              type, promotedType);
      assert((!canPerformLossyDemotionCheck ||
              type->isSignedIntegerOrEnumerationType() ||
              promotedType->isSignedIntegerOrEnumerationType() ||
              ConvertType(type)->getScalarSizeInBits() ==
                  ConvertType(promotedType)->getScalarSizeInBits()) &&
             "The following check expects that if we do promotion to different "
             "underlying canonical type, at least one of the types (either "
             "base or promoted) will be signed, or the bitwidths will match.");
    }
    if (CGF.SanOpts.hasOneOf(
            SanitizerKind::ImplicitIntegerArithmeticValueChange) &&
        canPerformLossyDemotionCheck) {
      // While `x += 1` (for `x` with width less than int) is modeled as
      // promotion+arithmetics+demotion, and we can catch lossy demotion with
      // ease; inc/dec with width less than int can't overflow because of
      // promotion rules, so we omit promotion+demotion, which means that we can
      // not catch lossy "demotion". Because we still want to catch these cases
      // when the sanitizer is enabled, we perform the promotion, then perform
      // the increment/decrement in the wider type, and finally
      // perform the demotion. This will catch lossy demotions.

      value = EmitScalarConversion(value, type, promotedType, E->getExprLoc());
      Value *amt = llvm::ConstantInt::get(value->getType(), amount, true);
      value = Builder.CreateAdd(value, amt, isInc ? "inc" : "dec");
      // Do pass non-default ScalarConversionOpts so that sanitizer check is
      // emitted.
      value = EmitScalarConversion(value, promotedType, type, E->getExprLoc(),
                                   ScalarConversionOpts(CGF.SanOpts));

      // Note that signed integer inc/dec with width less than int can't
      // overflow because of promotion rules; we're just eliding a few steps
      // here.
    } else if (E->canOverflow() && type->isSignedIntegerOrEnumerationType()) {
      value = EmitIncDecConsiderOverflowBehavior(E, value, isInc);
    } else if (E->canOverflow() && type->isUnsignedIntegerType() &&
               CGF.SanOpts.has(SanitizerKind::UnsignedIntegerOverflow)) {
      value = EmitOverflowCheckedBinOp(createBinOpInfoFromIncDec(
          E, value, isInc, E->getFPFeaturesInEffect(CGF.getLangOpts())));
    } else {
      llvm::Value *amt = llvm::ConstantInt::get(value->getType(), amount, true);
      value = Builder.CreateAdd(value, amt, isInc ? "inc" : "dec");
    }

  // Next most common: pointer increment.
  } else if (const PointerType *ptr = type->getAs<PointerType>()) {
    QualType type = ptr->getPointeeType();

    // VLA types don't have constant size.
    if (const VariableArrayType *vla
          = CGF.getContext().getAsVariableArrayType(type)) {
      llvm::Value *numElts = CGF.getVLASize(vla).NumElts;
      if (!isInc) numElts = Builder.CreateNSWNeg(numElts, "vla.negsize");
      llvm::Type *elemTy = CGF.ConvertTypeForMem(vla->getElementType());
      if (CGF.getLangOpts().isSignedOverflowDefined())
        value = Builder.CreateGEP(elemTy, value, numElts, "vla.inc");
      else
        value = CGF.EmitCheckedInBoundsGEP(
            elemTy, value, numElts, /*SignedIndices=*/false, isSubtraction,
            E->getExprLoc(), "vla.inc");

    // Arithmetic on function pointers (!) is just +-1.
    } else if (type->isFunctionType()) {
      llvm::Value *amt = Builder.getInt32(amount);

      if (CGF.getLangOpts().isSignedOverflowDefined())
        value = Builder.CreateGEP(CGF.Int8Ty, value, amt, "incdec.funcptr");
      else
        value =
            CGF.EmitCheckedInBoundsGEP(CGF.Int8Ty, value, amt,
                                       /*SignedIndices=*/false, isSubtraction,
                                       E->getExprLoc(), "incdec.funcptr");

    // For everything else, we can just do a simple increment.
    } else {
      llvm::Value *amt = Builder.getInt32(amount);
      llvm::Type *elemTy = CGF.ConvertTypeForMem(type);
      if (CGF.getLangOpts().isSignedOverflowDefined())
        value = Builder.CreateGEP(elemTy, value, amt, "incdec.ptr");
      else
        value = CGF.EmitCheckedInBoundsGEP(
            elemTy, value, amt, /*SignedIndices=*/false, isSubtraction,
            E->getExprLoc(), "incdec.ptr");
    }

  // Vector increment/decrement.
  } else if (type->isVectorType()) {
    if (type->hasIntegerRepresentation()) {
      llvm::Value *amt = llvm::ConstantInt::get(value->getType(), amount);

      value = Builder.CreateAdd(value, amt, isInc ? "inc" : "dec");
    } else {
      value = Builder.CreateFAdd(
                  value,
                  llvm::ConstantFP::get(value->getType(), amount),
                  isInc ? "inc" : "dec");
    }

  // Floating point.
  } else if (type->isRealFloatingType()) {
    // Add the inc/dec to the real part.
    llvm::Value *amt;
    CodeGenFunction::CGFPOptionsRAII FPOptsRAII(CGF, E);

    if (type->isHalfType() && !CGF.getContext().getLangOpts().NativeHalfType) {
      // Another special case: half FP increment should be done via float
      if (CGF.getContext().getTargetInfo().useFP16ConversionIntrinsics()) {
        value = Builder.CreateCall(
            CGF.CGM.getIntrinsic(llvm::Intrinsic::convert_from_fp16,
                                 CGF.CGM.FloatTy),
            input, "incdec.conv");
      } else {
        value = Builder.CreateFPExt(input, CGF.CGM.FloatTy, "incdec.conv");
      }
    }

    if (value->getType()->isFloatTy())
      amt = llvm::ConstantFP::get(VMContext,
                                  llvm::APFloat(static_cast<float>(amount)));
    else if (value->getType()->isDoubleTy())
      amt = llvm::ConstantFP::get(VMContext,
                                  llvm::APFloat(static_cast<double>(amount)));
    else {
      // Remaining types are Half, Bfloat16, LongDouble, __ibm128 or __float128.
      // Convert from float.
      llvm::APFloat F(static_cast<float>(amount));
      bool ignored;
      const llvm::fltSemantics *FS;
      // Don't use getFloatTypeSemantics because Half isn't
      // necessarily represented using the "half" LLVM type.
      if (value->getType()->isFP128Ty())
        FS = &CGF.getTarget().getFloat128Format();
      else if (value->getType()->isHalfTy())
        FS = &CGF.getTarget().getHalfFormat();
      else if (value->getType()->isBFloatTy())
        FS = &CGF.getTarget().getBFloat16Format();
      else if (value->getType()->isPPC_FP128Ty())
        FS = &CGF.getTarget().getIbm128Format();
      else
        FS = &CGF.getTarget().getLongDoubleFormat();
      F.convert(*FS, llvm::APFloat::rmTowardZero, &ignored);
      amt = llvm::ConstantFP::get(VMContext, F);
    }
    value = Builder.CreateFAdd(value, amt, isInc ? "inc" : "dec");

    if (type->isHalfType() && !CGF.getContext().getLangOpts().NativeHalfType) {
      if (CGF.getContext().getTargetInfo().useFP16ConversionIntrinsics()) {
        value = Builder.CreateCall(
            CGF.CGM.getIntrinsic(llvm::Intrinsic::convert_to_fp16,
                                 CGF.CGM.FloatTy),
            value, "incdec.conv");
      } else {
        value = Builder.CreateFPTrunc(value, input->getType(), "incdec.conv");
      }
    }

  // Fixed-point types.
  } else if (type->isFixedPointType()) {
    // Fixed-point types are tricky. In some cases, it isn't possible to
    // represent a 1 or a -1 in the type at all. Piggyback off of
    // EmitFixedPointBinOp to avoid having to reimplement saturation.
    BinOpInfo Info;
    Info.E = E;
    Info.Ty = E->getType();
    Info.Opcode = isInc ? BO_Add : BO_Sub;
    Info.LHS = value;
    Info.RHS = llvm::ConstantInt::get(value->getType(), 1, false);
    // If the type is signed, it's better to represent this as +(-1) or -(-1),
    // since -1 is guaranteed to be representable.
    if (type->isSignedFixedPointType()) {
      Info.Opcode = isInc ? BO_Sub : BO_Add;
      Info.RHS = Builder.CreateNeg(Info.RHS);
    }
    // Now, convert from our invented integer literal to the type of the unary
    // op. This will upscale and saturate if necessary. This value can become
    // undef in some cases.
    llvm::FixedPointBuilder<CGBuilderTy> FPBuilder(Builder);
    auto DstSema = CGF.getContext().getFixedPointSemantics(Info.Ty);
    Info.RHS = FPBuilder.CreateIntegerToFixed(Info.RHS, true, DstSema);
    value = EmitFixedPointBinOp(Info);

  // Objective-C pointer types.
  } else {
    const ObjCObjectPointerType *OPT = type->castAs<ObjCObjectPointerType>();

    CharUnits size = CGF.getContext().getTypeSizeInChars(OPT->getObjectType());
    if (!isInc) size = -size;
    llvm::Value *sizeValue =
      llvm::ConstantInt::get(CGF.SizeTy, size.getQuantity());

    if (CGF.getLangOpts().isSignedOverflowDefined())
      value = Builder.CreateGEP(CGF.Int8Ty, value, sizeValue, "incdec.objptr");
    else
      value = CGF.EmitCheckedInBoundsGEP(
          CGF.Int8Ty, value, sizeValue, /*SignedIndices=*/false, isSubtraction,
          E->getExprLoc(), "incdec.objptr");
    value = Builder.CreateBitCast(value, input->getType());
  }

  if (atomicPHI) {
    llvm::BasicBlock *curBlock = Builder.GetInsertBlock();
    llvm::BasicBlock *contBB = CGF.createBasicBlock("atomic_cont", CGF.CurFn);
    auto Pair = CGF.EmitAtomicCompareExchange(
        LV, RValue::get(atomicPHI), RValue::get(value), E->getExprLoc());
    llvm::Value *old = CGF.EmitToMemory(Pair.first.getScalarVal(), type);
    llvm::Value *success = Pair.second;
    atomicPHI->addIncoming(old, curBlock);
    Builder.CreateCondBr(success, contBB, atomicPHI->getParent());
    Builder.SetInsertPoint(contBB);
    return isPre ? value : input;
  }

  // Store the updated result through the lvalue.
  if (LV.isBitField())
    CGF.EmitStoreThroughBitfieldLValue(RValue::get(value), LV, &value);
  else
    CGF.EmitStoreThroughLValue(RValue::get(value), LV);

  // If this is a postinc, return the value read from memory, otherwise use the
  // updated value.
  return isPre ? value : input;
}


Value *ScalarExprEmitter::VisitUnaryPlus(const UnaryOperator *E,
                                         QualType PromotionType) {
  QualType promotionTy = PromotionType.isNull()
                             ? getPromotionType(E->getSubExpr()->getType())
                             : PromotionType;
  Value *result = VisitPlus(E, promotionTy);
  if (result && !promotionTy.isNull())
    result = EmitUnPromotedValue(result, E->getType());
  return result;
}

Value *ScalarExprEmitter::VisitPlus(const UnaryOperator *E,
                                    QualType PromotionType) {
  // This differs from gcc, though, most likely due to a bug in gcc.
  TestAndClearIgnoreResultAssign();
  if (!PromotionType.isNull())
    return CGF.EmitPromotedScalarExpr(E->getSubExpr(), PromotionType);
  return Visit(E->getSubExpr());
}

Value *ScalarExprEmitter::VisitUnaryMinus(const UnaryOperator *E,
                                          QualType PromotionType) {
  QualType promotionTy = PromotionType.isNull()
                             ? getPromotionType(E->getSubExpr()->getType())
                             : PromotionType;
  Value *result = VisitMinus(E, promotionTy);
  if (result && !promotionTy.isNull())
    result = EmitUnPromotedValue(result, E->getType());
  return result;
}

Value *ScalarExprEmitter::VisitMinus(const UnaryOperator *E,
                                     QualType PromotionType) {
  TestAndClearIgnoreResultAssign();
  Value *Op;
  if (!PromotionType.isNull())
    Op = CGF.EmitPromotedScalarExpr(E->getSubExpr(), PromotionType);
  else
    Op = Visit(E->getSubExpr());

  // Generate a unary FNeg for FP ops.
  if (Op->getType()->isFPOrFPVectorTy())
    return Builder.CreateFNeg(Op, "fneg");

  // Emit unary minus with EmitSub so we handle overflow cases etc.
  BinOpInfo BinOp;
  BinOp.RHS = Op;
  BinOp.LHS = llvm::Constant::getNullValue(BinOp.RHS->getType());
  BinOp.Ty = E->getType();
  BinOp.Opcode = BO_Sub;
  BinOp.FPFeatures = E->getFPFeaturesInEffect(CGF.getLangOpts());
  BinOp.E = E;
  return EmitSub(BinOp);
}

Value *ScalarExprEmitter::VisitUnaryNot(const UnaryOperator *E) {
  TestAndClearIgnoreResultAssign();
  Value *Op = Visit(E->getSubExpr());
  return Builder.CreateNot(Op, "not");
}

Value *ScalarExprEmitter::VisitUnaryLNot(const UnaryOperator *E) {
  // Perform vector logical not on comparison with zero vector.
  if (E->getType()->isVectorType() &&
      E->getType()->castAs<VectorType>()->getVectorKind() ==
          VectorType::GenericVector) {
    Value *Oper = Visit(E->getSubExpr());
    Value *Zero = llvm::Constant::getNullValue(Oper->getType());
    Value *Result;
    if (Oper->getType()->isFPOrFPVectorTy()) {
      CodeGenFunction::CGFPOptionsRAII FPOptsRAII(
          CGF, E->getFPFeaturesInEffect(CGF.getLangOpts()));
      Result = Builder.CreateFCmp(llvm::CmpInst::FCMP_OEQ, Oper, Zero, "cmp");
    } else
      Result = Builder.CreateICmp(llvm::CmpInst::ICMP_EQ, Oper, Zero, "cmp");
    return Builder.CreateSExt(Result, ConvertType(E->getType()), "sext");
  }

  // Compare operand to zero.
  Value *BoolVal = CGF.EvaluateExprAsBool(E->getSubExpr());

  // Invert value.
  // TODO: Could dynamically modify easy computations here.  For example, if
  // the operand is an icmp ne, turn into icmp eq.
  BoolVal = Builder.CreateNot(BoolVal, "lnot");

  // ZExt result to the expr type.
  return Builder.CreateZExt(BoolVal, ConvertType(E->getType()), "lnot.ext");
}

Value *ScalarExprEmitter::VisitOffsetOfExpr(OffsetOfExpr *E) {
  // Try folding the offsetof to a constant.
  Expr::EvalResult EVResult;
  if (E->EvaluateAsInt(EVResult, CGF.getContext())) {
    llvm::APSInt Value = EVResult.Val.getInt();
    return Builder.getInt(Value);
  }

  // Loop over the components of the offsetof to compute the value.
  unsigned n = E->getNumComponents();
  llvm::Type* ResultType = ConvertType(E->getType());
  llvm::Value* Result = llvm::Constant::getNullValue(ResultType);
  QualType CurrentType = E->getTypeSourceInfo()->getType();
  for (unsigned i = 0; i != n; ++i) {
    OffsetOfNode ON = E->getComponent(i);
    llvm::Value *Offset = nullptr;
    switch (ON.getKind()) {
    case OffsetOfNode::Array: {
      // Compute the index
      Expr *IdxExpr = E->getIndexExpr(ON.getArrayExprIndex());
      llvm::Value* Idx = CGF.EmitScalarExpr(IdxExpr);
      bool IdxSigned = IdxExpr->getType()->isSignedIntegerOrEnumerationType();
      Idx = Builder.CreateIntCast(Idx, ResultType, IdxSigned, "conv");

      // Save the element type
      CurrentType =
          CGF.getContext().getAsArrayType(CurrentType)->getElementType();

      // Compute the element size
      llvm::Value* ElemSize = llvm::ConstantInt::get(ResultType,
          CGF.getContext().getTypeSizeInChars(CurrentType).getQuantity());

      // Multiply out to compute the result
      Offset = Builder.CreateMul(Idx, ElemSize);
      break;
    }

    case OffsetOfNode::Field: {
      FieldDecl *MemberDecl = ON.getField();
      RecordDecl *RD = CurrentType->castAs<RecordType>()->getDecl();
      const ASTRecordLayout &RL = CGF.getContext().getASTRecordLayout(RD);

      // Compute the index of the field in its parent.
      unsigned i = 0;
      // FIXME: It would be nice if we didn't have to loop here!
      for (RecordDecl::field_iterator Field = RD->field_begin(),
                                      FieldEnd = RD->field_end();
           Field != FieldEnd; ++Field, ++i) {
        if (*Field == MemberDecl)
          break;
      }
      assert(i < RL.getFieldCount() && "offsetof field in wrong type");

      // Compute the offset to the field
      int64_t OffsetInt = RL.getFieldOffset(i) /
                          CGF.getContext().getCharWidth();
      Offset = llvm::ConstantInt::get(ResultType, OffsetInt);

      // Save the element type.
      CurrentType = MemberDecl->getType();
      break;
    }

    case OffsetOfNode::Identifier:
      llvm_unreachable("dependent __builtin_offsetof");

    case OffsetOfNode::Base: {
      if (ON.getBase()->isVirtual()) {
        CGF.ErrorUnsupported(E, "virtual base in offsetof");
        continue;
      }

      RecordDecl *RD = CurrentType->castAs<RecordType>()->getDecl();
      const ASTRecordLayout &RL = CGF.getContext().getASTRecordLayout(RD);

      // Save the element type.
      CurrentType = ON.getBase()->getType();

      // Compute the offset to the base.
      auto *BaseRT = CurrentType->castAs<RecordType>();
      auto *BaseRD = cast<CXXRecordDecl>(BaseRT->getDecl());
      CharUnits OffsetInt = RL.getBaseClassOffset(BaseRD);
      Offset = llvm::ConstantInt::get(ResultType, OffsetInt.getQuantity());
      break;
    }
    }
    Result = Builder.CreateAdd(Result, Offset);
  }
  return Result;
}

/// VisitUnaryExprOrTypeTraitExpr - Return the size or alignment of the type of
/// argument of the sizeof expression as an integer.
Value *
ScalarExprEmitter::VisitUnaryExprOrTypeTraitExpr(
                              const UnaryExprOrTypeTraitExpr *E) {
  QualType TypeToSize = E->getTypeOfArgument();
  if (E->getKind() == UETT_SizeOf) {
    if (const VariableArrayType *VAT =
          CGF.getContext().getAsVariableArrayType(TypeToSize)) {
      if (E->isArgumentType()) {
        // sizeof(type) - make sure to emit the VLA size.
        CGF.EmitVariablyModifiedType(TypeToSize);
      } else {
        // C99 6.5.3.4p2: If the argument is an expression of type
        // VLA, it is evaluated.
        CGF.EmitIgnoredExpr(E->getArgumentExpr());
      }

      auto VlaSize = CGF.getVLASize(VAT);
      llvm::Value *size = VlaSize.NumElts;

      // Scale the number of non-VLA elements by the non-VLA element size.
      CharUnits eltSize = CGF.getContext().getTypeSizeInChars(VlaSize.Type);
      if (!eltSize.isOne())
        size = CGF.Builder.CreateNUWMul(CGF.CGM.getSize(eltSize), size);

      return size;
    }
  } else if (E->getKind() == UETT_OpenMPRequiredSimdAlign) {
    auto Alignment =
        CGF.getContext()
            .toCharUnitsFromBits(CGF.getContext().getOpenMPDefaultSimdAlign(
                E->getTypeOfArgument()->getPointeeType()))
            .getQuantity();
    return llvm::ConstantInt::get(CGF.SizeTy, Alignment);
  } else if (E->getKind() == UETT_VectorElements) {
    auto *VecTy = cast<llvm::VectorType>(ConvertType(E->getTypeOfArgument()));
    return Builder.CreateElementCount(CGF.SizeTy, VecTy->getElementCount());
  }

  // If this isn't sizeof(vla), the result must be constant; use the constant
  // folding logic so we don't have to duplicate it here.
  return Builder.getInt(E->EvaluateKnownConstInt(CGF.getContext()));
}

Value *ScalarExprEmitter::VisitUnaryReal(const UnaryOperator *E,
                                         QualType PromotionType) {
  QualType promotionTy = PromotionType.isNull()
                             ? getPromotionType(E->getSubExpr()->getType())
                             : PromotionType;
  Value *result = VisitReal(E, promotionTy);
  if (result && !promotionTy.isNull())
    result = EmitUnPromotedValue(result, E->getType());
  return result;
}

Value *ScalarExprEmitter::VisitReal(const UnaryOperator *E,
                                    QualType PromotionType) {
  Expr *Op = E->getSubExpr();
  if (Op->getType()->isAnyComplexType()) {
    // If it's an l-value, load through the appropriate subobject l-value.
    // Note that we have to ask E because Op might be an l-value that
    // this won't work for, e.g. an Obj-C property.
    if (E->isGLValue())  {
      if (!PromotionType.isNull()) {
        CodeGenFunction::ComplexPairTy result = CGF.EmitComplexExpr(
            Op, /*IgnoreReal*/ IgnoreResultAssign, /*IgnoreImag*/ true);
        if (result.first)
          result.first = CGF.EmitPromotedValue(result, PromotionType).first;
        return result.first;
      } else {
        return CGF.EmitLoadOfLValue(CGF.EmitLValue(E), E->getExprLoc())
            .getScalarVal();
      }
    }
    // Otherwise, calculate and project.
    return CGF.EmitComplexExpr(Op, false, true).first;
  }

  if (!PromotionType.isNull())
    return CGF.EmitPromotedScalarExpr(Op, PromotionType);
  return Visit(Op);
}

Value *ScalarExprEmitter::VisitUnaryImag(const UnaryOperator *E,
                                         QualType PromotionType) {
  QualType promotionTy = PromotionType.isNull()
                             ? getPromotionType(E->getSubExpr()->getType())
                             : PromotionType;
  Value *result = VisitImag(E, promotionTy);
  if (result && !promotionTy.isNull())
    result = EmitUnPromotedValue(result, E->getType());
  return result;
}

Value *ScalarExprEmitter::VisitImag(const UnaryOperator *E,
                                    QualType PromotionType) {
  Expr *Op = E->getSubExpr();
  if (Op->getType()->isAnyComplexType()) {
    // If it's an l-value, load through the appropriate subobject l-value.
    // Note that we have to ask E because Op might be an l-value that
    // this won't work for, e.g. an Obj-C property.
    if (Op->isGLValue()) {
      if (!PromotionType.isNull()) {
        CodeGenFunction::ComplexPairTy result = CGF.EmitComplexExpr(
            Op, /*IgnoreReal*/ true, /*IgnoreImag*/ IgnoreResultAssign);
        if (result.second)
          result.second = CGF.EmitPromotedValue(result, PromotionType).second;
        return result.second;
      } else {
        return CGF.EmitLoadOfLValue(CGF.EmitLValue(E), E->getExprLoc())
            .getScalarVal();
      }
    }
    // Otherwise, calculate and project.
    return CGF.EmitComplexExpr(Op, true, false).second;
  }

  // __imag on a scalar returns zero.  Emit the subexpr to ensure side
  // effects are evaluated, but not the actual value.
  if (Op->isGLValue())
    CGF.EmitLValue(Op);
  else if (!PromotionType.isNull())
    CGF.EmitPromotedScalarExpr(Op, PromotionType);
  else
    CGF.EmitScalarExpr(Op, true);
  if (!PromotionType.isNull())
    return llvm::Constant::getNullValue(ConvertType(PromotionType));
  return llvm::Constant::getNullValue(ConvertType(E->getType()));
}

//===----------------------------------------------------------------------===//
//                           Binary Operators
//===----------------------------------------------------------------------===//

Value *ScalarExprEmitter::EmitPromotedValue(Value *result,
                                            QualType PromotionType) {
  return CGF.Builder.CreateFPExt(result, ConvertType(PromotionType), "ext");
}

Value *ScalarExprEmitter::EmitUnPromotedValue(Value *result,
                                              QualType ExprType) {
  return CGF.Builder.CreateFPTrunc(result, ConvertType(ExprType), "unpromotion");
}

Value *ScalarExprEmitter::EmitPromoted(const Expr *E, QualType PromotionType) {
  E = E->IgnoreParens();
  if (auto BO = dyn_cast<BinaryOperator>(E)) {
    switch (BO->getOpcode()) {
#define HANDLE_BINOP(OP)                                                       \
  case BO_##OP:                                                                \
    return Emit##OP(EmitBinOps(BO, PromotionType));
      HANDLE_BINOP(Add)
      HANDLE_BINOP(Sub)
      HANDLE_BINOP(Mul)
      HANDLE_BINOP(Div)
#undef HANDLE_BINOP
    default:
      break;
    }
  } else if (auto UO = dyn_cast<UnaryOperator>(E)) {
    switch (UO->getOpcode()) {
    case UO_Imag:
      return VisitImag(UO, PromotionType);
    case UO_Real:
      return VisitReal(UO, PromotionType);
    case UO_Minus:
      return VisitMinus(UO, PromotionType);
    case UO_Plus:
      return VisitPlus(UO, PromotionType);
    default:
      break;
    }
  }
  auto result = Visit(const_cast<Expr *>(E));
  if (result) {
    if (!PromotionType.isNull())
      return EmitPromotedValue(result, PromotionType);
    else
      return EmitUnPromotedValue(result, E->getType());
  }
  return result;
}

BinOpInfo ScalarExprEmitter::EmitBinOps(const BinaryOperator *E,
                                        QualType PromotionType) {
  TestAndClearIgnoreResultAssign();
  BinOpInfo Result;
  Result.LHS = CGF.EmitPromotedScalarExpr(E->getLHS(), PromotionType);
  Result.RHS = CGF.EmitPromotedScalarExpr(E->getRHS(), PromotionType);
  if (!PromotionType.isNull())
    Result.Ty = PromotionType;
  else
    Result.Ty  = E->getType();
  Result.Opcode = E->getOpcode();
  Result.FPFeatures = E->getFPFeaturesInEffect(CGF.getLangOpts());
  Result.E = E;
  return Result;
}

LValue ScalarExprEmitter::EmitCompoundAssignLValue(
                                              const CompoundAssignOperator *E,
                        Value *(ScalarExprEmitter::*Func)(const BinOpInfo &),
                                                   Value *&Result) {
  QualType LHSTy = E->getLHS()->getType();
  BinOpInfo OpInfo;

  if (E->getComputationResultType()->isAnyComplexType())
    return CGF.EmitScalarCompoundAssignWithComplex(E, Result);

  // Emit the RHS first.  __block variables need to have the rhs evaluated
  // first, plus this should improve codegen a little.

  QualType PromotionTypeCR;
  PromotionTypeCR = getPromotionType(E->getComputationResultType());
  if (PromotionTypeCR.isNull())
      PromotionTypeCR = E->getComputationResultType();
  QualType PromotionTypeLHS = getPromotionType(E->getComputationLHSType());
  QualType PromotionTypeRHS = getPromotionType(E->getRHS()->getType());
  if (!PromotionTypeRHS.isNull())
    OpInfo.RHS = CGF.EmitPromotedScalarExpr(E->getRHS(), PromotionTypeRHS);
  else
    OpInfo.RHS = Visit(E->getRHS());
  OpInfo.Ty = PromotionTypeCR;
  OpInfo.Opcode = E->getOpcode();
  OpInfo.FPFeatures = E->getFPFeaturesInEffect(CGF.getLangOpts());
  OpInfo.E = E;
  // Load/convert the LHS.
  LValue LHSLV = EmitCheckedLValue(E->getLHS(), CodeGenFunction::TCK_Store);

  llvm::PHINode *atomicPHI = nullptr;
  if (const AtomicType *atomicTy = LHSTy->getAs<AtomicType>()) {
    QualType type = atomicTy->getValueType();
    if (!type->isBooleanType() && type->isIntegerType() &&
        !(type->isUnsignedIntegerType() &&
          CGF.SanOpts.has(SanitizerKind::UnsignedIntegerOverflow)) &&
        CGF.getLangOpts().getSignedOverflowBehavior() !=
            LangOptions::SOB_Trapping) {
      llvm::AtomicRMWInst::BinOp AtomicOp = llvm::AtomicRMWInst::BAD_BINOP;
      llvm::Instruction::BinaryOps Op;
      switch (OpInfo.Opcode) {
        // We don't have atomicrmw operands for *, %, /, <<, >>
        case BO_MulAssign: case BO_DivAssign:
        case BO_RemAssign:
        case BO_ShlAssign:
        case BO_ShrAssign:
          break;
        case BO_AddAssign:
          AtomicOp = llvm::AtomicRMWInst::Add;
          Op = llvm::Instruction::Add;
          break;
        case BO_SubAssign:
          AtomicOp = llvm::AtomicRMWInst::Sub;
          Op = llvm::Instruction::Sub;
          break;
        case BO_AndAssign:
          AtomicOp = llvm::AtomicRMWInst::And;
          Op = llvm::Instruction::And;
          break;
        case BO_XorAssign:
          AtomicOp = llvm::AtomicRMWInst::Xor;
          Op = llvm::Instruction::Xor;
          break;
        case BO_OrAssign:
          AtomicOp = llvm::AtomicRMWInst::Or;
          Op = llvm::Instruction::Or;
          break;
        default:
          llvm_unreachable("Invalid compound assignment type");
      }
      if (AtomicOp != llvm::AtomicRMWInst::BAD_BINOP) {
        llvm::Value *Amt = CGF.EmitToMemory(
            EmitScalarConversion(OpInfo.RHS, E->getRHS()->getType(), LHSTy,
                                 E->getExprLoc()),
            LHSTy);
        Value *OldVal = Builder.CreateAtomicRMW(
            AtomicOp, LHSLV.getPointer(CGF), Amt,
            llvm::AtomicOrdering::SequentiallyConsistent);

        // Since operation is atomic, the result type is guaranteed to be the
        // same as the input in LLVM terms.
        Result = Builder.CreateBinOp(Op, OldVal, Amt);
        return LHSLV;
      }
    }
    // FIXME: For floating point types, we should be saving and restoring the
    // floating point environment in the loop.
    llvm::BasicBlock *startBB = Builder.GetInsertBlock();
    llvm::BasicBlock *opBB = CGF.createBasicBlock("atomic_op", CGF.CurFn);
    OpInfo.LHS = EmitLoadOfLValue(LHSLV, E->getExprLoc());
    OpInfo.LHS = CGF.EmitToMemory(OpInfo.LHS, type);
    Builder.CreateBr(opBB);
    Builder.SetInsertPoint(opBB);
    atomicPHI = Builder.CreatePHI(OpInfo.LHS->getType(), 2);
    atomicPHI->addIncoming(OpInfo.LHS, startBB);
    OpInfo.LHS = atomicPHI;
  }
  else
    OpInfo.LHS = EmitLoadOfLValue(LHSLV, E->getExprLoc());

  CodeGenFunction::CGFPOptionsRAII FPOptsRAII(CGF, OpInfo.FPFeatures);
  SourceLocation Loc = E->getExprLoc();
  if (!PromotionTypeLHS.isNull())
    OpInfo.LHS = EmitScalarConversion(OpInfo.LHS, LHSTy, PromotionTypeLHS,
                                      E->getExprLoc());
  else
    OpInfo.LHS = EmitScalarConversion(OpInfo.LHS, LHSTy,
                                      E->getComputationLHSType(), Loc);

  // Expand the binary operator.
  Result = (this->*Func)(OpInfo);

  // Convert the result back to the LHS type,
  // potentially with Implicit Conversion sanitizer check.
  Result = EmitScalarConversion(Result, PromotionTypeCR, LHSTy, Loc,
                                ScalarConversionOpts(CGF.SanOpts));

  if (atomicPHI) {
    llvm::BasicBlock *curBlock = Builder.GetInsertBlock();
    llvm::BasicBlock *contBB = CGF.createBasicBlock("atomic_cont", CGF.CurFn);
    auto Pair = CGF.EmitAtomicCompareExchange(
        LHSLV, RValue::get(atomicPHI), RValue::get(Result), E->getExprLoc());
    llvm::Value *old = CGF.EmitToMemory(Pair.first.getScalarVal(), LHSTy);
    llvm::Value *success = Pair.second;
    atomicPHI->addIncoming(old, curBlock);
    Builder.CreateCondBr(success, contBB, atomicPHI->getParent());
    Builder.SetInsertPoint(contBB);
    return LHSLV;
  }

  // Store the result value into the LHS lvalue. Bit-fields are handled
  // specially because the result is altered by the store, i.e., [C99 6.5.16p1]
  // 'An assignment expression has the value of the left operand after the
  // assignment...'.
  if (LHSLV.isBitField())
    CGF.EmitStoreThroughBitfieldLValue(RValue::get(Result), LHSLV, &Result);
  else
    CGF.EmitStoreThroughLValue(RValue::get(Result), LHSLV);

  if (CGF.getLangOpts().OpenMP)
    CGF.CGM.getOpenMPRuntime().checkAndEmitLastprivateConditional(CGF,
                                                                  E->getLHS());
  return LHSLV;
}

Value *ScalarExprEmitter::EmitCompoundAssign(const CompoundAssignOperator *E,
                      Value *(ScalarExprEmitter::*Func)(const BinOpInfo &)) {
  bool Ignore = TestAndClearIgnoreResultAssign();
  Value *RHS = nullptr;
  LValue LHS = EmitCompoundAssignLValue(E, Func, RHS);

  // If the result is clearly ignored, return now.
  if (Ignore)
    return nullptr;

  // The result of an assignment in C is the assigned r-value.
  if (!CGF.getLangOpts().CPlusPlus)
    return RHS;

  // If the lvalue is non-volatile, return the computed value of the assignment.
  if (!LHS.isVolatileQualified())
    return RHS;

  // Otherwise, reload the value.
  return EmitLoadOfLValue(LHS, E->getExprLoc());
}

void ScalarExprEmitter::EmitUndefinedBehaviorIntegerDivAndRemCheck(
    const BinOpInfo &Ops, llvm::Value *Zero, bool isDiv) {
  SmallVector<std::pair<llvm::Value *, SanitizerMask>, 2> Checks;

  if (CGF.SanOpts.has(SanitizerKind::IntegerDivideByZero)) {
    Checks.push_back(std::make_pair(Builder.CreateICmpNE(Ops.RHS, Zero),
                                    SanitizerKind::IntegerDivideByZero));
  }

  const auto *BO = cast<BinaryOperator>(Ops.E);
  if (CGF.SanOpts.has(SanitizerKind::SignedIntegerOverflow) &&
      Ops.Ty->hasSignedIntegerRepresentation() &&
      !IsWidenedIntegerOp(CGF.getContext(), BO->getLHS()) &&
      Ops.mayHaveIntegerOverflow()) {
    llvm::IntegerType *Ty = cast<llvm::IntegerType>(Zero->getType());

    llvm::Value *IntMin =
      Builder.getInt(llvm::APInt::getSignedMinValue(Ty->getBitWidth()));
    llvm::Value *NegOne = llvm::Constant::getAllOnesValue(Ty);

    llvm::Value *LHSCmp = Builder.CreateICmpNE(Ops.LHS, IntMin);
    llvm::Value *RHSCmp = Builder.CreateICmpNE(Ops.RHS, NegOne);
    llvm::Value *NotOverflow = Builder.CreateOr(LHSCmp, RHSCmp, "or");
    Checks.push_back(
        std::make_pair(NotOverflow, SanitizerKind::SignedIntegerOverflow));
  }

  if (Checks.size() > 0)
    EmitBinOpCheck(Checks, Ops);
}

Value *ScalarExprEmitter::EmitDiv(const BinOpInfo &Ops) {
  {
    CodeGenFunction::SanitizerScope SanScope(&CGF);
    if ((CGF.SanOpts.has(SanitizerKind::IntegerDivideByZero) ||
         CGF.SanOpts.has(SanitizerKind::SignedIntegerOverflow)) &&
        Ops.Ty->isIntegerType() &&
        (Ops.mayHaveIntegerDivisionByZero() || Ops.mayHaveIntegerOverflow())) {
      llvm::Value *Zero = llvm::Constant::getNullValue(ConvertType(Ops.Ty));
      EmitUndefinedBehaviorIntegerDivAndRemCheck(Ops, Zero, true);
    } else if (CGF.SanOpts.has(SanitizerKind::FloatDivideByZero) &&
               Ops.Ty->isRealFloatingType() &&
               Ops.mayHaveFloatDivisionByZero()) {
      llvm::Value *Zero = llvm::Constant::getNullValue(ConvertType(Ops.Ty));
      llvm::Value *NonZero = Builder.CreateFCmpUNE(Ops.RHS, Zero);
      EmitBinOpCheck(std::make_pair(NonZero, SanitizerKind::FloatDivideByZero),
                     Ops);
    }
  }

  if (Ops.Ty->isConstantMatrixType()) {
    llvm::MatrixBuilder MB(Builder);
    // We need to check the types of the operands of the operator to get the
    // correct matrix dimensions.
    auto *BO = cast<BinaryOperator>(Ops.E);
    (void)BO;
    assert(
        isa<ConstantMatrixType>(BO->getLHS()->getType().getCanonicalType()) &&
        "first operand must be a matrix");
    assert(BO->getRHS()->getType().getCanonicalType()->isArithmeticType() &&
           "second operand must be an arithmetic type");
    CodeGenFunction::CGFPOptionsRAII FPOptsRAII(CGF, Ops.FPFeatures);
    return MB.CreateScalarDiv(Ops.LHS, Ops.RHS,
                              Ops.Ty->hasUnsignedIntegerRepresentation());
  }

  if (Ops.LHS->getType()->isFPOrFPVectorTy()) {
    llvm::Value *Val;
    CodeGenFunction::CGFPOptionsRAII FPOptsRAII(CGF, Ops.FPFeatures);
    Val = Builder.CreateFDiv(Ops.LHS, Ops.RHS, "div");
    CGF.SetDivFPAccuracy(Val);
    return Val;
  }
  else if (Ops.isFixedPointOp())
    return EmitFixedPointBinOp(Ops);
  else if (Ops.Ty->hasUnsignedIntegerRepresentation())
    return Builder.CreateUDiv(Ops.LHS, Ops.RHS, "div");
  else
    return Builder.CreateSDiv(Ops.LHS, Ops.RHS, "div");
}

Value *ScalarExprEmitter::EmitRem(const BinOpInfo &Ops) {
  // Rem in C can't be a floating point type: C99 6.5.5p2.
  if ((CGF.SanOpts.has(SanitizerKind::IntegerDivideByZero) ||
       CGF.SanOpts.has(SanitizerKind::SignedIntegerOverflow)) &&
      Ops.Ty->isIntegerType() &&
      (Ops.mayHaveIntegerDivisionByZero() || Ops.mayHaveIntegerOverflow())) {
    CodeGenFunction::SanitizerScope SanScope(&CGF);
    llvm::Value *Zero = llvm::Constant::getNullValue(ConvertType(Ops.Ty));
    EmitUndefinedBehaviorIntegerDivAndRemCheck(Ops, Zero, false);
  }

  if (Ops.Ty->hasUnsignedIntegerRepresentation())
    return Builder.CreateURem(Ops.LHS, Ops.RHS, "rem");
  else
    return Builder.CreateSRem(Ops.LHS, Ops.RHS, "rem");
}

Value *ScalarExprEmitter::EmitOverflowCheckedBinOp(const BinOpInfo &Ops) {
  unsigned IID;
  unsigned OpID = 0;
  SanitizerHandler OverflowKind;

  bool isSigned = Ops.Ty->isSignedIntegerOrEnumerationType();
  switch (Ops.Opcode) {
  case BO_Add:
  case BO_AddAssign:
    OpID = 1;
    IID = isSigned ? llvm::Intrinsic::sadd_with_overflow :
                     llvm::Intrinsic::uadd_with_overflow;
    OverflowKind = SanitizerHandler::AddOverflow;
    break;
  case BO_Sub:
  case BO_SubAssign:
    OpID = 2;
    IID = isSigned ? llvm::Intrinsic::ssub_with_overflow :
                     llvm::Intrinsic::usub_with_overflow;
    OverflowKind = SanitizerHandler::SubOverflow;
    break;
  case BO_Mul:
  case BO_MulAssign:
    OpID = 3;
    IID = isSigned ? llvm::Intrinsic::smul_with_overflow :
                     llvm::Intrinsic::umul_with_overflow;
    OverflowKind = SanitizerHandler::MulOverflow;
    break;
  default:
    llvm_unreachable("Unsupported operation for overflow detection");
  }
  OpID <<= 1;
  if (isSigned)
    OpID |= 1;

  CodeGenFunction::SanitizerScope SanScope(&CGF);
  llvm::Type *opTy = CGF.CGM.getTypes().ConvertType(Ops.Ty);

  llvm::Function *intrinsic = CGF.CGM.getIntrinsic(IID, opTy);

  Value *resultAndOverflow = Builder.CreateCall(intrinsic, {Ops.LHS, Ops.RHS});
  Value *result = Builder.CreateExtractValue(resultAndOverflow, 0);
  Value *overflow = Builder.CreateExtractValue(resultAndOverflow, 1);

  // Handle overflow with llvm.trap if no custom handler has been specified.
  const std::string *handlerName =
    &CGF.getLangOpts().OverflowHandler;
  if (handlerName->empty()) {
    // If the signed-integer-overflow sanitizer is enabled, emit a call to its
    // runtime. Otherwise, this is a -ftrapv check, so just emit a trap.
    if (!isSigned || CGF.SanOpts.has(SanitizerKind::SignedIntegerOverflow)) {
      llvm::Value *NotOverflow = Builder.CreateNot(overflow);
      SanitizerMask Kind = isSigned ? SanitizerKind::SignedIntegerOverflow
                              : SanitizerKind::UnsignedIntegerOverflow;
      EmitBinOpCheck(std::make_pair(NotOverflow, Kind), Ops);
    } else
      CGF.EmitTrapCheck(Builder.CreateNot(overflow), OverflowKind);
    return result;
  }

  // Branch in case of overflow.
  llvm::BasicBlock *initialBB = Builder.GetInsertBlock();
  llvm::BasicBlock *continueBB =
      CGF.createBasicBlock("nooverflow", CGF.CurFn, initialBB->getNextNode());
  llvm::BasicBlock *overflowBB = CGF.createBasicBlock("overflow", CGF.CurFn);

  Builder.CreateCondBr(overflow, overflowBB, continueBB);

  // If an overflow handler is set, then we want to call it and then use its
  // result, if it returns.
  Builder.SetInsertPoint(overflowBB);

  // Get the overflow handler.
  llvm::Type *Int8Ty = CGF.Int8Ty;
  llvm::Type *argTypes[] = { CGF.Int64Ty, CGF.Int64Ty, Int8Ty, Int8Ty };
  llvm::FunctionType *handlerTy =
      llvm::FunctionType::get(CGF.Int64Ty, argTypes, true);
  llvm::FunctionCallee handler =
      CGF.CGM.CreateRuntimeFunction(handlerTy, *handlerName);

  // Sign extend the args to 64-bit, so that we can use the same handler for
  // all types of overflow.
  llvm::Value *lhs = Builder.CreateSExt(Ops.LHS, CGF.Int64Ty);
  llvm::Value *rhs = Builder.CreateSExt(Ops.RHS, CGF.Int64Ty);

  // Call the handler with the two arguments, the operation, and the size of
  // the result.
  llvm::Value *handlerArgs[] = {
    lhs,
    rhs,
    Builder.getInt8(OpID),
    Builder.getInt8(cast<llvm::IntegerType>(opTy)->getBitWidth())
  };
  llvm::Value *handlerResult =
    CGF.EmitNounwindRuntimeCall(handler, handlerArgs);

  // Truncate the result back to the desired size.
  handlerResult = Builder.CreateTrunc(handlerResult, opTy);
  Builder.CreateBr(continueBB);

  Builder.SetInsertPoint(continueBB);
  llvm::PHINode *phi = Builder.CreatePHI(opTy, 2);
  phi->addIncoming(result, initialBB);
  phi->addIncoming(handlerResult, overflowBB);

  return phi;
}

/// Emit pointer + index arithmetic.
static Value *emitPointerArithmetic(CodeGenFunction &CGF,
                                    const BinOpInfo &op,
                                    bool isSubtraction) {
  // Must have binary (not unary) expr here.  Unary pointer
  // increment/decrement doesn't use this path.
  const BinaryOperator *expr = cast<BinaryOperator>(op.E);

  Value *pointer = op.LHS;
  Expr *pointerOperand = expr->getLHS();
  Value *index = op.RHS;
  Expr *indexOperand = expr->getRHS();

  // In a subtraction, the LHS is always the pointer.
  if (!isSubtraction && !pointer->getType()->isPointerTy()) {
    std::swap(pointer, index);
    std::swap(pointerOperand, indexOperand);
  }

  bool isSigned = indexOperand->getType()->isSignedIntegerOrEnumerationType();

  unsigned width = cast<llvm::IntegerType>(index->getType())->getBitWidth();
  auto &DL = CGF.CGM.getDataLayout();
  auto PtrTy = cast<llvm::PointerType>(pointer->getType());

  // Some versions of glibc and gcc use idioms (particularly in their malloc
  // routines) that add a pointer-sized integer (known to be a pointer value)
  // to a null pointer in order to cast the value back to an integer or as
  // part of a pointer alignment algorithm.  This is undefined behavior, but
  // we'd like to be able to compile programs that use it.
  //
  // Normally, we'd generate a GEP with a null-pointer base here in response
  // to that code, but it's also UB to dereference a pointer created that
  // way.  Instead (as an acknowledged hack to tolerate the idiom) we will
  // generate a direct cast of the integer value to a pointer.
  //
  // The idiom (p = nullptr + N) is not met if any of the following are true:
  //
  //   The operation is subtraction.
  //   The index is not pointer-sized.
  //   The pointer type is not byte-sized.
  //
  if (BinaryOperator::isNullPointerArithmeticExtension(CGF.getContext(),
                                                       op.Opcode,
                                                       expr->getLHS(),
                                                       expr->getRHS()))
    return CGF.Builder.CreateIntToPtr(index, pointer->getType());

  if (width != DL.getIndexTypeSizeInBits(PtrTy)) {
    // Zero-extend or sign-extend the pointer value according to
    // whether the index is signed or not.
    index = CGF.Builder.CreateIntCast(index, DL.getIndexType(PtrTy), isSigned,
                                      "idx.ext");
  }

  // If this is subtraction, negate the index.
  if (isSubtraction)
    index = CGF.Builder.CreateNeg(index, "idx.neg");

  if (CGF.SanOpts.has(SanitizerKind::ArrayBounds))
    CGF.EmitBoundsCheck(op.E, pointerOperand, index, indexOperand->getType(),
                        /*Accessed*/ false);

  const PointerType *pointerType
    = pointerOperand->getType()->getAs<PointerType>();
  if (!pointerType) {
    QualType objectType = pointerOperand->getType()
                                        ->castAs<ObjCObjectPointerType>()
                                        ->getPointeeType();
    llvm::Value *objectSize
      = CGF.CGM.getSize(CGF.getContext().getTypeSizeInChars(objectType));

    index = CGF.Builder.CreateMul(index, objectSize);

    Value *result =
        CGF.Builder.CreateGEP(CGF.Int8Ty, pointer, index, "add.ptr");
    return CGF.Builder.CreateBitCast(result, pointer->getType());
  }

  QualType elementType = pointerType->getPointeeType();
  if (const VariableArrayType *vla
        = CGF.getContext().getAsVariableArrayType(elementType)) {
    // The element count here is the total number of non-VLA elements.
    llvm::Value *numElements = CGF.getVLASize(vla).NumElts;

    // Effectively, the multiply by the VLA size is part of the GEP.
    // GEP indexes are signed, and scaling an index isn't permitted to
    // signed-overflow, so we use the same semantics for our explicit
    // multiply.  We suppress this if overflow is not undefined behavior.
    llvm::Type *elemTy = CGF.ConvertTypeForMem(vla->getElementType());
    if (CGF.getLangOpts().isSignedOverflowDefined()) {
      index = CGF.Builder.CreateMul(index, numElements, "vla.index");
      pointer = CGF.Builder.CreateGEP(elemTy, pointer, index, "add.ptr");
    } else {
      index = CGF.Builder.CreateNSWMul(index, numElements, "vla.index");
      pointer = CGF.EmitCheckedInBoundsGEP(
          elemTy, pointer, index, isSigned, isSubtraction, op.E->getExprLoc(),
          "add.ptr");
    }
    return pointer;
  }

  // Explicitly handle GNU void* and function pointer arithmetic extensions. The
  // GNU void* casts amount to no-ops since our void* type is i8*, but this is
  // future proof.
  llvm::Type *elemTy;
  if (elementType->isVoidType() || elementType->isFunctionType())
    elemTy = CGF.Int8Ty;
  else
    elemTy = CGF.ConvertTypeForMem(elementType);

  if (CGF.getLangOpts().isSignedOverflowDefined())
    return CGF.Builder.CreateGEP(elemTy, pointer, index, "add.ptr");

  return CGF.EmitCheckedInBoundsGEP(
      elemTy, pointer, index, isSigned, isSubtraction, op.E->getExprLoc(),
      "add.ptr");
}

// Construct an fmuladd intrinsic to represent a fused mul-add of MulOp and
// Addend. Use negMul and negAdd to negate the first operand of the Mul or
// the add operand respectively. This allows fmuladd to represent a*b-c, or
// c-a*b. Patterns in LLVM should catch the negated forms and translate them to
// efficient operations.
static Value* buildFMulAdd(llvm::Instruction *MulOp, Value *Addend,
                           const CodeGenFunction &CGF, CGBuilderTy &Builder,
                           bool negMul, bool negAdd) {
  Value *MulOp0 = MulOp->getOperand(0);
  Value *MulOp1 = MulOp->getOperand(1);
  if (negMul)
    MulOp0 = Builder.CreateFNeg(MulOp0, "neg");
  if (negAdd)
    Addend = Builder.CreateFNeg(Addend, "neg");

  Value *FMulAdd = nullptr;
  if (Builder.getIsFPConstrained()) {
    assert(isa<llvm::ConstrainedFPIntrinsic>(MulOp) &&
           "Only constrained operation should be created when Builder is in FP "
           "constrained mode");
    FMulAdd = Builder.CreateConstrainedFPCall(
        CGF.CGM.getIntrinsic(llvm::Intrinsic::experimental_constrained_fmuladd,
                             Addend->getType()),
        {MulOp0, MulOp1, Addend});
  } else {
    FMulAdd = Builder.CreateCall(
        CGF.CGM.getIntrinsic(llvm::Intrinsic::fmuladd, Addend->getType()),
        {MulOp0, MulOp1, Addend});
  }
  MulOp->eraseFromParent();

  return FMulAdd;
}

// Check whether it would be legal to emit an fmuladd intrinsic call to
// represent op and if so, build the fmuladd.
//
// Checks that (a) the operation is fusable, and (b) -ffp-contract=on.
// Does NOT check the type of the operation - it's assumed that this function
// will be called from contexts where it's known that the type is contractable.
static Value* tryEmitFMulAdd(const BinOpInfo &op,
                         const CodeGenFunction &CGF, CGBuilderTy &Builder,
                         bool isSub=false) {

  assert((op.Opcode == BO_Add || op.Opcode == BO_AddAssign ||
          op.Opcode == BO_Sub || op.Opcode == BO_SubAssign) &&
         "Only fadd/fsub can be the root of an fmuladd.");

  // Check whether this op is marked as fusable.
  if (!op.FPFeatures.allowFPContractWithinStatement())
    return nullptr;

  Value *LHS = op.LHS;
  Value *RHS = op.RHS;

  // Peek through fneg to look for fmul. Make sure fneg has no users, and that
  // it is the only use of its operand.
  bool NegLHS = false;
  if (auto *LHSUnOp = dyn_cast<llvm::UnaryOperator>(LHS)) {
    if (LHSUnOp->getOpcode() == llvm::Instruction::FNeg &&
        LHSUnOp->use_empty() && LHSUnOp->getOperand(0)->hasOneUse()) {
      LHS = LHSUnOp->getOperand(0);
      NegLHS = true;
    }
  }

  bool NegRHS = false;
  if (auto *RHSUnOp = dyn_cast<llvm::UnaryOperator>(RHS)) {
    if (RHSUnOp->getOpcode() == llvm::Instruction::FNeg &&
        RHSUnOp->use_empty() && RHSUnOp->getOperand(0)->hasOneUse()) {
      RHS = RHSUnOp->getOperand(0);
      NegRHS = true;
    }
  }

  // We have a potentially fusable op. Look for a mul on one of the operands.
  // Also, make sure that the mul result isn't used directly. In that case,
  // there's no point creating a muladd operation.
  if (auto *LHSBinOp = dyn_cast<llvm::BinaryOperator>(LHS)) {
    if (LHSBinOp->getOpcode() == llvm::Instruction::FMul &&
        (LHSBinOp->use_empty() || NegLHS)) {
      // If we looked through fneg, erase it.
      if (NegLHS)
        cast<llvm::Instruction>(op.LHS)->eraseFromParent();
      return buildFMulAdd(LHSBinOp, op.RHS, CGF, Builder, NegLHS, isSub);
    }
  }
  if (auto *RHSBinOp = dyn_cast<llvm::BinaryOperator>(RHS)) {
    if (RHSBinOp->getOpcode() == llvm::Instruction::FMul &&
        (RHSBinOp->use_empty() || NegRHS)) {
      // If we looked through fneg, erase it.
      if (NegRHS)
        cast<llvm::Instruction>(op.RHS)->eraseFromParent();
      return buildFMulAdd(RHSBinOp, op.LHS, CGF, Builder, isSub ^ NegRHS, false);
    }
  }

  if (auto *LHSBinOp = dyn_cast<llvm::CallBase>(LHS)) {
    if (LHSBinOp->getIntrinsicID() ==
            llvm::Intrinsic::experimental_constrained_fmul &&
        (LHSBinOp->use_empty() || NegLHS)) {
      // If we looked through fneg, erase it.
      if (NegLHS)
        cast<llvm::Instruction>(op.LHS)->eraseFromParent();
      return buildFMulAdd(LHSBinOp, op.RHS, CGF, Builder, NegLHS, isSub);
    }
  }
  if (auto *RHSBinOp = dyn_cast<llvm::CallBase>(RHS)) {
    if (RHSBinOp->getIntrinsicID() ==
            llvm::Intrinsic::experimental_constrained_fmul &&
        (RHSBinOp->use_empty() || NegRHS)) {
      // If we looked through fneg, erase it.
      if (NegRHS)
        cast<llvm::Instruction>(op.RHS)->eraseFromParent();
      return buildFMulAdd(RHSBinOp, op.LHS, CGF, Builder, isSub ^ NegRHS, false);
    }
  }

  return nullptr;
}

Value *ScalarExprEmitter::EmitAdd(const BinOpInfo &op) {
  if (op.LHS->getType()->isPointerTy() ||
      op.RHS->getType()->isPointerTy())
    return emitPointerArithmetic(CGF, op, CodeGenFunction::NotSubtraction);

  if (op.Ty->isSignedIntegerOrEnumerationType()) {
    switch (CGF.getLangOpts().getSignedOverflowBehavior()) {
    case LangOptions::SOB_Defined:
      return Builder.CreateAdd(op.LHS, op.RHS, "add");
    case LangOptions::SOB_Undefined:
      if (!CGF.SanOpts.has(SanitizerKind::SignedIntegerOverflow))
        return Builder.CreateNSWAdd(op.LHS, op.RHS, "add");
      [[fallthrough]];
    case LangOptions::SOB_Trapping:
      if (CanElideOverflowCheck(CGF.getContext(), op))
        return Builder.CreateNSWAdd(op.LHS, op.RHS, "add");
      return EmitOverflowCheckedBinOp(op);
    }
  }

  // For vector and matrix adds, try to fold into a fmuladd.
  if (op.LHS->getType()->isFPOrFPVectorTy()) {
    CodeGenFunction::CGFPOptionsRAII FPOptsRAII(CGF, op.FPFeatures);
    // Try to form an fmuladd.
    if (Value *FMulAdd = tryEmitFMulAdd(op, CGF, Builder))
      return FMulAdd;
  }

  if (op.Ty->isConstantMatrixType()) {
    llvm::MatrixBuilder MB(Builder);
    CodeGenFunction::CGFPOptionsRAII FPOptsRAII(CGF, op.FPFeatures);
    return MB.CreateAdd(op.LHS, op.RHS);
  }

  if (op.Ty->isUnsignedIntegerType() &&
      CGF.SanOpts.has(SanitizerKind::UnsignedIntegerOverflow) &&
      !CanElideOverflowCheck(CGF.getContext(), op))
    return EmitOverflowCheckedBinOp(op);

  if (op.LHS->getType()->isFPOrFPVectorTy()) {
    CodeGenFunction::CGFPOptionsRAII FPOptsRAII(CGF, op.FPFeatures);
    return Builder.CreateFAdd(op.LHS, op.RHS, "add");
  }

  if (op.isFixedPointOp())
    return EmitFixedPointBinOp(op);

  return Builder.CreateAdd(op.LHS, op.RHS, "add");
}

/// The resulting value must be calculated with exact precision, so the operands
/// may not be the same type.
Value *ScalarExprEmitter::EmitFixedPointBinOp(const BinOpInfo &op) {
  using llvm::APSInt;
  using llvm::ConstantInt;

  // This is either a binary operation where at least one of the operands is
  // a fixed-point type, or a unary operation where the operand is a fixed-point
  // type. The result type of a binary operation is determined by
  // Sema::handleFixedPointConversions().
  QualType ResultTy = op.Ty;
  QualType LHSTy, RHSTy;
  if (const auto *BinOp = dyn_cast<BinaryOperator>(op.E)) {
    RHSTy = BinOp->getRHS()->getType();
    if (const auto *CAO = dyn_cast<CompoundAssignOperator>(BinOp)) {
      // For compound assignment, the effective type of the LHS at this point
      // is the computation LHS type, not the actual LHS type, and the final
      // result type is not the type of the expression but rather the
      // computation result type.
      LHSTy = CAO->getComputationLHSType();
      ResultTy = CAO->getComputationResultType();
    } else
      LHSTy = BinOp->getLHS()->getType();
  } else if (const auto *UnOp = dyn_cast<UnaryOperator>(op.E)) {
    LHSTy = UnOp->getSubExpr()->getType();
    RHSTy = UnOp->getSubExpr()->getType();
  }
  ASTContext &Ctx = CGF.getContext();
  Value *LHS = op.LHS;
  Value *RHS = op.RHS;

  auto LHSFixedSema = Ctx.getFixedPointSemantics(LHSTy);
  auto RHSFixedSema = Ctx.getFixedPointSemantics(RHSTy);
  auto ResultFixedSema = Ctx.getFixedPointSemantics(ResultTy);
  auto CommonFixedSema = LHSFixedSema.getCommonSemantics(RHSFixedSema);

  // Perform the actual operation.
  Value *Result;
  llvm::FixedPointBuilder<CGBuilderTy> FPBuilder(Builder);
  switch (op.Opcode) {
  case BO_AddAssign:
  case BO_Add:
    Result = FPBuilder.CreateAdd(LHS, LHSFixedSema, RHS, RHSFixedSema);
    break;
  case BO_SubAssign:
  case BO_Sub:
    Result = FPBuilder.CreateSub(LHS, LHSFixedSema, RHS, RHSFixedSema);
    break;
  case BO_MulAssign:
  case BO_Mul:
    Result = FPBuilder.CreateMul(LHS, LHSFixedSema, RHS, RHSFixedSema);
    break;
  case BO_DivAssign:
  case BO_Div:
    Result = FPBuilder.CreateDiv(LHS, LHSFixedSema, RHS, RHSFixedSema);
    break;
  case BO_ShlAssign:
  case BO_Shl:
    Result = FPBuilder.CreateShl(LHS, LHSFixedSema, RHS);
    break;
  case BO_ShrAssign:
  case BO_Shr:
    Result = FPBuilder.CreateShr(LHS, LHSFixedSema, RHS);
    break;
  case BO_LT:
    return FPBuilder.CreateLT(LHS, LHSFixedSema, RHS, RHSFixedSema);
  case BO_GT:
    return FPBuilder.CreateGT(LHS, LHSFixedSema, RHS, RHSFixedSema);
  case BO_LE:
    return FPBuilder.CreateLE(LHS, LHSFixedSema, RHS, RHSFixedSema);
  case BO_GE:
    return FPBuilder.CreateGE(LHS, LHSFixedSema, RHS, RHSFixedSema);
  case BO_EQ:
    // For equality operations, we assume any padding bits on unsigned types are
    // zero'd out. They could be overwritten through non-saturating operations
    // that cause overflow, but this leads to undefined behavior.
    return FPBuilder.CreateEQ(LHS, LHSFixedSema, RHS, RHSFixedSema);
  case BO_NE:
    return FPBuilder.CreateNE(LHS, LHSFixedSema, RHS, RHSFixedSema);
  case BO_Cmp:
  case BO_LAnd:
  case BO_LOr:
    llvm_unreachable("Found unimplemented fixed point binary operation");
  case BO_PtrMemD:
  case BO_PtrMemI:
  case BO_Rem:
  case BO_Xor:
  case BO_And:
  case BO_Or:
  case BO_Assign:
  case BO_RemAssign:
  case BO_AndAssign:
  case BO_XorAssign:
  case BO_OrAssign:
  case BO_Comma:
    llvm_unreachable("Found unsupported binary operation for fixed point types.");
  }

  bool IsShift = BinaryOperator::isShiftOp(op.Opcode) ||
                 BinaryOperator::isShiftAssignOp(op.Opcode);
  // Convert to the result type.
  return FPBuilder.CreateFixedToFixed(Result, IsShift ? LHSFixedSema
                                                      : CommonFixedSema,
                                      ResultFixedSema);
}

Value *ScalarExprEmitter::EmitSub(const BinOpInfo &op) {
  // The LHS is always a pointer if either side is.
  if (!op.LHS->getType()->isPointerTy()) {
    if (op.Ty->isSignedIntegerOrEnumerationType()) {
      switch (CGF.getLangOpts().getSignedOverflowBehavior()) {
      case LangOptions::SOB_Defined:
        return Builder.CreateSub(op.LHS, op.RHS, "sub");
      case LangOptions::SOB_Undefined:
        if (!CGF.SanOpts.has(SanitizerKind::SignedIntegerOverflow))
          return Builder.CreateNSWSub(op.LHS, op.RHS, "sub");
        [[fallthrough]];
      case LangOptions::SOB_Trapping:
        if (CanElideOverflowCheck(CGF.getContext(), op))
          return Builder.CreateNSWSub(op.LHS, op.RHS, "sub");
        return EmitOverflowCheckedBinOp(op);
      }
    }

    // For vector and matrix subs, try to fold into a fmuladd.
    if (op.LHS->getType()->isFPOrFPVectorTy()) {
      CodeGenFunction::CGFPOptionsRAII FPOptsRAII(CGF, op.FPFeatures);
      // Try to form an fmuladd.
      if (Value *FMulAdd = tryEmitFMulAdd(op, CGF, Builder, true))
        return FMulAdd;
    }

    if (op.Ty->isConstantMatrixType()) {
      llvm::MatrixBuilder MB(Builder);
      CodeGenFunction::CGFPOptionsRAII FPOptsRAII(CGF, op.FPFeatures);
      return MB.CreateSub(op.LHS, op.RHS);
    }

    if (op.Ty->isUnsignedIntegerType() &&
        CGF.SanOpts.has(SanitizerKind::UnsignedIntegerOverflow) &&
        !CanElideOverflowCheck(CGF.getContext(), op))
      return EmitOverflowCheckedBinOp(op);

    if (op.LHS->getType()->isFPOrFPVectorTy()) {
      CodeGenFunction::CGFPOptionsRAII FPOptsRAII(CGF, op.FPFeatures);
      return Builder.CreateFSub(op.LHS, op.RHS, "sub");
    }

    if (op.isFixedPointOp())
      return EmitFixedPointBinOp(op);

    return Builder.CreateSub(op.LHS, op.RHS, "sub");
  }

  // If the RHS is not a pointer, then we have normal pointer
  // arithmetic.
  if (!op.RHS->getType()->isPointerTy())
    return emitPointerArithmetic(CGF, op, CodeGenFunction::IsSubtraction);

  // Otherwise, this is a pointer subtraction.

  // Do the raw subtraction part.
  llvm::Value *LHS
    = Builder.CreatePtrToInt(op.LHS, CGF.PtrDiffTy, "sub.ptr.lhs.cast");
  llvm::Value *RHS
    = Builder.CreatePtrToInt(op.RHS, CGF.PtrDiffTy, "sub.ptr.rhs.cast");
  Value *diffInChars = Builder.CreateSub(LHS, RHS, "sub.ptr.sub");

  // Okay, figure out the element size.
  const BinaryOperator *expr = cast<BinaryOperator>(op.E);
  QualType elementType = expr->getLHS()->getType()->getPointeeType();

  llvm::Value *divisor = nullptr;

  // For a variable-length array, this is going to be non-constant.
  if (const VariableArrayType *vla
        = CGF.getContext().getAsVariableArrayType(elementType)) {
    auto VlaSize = CGF.getVLASize(vla);
    elementType = VlaSize.Type;
    divisor = VlaSize.NumElts;

    // Scale the number of non-VLA elements by the non-VLA element size.
    CharUnits eltSize = CGF.getContext().getTypeSizeInChars(elementType);
    if (!eltSize.isOne())
      divisor = CGF.Builder.CreateNUWMul(CGF.CGM.getSize(eltSize), divisor);

  // For everything elese, we can just compute it, safe in the
  // assumption that Sema won't let anything through that we can't
  // safely compute the size of.
  } else {
    CharUnits elementSize;
    // Handle GCC extension for pointer arithmetic on void* and
    // function pointer types.
    if (elementType->isVoidType() || elementType->isFunctionType())
      elementSize = CharUnits::One();
    else
      elementSize = CGF.getContext().getTypeSizeInChars(elementType);

    // Don't even emit the divide for element size of 1.
    if (elementSize.isOne())
      return diffInChars;

    divisor = CGF.CGM.getSize(elementSize);
  }

  // Otherwise, do a full sdiv. This uses the "exact" form of sdiv, since
  // pointer difference in C is only defined in the case where both operands
  // are pointing to elements of an array.
  return Builder.CreateExactSDiv(diffInChars, divisor, "sub.ptr.div");
}

Value *ScalarExprEmitter::GetWidthMinusOneValue(Value* LHS,Value* RHS) {
  llvm::IntegerType *Ty;
  if (llvm::VectorType *VT = dyn_cast<llvm::VectorType>(LHS->getType()))
    Ty = cast<llvm::IntegerType>(VT->getElementType());
  else
    Ty = cast<llvm::IntegerType>(LHS->getType());
  return llvm::ConstantInt::get(RHS->getType(), Ty->getBitWidth() - 1);
}

Value *ScalarExprEmitter::ConstrainShiftValue(Value *LHS, Value *RHS,
                                              const Twine &Name) {
  llvm::IntegerType *Ty;
  if (auto *VT = dyn_cast<llvm::VectorType>(LHS->getType()))
    Ty = cast<llvm::IntegerType>(VT->getElementType());
  else
    Ty = cast<llvm::IntegerType>(LHS->getType());

  if (llvm::isPowerOf2_64(Ty->getBitWidth()))
        return Builder.CreateAnd(RHS, GetWidthMinusOneValue(LHS, RHS), Name);

  return Builder.CreateURem(
      RHS, llvm::ConstantInt::get(RHS->getType(), Ty->getBitWidth()), Name);
}

Value *ScalarExprEmitter::EmitShl(const BinOpInfo &Ops) {
  // TODO: This misses out on the sanitizer check below.
  if (Ops.isFixedPointOp())
    return EmitFixedPointBinOp(Ops);

  // LLVM requires the LHS and RHS to be the same type: promote or truncate the
  // RHS to the same size as the LHS.
  Value *RHS = Ops.RHS;
  if (Ops.LHS->getType() != RHS->getType())
    RHS = Builder.CreateIntCast(RHS, Ops.LHS->getType(), false, "sh_prom");

  bool SanitizeSignedBase = CGF.SanOpts.has(SanitizerKind::ShiftBase) &&
                            Ops.Ty->hasSignedIntegerRepresentation() &&
                            !CGF.getLangOpts().isSignedOverflowDefined() &&
                            !CGF.getLangOpts().CPlusPlus20;
  bool SanitizeUnsignedBase =
      CGF.SanOpts.has(SanitizerKind::UnsignedShiftBase) &&
      Ops.Ty->hasUnsignedIntegerRepresentation();
  bool SanitizeBase = SanitizeSignedBase || SanitizeUnsignedBase;
  bool SanitizeExponent = CGF.SanOpts.has(SanitizerKind::ShiftExponent);
  // OpenCL 6.3j: shift values are effectively % word size of LHS.
  if (CGF.getLangOpts().OpenCL)
    RHS = ConstrainShiftValue(Ops.LHS, RHS, "shl.mask");
  else if ((SanitizeBase || SanitizeExponent) &&
           isa<llvm::IntegerType>(Ops.LHS->getType())) {
    CodeGenFunction::SanitizerScope SanScope(&CGF);
    SmallVector<std::pair<Value *, SanitizerMask>, 2> Checks;
    llvm::Value *WidthMinusOne = GetWidthMinusOneValue(Ops.LHS, Ops.RHS);
    llvm::Value *ValidExponent = Builder.CreateICmpULE(Ops.RHS, WidthMinusOne);

    if (SanitizeExponent) {
      Checks.push_back(
          std::make_pair(ValidExponent, SanitizerKind::ShiftExponent));
    }

    if (SanitizeBase) {
      // Check whether we are shifting any non-zero bits off the top of the
      // integer. We only emit this check if exponent is valid - otherwise
      // instructions below will have undefined behavior themselves.
      llvm::BasicBlock *Orig = Builder.GetInsertBlock();
      llvm::BasicBlock *Cont = CGF.createBasicBlock("cont");
      llvm::BasicBlock *CheckShiftBase = CGF.createBasicBlock("check");
      Builder.CreateCondBr(ValidExponent, CheckShiftBase, Cont);
      llvm::Value *PromotedWidthMinusOne =
          (RHS == Ops.RHS) ? WidthMinusOne
                           : GetWidthMinusOneValue(Ops.LHS, RHS);
      CGF.EmitBlock(CheckShiftBase);
      llvm::Value *BitsShiftedOff = Builder.CreateLShr(
          Ops.LHS, Builder.CreateSub(PromotedWidthMinusOne, RHS, "shl.zeros",
                                     /*NUW*/ true, /*NSW*/ true),
          "shl.check");
      if (SanitizeUnsignedBase || CGF.getLangOpts().CPlusPlus) {
        // In C99, we are not permitted to shift a 1 bit into the sign bit.
        // Under C++11's rules, shifting a 1 bit into the sign bit is
        // OK, but shifting a 1 bit out of it is not. (C89 and C++03 don't
        // define signed left shifts, so we use the C99 and C++11 rules there).
        // Unsigned shifts can always shift into the top bit.
        llvm::Value *One = llvm::ConstantInt::get(BitsShiftedOff->getType(), 1);
        BitsShiftedOff = Builder.CreateLShr(BitsShiftedOff, One);
      }
      llvm::Value *Zero = llvm::ConstantInt::get(BitsShiftedOff->getType(), 0);
      llvm::Value *ValidBase = Builder.CreateICmpEQ(BitsShiftedOff, Zero);
      CGF.EmitBlock(Cont);
      llvm::PHINode *BaseCheck = Builder.CreatePHI(ValidBase->getType(), 2);
      BaseCheck->addIncoming(Builder.getTrue(), Orig);
      BaseCheck->addIncoming(ValidBase, CheckShiftBase);
      Checks.push_back(std::make_pair(
          BaseCheck, SanitizeSignedBase ? SanitizerKind::ShiftBase
                                        : SanitizerKind::UnsignedShiftBase));
    }

    assert(!Checks.empty());
    EmitBinOpCheck(Checks, Ops);
  }

  return Builder.CreateShl(Ops.LHS, RHS, "shl");
}

Value *ScalarExprEmitter::EmitShr(const BinOpInfo &Ops) {
  // TODO: This misses out on the sanitizer check below.
  if (Ops.isFixedPointOp())
    return EmitFixedPointBinOp(Ops);

  // LLVM requires the LHS and RHS to be the same type: promote or truncate the
  // RHS to the same size as the LHS.
  Value *RHS = Ops.RHS;
  if (Ops.LHS->getType() != RHS->getType())
    RHS = Builder.CreateIntCast(RHS, Ops.LHS->getType(), false, "sh_prom");

  // OpenCL 6.3j: shift values are effectively % word size of LHS.
  if (CGF.getLangOpts().OpenCL)
    RHS = ConstrainShiftValue(Ops.LHS, RHS, "shr.mask");
  else if (CGF.SanOpts.has(SanitizerKind::ShiftExponent) &&
           isa<llvm::IntegerType>(Ops.LHS->getType())) {
    CodeGenFunction::SanitizerScope SanScope(&CGF);
    llvm::Value *Valid =
        Builder.CreateICmpULE(RHS, GetWidthMinusOneValue(Ops.LHS, RHS));
    EmitBinOpCheck(std::make_pair(Valid, SanitizerKind::ShiftExponent), Ops);
  }

  if (Ops.Ty->hasUnsignedIntegerRepresentation())
    return Builder.CreateLShr(Ops.LHS, RHS, "shr");
  return Builder.CreateAShr(Ops.LHS, RHS, "shr");
}

enum IntrinsicType { VCMPEQ, VCMPGT };
// return corresponding comparison intrinsic for given vector type
static llvm::Intrinsic::ID GetIntrinsic(IntrinsicType IT,
                                        BuiltinType::Kind ElemKind) {
  switch (ElemKind) {
  default: llvm_unreachable("unexpected element type");
  case BuiltinType::Char_U:
  case BuiltinType::UChar:
    return (IT == VCMPEQ) ? llvm::Intrinsic::ppc_altivec_vcmpequb_p :
                            llvm::Intrinsic::ppc_altivec_vcmpgtub_p;
  case BuiltinType::Char_S:
  case BuiltinType::SChar:
    return (IT == VCMPEQ) ? llvm::Intrinsic::ppc_altivec_vcmpequb_p :
                            llvm::Intrinsic::ppc_altivec_vcmpgtsb_p;
  case BuiltinType::UShort:
    return (IT == VCMPEQ) ? llvm::Intrinsic::ppc_altivec_vcmpequh_p :
                            llvm::Intrinsic::ppc_altivec_vcmpgtuh_p;
  case BuiltinType::Short:
    return (IT == VCMPEQ) ? llvm::Intrinsic::ppc_altivec_vcmpequh_p :
                            llvm::Intrinsic::ppc_altivec_vcmpgtsh_p;
  case BuiltinType::UInt:
    return (IT == VCMPEQ) ? llvm::Intrinsic::ppc_altivec_vcmpequw_p :
                            llvm::Intrinsic::ppc_altivec_vcmpgtuw_p;
  case BuiltinType::Int:
    return (IT == VCMPEQ) ? llvm::Intrinsic::ppc_altivec_vcmpequw_p :
                            llvm::Intrinsic::ppc_altivec_vcmpgtsw_p;
  case BuiltinType::ULong:
  case BuiltinType::ULongLong:
    return (IT == VCMPEQ) ? llvm::Intrinsic::ppc_altivec_vcmpequd_p :
                            llvm::Intrinsic::ppc_altivec_vcmpgtud_p;
  case BuiltinType::Long:
  case BuiltinType::LongLong:
    return (IT == VCMPEQ) ? llvm::Intrinsic::ppc_altivec_vcmpequd_p :
                            llvm::Intrinsic::ppc_altivec_vcmpgtsd_p;
  case BuiltinType::Float:
    return (IT == VCMPEQ) ? llvm::Intrinsic::ppc_altivec_vcmpeqfp_p :
                            llvm::Intrinsic::ppc_altivec_vcmpgtfp_p;
  case BuiltinType::Double:
    return (IT == VCMPEQ) ? llvm::Intrinsic::ppc_vsx_xvcmpeqdp_p :
                            llvm::Intrinsic::ppc_vsx_xvcmpgtdp_p;
  case BuiltinType::UInt128:
    return (IT == VCMPEQ) ? llvm::Intrinsic::ppc_altivec_vcmpequq_p
                          : llvm::Intrinsic::ppc_altivec_vcmpgtuq_p;
  case BuiltinType::Int128:
    return (IT == VCMPEQ) ? llvm::Intrinsic::ppc_altivec_vcmpequq_p
                          : llvm::Intrinsic::ppc_altivec_vcmpgtsq_p;
  }
}

Value *ScalarExprEmitter::EmitCompare(const BinaryOperator *E,
                                      llvm::CmpInst::Predicate UICmpOpc,
                                      llvm::CmpInst::Predicate SICmpOpc,
                                      llvm::CmpInst::Predicate FCmpOpc,
                                      bool IsSignaling) {
  TestAndClearIgnoreResultAssign();
  Value *Result;
  QualType LHSTy = E->getLHS()->getType();
  QualType RHSTy = E->getRHS()->getType();
  if (const MemberPointerType *MPT = LHSTy->getAs<MemberPointerType>()) {
    assert(E->getOpcode() == BO_EQ ||
           E->getOpcode() == BO_NE);
    Value *LHS = CGF.EmitScalarExpr(E->getLHS());
    Value *RHS = CGF.EmitScalarExpr(E->getRHS());
    Result = CGF.CGM.getCXXABI().EmitMemberPointerComparison(
                   CGF, LHS, RHS, MPT, E->getOpcode() == BO_NE);
  } else if (!LHSTy->isAnyComplexType() && !RHSTy->isAnyComplexType()) {
    BinOpInfo BOInfo = EmitBinOps(E);
    Value *LHS = BOInfo.LHS;
    Value *RHS = BOInfo.RHS;

    // If AltiVec, the comparison results in a numeric type, so we use
    // intrinsics comparing vectors and giving 0 or 1 as a result
    if (LHSTy->isVectorType() && !E->getType()->isVectorType()) {
      // constants for mapping CR6 register bits to predicate result
      enum { CR6_EQ=0, CR6_EQ_REV, CR6_LT, CR6_LT_REV } CR6;

      llvm::Intrinsic::ID ID = llvm::Intrinsic::not_intrinsic;

      // in several cases vector arguments order will be reversed
      Value *FirstVecArg = LHS,
            *SecondVecArg = RHS;

      QualType ElTy = LHSTy->castAs<VectorType>()->getElementType();
      BuiltinType::Kind ElementKind = ElTy->castAs<BuiltinType>()->getKind();

      switch(E->getOpcode()) {
      default: llvm_unreachable("is not a comparison operation");
      case BO_EQ:
        CR6 = CR6_LT;
        ID = GetIntrinsic(VCMPEQ, ElementKind);
        break;
      case BO_NE:
        CR6 = CR6_EQ;
        ID = GetIntrinsic(VCMPEQ, ElementKind);
        break;
      case BO_LT:
        CR6 = CR6_LT;
        ID = GetIntrinsic(VCMPGT, ElementKind);
        std::swap(FirstVecArg, SecondVecArg);
        break;
      case BO_GT:
        CR6 = CR6_LT;
        ID = GetIntrinsic(VCMPGT, ElementKind);
        break;
      case BO_LE:
        if (ElementKind == BuiltinType::Float) {
          CR6 = CR6_LT;
          ID = llvm::Intrinsic::ppc_altivec_vcmpgefp_p;
          std::swap(FirstVecArg, SecondVecArg);
        }
        else {
          CR6 = CR6_EQ;
          ID = GetIntrinsic(VCMPGT, ElementKind);
        }
        break;
      case BO_GE:
        if (ElementKind == BuiltinType::Float) {
          CR6 = CR6_LT;
          ID = llvm::Intrinsic::ppc_altivec_vcmpgefp_p;
        }
        else {
          CR6 = CR6_EQ;
          ID = GetIntrinsic(VCMPGT, ElementKind);
          std::swap(FirstVecArg, SecondVecArg);
        }
        break;
      }

      Value *CR6Param = Builder.getInt32(CR6);
      llvm::Function *F = CGF.CGM.getIntrinsic(ID);
      Result = Builder.CreateCall(F, {CR6Param, FirstVecArg, SecondVecArg});

      // The result type of intrinsic may not be same as E->getType().
      // If E->getType() is not BoolTy, EmitScalarConversion will do the
      // conversion work. If E->getType() is BoolTy, EmitScalarConversion will
      // do nothing, if ResultTy is not i1 at the same time, it will cause
      // crash later.
      llvm::IntegerType *ResultTy = cast<llvm::IntegerType>(Result->getType());
      if (ResultTy->getBitWidth() > 1 &&
          E->getType() == CGF.getContext().BoolTy)
        Result = Builder.CreateTrunc(Result, Builder.getInt1Ty());
      return EmitScalarConversion(Result, CGF.getContext().BoolTy, E->getType(),
                                  E->getExprLoc());
    }

    if (BOInfo.isFixedPointOp()) {
      Result = EmitFixedPointBinOp(BOInfo);
    } else if (LHS->getType()->isFPOrFPVectorTy()) {
      CodeGenFunction::CGFPOptionsRAII FPOptsRAII(CGF, BOInfo.FPFeatures);
      if (!IsSignaling)
        Result = Builder.CreateFCmp(FCmpOpc, LHS, RHS, "cmp");
      else
        Result = Builder.CreateFCmpS(FCmpOpc, LHS, RHS, "cmp");
    } else if (LHSTy->hasSignedIntegerRepresentation()) {
      Result = Builder.CreateICmp(SICmpOpc, LHS, RHS, "cmp");
    } else {
      // Unsigned integers and pointers.

      if (CGF.CGM.getCodeGenOpts().StrictVTablePointers &&
          !isa<llvm::ConstantPointerNull>(LHS) &&
          !isa<llvm::ConstantPointerNull>(RHS)) {

        // Dynamic information is required to be stripped for comparisons,
        // because it could leak the dynamic information.  Based on comparisons
        // of pointers to dynamic objects, the optimizer can replace one pointer
        // with another, which might be incorrect in presence of invariant
        // groups. Comparison with null is safe because null does not carry any
        // dynamic information.
        if (LHSTy.mayBeDynamicClass())
          LHS = Builder.CreateStripInvariantGroup(LHS);
        if (RHSTy.mayBeDynamicClass())
          RHS = Builder.CreateStripInvariantGroup(RHS);
      }

      Result = Builder.CreateICmp(UICmpOpc, LHS, RHS, "cmp");
    }

    // If this is a vector comparison, sign extend the result to the appropriate
    // vector integer type and return it (don't convert to bool).
    if (LHSTy->isVectorType())
      return Builder.CreateSExt(Result, ConvertType(E->getType()), "sext");

  } else {
    // Complex Comparison: can only be an equality comparison.
    CodeGenFunction::ComplexPairTy LHS, RHS;
    QualType CETy;
    if (auto *CTy = LHSTy->getAs<ComplexType>()) {
      LHS = CGF.EmitComplexExpr(E->getLHS());
      CETy = CTy->getElementType();
    } else {
      LHS.first = Visit(E->getLHS());
      LHS.second = llvm::Constant::getNullValue(LHS.first->getType());
      CETy = LHSTy;
    }
    if (auto *CTy = RHSTy->getAs<ComplexType>()) {
      RHS = CGF.EmitComplexExpr(E->getRHS());
      assert(CGF.getContext().hasSameUnqualifiedType(CETy,
                                                     CTy->getElementType()) &&
             "The element types must always match.");
      (void)CTy;
    } else {
      RHS.first = Visit(E->getRHS());
      RHS.second = llvm::Constant::getNullValue(RHS.first->getType());
      assert(CGF.getContext().hasSameUnqualifiedType(CETy, RHSTy) &&
             "The element types must always match.");
    }

    Value *ResultR, *ResultI;
    if (CETy->isRealFloatingType()) {
      // As complex comparisons can only be equality comparisons, they
      // are never signaling comparisons.
      ResultR = Builder.CreateFCmp(FCmpOpc, LHS.first, RHS.first, "cmp.r");
      ResultI = Builder.CreateFCmp(FCmpOpc, LHS.second, RHS.second, "cmp.i");
    } else {
      // Complex comparisons can only be equality comparisons.  As such, signed
      // and unsigned opcodes are the same.
      ResultR = Builder.CreateICmp(UICmpOpc, LHS.first, RHS.first, "cmp.r");
      ResultI = Builder.CreateICmp(UICmpOpc, LHS.second, RHS.second, "cmp.i");
    }

    if (E->getOpcode() == BO_EQ) {
      Result = Builder.CreateAnd(ResultR, ResultI, "and.ri");
    } else {
      assert(E->getOpcode() == BO_NE &&
             "Complex comparison other than == or != ?");
      Result = Builder.CreateOr(ResultR, ResultI, "or.ri");
    }
  }

  return EmitScalarConversion(Result, CGF.getContext().BoolTy, E->getType(),
                              E->getExprLoc());
}

Value *ScalarExprEmitter::VisitBinAssign(const BinaryOperator *E) {
  bool Ignore = TestAndClearIgnoreResultAssign();

  Value *RHS;
  LValue LHS;

  switch (E->getLHS()->getType().getObjCLifetime()) {
  case Qualifiers::OCL_Strong:
    std::tie(LHS, RHS) = CGF.EmitARCStoreStrong(E, Ignore);
    break;

  case Qualifiers::OCL_Autoreleasing:
    std::tie(LHS, RHS) = CGF.EmitARCStoreAutoreleasing(E);
    break;

  case Qualifiers::OCL_ExplicitNone:
    std::tie(LHS, RHS) = CGF.EmitARCStoreUnsafeUnretained(E, Ignore);
    break;

  case Qualifiers::OCL_Weak:
    RHS = Visit(E->getRHS());
    LHS = EmitCheckedLValue(E->getLHS(), CodeGenFunction::TCK_Store);
    RHS = CGF.EmitARCStoreWeak(LHS.getAddress(CGF), RHS, Ignore);
    break;

  case Qualifiers::OCL_None:
    // __block variables need to have the rhs evaluated first, plus
    // this should improve codegen just a little.
    RHS = Visit(E->getRHS());
    LHS = EmitCheckedLValue(E->getLHS(), CodeGenFunction::TCK_Store);

    // Store the value into the LHS.  Bit-fields are handled specially
    // because the result is altered by the store, i.e., [C99 6.5.16p1]
    // 'An assignment expression has the value of the left operand after
    // the assignment...'.
    if (LHS.isBitField()) {
      CGF.EmitStoreThroughBitfieldLValue(RValue::get(RHS), LHS, &RHS);
    } else {
      CGF.EmitNullabilityCheck(LHS, RHS, E->getExprLoc());
      CGF.EmitStoreThroughLValue(RValue::get(RHS), LHS);
    }
  }

  // If the result is clearly ignored, return now.
  if (Ignore)
    return nullptr;

  // The result of an assignment in C is the assigned r-value.
  if (!CGF.getLangOpts().CPlusPlus)
    return RHS;

  // If the lvalue is non-volatile, return the computed value of the assignment.
  if (!LHS.isVolatileQualified())
    return RHS;

  // Otherwise, reload the value.
  return EmitLoadOfLValue(LHS, E->getExprLoc());
}

Value *ScalarExprEmitter::VisitBinLAnd(const BinaryOperator *E) {
  // Perform vector logical and on comparisons with zero vectors.
  if (E->getType()->isVectorType()) {
    CGF.incrementProfileCounter(E);

    Value *LHS = Visit(E->getLHS());
    Value *RHS = Visit(E->getRHS());
    Value *Zero = llvm::ConstantAggregateZero::get(LHS->getType());
    if (LHS->getType()->isFPOrFPVectorTy()) {
      CodeGenFunction::CGFPOptionsRAII FPOptsRAII(
          CGF, E->getFPFeaturesInEffect(CGF.getLangOpts()));
      LHS = Builder.CreateFCmp(llvm::CmpInst::FCMP_UNE, LHS, Zero, "cmp");
      RHS = Builder.CreateFCmp(llvm::CmpInst::FCMP_UNE, RHS, Zero, "cmp");
    } else {
      LHS = Builder.CreateICmp(llvm::CmpInst::ICMP_NE, LHS, Zero, "cmp");
      RHS = Builder.CreateICmp(llvm::CmpInst::ICMP_NE, RHS, Zero, "cmp");
    }
    Value *And = Builder.CreateAnd(LHS, RHS);
    return Builder.CreateSExt(And, ConvertType(E->getType()), "sext");
  }

  bool InstrumentRegions = CGF.CGM.getCodeGenOpts().hasProfileClangInstr();
  llvm::Type *ResTy = ConvertType(E->getType());

  // If we have 0 && RHS, see if we can elide RHS, if so, just return 0.
  // If we have 1 && X, just emit X without inserting the control flow.
  bool LHSCondVal;
  if (CGF.ConstantFoldsToSimpleInteger(E->getLHS(), LHSCondVal)) {
    if (LHSCondVal) { // If we have 1 && X, just emit X.
      CGF.incrementProfileCounter(E);

      Value *RHSCond = CGF.EvaluateExprAsBool(E->getRHS());

      // If we're generating for profiling or coverage, generate a branch to a
      // block that increments the RHS counter needed to track branch condition
      // coverage. In this case, use "FBlock" as both the final "TrueBlock" and
      // "FalseBlock" after the increment is done.
      if (InstrumentRegions &&
          CodeGenFunction::isInstrumentedCondition(E->getRHS())) {
        llvm::BasicBlock *FBlock = CGF.createBasicBlock("land.end");
        llvm::BasicBlock *RHSBlockCnt = CGF.createBasicBlock("land.rhscnt");
        Builder.CreateCondBr(RHSCond, RHSBlockCnt, FBlock);
        CGF.EmitBlock(RHSBlockCnt);
        CGF.incrementProfileCounter(E->getRHS());
        CGF.EmitBranch(FBlock);
        CGF.EmitBlock(FBlock);
      }

      // ZExt result to int or bool.
      return Builder.CreateZExtOrBitCast(RHSCond, ResTy, "land.ext");
    }

    // 0 && RHS: If it is safe, just elide the RHS, and return 0/false.
    if (!CGF.ContainsLabel(E->getRHS()))
      return llvm::Constant::getNullValue(ResTy);
  }

  llvm::BasicBlock *ContBlock = CGF.createBasicBlock("land.end");
  llvm::BasicBlock *RHSBlock  = CGF.createBasicBlock("land.rhs");

  CodeGenFunction::ConditionalEvaluation eval(CGF);

  // Branch on the LHS first.  If it is false, go to the failure (cont) block.
  CGF.EmitBranchOnBoolExpr(E->getLHS(), RHSBlock, ContBlock,
                           CGF.getProfileCount(E->getRHS()));

  // Any edges into the ContBlock are now from an (indeterminate number of)
  // edges from this first condition.  All of these values will be false.  Start
  // setting up the PHI node in the Cont Block for this.
  llvm::PHINode *PN = llvm::PHINode::Create(llvm::Type::getInt1Ty(VMContext), 2,
                                            "", ContBlock);
  for (llvm::pred_iterator PI = pred_begin(ContBlock), PE = pred_end(ContBlock);
       PI != PE; ++PI)
    PN->addIncoming(llvm::ConstantInt::getFalse(VMContext), *PI);

  eval.begin(CGF);
  CGF.EmitBlock(RHSBlock);
  CGF.incrementProfileCounter(E);
  Value *RHSCond = CGF.EvaluateExprAsBool(E->getRHS());
  eval.end(CGF);

  // Reaquire the RHS block, as there may be subblocks inserted.
  RHSBlock = Builder.GetInsertBlock();

  // If we're generating for profiling or coverage, generate a branch on the
  // RHS to a block that increments the RHS true counter needed to track branch
  // condition coverage.
  if (InstrumentRegions &&
      CodeGenFunction::isInstrumentedCondition(E->getRHS())) {
    llvm::BasicBlock *RHSBlockCnt = CGF.createBasicBlock("land.rhscnt");
    Builder.CreateCondBr(RHSCond, RHSBlockCnt, ContBlock);
    CGF.EmitBlock(RHSBlockCnt);
    CGF.incrementProfileCounter(E->getRHS());
    CGF.EmitBranch(ContBlock);
    PN->addIncoming(RHSCond, RHSBlockCnt);
  }

  // Emit an unconditional branch from this block to ContBlock.
  {
    // There is no need to emit line number for unconditional branch.
    auto NL = ApplyDebugLocation::CreateEmpty(CGF);
    CGF.EmitBlock(ContBlock);
  }
  // Insert an entry into the phi node for the edge with the value of RHSCond.
  PN->addIncoming(RHSCond, RHSBlock);

  // Artificial location to preserve the scope information
  {
    auto NL = ApplyDebugLocation::CreateArtificial(CGF);
    PN->setDebugLoc(Builder.getCurrentDebugLocation());
  }

  // ZExt result to int.
  return Builder.CreateZExtOrBitCast(PN, ResTy, "land.ext");
}

Value *ScalarExprEmitter::VisitBinLOr(const BinaryOperator *E) {
  // Perform vector logical or on comparisons with zero vectors.
  if (E->getType()->isVectorType()) {
    CGF.incrementProfileCounter(E);

    Value *LHS = Visit(E->getLHS());
    Value *RHS = Visit(E->getRHS());
    Value *Zero = llvm::ConstantAggregateZero::get(LHS->getType());
    if (LHS->getType()->isFPOrFPVectorTy()) {
      CodeGenFunction::CGFPOptionsRAII FPOptsRAII(
          CGF, E->getFPFeaturesInEffect(CGF.getLangOpts()));
      LHS = Builder.CreateFCmp(llvm::CmpInst::FCMP_UNE, LHS, Zero, "cmp");
      RHS = Builder.CreateFCmp(llvm::CmpInst::FCMP_UNE, RHS, Zero, "cmp");
    } else {
      LHS = Builder.CreateICmp(llvm::CmpInst::ICMP_NE, LHS, Zero, "cmp");
      RHS = Builder.CreateICmp(llvm::CmpInst::ICMP_NE, RHS, Zero, "cmp");
    }
    Value *Or = Builder.CreateOr(LHS, RHS);
    return Builder.CreateSExt(Or, ConvertType(E->getType()), "sext");
  }

  bool InstrumentRegions = CGF.CGM.getCodeGenOpts().hasProfileClangInstr();
  llvm::Type *ResTy = ConvertType(E->getType());

  // If we have 1 || RHS, see if we can elide RHS, if so, just return 1.
  // If we have 0 || X, just emit X without inserting the control flow.
  bool LHSCondVal;
  if (CGF.ConstantFoldsToSimpleInteger(E->getLHS(), LHSCondVal)) {
    if (!LHSCondVal) { // If we have 0 || X, just emit X.
      CGF.incrementProfileCounter(E);

      Value *RHSCond = CGF.EvaluateExprAsBool(E->getRHS());

      // If we're generating for profiling or coverage, generate a branch to a
      // block that increments the RHS counter need to track branch condition
      // coverage. In this case, use "FBlock" as both the final "TrueBlock" and
      // "FalseBlock" after the increment is done.
      if (InstrumentRegions &&
          CodeGenFunction::isInstrumentedCondition(E->getRHS())) {
        llvm::BasicBlock *FBlock = CGF.createBasicBlock("lor.end");
        llvm::BasicBlock *RHSBlockCnt = CGF.createBasicBlock("lor.rhscnt");
        Builder.CreateCondBr(RHSCond, FBlock, RHSBlockCnt);
        CGF.EmitBlock(RHSBlockCnt);
        CGF.incrementProfileCounter(E->getRHS());
        CGF.EmitBranch(FBlock);
        CGF.EmitBlock(FBlock);
      }

      // ZExt result to int or bool.
      return Builder.CreateZExtOrBitCast(RHSCond, ResTy, "lor.ext");
    }

    // 1 || RHS: If it is safe, just elide the RHS, and return 1/true.
    if (!CGF.ContainsLabel(E->getRHS()))
      return llvm::ConstantInt::get(ResTy, 1);
  }

  llvm::BasicBlock *ContBlock = CGF.createBasicBlock("lor.end");
  llvm::BasicBlock *RHSBlock = CGF.createBasicBlock("lor.rhs");

  CodeGenFunction::ConditionalEvaluation eval(CGF);

  // Branch on the LHS first.  If it is true, go to the success (cont) block.
  CGF.EmitBranchOnBoolExpr(E->getLHS(), ContBlock, RHSBlock,
                           CGF.getCurrentProfileCount() -
                               CGF.getProfileCount(E->getRHS()));

  // Any edges into the ContBlock are now from an (indeterminate number of)
  // edges from this first condition.  All of these values will be true.  Start
  // setting up the PHI node in the Cont Block for this.
  llvm::PHINode *PN = llvm::PHINode::Create(llvm::Type::getInt1Ty(VMContext), 2,
                                            "", ContBlock);
  for (llvm::pred_iterator PI = pred_begin(ContBlock), PE = pred_end(ContBlock);
       PI != PE; ++PI)
    PN->addIncoming(llvm::ConstantInt::getTrue(VMContext), *PI);

  eval.begin(CGF);

  // Emit the RHS condition as a bool value.
  CGF.EmitBlock(RHSBlock);
  CGF.incrementProfileCounter(E);
  Value *RHSCond = CGF.EvaluateExprAsBool(E->getRHS());

  eval.end(CGF);

  // Reaquire the RHS block, as there may be subblocks inserted.
  RHSBlock = Builder.GetInsertBlock();

  // If we're generating for profiling or coverage, generate a branch on the
  // RHS to a block that increments the RHS true counter needed to track branch
  // condition coverage.
  if (InstrumentRegions &&
      CodeGenFunction::isInstrumentedCondition(E->getRHS())) {
    llvm::BasicBlock *RHSBlockCnt = CGF.createBasicBlock("lor.rhscnt");
    Builder.CreateCondBr(RHSCond, ContBlock, RHSBlockCnt);
    CGF.EmitBlock(RHSBlockCnt);
    CGF.incrementProfileCounter(E->getRHS());
    CGF.EmitBranch(ContBlock);
    PN->addIncoming(RHSCond, RHSBlockCnt);
  }

  // Emit an unconditional branch from this block to ContBlock.  Insert an entry
  // into the phi node for the edge with the value of RHSCond.
  CGF.EmitBlock(ContBlock);
  PN->addIncoming(RHSCond, RHSBlock);

  // ZExt result to int.
  return Builder.CreateZExtOrBitCast(PN, ResTy, "lor.ext");
}

Value *ScalarExprEmitter::VisitBinComma(const BinaryOperator *E) {
  CGF.EmitIgnoredExpr(E->getLHS());
  CGF.EnsureInsertPoint();
  return Visit(E->getRHS());
}

//===----------------------------------------------------------------------===//
//                             Other Operators
//===----------------------------------------------------------------------===//

/// isCheapEnoughToEvaluateUnconditionally - Return true if the specified
/// expression is cheap enough and side-effect-free enough to evaluate
/// unconditionally instead of conditionally.  This is used to convert control
/// flow into selects in some cases.
static bool isCheapEnoughToEvaluateUnconditionally(const Expr *E,
                                                   CodeGenFunction &CGF) {
  // Anything that is an integer or floating point constant is fine.
  return E->IgnoreParens()->isEvaluatable(CGF.getContext());

  // Even non-volatile automatic variables can't be evaluated unconditionally.
  // Referencing a thread_local may cause non-trivial initialization work to
  // occur. If we're inside a lambda and one of the variables is from the scope
  // outside the lambda, that function may have returned already. Reading its
  // locals is a bad idea. Also, these reads may introduce races there didn't
  // exist in the source-level program.
}


Value *ScalarExprEmitter::
VisitAbstractConditionalOperator(const AbstractConditionalOperator *E) {
  TestAndClearIgnoreResultAssign();

  // Bind the common expression if necessary.
  CodeGenFunction::OpaqueValueMapping binding(CGF, E);

  Expr *condExpr = E->getCond();
  Expr *lhsExpr = E->getTrueExpr();
  Expr *rhsExpr = E->getFalseExpr();

  // If the condition constant folds and can be elided, try to avoid emitting
  // the condition and the dead arm.
  bool CondExprBool;
  if (CGF.ConstantFoldsToSimpleInteger(condExpr, CondExprBool)) {
    Expr *live = lhsExpr, *dead = rhsExpr;
    if (!CondExprBool) std::swap(live, dead);

    // If the dead side doesn't have labels we need, just emit the Live part.
    if (!CGF.ContainsLabel(dead)) {
      if (CondExprBool)
        CGF.incrementProfileCounter(E);
      Value *Result = Visit(live);

      // If the live part is a throw expression, it acts like it has a void
      // type, so evaluating it returns a null Value*.  However, a conditional
      // with non-void type must return a non-null Value*.
      if (!Result && !E->getType()->isVoidType())
        Result = llvm::UndefValue::get(CGF.ConvertType(E->getType()));

      return Result;
    }
  }

  // OpenCL: If the condition is a vector, we can treat this condition like
  // the select function.
  if ((CGF.getLangOpts().OpenCL && condExpr->getType()->isVectorType()) ||
      condExpr->getType()->isExtVectorType()) {
    CGF.incrementProfileCounter(E);

    llvm::Value *CondV = CGF.EmitScalarExpr(condExpr);
    llvm::Value *LHS = Visit(lhsExpr);
    llvm::Value *RHS = Visit(rhsExpr);

    llvm::Type *condType = ConvertType(condExpr->getType());
    auto *vecTy = cast<llvm::FixedVectorType>(condType);

    unsigned numElem = vecTy->getNumElements();
    llvm::Type *elemType = vecTy->getElementType();

    llvm::Value *zeroVec = llvm::Constant::getNullValue(vecTy);
    llvm::Value *TestMSB = Builder.CreateICmpSLT(CondV, zeroVec);
    llvm::Value *tmp = Builder.CreateSExt(
        TestMSB, llvm::FixedVectorType::get(elemType, numElem), "sext");
    llvm::Value *tmp2 = Builder.CreateNot(tmp);

    // Cast float to int to perform ANDs if necessary.
    llvm::Value *RHSTmp = RHS;
    llvm::Value *LHSTmp = LHS;
    bool wasCast = false;
    llvm::VectorType *rhsVTy = cast<llvm::VectorType>(RHS->getType());
    if (rhsVTy->getElementType()->isFloatingPointTy()) {
      RHSTmp = Builder.CreateBitCast(RHS, tmp2->getType());
      LHSTmp = Builder.CreateBitCast(LHS, tmp->getType());
      wasCast = true;
    }

    llvm::Value *tmp3 = Builder.CreateAnd(RHSTmp, tmp2);
    llvm::Value *tmp4 = Builder.CreateAnd(LHSTmp, tmp);
    llvm::Value *tmp5 = Builder.CreateOr(tmp3, tmp4, "cond");
    if (wasCast)
      tmp5 = Builder.CreateBitCast(tmp5, RHS->getType());

    return tmp5;
  }

  if (condExpr->getType()->isVectorType() ||
      condExpr->getType()->isSveVLSBuiltinType()) {
    CGF.incrementProfileCounter(E);

    llvm::Value *CondV = CGF.EmitScalarExpr(condExpr);
    llvm::Value *LHS = Visit(lhsExpr);
    llvm::Value *RHS = Visit(rhsExpr);

    llvm::Type *CondType = ConvertType(condExpr->getType());
    auto *VecTy = cast<llvm::VectorType>(CondType);
    llvm::Value *ZeroVec = llvm::Constant::getNullValue(VecTy);

    CondV = Builder.CreateICmpNE(CondV, ZeroVec, "vector_cond");
    return Builder.CreateSelect(CondV, LHS, RHS, "vector_select");
  }

  // If this is a really simple expression (like x ? 4 : 5), emit this as a
  // select instead of as control flow.  We can only do this if it is cheap and
  // safe to evaluate the LHS and RHS unconditionally.
  if (isCheapEnoughToEvaluateUnconditionally(lhsExpr, CGF) &&
      isCheapEnoughToEvaluateUnconditionally(rhsExpr, CGF)) {
    llvm::Value *CondV = CGF.EvaluateExprAsBool(condExpr);
    llvm::Value *StepV = Builder.CreateZExtOrBitCast(CondV, CGF.Int64Ty);

    CGF.incrementProfileCounter(E, StepV);

    llvm::Value *LHS = Visit(lhsExpr);
    llvm::Value *RHS = Visit(rhsExpr);
    if (!LHS) {
      // If the conditional has void type, make sure we return a null Value*.
      assert(!RHS && "LHS and RHS types must match");
      return nullptr;
    }
    return Builder.CreateSelect(CondV, LHS, RHS, "cond");
  }

  llvm::BasicBlock *LHSBlock = CGF.createBasicBlock("cond.true");
  llvm::BasicBlock *RHSBlock = CGF.createBasicBlock("cond.false");
  llvm::BasicBlock *ContBlock = CGF.createBasicBlock("cond.end");

  CodeGenFunction::ConditionalEvaluation eval(CGF);
  CGF.EmitBranchOnBoolExpr(condExpr, LHSBlock, RHSBlock,
                           CGF.getProfileCount(lhsExpr));

  CGF.EmitBlock(LHSBlock);
  CGF.incrementProfileCounter(E);
  eval.begin(CGF);
  Value *LHS = Visit(lhsExpr);
  eval.end(CGF);

  LHSBlock = Builder.GetInsertBlock();
  Builder.CreateBr(ContBlock);

  CGF.EmitBlock(RHSBlock);
  eval.begin(CGF);
  Value *RHS = Visit(rhsExpr);
  eval.end(CGF);

  RHSBlock = Builder.GetInsertBlock();
  CGF.EmitBlock(ContBlock);

  // If the LHS or RHS is a throw expression, it will be legitimately null.
  if (!LHS)
    return RHS;
  if (!RHS)
    return LHS;

  // Create a PHI node for the real part.
  llvm::PHINode *PN = Builder.CreatePHI(LHS->getType(), 2, "cond");
  PN->addIncoming(LHS, LHSBlock);
  PN->addIncoming(RHS, RHSBlock);
  return PN;
}

Value *ScalarExprEmitter::VisitChooseExpr(ChooseExpr *E) {
  return Visit(E->getChosenSubExpr());
}

Value *ScalarExprEmitter::VisitVAArgExpr(VAArgExpr *VE) {
  QualType Ty = VE->getType();

  if (Ty->isVariablyModifiedType())
    CGF.EmitVariablyModifiedType(Ty);

  Address ArgValue = Address::invalid();
  Address ArgPtr = CGF.EmitVAArg(VE, ArgValue);

  llvm::Type *ArgTy = ConvertType(VE->getType());

  // If EmitVAArg fails, emit an error.
  if (!ArgPtr.isValid()) {
    CGF.ErrorUnsupported(VE, "va_arg expression");
    return llvm::UndefValue::get(ArgTy);
  }

  // FIXME Volatility.
  llvm::Value *Val = Builder.CreateLoad(ArgPtr);

  // If EmitVAArg promoted the type, we must truncate it.
  if (ArgTy != Val->getType()) {
    if (ArgTy->isPointerTy() && !Val->getType()->isPointerTy())
      Val = Builder.CreateIntToPtr(Val, ArgTy);
    else
      Val = Builder.CreateTrunc(Val, ArgTy);
  }

  return Val;
}

Value *ScalarExprEmitter::VisitBlockExpr(const BlockExpr *block) {
  return CGF.EmitBlockLiteral(block);
}

// Convert a vec3 to vec4, or vice versa.
static Value *ConvertVec3AndVec4(CGBuilderTy &Builder, CodeGenFunction &CGF,
                                 Value *Src, unsigned NumElementsDst) {
  static constexpr int Mask[] = {0, 1, 2, -1};
  return Builder.CreateShuffleVector(Src, llvm::ArrayRef(Mask, NumElementsDst));
}

// Create cast instructions for converting LLVM value \p Src to LLVM type \p
// DstTy. \p Src has the same size as \p DstTy. Both are single value types
// but could be scalar or vectors of different lengths, and either can be
// pointer.
// There are 4 cases:
// 1. non-pointer -> non-pointer  : needs 1 bitcast
// 2. pointer -> pointer          : needs 1 bitcast or addrspacecast
// 3. pointer -> non-pointer
//   a) pointer -> intptr_t       : needs 1 ptrtoint
//   b) pointer -> non-intptr_t   : needs 1 ptrtoint then 1 bitcast
// 4. non-pointer -> pointer
//   a) intptr_t -> pointer       : needs 1 inttoptr
//   b) non-intptr_t -> pointer   : needs 1 bitcast then 1 inttoptr
// Note: for cases 3b and 4b two casts are required since LLVM casts do not
// allow casting directly between pointer types and non-integer non-pointer
// types.
static Value *createCastsForTypeOfSameSize(CGBuilderTy &Builder,
                                           const llvm::DataLayout &DL,
                                           Value *Src, llvm::Type *DstTy,
                                           StringRef Name = "") {
  auto SrcTy = Src->getType();

  // Case 1.
  if (!SrcTy->isPointerTy() && !DstTy->isPointerTy())
    return Builder.CreateBitCast(Src, DstTy, Name);

  // Case 2.
  if (SrcTy->isPointerTy() && DstTy->isPointerTy())
    return Builder.CreatePointerBitCastOrAddrSpaceCast(Src, DstTy, Name);

  // Case 3.
  if (SrcTy->isPointerTy() && !DstTy->isPointerTy()) {
    // Case 3b.
    if (!DstTy->isIntegerTy())
      Src = Builder.CreatePtrToInt(Src, DL.getIntPtrType(SrcTy));
    // Cases 3a and 3b.
    return Builder.CreateBitOrPointerCast(Src, DstTy, Name);
  }

  // Case 4b.
  if (!SrcTy->isIntegerTy())
    Src = Builder.CreateBitCast(Src, DL.getIntPtrType(DstTy));
  // Cases 4a and 4b.
  return Builder.CreateIntToPtr(Src, DstTy, Name);
}

Value *ScalarExprEmitter::VisitAsTypeExpr(AsTypeExpr *E) {
  Value *Src  = CGF.EmitScalarExpr(E->getSrcExpr());
  llvm::Type *DstTy = ConvertType(E->getType());

  llvm::Type *SrcTy = Src->getType();
  unsigned NumElementsSrc =
      isa<llvm::VectorType>(SrcTy)
          ? cast<llvm::FixedVectorType>(SrcTy)->getNumElements()
          : 0;
  unsigned NumElementsDst =
      isa<llvm::VectorType>(DstTy)
          ? cast<llvm::FixedVectorType>(DstTy)->getNumElements()
          : 0;

  // Use bit vector expansion for ext_vector_type boolean vectors.
  if (E->getType()->isExtVectorBoolType())
    return CGF.emitBoolVecConversion(Src, NumElementsDst, "astype");

  // Going from vec3 to non-vec3 is a special case and requires a shuffle
  // vector to get a vec4, then a bitcast if the target type is different.
  if (NumElementsSrc == 3 && NumElementsDst != 3) {
    Src = ConvertVec3AndVec4(Builder, CGF, Src, 4);
    Src = createCastsForTypeOfSameSize(Builder, CGF.CGM.getDataLayout(), Src,
                                       DstTy);

    Src->setName("astype");
    return Src;
  }

  // Going from non-vec3 to vec3 is a special case and requires a bitcast
  // to vec4 if the original type is not vec4, then a shuffle vector to
  // get a vec3.
  if (NumElementsSrc != 3 && NumElementsDst == 3) {
    auto *Vec4Ty = llvm::FixedVectorType::get(
        cast<llvm::VectorType>(DstTy)->getElementType(), 4);
    Src = createCastsForTypeOfSameSize(Builder, CGF.CGM.getDataLayout(), Src,
                                       Vec4Ty);

    Src = ConvertVec3AndVec4(Builder, CGF, Src, 3);
    Src->setName("astype");
    return Src;
  }

  return createCastsForTypeOfSameSize(Builder, CGF.CGM.getDataLayout(),
                                      Src, DstTy, "astype");
}

Value *ScalarExprEmitter::VisitAtomicExpr(AtomicExpr *E) {
  return CGF.EmitAtomicExpr(E).getScalarVal();
}

//===----------------------------------------------------------------------===//
//                         Entry Point into this File
//===----------------------------------------------------------------------===//

/// Emit the computation of the specified expression of scalar type, ignoring
/// the result.
Value *CodeGenFunction::EmitScalarExpr(const Expr *E, bool IgnoreResultAssign) {
  assert(E && hasScalarEvaluationKind(E->getType()) &&
         "Invalid scalar expression to emit");

  return ScalarExprEmitter(*this, IgnoreResultAssign)
      .Visit(const_cast<Expr *>(E));
}

/// Emit a conversion from the specified type to the specified destination type,
/// both of which are LLVM scalar types.
Value *CodeGenFunction::EmitScalarConversion(Value *Src, QualType SrcTy,
                                             QualType DstTy,
                                             SourceLocation Loc) {
  assert(hasScalarEvaluationKind(SrcTy) && hasScalarEvaluationKind(DstTy) &&
         "Invalid scalar expression to emit");
  return ScalarExprEmitter(*this).EmitScalarConversion(Src, SrcTy, DstTy, Loc);
}

/// Emit a conversion from the specified complex type to the specified
/// destination type, where the destination type is an LLVM scalar type.
Value *CodeGenFunction::EmitComplexToScalarConversion(ComplexPairTy Src,
                                                      QualType SrcTy,
                                                      QualType DstTy,
                                                      SourceLocation Loc) {
  assert(SrcTy->isAnyComplexType() && hasScalarEvaluationKind(DstTy) &&
         "Invalid complex -> scalar conversion");
  return ScalarExprEmitter(*this)
      .EmitComplexToScalarConversion(Src, SrcTy, DstTy, Loc);
}


Value *
CodeGenFunction::EmitPromotedScalarExpr(const Expr *E,
                                        QualType PromotionType) {
  if (!PromotionType.isNull())
    return ScalarExprEmitter(*this).EmitPromoted(E, PromotionType);
  else
    return ScalarExprEmitter(*this).Visit(const_cast<Expr *>(E));
}


llvm::Value *CodeGenFunction::
EmitScalarPrePostIncDec(const UnaryOperator *E, LValue LV,
                        bool isInc, bool isPre) {
  return ScalarExprEmitter(*this).EmitScalarPrePostIncDec(E, LV, isInc, isPre);
}

LValue CodeGenFunction::EmitObjCIsaExpr(const ObjCIsaExpr *E) {
  // object->isa or (*object).isa
  // Generate code as for: *(Class*)object

  Expr *BaseExpr = E->getBase();
  Address Addr = Address::invalid();
  if (BaseExpr->isPRValue()) {
    llvm::Type *BaseTy =
        ConvertTypeForMem(BaseExpr->getType()->getPointeeType());
    Addr = Address(EmitScalarExpr(BaseExpr), BaseTy, getPointerAlign());
  } else {
    Addr = EmitLValue(BaseExpr).getAddress(*this);
  }

  // Cast the address to Class*.
  Addr = Addr.withElementType(ConvertType(E->getType()));
  return MakeAddrLValue(Addr, E->getType());
}


LValue CodeGenFunction::EmitCompoundAssignmentLValue(
                                            const CompoundAssignOperator *E) {
  ScalarExprEmitter Scalar(*this);
  Value *Result = nullptr;
  switch (E->getOpcode()) {
#define COMPOUND_OP(Op)                                                       \
    case BO_##Op##Assign:                                                     \
      return Scalar.EmitCompoundAssignLValue(E, &ScalarExprEmitter::Emit##Op, \
                                             Result)
  COMPOUND_OP(Mul);
  COMPOUND_OP(Div);
  COMPOUND_OP(Rem);
  COMPOUND_OP(Add);
  COMPOUND_OP(Sub);
  COMPOUND_OP(Shl);
  COMPOUND_OP(Shr);
  COMPOUND_OP(And);
  COMPOUND_OP(Xor);
  COMPOUND_OP(Or);
#undef COMPOUND_OP

  case BO_PtrMemD:
  case BO_PtrMemI:
  case BO_Mul:
  case BO_Div:
  case BO_Rem:
  case BO_Add:
  case BO_Sub:
  case BO_Shl:
  case BO_Shr:
  case BO_LT:
  case BO_GT:
  case BO_LE:
  case BO_GE:
  case BO_EQ:
  case BO_NE:
  case BO_Cmp:
  case BO_And:
  case BO_Xor:
  case BO_Or:
  case BO_LAnd:
  case BO_LOr:
  case BO_Assign:
  case BO_Comma:
    llvm_unreachable("Not valid compound assignment operators");
  }

  llvm_unreachable("Unhandled compound assignment operator");
}

struct GEPOffsetAndOverflow {
  // The total (signed) byte offset for the GEP.
  llvm::Value *TotalOffset;
  // The offset overflow flag - true if the total offset overflows.
  llvm::Value *OffsetOverflows;
};

/// Evaluate given GEPVal, which is either an inbounds GEP, or a constant,
/// and compute the total offset it applies from it's base pointer BasePtr.
/// Returns offset in bytes and a boolean flag whether an overflow happened
/// during evaluation.
static GEPOffsetAndOverflow EmitGEPOffsetInBytes(Value *BasePtr, Value *GEPVal,
                                                 llvm::LLVMContext &VMContext,
                                                 CodeGenModule &CGM,
                                                 CGBuilderTy &Builder) {
  const auto &DL = CGM.getDataLayout();

  // The total (signed) byte offset for the GEP.
  llvm::Value *TotalOffset = nullptr;

  // Was the GEP already reduced to a constant?
  if (isa<llvm::Constant>(GEPVal)) {
    // Compute the offset by casting both pointers to integers and subtracting:
    // GEPVal = BasePtr + ptr(Offset) <--> Offset = int(GEPVal) - int(BasePtr)
    Value *BasePtr_int =
        Builder.CreatePtrToInt(BasePtr, DL.getIntPtrType(BasePtr->getType()));
    Value *GEPVal_int =
        Builder.CreatePtrToInt(GEPVal, DL.getIntPtrType(GEPVal->getType()));
    TotalOffset = Builder.CreateSub(GEPVal_int, BasePtr_int);
    return {TotalOffset, /*OffsetOverflows=*/Builder.getFalse()};
  }

  auto *GEP = cast<llvm::GEPOperator>(GEPVal);
  assert(GEP->getPointerOperand() == BasePtr &&
         "BasePtr must be the base of the GEP.");
  assert(GEP->isInBounds() && "Expected inbounds GEP");

  auto *IntPtrTy = DL.getIntPtrType(GEP->getPointerOperandType());

  // Grab references to the signed add/mul overflow intrinsics for intptr_t.
  auto *Zero = llvm::ConstantInt::getNullValue(IntPtrTy);
  auto *SAddIntrinsic =
      CGM.getIntrinsic(llvm::Intrinsic::sadd_with_overflow, IntPtrTy);
  auto *SMulIntrinsic =
      CGM.getIntrinsic(llvm::Intrinsic::smul_with_overflow, IntPtrTy);

  // The offset overflow flag - true if the total offset overflows.
  llvm::Value *OffsetOverflows = Builder.getFalse();

  /// Return the result of the given binary operation.
  auto eval = [&](BinaryOperator::Opcode Opcode, llvm::Value *LHS,
                  llvm::Value *RHS) -> llvm::Value * {
    assert((Opcode == BO_Add || Opcode == BO_Mul) && "Can't eval binop");

    // If the operands are constants, return a constant result.
    if (auto *LHSCI = dyn_cast<llvm::ConstantInt>(LHS)) {
      if (auto *RHSCI = dyn_cast<llvm::ConstantInt>(RHS)) {
        llvm::APInt N;
        bool HasOverflow = mayHaveIntegerOverflow(LHSCI, RHSCI, Opcode,
                                                  /*Signed=*/true, N);
        if (HasOverflow)
          OffsetOverflows = Builder.getTrue();
        return llvm::ConstantInt::get(VMContext, N);
      }
    }

    // Otherwise, compute the result with checked arithmetic.
    auto *ResultAndOverflow = Builder.CreateCall(
        (Opcode == BO_Add) ? SAddIntrinsic : SMulIntrinsic, {LHS, RHS});
    OffsetOverflows = Builder.CreateOr(
        Builder.CreateExtractValue(ResultAndOverflow, 1), OffsetOverflows);
    return Builder.CreateExtractValue(ResultAndOverflow, 0);
  };

  // Determine the total byte offset by looking at each GEP operand.
  for (auto GTI = llvm::gep_type_begin(GEP), GTE = llvm::gep_type_end(GEP);
       GTI != GTE; ++GTI) {
    llvm::Value *LocalOffset;
    auto *Index = GTI.getOperand();
    // Compute the local offset contributed by this indexing step:
    if (auto *STy = GTI.getStructTypeOrNull()) {
      // For struct indexing, the local offset is the byte position of the
      // specified field.
      unsigned FieldNo = cast<llvm::ConstantInt>(Index)->getZExtValue();
      LocalOffset = llvm::ConstantInt::get(
          IntPtrTy, DL.getStructLayout(STy)->getElementOffset(FieldNo));
    } else {
      // Otherwise this is array-like indexing. The local offset is the index
      // multiplied by the element size.
      auto *ElementSize = llvm::ConstantInt::get(
          IntPtrTy, DL.getTypeAllocSize(GTI.getIndexedType()));
      auto *IndexS = Builder.CreateIntCast(Index, IntPtrTy, /*isSigned=*/true);
      LocalOffset = eval(BO_Mul, ElementSize, IndexS);
    }

    // If this is the first offset, set it as the total offset. Otherwise, add
    // the local offset into the running total.
    if (!TotalOffset || TotalOffset == Zero)
      TotalOffset = LocalOffset;
    else
      TotalOffset = eval(BO_Add, TotalOffset, LocalOffset);
  }

  return {TotalOffset, OffsetOverflows};
}

Value *
CodeGenFunction::EmitCheckedInBoundsGEP(llvm::Type *ElemTy, Value *Ptr,
                                        ArrayRef<Value *> IdxList,
                                        bool SignedIndices, bool IsSubtraction,
                                        SourceLocation Loc, const Twine &Name) {
  llvm::Type *PtrTy = Ptr->getType();
  Value *GEPVal = Builder.CreateInBoundsGEP(ElemTy, Ptr, IdxList, Name);

  // If the pointer overflow sanitizer isn't enabled, do nothing.
  if (!SanOpts.has(SanitizerKind::PointerOverflow))
    return GEPVal;

  // Perform nullptr-and-offset check unless the nullptr is defined.
  bool PerformNullCheck = !NullPointerIsDefined(
      Builder.GetInsertBlock()->getParent(), PtrTy->getPointerAddressSpace());
  // Check for overflows unless the GEP got constant-folded,
  // and only in the default address space
  bool PerformOverflowCheck =
      !isa<llvm::Constant>(GEPVal) && PtrTy->getPointerAddressSpace() == 0;

  if (!(PerformNullCheck || PerformOverflowCheck))
    return GEPVal;

  const auto &DL = CGM.getDataLayout();

  SanitizerScope SanScope(this);
  llvm::Type *IntPtrTy = DL.getIntPtrType(PtrTy);

  GEPOffsetAndOverflow EvaluatedGEP =
      EmitGEPOffsetInBytes(Ptr, GEPVal, getLLVMContext(), CGM, Builder);

  assert((!isa<llvm::Constant>(EvaluatedGEP.TotalOffset) ||
          EvaluatedGEP.OffsetOverflows == Builder.getFalse()) &&
         "If the offset got constant-folded, we don't expect that there was an "
         "overflow.");

  auto *Zero = llvm::ConstantInt::getNullValue(IntPtrTy);

  // Common case: if the total offset is zero, and we are using C++ semantics,
  // where nullptr+0 is defined, don't emit a check.
  if (EvaluatedGEP.TotalOffset == Zero && CGM.getLangOpts().CPlusPlus)
    return GEPVal;

  // Now that we've computed the total offset, add it to the base pointer (with
  // wrapping semantics).
  auto *IntPtr = Builder.CreatePtrToInt(Ptr, IntPtrTy);
  auto *ComputedGEP = Builder.CreateAdd(IntPtr, EvaluatedGEP.TotalOffset);

  llvm::SmallVector<std::pair<llvm::Value *, SanitizerMask>, 2> Checks;

  if (PerformNullCheck) {
    // In C++, if the base pointer evaluates to a null pointer value,
    // the only valid  pointer this inbounds GEP can produce is also
    // a null pointer, so the offset must also evaluate to zero.
    // Likewise, if we have non-zero base pointer, we can not get null pointer
    // as a result, so the offset can not be -intptr_t(BasePtr).
    // In other words, both pointers are either null, or both are non-null,
    // or the behaviour is undefined.
    //
    // C, however, is more strict in this regard, and gives more
    // optimization opportunities: in C, additionally, nullptr+0 is undefined.
    // So both the input to the 'gep inbounds' AND the output must not be null.
    auto *BaseIsNotNullptr = Builder.CreateIsNotNull(Ptr);
    auto *ResultIsNotNullptr = Builder.CreateIsNotNull(ComputedGEP);
    auto *Valid =
        CGM.getLangOpts().CPlusPlus
            ? Builder.CreateICmpEQ(BaseIsNotNullptr, ResultIsNotNullptr)
            : Builder.CreateAnd(BaseIsNotNullptr, ResultIsNotNullptr);
    Checks.emplace_back(Valid, SanitizerKind::PointerOverflow);
  }

  if (PerformOverflowCheck) {
    // The GEP is valid if:
    // 1) The total offset doesn't overflow, and
    // 2) The sign of the difference between the computed address and the base
    // pointer matches the sign of the total offset.
    llvm::Value *ValidGEP;
    auto *NoOffsetOverflow = Builder.CreateNot(EvaluatedGEP.OffsetOverflows);
    if (SignedIndices) {
      // GEP is computed as `unsigned base + signed offset`, therefore:
      // * If offset was positive, then the computed pointer can not be
      //   [unsigned] less than the base pointer, unless it overflowed.
      // * If offset was negative, then the computed pointer can not be
      //   [unsigned] greater than the bas pointere, unless it overflowed.
      auto *PosOrZeroValid = Builder.CreateICmpUGE(ComputedGEP, IntPtr);
      auto *PosOrZeroOffset =
          Builder.CreateICmpSGE(EvaluatedGEP.TotalOffset, Zero);
      llvm::Value *NegValid = Builder.CreateICmpULT(ComputedGEP, IntPtr);
      ValidGEP =
          Builder.CreateSelect(PosOrZeroOffset, PosOrZeroValid, NegValid);
    } else if (!IsSubtraction) {
      // GEP is computed as `unsigned base + unsigned offset`,  therefore the
      // computed pointer can not be [unsigned] less than base pointer,
      // unless there was an overflow.
      // Equivalent to `@llvm.uadd.with.overflow(%base, %offset)`.
      ValidGEP = Builder.CreateICmpUGE(ComputedGEP, IntPtr);
    } else {
      // GEP is computed as `unsigned base - unsigned offset`, therefore the
      // computed pointer can not be [unsigned] greater than base pointer,
      // unless there was an overflow.
      // Equivalent to `@llvm.usub.with.overflow(%base, sub(0, %offset))`.
      ValidGEP = Builder.CreateICmpULE(ComputedGEP, IntPtr);
    }
    ValidGEP = Builder.CreateAnd(ValidGEP, NoOffsetOverflow);
    Checks.emplace_back(ValidGEP, SanitizerKind::PointerOverflow);
  }

  assert(!Checks.empty() && "Should have produced some checks.");

  llvm::Constant *StaticArgs[] = {EmitCheckSourceLocation(Loc)};
  // Pass the computed GEP to the runtime to avoid emitting poisoned arguments.
  llvm::Value *DynamicArgs[] = {IntPtr, ComputedGEP};
  EmitCheck(Checks, SanitizerHandler::PointerOverflow, StaticArgs, DynamicArgs);

  return GEPVal;
}<|MERGE_RESOLUTION|>--- conflicted
+++ resolved
@@ -2104,23 +2104,16 @@
     Value *Src = Visit(const_cast<Expr*>(E));
     llvm::Type *SrcTy = Src->getType();
     llvm::Type *DstTy = ConvertType(DestTy);
-<<<<<<< HEAD
 
     if (SrcTy->isPointerTy() && DstTy->isPointerTy() &&
         SrcTy->getPointerAddressSpace() != DstTy->getPointerAddressSpace())
       Src = Builder.CreateAddrSpaceCast(
           Src,
           llvm::PointerType::get(VMContext, DstTy->getPointerAddressSpace()));
-    else if (SrcTy->isPtrOrPtrVectorTy() && DstTy->isPtrOrPtrVectorTy() &&
-             SrcTy->getPointerAddressSpace() != DstTy->getPointerAddressSpace())
-      llvm_unreachable("wrong cast for pointers in different address spaces"
-                       "(must be an address space cast)!");
-=======
     assert(
         (!SrcTy->isPtrOrPtrVectorTy() || !DstTy->isPtrOrPtrVectorTy() ||
          SrcTy->getPointerAddressSpace() == DstTy->getPointerAddressSpace()) &&
         "Address-space cast must be used to convert address spaces");
->>>>>>> 8f11f984
 
     if (CGF.SanOpts.has(SanitizerKind::CFIUnrelatedCast)) {
       if (auto *PT = DestTy->getAs<PointerType>()) {
