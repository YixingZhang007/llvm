--- conflicted
+++ resolved
@@ -3710,13 +3710,8 @@
   if (CGM.getItaniumVTableContext().isRelativeLayout())
     VTable = CGM.getModule().getNamedAlias(VTableName);
   if (!VTable) {
-<<<<<<< HEAD
-    llvm::Type *Ty = llvm::ArrayType::get(CGM.GlobalsInt8PtrTy, 0);
-    VTable = CGM.getModule().getOrInsertGlobal(VTableName, Ty);
-=======
     llvm::Type *Ty = llvm::ArrayType::get(CGM.DefaultInt8PtrTy, 0);
     VTable = CGM.CreateRuntimeVariable(Ty, VTableName);
->>>>>>> a154553a
   }
 
   CGM.setDSOLocal(cast<llvm::GlobalValue>(VTable->stripPointerCasts()));
