--- conflicted
+++ resolved
@@ -3015,19 +3015,9 @@
   unsigned NativePointeeAddrSpace =
       CGF.getTypes().getTargetAddressSpace(NativePointeeTy);
   QualType TargetTy = TargetParam->getType();
-<<<<<<< HEAD
-  llvm::Value *TargetAddr = CGF.EmitLoadOfScalar(
-      LocalAddr, /*Volatile=*/false, TargetTy, SourceLocation());
-  // First cast to generic.
-  TargetAddr = CGF.Builder.CreatePointerBitCastOrAddrSpaceCast(
-      TargetAddr,
-      llvm::PointerType::get(CGF.getLLVMContext(), /*AddrSpace=*/0));
-  // Cast from generic to native address space.
-=======
   llvm::Value *TargetAddr = CGF.EmitLoadOfScalar(LocalAddr, /*Volatile=*/false,
                                                  TargetTy, SourceLocation());
   // Cast to native address space.
->>>>>>> d43c081a
   TargetAddr = CGF.Builder.CreatePointerBitCastOrAddrSpaceCast(
       TargetAddr,
       llvm::PointerType::get(CGF.getLLVMContext(), NativePointeeAddrSpace));
