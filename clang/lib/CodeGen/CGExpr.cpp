//===--- CGExpr.cpp - Emit LLVM Code from Expressions ---------------------===//
//
// Part of the LLVM Project, under the Apache License v2.0 with LLVM Exceptions.
// See https://llvm.org/LICENSE.txt for license information.
// SPDX-License-Identifier: Apache-2.0 WITH LLVM-exception
//
//===----------------------------------------------------------------------===//
//
// This contains code to emit Expr nodes as LLVM code.
//
//===----------------------------------------------------------------------===//

#include "CGCUDARuntime.h"
#include "CGCXXABI.h"
#include "CGCall.h"
#include "CGCleanup.h"
#include "CGDebugInfo.h"
#include "CGObjCRuntime.h"
#include "CGOpenMPRuntime.h"
#include "CGRecordLayout.h"
#include "CGSYCLRuntime.h"
#include "CodeGenFunction.h"
#include "CodeGenModule.h"
#include "ConstantEmitter.h"
#include "TargetInfo.h"
#include "clang/AST/ASTContext.h"
#include "clang/AST/Attr.h"
#include "clang/AST/DeclObjC.h"
#include "clang/AST/NSAPI.h"
#include "clang/Basic/Builtins.h"
#include "clang/Basic/CodeGenOptions.h"
#include "clang/Basic/SourceManager.h"
#include "llvm/ADT/Hashing.h"
#include "llvm/ADT/StringExtras.h"
#include "llvm/IR/DataLayout.h"
#include "llvm/IR/Intrinsics.h"
#include "llvm/IR/IntrinsicsWebAssembly.h"
#include "llvm/IR/LLVMContext.h"
#include "llvm/IR/MDBuilder.h"
#include "llvm/IR/MatrixBuilder.h"
#include "llvm/Passes/OptimizationLevel.h"
#include "llvm/Support/ConvertUTF.h"
#include "llvm/Support/MathExtras.h"
#include "llvm/Support/Path.h"
#include "llvm/Support/SaveAndRestore.h"
#include "llvm/Support/xxhash.h"
#include "llvm/Transforms/Utils/SanitizerStats.h"

#include <optional>
#include <string>

using namespace clang;
using namespace CodeGen;

// Experiment to make sanitizers easier to debug
static llvm::cl::opt<bool> ClSanitizeDebugDeoptimization(
    "ubsan-unique-traps", llvm::cl::Optional,
    llvm::cl::desc("Deoptimize traps for UBSAN so there is 1 trap per check"),
    llvm::cl::init(false));

//===--------------------------------------------------------------------===//
//                        Miscellaneous Helper Methods
//===--------------------------------------------------------------------===//

/// CreateTempAlloca - This creates a alloca and inserts it into the entry
/// block.
Address CodeGenFunction::CreateTempAllocaWithoutCast(llvm::Type *Ty,
                                                     CharUnits Align,
                                                     const Twine &Name,
                                                     llvm::Value *ArraySize) {
  auto Alloca = CreateTempAlloca(Ty, Name, ArraySize);
  Alloca->setAlignment(Align.getAsAlign());
  return Address(Alloca, Ty, Align, KnownNonNull);
}

/// CreateTempAlloca - This creates a alloca and inserts it into the entry
/// block. The alloca is casted to default address space if necessary.
Address CodeGenFunction::CreateTempAlloca(llvm::Type *Ty, CharUnits Align,
                                          const Twine &Name,
                                          llvm::Value *ArraySize,
                                          Address *AllocaAddr) {
  auto Alloca = CreateTempAllocaWithoutCast(Ty, Align, Name, ArraySize);
  if (AllocaAddr)
    *AllocaAddr = Alloca;
  llvm::Value *V = Alloca.getPointer();
  // Alloca always returns a pointer in alloca address space, which may
  // be different from the type defined by the language. For example,
  // in C++ the auto variables are in the default address space. Therefore
  // cast alloca to the default address space when necessary.
  if (getASTAllocaAddressSpace() != LangAS::Default) {
    auto DestAddrSpace = getContext().getTargetAddressSpace(LangAS::Default);
    llvm::IRBuilderBase::InsertPointGuard IPG(Builder);
    // When ArraySize is nullptr, alloca is inserted at AllocaInsertPt,
    // otherwise alloca is inserted at the current insertion point of the
    // builder.
    if (!ArraySize)
      Builder.SetInsertPoint(getPostAllocaInsertPoint());
    V = getTargetHooks().performAddrSpaceCast(
        *this, V, getASTAllocaAddressSpace(), LangAS::Default,
        Ty->getPointerTo(DestAddrSpace), /*non-null*/ true);
  }

  return Address(V, Ty, Align, KnownNonNull);
}

/// CreateTempAlloca - This creates an alloca and inserts it into the entry
/// block if \p ArraySize is nullptr, otherwise inserts it at the current
/// insertion point of the builder.
llvm::AllocaInst *CodeGenFunction::CreateTempAlloca(llvm::Type *Ty,
                                                    const Twine &Name,
                                                    llvm::Value *ArraySize) {
  if (ArraySize)
    return Builder.CreateAlloca(Ty, ArraySize, Name);
  return new llvm::AllocaInst(Ty, CGM.getDataLayout().getAllocaAddrSpace(),
                              ArraySize, Name, AllocaInsertPt);
}

/// CreateDefaultAlignTempAlloca - This creates an alloca with the
/// default alignment of the corresponding LLVM type, which is *not*
/// guaranteed to be related in any way to the expected alignment of
/// an AST type that might have been lowered to Ty.
Address CodeGenFunction::CreateDefaultAlignTempAlloca(llvm::Type *Ty,
                                                      const Twine &Name) {
  CharUnits Align =
      CharUnits::fromQuantity(CGM.getDataLayout().getPrefTypeAlign(Ty));
  return CreateTempAlloca(Ty, Align, Name);
}

Address CodeGenFunction::CreateIRTemp(QualType Ty, const Twine &Name) {
  CharUnits Align = getContext().getTypeAlignInChars(Ty);
  return CreateTempAlloca(ConvertType(Ty), Align, Name);
}

Address CodeGenFunction::CreateMemTemp(QualType Ty, const Twine &Name,
                                       Address *Alloca) {
  // FIXME: Should we prefer the preferred type alignment here?
  return CreateMemTemp(Ty, getContext().getTypeAlignInChars(Ty), Name, Alloca);
}

Address CodeGenFunction::CreateMemTemp(QualType Ty, CharUnits Align,
                                       const Twine &Name, Address *Alloca) {
  Address Result = CreateTempAlloca(ConvertTypeForMem(Ty), Align, Name,
                                    /*ArraySize=*/nullptr, Alloca);

  if (Ty->isConstantMatrixType()) {
    auto *ArrayTy = cast<llvm::ArrayType>(Result.getElementType());
    auto *VectorTy = llvm::FixedVectorType::get(ArrayTy->getElementType(),
                                                ArrayTy->getNumElements());

    Result = Address(Result.getPointer(), VectorTy, Result.getAlignment(),
                     KnownNonNull);
  }
  return Result;
}

Address CodeGenFunction::CreateMemTempWithoutCast(QualType Ty, CharUnits Align,
                                                  const Twine &Name) {
  return CreateTempAllocaWithoutCast(ConvertTypeForMem(Ty), Align, Name);
}

Address CodeGenFunction::CreateMemTempWithoutCast(QualType Ty,
                                                  const Twine &Name) {
  return CreateMemTempWithoutCast(Ty, getContext().getTypeAlignInChars(Ty),
                                  Name);
}

/// EvaluateExprAsBool - Perform the usual unary conversions on the specified
/// expression and compare the result against zero, returning an Int1Ty value.
llvm::Value *CodeGenFunction::EvaluateExprAsBool(const Expr *E) {
  PGO.setCurrentStmt(E);
  if (const MemberPointerType *MPT = E->getType()->getAs<MemberPointerType>()) {
    llvm::Value *MemPtr = EmitScalarExpr(E);
    return CGM.getCXXABI().EmitMemberPointerIsNotNull(*this, MemPtr, MPT);
  }

  QualType BoolTy = getContext().BoolTy;
  SourceLocation Loc = E->getExprLoc();
  CGFPOptionsRAII FPOptsRAII(*this, E);
  if (!E->getType()->isAnyComplexType())
    return EmitScalarConversion(EmitScalarExpr(E), E->getType(), BoolTy, Loc);

  return EmitComplexToScalarConversion(EmitComplexExpr(E), E->getType(), BoolTy,
                                       Loc);
}

/// EmitIgnoredExpr - Emit code to compute the specified expression,
/// ignoring the result.
void CodeGenFunction::EmitIgnoredExpr(const Expr *E) {
  if (E->isPRValue())
    return (void)EmitAnyExpr(E, AggValueSlot::ignored(), true);

  // if this is a bitfield-resulting conditional operator, we can special case
  // emit this. The normal 'EmitLValue' version of this is particularly
  // difficult to codegen for, since creating a single "LValue" for two
  // different sized arguments here is not particularly doable.
  if (const auto *CondOp = dyn_cast<AbstractConditionalOperator>(
          E->IgnoreParenNoopCasts(getContext()))) {
    if (CondOp->getObjectKind() == OK_BitField)
      return EmitIgnoredConditionalOperator(CondOp);
  }

  // Just emit it as an l-value and drop the result.
  EmitLValue(E);
}

/// EmitAnyExpr - Emit code to compute the specified expression which
/// can have any type.  The result is returned as an RValue struct.
/// If this is an aggregate expression, AggSlot indicates where the
/// result should be returned.
RValue CodeGenFunction::EmitAnyExpr(const Expr *E,
                                    AggValueSlot aggSlot,
                                    bool ignoreResult) {
  switch (getEvaluationKind(E->getType())) {
  case TEK_Scalar:
    return RValue::get(EmitScalarExpr(E, ignoreResult));
  case TEK_Complex:
    return RValue::getComplex(EmitComplexExpr(E, ignoreResult, ignoreResult));
  case TEK_Aggregate:
    if (!ignoreResult && aggSlot.isIgnored())
      aggSlot = CreateAggTemp(E->getType(), "agg-temp");
    EmitAggExpr(E, aggSlot);
    return aggSlot.asRValue();
  }
  llvm_unreachable("bad evaluation kind");
}

/// EmitAnyExprToTemp - Similar to EmitAnyExpr(), however, the result will
/// always be accessible even if no aggregate location is provided.
RValue CodeGenFunction::EmitAnyExprToTemp(const Expr *E) {
  AggValueSlot AggSlot = AggValueSlot::ignored();

  if (hasAggregateEvaluationKind(E->getType()))
    AggSlot = CreateAggTemp(E->getType(), "agg.tmp");
  return EmitAnyExpr(E, AggSlot);
}

/// EmitAnyExprToMem - Evaluate an expression into a given memory
/// location.
void CodeGenFunction::EmitAnyExprToMem(const Expr *E,
                                       Address Location,
                                       Qualifiers Quals,
                                       bool IsInit) {
  // FIXME: This function should take an LValue as an argument.
  switch (getEvaluationKind(E->getType())) {
  case TEK_Complex:
    EmitComplexExprIntoLValue(E, MakeAddrLValue(Location, E->getType()),
                              /*isInit*/ false);
    return;

  case TEK_Aggregate: {
    EmitAggExpr(E, AggValueSlot::forAddr(Location, Quals,
                                         AggValueSlot::IsDestructed_t(IsInit),
                                         AggValueSlot::DoesNotNeedGCBarriers,
                                         AggValueSlot::IsAliased_t(!IsInit),
                                         AggValueSlot::MayOverlap));
    return;
  }

  case TEK_Scalar: {
    RValue RV = RValue::get(EmitScalarExpr(E, /*Ignore*/ false));
    LValue LV = MakeAddrLValue(Location, E->getType());
    EmitStoreThroughLValue(RV, LV);
    return;
  }
  }
  llvm_unreachable("bad evaluation kind");
}

static void
pushTemporaryCleanup(CodeGenFunction &CGF, const MaterializeTemporaryExpr *M,
                     const Expr *E, Address ReferenceTemporary) {
  // Objective-C++ ARC:
  //   If we are binding a reference to a temporary that has ownership, we
  //   need to perform retain/release operations on the temporary.
  //
  // FIXME: This should be looking at E, not M.
  if (auto Lifetime = M->getType().getObjCLifetime()) {
    switch (Lifetime) {
    case Qualifiers::OCL_None:
    case Qualifiers::OCL_ExplicitNone:
      // Carry on to normal cleanup handling.
      break;

    case Qualifiers::OCL_Autoreleasing:
      // Nothing to do; cleaned up by an autorelease pool.
      return;

    case Qualifiers::OCL_Strong:
    case Qualifiers::OCL_Weak:
      switch (StorageDuration Duration = M->getStorageDuration()) {
      case SD_Static:
        // Note: we intentionally do not register a cleanup to release
        // the object on program termination.
        return;

      case SD_Thread:
        // FIXME: We should probably register a cleanup in this case.
        return;

      case SD_Automatic:
      case SD_FullExpression:
        CodeGenFunction::Destroyer *Destroy;
        CleanupKind CleanupKind;
        if (Lifetime == Qualifiers::OCL_Strong) {
          const ValueDecl *VD = M->getExtendingDecl();
          bool Precise =
              VD && isa<VarDecl>(VD) && VD->hasAttr<ObjCPreciseLifetimeAttr>();
          CleanupKind = CGF.getARCCleanupKind();
          Destroy = Precise ? &CodeGenFunction::destroyARCStrongPrecise
                            : &CodeGenFunction::destroyARCStrongImprecise;
        } else {
          // __weak objects always get EH cleanups; otherwise, exceptions
          // could cause really nasty crashes instead of mere leaks.
          CleanupKind = NormalAndEHCleanup;
          Destroy = &CodeGenFunction::destroyARCWeak;
        }
        if (Duration == SD_FullExpression)
          CGF.pushDestroy(CleanupKind, ReferenceTemporary,
                          M->getType(), *Destroy,
                          CleanupKind & EHCleanup);
        else
          CGF.pushLifetimeExtendedDestroy(CleanupKind, ReferenceTemporary,
                                          M->getType(),
                                          *Destroy, CleanupKind & EHCleanup);
        return;

      case SD_Dynamic:
        llvm_unreachable("temporary cannot have dynamic storage duration");
      }
      llvm_unreachable("unknown storage duration");
    }
  }

  CXXDestructorDecl *ReferenceTemporaryDtor = nullptr;
  if (const RecordType *RT =
          E->getType()->getBaseElementTypeUnsafe()->getAs<RecordType>()) {
    // Get the destructor for the reference temporary.
    auto *ClassDecl = cast<CXXRecordDecl>(RT->getDecl());
    if (!ClassDecl->hasTrivialDestructor())
      ReferenceTemporaryDtor = ClassDecl->getDestructor();
  }

  if (!ReferenceTemporaryDtor)
    return;

  // Call the destructor for the temporary.
  switch (M->getStorageDuration()) {
  case SD_Static:
  case SD_Thread: {
    llvm::FunctionCallee CleanupFn;
    llvm::Constant *CleanupArg;
    if (E->getType()->isArrayType()) {
      CleanupFn = CodeGenFunction(CGF.CGM).generateDestroyHelper(
          ReferenceTemporary, E->getType(),
          CodeGenFunction::destroyCXXObject, CGF.getLangOpts().Exceptions,
          dyn_cast_or_null<VarDecl>(M->getExtendingDecl()));
      CleanupArg = llvm::Constant::getNullValue(CGF.Int8PtrTy);
    } else {
      CleanupFn = CGF.CGM.getAddrAndTypeOfCXXStructor(
          GlobalDecl(ReferenceTemporaryDtor, Dtor_Complete));
      CleanupArg = cast<llvm::Constant>(ReferenceTemporary.getPointer());
    }
    CGF.CGM.getCXXABI().registerGlobalDtor(
        CGF, *cast<VarDecl>(M->getExtendingDecl()), CleanupFn, CleanupArg);
    break;
  }

  case SD_FullExpression:
    CGF.pushDestroy(NormalAndEHCleanup, ReferenceTemporary, E->getType(),
                    CodeGenFunction::destroyCXXObject,
                    CGF.getLangOpts().Exceptions);
    break;

  case SD_Automatic:
    CGF.pushLifetimeExtendedDestroy(NormalAndEHCleanup,
                                    ReferenceTemporary, E->getType(),
                                    CodeGenFunction::destroyCXXObject,
                                    CGF.getLangOpts().Exceptions);
    break;

  case SD_Dynamic:
    llvm_unreachable("temporary cannot have dynamic storage duration");
  }
}

static Address createReferenceTemporary(CodeGenFunction &CGF,
                                        const MaterializeTemporaryExpr *M,
                                        const Expr *Inner,
                                        Address *Alloca = nullptr) {
  auto &TCG = CGF.getTargetHooks();
  switch (M->getStorageDuration()) {
  case SD_FullExpression:
  case SD_Automatic: {
    // If we have a constant temporary array or record try to promote it into a
    // constant global under the same rules a normal constant would've been
    // promoted. This is easier on the optimizer and generally emits fewer
    // instructions.
    QualType Ty = Inner->getType();
    if (CGF.CGM.getCodeGenOpts().MergeAllConstants &&
        (Ty->isArrayType() || Ty->isRecordType()) &&
        Ty.isConstantStorage(CGF.getContext(), true, false))
      if (auto Init = ConstantEmitter(CGF).tryEmitAbstract(Inner, Ty)) {
        auto AS = CGF.CGM.GetGlobalConstantAddressSpace();
        auto *GV = new llvm::GlobalVariable(
            CGF.CGM.getModule(), Init->getType(), /*isConstant=*/true,
            llvm::GlobalValue::PrivateLinkage, Init, ".ref.tmp", nullptr,
            llvm::GlobalValue::NotThreadLocal,
            CGF.getContext().getTargetAddressSpace(AS));
        CharUnits alignment = CGF.getContext().getTypeAlignInChars(Ty);
        GV->setAlignment(alignment.getAsAlign());
        llvm::Constant *C = GV;
        if (AS != LangAS::Default)
          C = TCG.performAddrSpaceCast(
              CGF.CGM, GV, AS, LangAS::Default,
              GV->getValueType()->getPointerTo(
                  CGF.getContext().getTargetAddressSpace(LangAS::Default)));
        // FIXME: Should we put the new global into a COMDAT?
        return Address(C, GV->getValueType(), alignment);
      }
    return CGF.CreateMemTemp(Ty, "ref.tmp", Alloca);
  }
  case SD_Thread:
  case SD_Static:
    return CGF.CGM.GetAddrOfGlobalTemporary(M, Inner);

  case SD_Dynamic:
    llvm_unreachable("temporary can't have dynamic storage duration");
  }
  llvm_unreachable("unknown storage duration");
}

/// Helper method to check if the underlying ABI is AAPCS
static bool isAAPCS(const TargetInfo &TargetInfo) {
  return TargetInfo.getABI().starts_with("aapcs");
}

LValue CodeGenFunction::
EmitMaterializeTemporaryExpr(const MaterializeTemporaryExpr *M) {
  const Expr *E = M->getSubExpr();

  assert((!M->getExtendingDecl() || !isa<VarDecl>(M->getExtendingDecl()) ||
          !cast<VarDecl>(M->getExtendingDecl())->isARCPseudoStrong()) &&
         "Reference should never be pseudo-strong!");

  // FIXME: ideally this would use EmitAnyExprToMem, however, we cannot do so
  // as that will cause the lifetime adjustment to be lost for ARC
  auto ownership = M->getType().getObjCLifetime();
  if (ownership != Qualifiers::OCL_None &&
      ownership != Qualifiers::OCL_ExplicitNone) {
    Address Object = createReferenceTemporary(*this, M, E);
    if (auto *Var = dyn_cast<llvm::GlobalVariable>(Object.getPointer())) {
      llvm::Type *Ty = ConvertTypeForMem(E->getType());
      Object = Object.withElementType(Ty);

      // createReferenceTemporary will promote the temporary to a global with a
      // constant initializer if it can.  It can only do this to a value of
      // ARC-manageable type if the value is global and therefore "immune" to
      // ref-counting operations.  Therefore we have no need to emit either a
      // dynamic initialization or a cleanup and we can just return the address
      // of the temporary.
      if (Var->hasInitializer())
        return MakeAddrLValue(Object, M->getType(), AlignmentSource::Decl);

      Var->setInitializer(CGM.EmitNullConstant(E->getType()));
    }
    LValue RefTempDst = MakeAddrLValue(Object, M->getType(),
                                       AlignmentSource::Decl);

    switch (getEvaluationKind(E->getType())) {
    default: llvm_unreachable("expected scalar or aggregate expression");
    case TEK_Scalar:
      EmitScalarInit(E, M->getExtendingDecl(), RefTempDst, false);
      break;
    case TEK_Aggregate: {
      EmitAggExpr(E, AggValueSlot::forAddr(Object,
                                           E->getType().getQualifiers(),
                                           AggValueSlot::IsDestructed,
                                           AggValueSlot::DoesNotNeedGCBarriers,
                                           AggValueSlot::IsNotAliased,
                                           AggValueSlot::DoesNotOverlap));
      break;
    }
    }

    pushTemporaryCleanup(*this, M, E, Object);
    return RefTempDst;
  }

  SmallVector<const Expr *, 2> CommaLHSs;
  SmallVector<SubobjectAdjustment, 2> Adjustments;
  E = E->skipRValueSubobjectAdjustments(CommaLHSs, Adjustments);

  for (const auto &Ignored : CommaLHSs)
    EmitIgnoredExpr(Ignored);

  if (const auto *opaque = dyn_cast<OpaqueValueExpr>(E)) {
    if (opaque->getType()->isRecordType()) {
      assert(Adjustments.empty());
      return EmitOpaqueValueLValue(opaque);
    }
  }

  // Create and initialize the reference temporary.
  Address Alloca = Address::invalid();
  Address Object = createReferenceTemporary(*this, M, E, &Alloca);
  if (auto *Var = dyn_cast<llvm::GlobalVariable>(
          Object.getPointer()->stripPointerCasts())) {
    llvm::Type *TemporaryType = ConvertTypeForMem(E->getType());
    Object = Object.withElementType(TemporaryType);
    // If the temporary is a global and has a constant initializer or is a
    // constant temporary that we promoted to a global, we may have already
    // initialized it.
    if (!Var->hasInitializer()) {
      Var->setInitializer(CGM.EmitNullConstant(E->getType()));
      EmitAnyExprToMem(E, Object, Qualifiers(), /*IsInit*/true);
    }
  } else {
    switch (M->getStorageDuration()) {
    case SD_Automatic:
      if (auto *Size = EmitLifetimeStart(
              CGM.getDataLayout().getTypeAllocSize(Alloca.getElementType()),
              Alloca.getPointer())) {
        pushCleanupAfterFullExpr<CallLifetimeEnd>(NormalEHLifetimeMarker,
                                                  Alloca, Size);
      }
      break;

    case SD_FullExpression: {
      if (!ShouldEmitLifetimeMarkers)
        break;

      // Avoid creating a conditional cleanup just to hold an llvm.lifetime.end
      // marker. Instead, start the lifetime of a conditional temporary earlier
      // so that it's unconditional. Don't do this with sanitizers which need
      // more precise lifetime marks. However when inside an "await.suspend"
      // block, we should always avoid conditional cleanup because it creates
      // boolean marker that lives across await_suspend, which can destroy coro
      // frame.
      ConditionalEvaluation *OldConditional = nullptr;
      CGBuilderTy::InsertPoint OldIP;
      if (isInConditionalBranch() && !E->getType().isDestructedType() &&
          ((!SanOpts.has(SanitizerKind::HWAddress) &&
            !SanOpts.has(SanitizerKind::Memory) &&
            !CGM.getCodeGenOpts().SanitizeAddressUseAfterScope) ||
           inSuspendBlock())) {
        OldConditional = OutermostConditional;
        OutermostConditional = nullptr;

        OldIP = Builder.saveIP();
        llvm::BasicBlock *Block = OldConditional->getStartingBlock();
        Builder.restoreIP(CGBuilderTy::InsertPoint(
            Block, llvm::BasicBlock::iterator(Block->back())));
      }

      if (auto *Size = EmitLifetimeStart(
              CGM.getDataLayout().getTypeAllocSize(Alloca.getElementType()),
              Alloca.getPointer())) {
        pushFullExprCleanup<CallLifetimeEnd>(NormalEHLifetimeMarker, Alloca,
                                             Size);
      }

      if (OldConditional) {
        OutermostConditional = OldConditional;
        Builder.restoreIP(OldIP);
      }
      break;
    }

    default:
      break;
    }
    EmitAnyExprToMem(E, Object, Qualifiers(), /*IsInit*/true);
  }
  pushTemporaryCleanup(*this, M, E, Object);

  // Perform derived-to-base casts and/or field accesses, to get from the
  // temporary object we created (and, potentially, for which we extended
  // the lifetime) to the subobject we're binding the reference to.
  for (SubobjectAdjustment &Adjustment : llvm::reverse(Adjustments)) {
    switch (Adjustment.Kind) {
    case SubobjectAdjustment::DerivedToBaseAdjustment:
      Object =
          GetAddressOfBaseClass(Object, Adjustment.DerivedToBase.DerivedClass,
                                Adjustment.DerivedToBase.BasePath->path_begin(),
                                Adjustment.DerivedToBase.BasePath->path_end(),
                                /*NullCheckValue=*/ false, E->getExprLoc());
      break;

    case SubobjectAdjustment::FieldAdjustment: {
      LValue LV = MakeAddrLValue(Object, E->getType(), AlignmentSource::Decl);
      LV = EmitLValueForField(LV, Adjustment.Field);
      assert(LV.isSimple() &&
             "materialized temporary field is not a simple lvalue");
      Object = LV.getAddress(*this);
      break;
    }

    case SubobjectAdjustment::MemberPointerAdjustment: {
      llvm::Value *Ptr = EmitScalarExpr(Adjustment.Ptr.RHS);
      Object = EmitCXXMemberDataPointerAddress(E, Object, Ptr,
                                               Adjustment.Ptr.MPT);
      break;
    }
    }
  }

  return MakeAddrLValue(Object, M->getType(), AlignmentSource::Decl);
}

RValue
CodeGenFunction::EmitReferenceBindingToExpr(const Expr *E) {
  // Emit the expression as an lvalue.
  LValue LV = EmitLValue(E);
  assert(LV.isSimple());
  llvm::Value *Value = LV.getPointer(*this);

  if (sanitizePerformTypeCheck() && !E->getType()->isFunctionType()) {
    // C++11 [dcl.ref]p5 (as amended by core issue 453):
    //   If a glvalue to which a reference is directly bound designates neither
    //   an existing object or function of an appropriate type nor a region of
    //   storage of suitable size and alignment to contain an object of the
    //   reference's type, the behavior is undefined.
    QualType Ty = E->getType();
    EmitTypeCheck(TCK_ReferenceBinding, E->getExprLoc(), Value, Ty);
  }

  return RValue::get(Value);
}


/// getAccessedFieldNo - Given an encoded value and a result number, return the
/// input field number being accessed.
unsigned CodeGenFunction::getAccessedFieldNo(unsigned Idx,
                                             const llvm::Constant *Elts) {
  return cast<llvm::ConstantInt>(Elts->getAggregateElement(Idx))
      ->getZExtValue();
}

/// Emit the hash_16_bytes function from include/llvm/ADT/Hashing.h.
static llvm::Value *emitHash16Bytes(CGBuilderTy &Builder, llvm::Value *Low,
                                    llvm::Value *High) {
  llvm::Value *KMul = Builder.getInt64(0x9ddfea08eb382d69ULL);
  llvm::Value *K47 = Builder.getInt64(47);
  llvm::Value *A0 = Builder.CreateMul(Builder.CreateXor(Low, High), KMul);
  llvm::Value *A1 = Builder.CreateXor(Builder.CreateLShr(A0, K47), A0);
  llvm::Value *B0 = Builder.CreateMul(Builder.CreateXor(High, A1), KMul);
  llvm::Value *B1 = Builder.CreateXor(Builder.CreateLShr(B0, K47), B0);
  return Builder.CreateMul(B1, KMul);
}

bool CodeGenFunction::isNullPointerAllowed(TypeCheckKind TCK) {
  return TCK == TCK_DowncastPointer || TCK == TCK_Upcast ||
         TCK == TCK_UpcastToVirtualBase || TCK == TCK_DynamicOperation;
}

bool CodeGenFunction::isVptrCheckRequired(TypeCheckKind TCK, QualType Ty) {
  CXXRecordDecl *RD = Ty->getAsCXXRecordDecl();
  return (RD && RD->hasDefinition() && RD->isDynamicClass()) &&
         (TCK == TCK_MemberAccess || TCK == TCK_MemberCall ||
          TCK == TCK_DowncastPointer || TCK == TCK_DowncastReference ||
          TCK == TCK_UpcastToVirtualBase || TCK == TCK_DynamicOperation);
}

bool CodeGenFunction::sanitizePerformTypeCheck() const {
  return SanOpts.has(SanitizerKind::Null) ||
         SanOpts.has(SanitizerKind::Alignment) ||
         SanOpts.has(SanitizerKind::ObjectSize) ||
         SanOpts.has(SanitizerKind::Vptr);
}

void CodeGenFunction::EmitTypeCheck(TypeCheckKind TCK, SourceLocation Loc,
                                    llvm::Value *Ptr, QualType Ty,
                                    CharUnits Alignment,
                                    SanitizerSet SkippedChecks,
                                    llvm::Value *ArraySize) {
  if (!sanitizePerformTypeCheck())
    return;

  // Don't check pointers outside the default address space. The null check
  // isn't correct, the object-size check isn't supported by LLVM, and we can't
  // communicate the addresses to the runtime handler for the vptr check.
  if (Ptr->getType()->getPointerAddressSpace())
    return;

  // Don't check pointers to volatile data. The behavior here is implementation-
  // defined.
  if (Ty.isVolatileQualified())
    return;

  SanitizerScope SanScope(this);

  SmallVector<std::pair<llvm::Value *, SanitizerMask>, 3> Checks;
  llvm::BasicBlock *Done = nullptr;

  // Quickly determine whether we have a pointer to an alloca. It's possible
  // to skip null checks, and some alignment checks, for these pointers. This
  // can reduce compile-time significantly.
  auto PtrToAlloca = dyn_cast<llvm::AllocaInst>(Ptr->stripPointerCasts());

  llvm::Value *True = llvm::ConstantInt::getTrue(getLLVMContext());
  llvm::Value *IsNonNull = nullptr;
  bool IsGuaranteedNonNull =
      SkippedChecks.has(SanitizerKind::Null) || PtrToAlloca;
  bool AllowNullPointers = isNullPointerAllowed(TCK);
  if ((SanOpts.has(SanitizerKind::Null) || AllowNullPointers) &&
      !IsGuaranteedNonNull) {
    // The glvalue must not be an empty glvalue.
    IsNonNull = Builder.CreateIsNotNull(Ptr);

    // The IR builder can constant-fold the null check if the pointer points to
    // a constant.
    IsGuaranteedNonNull = IsNonNull == True;

    // Skip the null check if the pointer is known to be non-null.
    if (!IsGuaranteedNonNull) {
      if (AllowNullPointers) {
        // When performing pointer casts, it's OK if the value is null.
        // Skip the remaining checks in that case.
        Done = createBasicBlock("null");
        llvm::BasicBlock *Rest = createBasicBlock("not.null");
        Builder.CreateCondBr(IsNonNull, Rest, Done);
        EmitBlock(Rest);
      } else {
        Checks.push_back(std::make_pair(IsNonNull, SanitizerKind::Null));
      }
    }
  }

  if (SanOpts.has(SanitizerKind::ObjectSize) &&
      !SkippedChecks.has(SanitizerKind::ObjectSize) &&
      !Ty->isIncompleteType()) {
    uint64_t TySize = CGM.getMinimumObjectSize(Ty).getQuantity();
    llvm::Value *Size = llvm::ConstantInt::get(IntPtrTy, TySize);
    if (ArraySize)
      Size = Builder.CreateMul(Size, ArraySize);

    // Degenerate case: new X[0] does not need an objectsize check.
    llvm::Constant *ConstantSize = dyn_cast<llvm::Constant>(Size);
    if (!ConstantSize || !ConstantSize->isNullValue()) {
      // The glvalue must refer to a large enough storage region.
      // FIXME: If Address Sanitizer is enabled, insert dynamic instrumentation
      //        to check this.
      // FIXME: Get object address space
      llvm::Type *Tys[2] = { IntPtrTy, Int8PtrTy };
      llvm::Function *F = CGM.getIntrinsic(llvm::Intrinsic::objectsize, Tys);
      llvm::Value *Min = Builder.getFalse();
      llvm::Value *NullIsUnknown = Builder.getFalse();
      llvm::Value *Dynamic = Builder.getFalse();
      llvm::Value *LargeEnough = Builder.CreateICmpUGE(
          Builder.CreateCall(F, {Ptr, Min, NullIsUnknown, Dynamic}), Size);
      Checks.push_back(std::make_pair(LargeEnough, SanitizerKind::ObjectSize));
    }
  }

  llvm::MaybeAlign AlignVal;
  llvm::Value *PtrAsInt = nullptr;

  if (SanOpts.has(SanitizerKind::Alignment) &&
      !SkippedChecks.has(SanitizerKind::Alignment)) {
    AlignVal = Alignment.getAsMaybeAlign();
    if (!Ty->isIncompleteType() && !AlignVal)
      AlignVal = CGM.getNaturalTypeAlignment(Ty, nullptr, nullptr,
                                             /*ForPointeeType=*/true)
                     .getAsMaybeAlign();

    // The glvalue must be suitably aligned.
    if (AlignVal && *AlignVal > llvm::Align(1) &&
        (!PtrToAlloca || PtrToAlloca->getAlign() < *AlignVal)) {
      PtrAsInt = Builder.CreatePtrToInt(Ptr, IntPtrTy);
      llvm::Value *Align = Builder.CreateAnd(
          PtrAsInt, llvm::ConstantInt::get(IntPtrTy, AlignVal->value() - 1));
      llvm::Value *Aligned =
          Builder.CreateICmpEQ(Align, llvm::ConstantInt::get(IntPtrTy, 0));
      if (Aligned != True)
        Checks.push_back(std::make_pair(Aligned, SanitizerKind::Alignment));
    }
  }

  if (Checks.size() > 0) {
    llvm::Constant *StaticData[] = {
        EmitCheckSourceLocation(Loc), EmitCheckTypeDescriptor(Ty),
        llvm::ConstantInt::get(Int8Ty, AlignVal ? llvm::Log2(*AlignVal) : 1),
        llvm::ConstantInt::get(Int8Ty, TCK)};
    EmitCheck(Checks, SanitizerHandler::TypeMismatch, StaticData,
              PtrAsInt ? PtrAsInt : Ptr);
  }

  // If possible, check that the vptr indicates that there is a subobject of
  // type Ty at offset zero within this object.
  //
  // C++11 [basic.life]p5,6:
  //   [For storage which does not refer to an object within its lifetime]
  //   The program has undefined behavior if:
  //    -- the [pointer or glvalue] is used to access a non-static data member
  //       or call a non-static member function
  if (SanOpts.has(SanitizerKind::Vptr) &&
      !SkippedChecks.has(SanitizerKind::Vptr) && isVptrCheckRequired(TCK, Ty)) {
    // Ensure that the pointer is non-null before loading it. If there is no
    // compile-time guarantee, reuse the run-time null check or emit a new one.
    if (!IsGuaranteedNonNull) {
      if (!IsNonNull)
        IsNonNull = Builder.CreateIsNotNull(Ptr);
      if (!Done)
        Done = createBasicBlock("vptr.null");
      llvm::BasicBlock *VptrNotNull = createBasicBlock("vptr.not.null");
      Builder.CreateCondBr(IsNonNull, VptrNotNull, Done);
      EmitBlock(VptrNotNull);
    }

    // Compute a hash of the mangled name of the type.
    //
    // FIXME: This is not guaranteed to be deterministic! Move to a
    //        fingerprinting mechanism once LLVM provides one. For the time
    //        being the implementation happens to be deterministic.
    SmallString<64> MangledName;
    llvm::raw_svector_ostream Out(MangledName);
    CGM.getCXXABI().getMangleContext().mangleCXXRTTI(Ty.getUnqualifiedType(),
                                                     Out);

    // Contained in NoSanitizeList based on the mangled type.
    if (!CGM.getContext().getNoSanitizeList().containsType(SanitizerKind::Vptr,
                                                           Out.str())) {
      llvm::hash_code TypeHash = hash_value(Out.str());

      // Load the vptr, and compute hash_16_bytes(TypeHash, vptr).
      llvm::Value *Low = llvm::ConstantInt::get(Int64Ty, TypeHash);
      Address VPtrAddr(Ptr, IntPtrTy, getPointerAlign());
      llvm::Value *VPtrVal = Builder.CreateLoad(VPtrAddr);
      llvm::Value *High = Builder.CreateZExt(VPtrVal, Int64Ty);

      llvm::Value *Hash = emitHash16Bytes(Builder, Low, High);
      Hash = Builder.CreateTrunc(Hash, IntPtrTy);

      // Look the hash up in our cache.
      const int CacheSize = 128;
      llvm::Type *HashTable = llvm::ArrayType::get(IntPtrTy, CacheSize);
      llvm::Value *Cache = CGM.CreateRuntimeVariable(HashTable,
                                                     "__ubsan_vptr_type_cache");
      llvm::Value *Slot = Builder.CreateAnd(Hash,
                                            llvm::ConstantInt::get(IntPtrTy,
                                                                   CacheSize-1));
      llvm::Value *Indices[] = { Builder.getInt32(0), Slot };
      llvm::Value *CacheVal = Builder.CreateAlignedLoad(
          IntPtrTy, Builder.CreateInBoundsGEP(HashTable, Cache, Indices),
          getPointerAlign());

      // If the hash isn't in the cache, call a runtime handler to perform the
      // hard work of checking whether the vptr is for an object of the right
      // type. This will either fill in the cache and return, or produce a
      // diagnostic.
      llvm::Value *EqualHash = Builder.CreateICmpEQ(CacheVal, Hash);
      llvm::Constant *StaticData[] = {
        EmitCheckSourceLocation(Loc),
        EmitCheckTypeDescriptor(Ty),
        CGM.GetAddrOfRTTIDescriptor(Ty.getUnqualifiedType()),
        llvm::ConstantInt::get(Int8Ty, TCK)
      };
      llvm::Value *DynamicData[] = { Ptr, Hash };
      EmitCheck(std::make_pair(EqualHash, SanitizerKind::Vptr),
                SanitizerHandler::DynamicTypeCacheMiss, StaticData,
                DynamicData);
    }
  }

  if (Done) {
    Builder.CreateBr(Done);
    EmitBlock(Done);
  }
}

llvm::Value *CodeGenFunction::LoadPassedObjectSize(const Expr *E,
                                                   QualType EltTy) {
  ASTContext &C = getContext();
  uint64_t EltSize = C.getTypeSizeInChars(EltTy).getQuantity();
  if (!EltSize)
    return nullptr;

  auto *ArrayDeclRef = dyn_cast<DeclRefExpr>(E->IgnoreParenImpCasts());
  if (!ArrayDeclRef)
    return nullptr;

  auto *ParamDecl = dyn_cast<ParmVarDecl>(ArrayDeclRef->getDecl());
  if (!ParamDecl)
    return nullptr;

  auto *POSAttr = ParamDecl->getAttr<PassObjectSizeAttr>();
  if (!POSAttr)
    return nullptr;

  // Don't load the size if it's a lower bound.
  int POSType = POSAttr->getType();
  if (POSType != 0 && POSType != 1)
    return nullptr;

  // Find the implicit size parameter.
  auto PassedSizeIt = SizeArguments.find(ParamDecl);
  if (PassedSizeIt == SizeArguments.end())
    return nullptr;

  const ImplicitParamDecl *PassedSizeDecl = PassedSizeIt->second;
  assert(LocalDeclMap.count(PassedSizeDecl) && "Passed size not loadable");
  Address AddrOfSize = LocalDeclMap.find(PassedSizeDecl)->second;
  llvm::Value *SizeInBytes = EmitLoadOfScalar(AddrOfSize, /*Volatile=*/false,
                                              C.getSizeType(), E->getExprLoc());
  llvm::Value *SizeOfElement =
      llvm::ConstantInt::get(SizeInBytes->getType(), EltSize);
  return Builder.CreateUDiv(SizeInBytes, SizeOfElement);
}

/// If Base is known to point to the start of an array, return the length of
/// that array. Return 0 if the length cannot be determined.
static llvm::Value *getArrayIndexingBound(CodeGenFunction &CGF,
                                          const Expr *Base,
                                          QualType &IndexedType,
                                          LangOptions::StrictFlexArraysLevelKind
                                          StrictFlexArraysLevel) {
  // For the vector indexing extension, the bound is the number of elements.
  if (const VectorType *VT = Base->getType()->getAs<VectorType>()) {
    IndexedType = Base->getType();
    return CGF.Builder.getInt32(VT->getNumElements());
  }

  Base = Base->IgnoreParens();

  if (const auto *CE = dyn_cast<CastExpr>(Base)) {
    if (CE->getCastKind() == CK_ArrayToPointerDecay &&
        !CE->getSubExpr()->isFlexibleArrayMemberLike(CGF.getContext(),
                                                     StrictFlexArraysLevel)) {
      IndexedType = CE->getSubExpr()->getType();
      const ArrayType *AT = IndexedType->castAsArrayTypeUnsafe();
      if (const auto *CAT = dyn_cast<ConstantArrayType>(AT))
        return CGF.Builder.getInt(CAT->getSize());
      else if (const auto *VAT = dyn_cast<VariableArrayType>(AT))
        return CGF.getVLASize(VAT).NumElts;
      // Ignore pass_object_size here. It's not applicable on decayed pointers.
    }
  }

  QualType EltTy{Base->getType()->getPointeeOrArrayElementType(), 0};
  if (llvm::Value *POS = CGF.LoadPassedObjectSize(Base, EltTy)) {
    IndexedType = Base->getType();
    return POS;
  }

  return nullptr;
}

void CodeGenFunction::EmitBoundsCheck(const Expr *E, const Expr *Base,
                                      llvm::Value *Index, QualType IndexType,
                                      bool Accessed) {
  assert(SanOpts.has(SanitizerKind::ArrayBounds) &&
         "should not be called unless adding bounds checks");
  SanitizerScope SanScope(this);

  const LangOptions::StrictFlexArraysLevelKind StrictFlexArraysLevel =
    getLangOpts().getStrictFlexArraysLevel();

  QualType IndexedType;
  llvm::Value *Bound =
      getArrayIndexingBound(*this, Base, IndexedType, StrictFlexArraysLevel);
  if (!Bound)
    return;

  bool IndexSigned = IndexType->isSignedIntegerOrEnumerationType();
  llvm::Value *IndexVal = Builder.CreateIntCast(Index, SizeTy, IndexSigned);
  llvm::Value *BoundVal = Builder.CreateIntCast(Bound, SizeTy, false);

  llvm::Constant *StaticData[] = {
    EmitCheckSourceLocation(E->getExprLoc()),
    EmitCheckTypeDescriptor(IndexedType),
    EmitCheckTypeDescriptor(IndexType)
  };
  llvm::Value *Check = Accessed ? Builder.CreateICmpULT(IndexVal, BoundVal)
                                : Builder.CreateICmpULE(IndexVal, BoundVal);
  EmitCheck(std::make_pair(Check, SanitizerKind::ArrayBounds),
            SanitizerHandler::OutOfBounds, StaticData, Index);
}


CodeGenFunction::ComplexPairTy CodeGenFunction::
EmitComplexPrePostIncDec(const UnaryOperator *E, LValue LV,
                         bool isInc, bool isPre) {
  ComplexPairTy InVal = EmitLoadOfComplex(LV, E->getExprLoc());

  llvm::Value *NextVal;
  if (isa<llvm::IntegerType>(InVal.first->getType())) {
    uint64_t AmountVal = isInc ? 1 : -1;
    NextVal = llvm::ConstantInt::get(InVal.first->getType(), AmountVal, true);

    // Add the inc/dec to the real part.
    NextVal = Builder.CreateAdd(InVal.first, NextVal, isInc ? "inc" : "dec");
  } else {
    QualType ElemTy = E->getType()->castAs<ComplexType>()->getElementType();
    llvm::APFloat FVal(getContext().getFloatTypeSemantics(ElemTy), 1);
    if (!isInc)
      FVal.changeSign();
    NextVal = llvm::ConstantFP::get(getLLVMContext(), FVal);

    // Add the inc/dec to the real part.
    NextVal = Builder.CreateFAdd(InVal.first, NextVal, isInc ? "inc" : "dec");
  }

  ComplexPairTy IncVal(NextVal, InVal.second);

  // Store the updated result through the lvalue.
  EmitStoreOfComplex(IncVal, LV, /*init*/ false);
  if (getLangOpts().OpenMP)
    CGM.getOpenMPRuntime().checkAndEmitLastprivateConditional(*this,
                                                              E->getSubExpr());

  // If this is a postinc, return the value read from memory, otherwise use the
  // updated value.
  return isPre ? IncVal : InVal;
}

void CodeGenModule::EmitExplicitCastExprType(const ExplicitCastExpr *E,
                                             CodeGenFunction *CGF) {
  // Bind VLAs in the cast type.
  if (CGF && E->getType()->isVariablyModifiedType())
    CGF->EmitVariablyModifiedType(E->getType());

  if (CGDebugInfo *DI = getModuleDebugInfo())
    DI->EmitExplicitCastType(E->getType());
}

//===----------------------------------------------------------------------===//
//                         LValue Expression Emission
//===----------------------------------------------------------------------===//

static Address EmitPointerWithAlignment(const Expr *E, LValueBaseInfo *BaseInfo,
                                        TBAAAccessInfo *TBAAInfo,
                                        KnownNonNull_t IsKnownNonNull,
                                        CodeGenFunction &CGF) {
  // We allow this with ObjC object pointers because of fragile ABIs.
  assert(E->getType()->isPointerType() ||
         E->getType()->isObjCObjectPointerType());
  E = E->IgnoreParens();

  // Casts:
  if (const CastExpr *CE = dyn_cast<CastExpr>(E)) {
    if (const auto *ECE = dyn_cast<ExplicitCastExpr>(CE))
      CGF.CGM.EmitExplicitCastExprType(ECE, &CGF);

    switch (CE->getCastKind()) {
    // Non-converting casts (but not C's implicit conversion from void*).
    case CK_BitCast:
    case CK_NoOp:
    case CK_AddressSpaceConversion:
      if (auto PtrTy = CE->getSubExpr()->getType()->getAs<PointerType>()) {
        if (PtrTy->getPointeeType()->isVoidType())
          break;

        LValueBaseInfo InnerBaseInfo;
        TBAAAccessInfo InnerTBAAInfo;
        Address Addr = CGF.EmitPointerWithAlignment(
            CE->getSubExpr(), &InnerBaseInfo, &InnerTBAAInfo, IsKnownNonNull);
        if (BaseInfo) *BaseInfo = InnerBaseInfo;
        if (TBAAInfo) *TBAAInfo = InnerTBAAInfo;

        if (isa<ExplicitCastExpr>(CE)) {
          LValueBaseInfo TargetTypeBaseInfo;
          TBAAAccessInfo TargetTypeTBAAInfo;
          CharUnits Align = CGF.CGM.getNaturalPointeeTypeAlignment(
              E->getType(), &TargetTypeBaseInfo, &TargetTypeTBAAInfo);
          if (TBAAInfo)
            *TBAAInfo =
                CGF.CGM.mergeTBAAInfoForCast(*TBAAInfo, TargetTypeTBAAInfo);
          // If the source l-value is opaque, honor the alignment of the
          // casted-to type.
          if (InnerBaseInfo.getAlignmentSource() != AlignmentSource::Decl) {
            if (BaseInfo)
              BaseInfo->mergeForCast(TargetTypeBaseInfo);
            Addr = Address(Addr.getPointer(), Addr.getElementType(), Align,
                           IsKnownNonNull);
          }
        }

        if (CGF.SanOpts.has(SanitizerKind::CFIUnrelatedCast) &&
            CE->getCastKind() == CK_BitCast) {
          if (auto PT = E->getType()->getAs<PointerType>())
            CGF.EmitVTablePtrCheckForCast(PT->getPointeeType(), Addr,
                                          /*MayBeNull=*/true,
                                          CodeGenFunction::CFITCK_UnrelatedCast,
                                          CE->getBeginLoc());
        }

        llvm::Type *ElemTy =
            CGF.ConvertTypeForMem(E->getType()->getPointeeType());
        Addr = Addr.withElementType(ElemTy);
        if (CE->getCastKind() == CK_AddressSpaceConversion)
          Addr = CGF.Builder.CreateAddrSpaceCast(Addr,
                                                 CGF.ConvertType(E->getType()));
        return Addr;
      }
      break;

    // Array-to-pointer decay.
    case CK_ArrayToPointerDecay:
      return CGF.EmitArrayToPointerDecay(CE->getSubExpr(), BaseInfo, TBAAInfo);

    // Derived-to-base conversions.
    case CK_UncheckedDerivedToBase:
    case CK_DerivedToBase: {
      // TODO: Support accesses to members of base classes in TBAA. For now, we
      // conservatively pretend that the complete object is of the base class
      // type.
      if (TBAAInfo)
        *TBAAInfo = CGF.CGM.getTBAAAccessInfo(E->getType());
      Address Addr = CGF.EmitPointerWithAlignment(
          CE->getSubExpr(), BaseInfo, nullptr,
          (KnownNonNull_t)(IsKnownNonNull ||
                           CE->getCastKind() == CK_UncheckedDerivedToBase));
      auto Derived = CE->getSubExpr()->getType()->getPointeeCXXRecordDecl();
      return CGF.GetAddressOfBaseClass(
          Addr, Derived, CE->path_begin(), CE->path_end(),
          CGF.ShouldNullCheckClassCastValue(CE), CE->getExprLoc());
    }

    // TODO: Is there any reason to treat base-to-derived conversions
    // specially?
    default:
      break;
    }
  }

  // Unary &.
  if (const UnaryOperator *UO = dyn_cast<UnaryOperator>(E)) {
    if (UO->getOpcode() == UO_AddrOf) {
      LValue LV = CGF.EmitLValue(UO->getSubExpr(), IsKnownNonNull);
      if (BaseInfo) *BaseInfo = LV.getBaseInfo();
      if (TBAAInfo) *TBAAInfo = LV.getTBAAInfo();
      return LV.getAddress(CGF);
    }
  }

  // std::addressof and variants.
  if (auto *Call = dyn_cast<CallExpr>(E)) {
    switch (Call->getBuiltinCallee()) {
    default:
      break;
    case Builtin::BIaddressof:
    case Builtin::BI__addressof:
    case Builtin::BI__builtin_addressof: {
      LValue LV = CGF.EmitLValue(Call->getArg(0), IsKnownNonNull);
      if (BaseInfo) *BaseInfo = LV.getBaseInfo();
      if (TBAAInfo) *TBAAInfo = LV.getTBAAInfo();
      return LV.getAddress(CGF);
    }
    }
  }

  // TODO: conditional operators, comma.

  // Otherwise, use the alignment of the type.
  CharUnits Align =
      CGF.CGM.getNaturalPointeeTypeAlignment(E->getType(), BaseInfo, TBAAInfo);
  llvm::Type *ElemTy = CGF.ConvertTypeForMem(E->getType()->getPointeeType());
  return Address(CGF.EmitScalarExpr(E), ElemTy, Align, IsKnownNonNull);
}

/// EmitPointerWithAlignment - Given an expression of pointer type, try to
/// derive a more accurate bound on the alignment of the pointer.
Address CodeGenFunction::EmitPointerWithAlignment(
    const Expr *E, LValueBaseInfo *BaseInfo, TBAAAccessInfo *TBAAInfo,
    KnownNonNull_t IsKnownNonNull) {
  Address Addr =
      ::EmitPointerWithAlignment(E, BaseInfo, TBAAInfo, IsKnownNonNull, *this);
  if (IsKnownNonNull && !Addr.isKnownNonNull())
    Addr.setKnownNonNull();
  return Addr;
}

llvm::Value *CodeGenFunction::EmitNonNullRValueCheck(RValue RV, QualType T) {
  llvm::Value *V = RV.getScalarVal();
  if (auto MPT = T->getAs<MemberPointerType>())
    return CGM.getCXXABI().EmitMemberPointerIsNotNull(*this, V, MPT);
  return Builder.CreateICmpNE(V, llvm::Constant::getNullValue(V->getType()));
}

RValue CodeGenFunction::GetUndefRValue(QualType Ty) {
  if (Ty->isVoidType())
    return RValue::get(nullptr);

  switch (getEvaluationKind(Ty)) {
  case TEK_Complex: {
    llvm::Type *EltTy =
      ConvertType(Ty->castAs<ComplexType>()->getElementType());
    llvm::Value *U = llvm::UndefValue::get(EltTy);
    return RValue::getComplex(std::make_pair(U, U));
  }

  // If this is a use of an undefined aggregate type, the aggregate must have an
  // identifiable address.  Just because the contents of the value are undefined
  // doesn't mean that the address can't be taken and compared.
  case TEK_Aggregate: {
    Address DestPtr = CreateMemTemp(Ty, "undef.agg.tmp");
    return RValue::getAggregate(DestPtr);
  }

  case TEK_Scalar:
    return RValue::get(llvm::UndefValue::get(ConvertType(Ty)));
  }
  llvm_unreachable("bad evaluation kind");
}

RValue CodeGenFunction::EmitUnsupportedRValue(const Expr *E,
                                              const char *Name) {
  ErrorUnsupported(E, Name);
  return GetUndefRValue(E->getType());
}

LValue CodeGenFunction::EmitUnsupportedLValue(const Expr *E,
                                              const char *Name) {
  ErrorUnsupported(E, Name);
  llvm::Type *ElTy = ConvertType(E->getType());
  llvm::Type *Ty = UnqualPtrTy;
  return MakeAddrLValue(
      Address(llvm::UndefValue::get(Ty), ElTy, CharUnits::One()), E->getType());
}

bool CodeGenFunction::IsWrappedCXXThis(const Expr *Obj) {
  const Expr *Base = Obj;
  while (!isa<CXXThisExpr>(Base)) {
    // The result of a dynamic_cast can be null.
    if (isa<CXXDynamicCastExpr>(Base))
      return false;

    if (const auto *CE = dyn_cast<CastExpr>(Base)) {
      Base = CE->getSubExpr();
    } else if (const auto *PE = dyn_cast<ParenExpr>(Base)) {
      Base = PE->getSubExpr();
    } else if (const auto *UO = dyn_cast<UnaryOperator>(Base)) {
      if (UO->getOpcode() == UO_Extension)
        Base = UO->getSubExpr();
      else
        return false;
    } else {
      return false;
    }
  }
  return true;
}

LValue CodeGenFunction::EmitCheckedLValue(const Expr *E, TypeCheckKind TCK) {
  LValue LV;
  if (SanOpts.has(SanitizerKind::ArrayBounds) && isa<ArraySubscriptExpr>(E))
    LV = EmitArraySubscriptExpr(cast<ArraySubscriptExpr>(E), /*Accessed*/true);
  else
    LV = EmitLValue(E);
  if (!isa<DeclRefExpr>(E) && !LV.isBitField() && LV.isSimple()) {
    SanitizerSet SkippedChecks;
    if (const auto *ME = dyn_cast<MemberExpr>(E)) {
      bool IsBaseCXXThis = IsWrappedCXXThis(ME->getBase());
      if (IsBaseCXXThis)
        SkippedChecks.set(SanitizerKind::Alignment, true);
      if (IsBaseCXXThis || isa<DeclRefExpr>(ME->getBase()))
        SkippedChecks.set(SanitizerKind::Null, true);
    }
    EmitTypeCheck(TCK, E->getExprLoc(), LV.getPointer(*this), E->getType(),
                  LV.getAlignment(), SkippedChecks);
  }
  return LV;
}

/// EmitLValue - Emit code to compute a designator that specifies the location
/// of the expression.
///
/// This can return one of two things: a simple address or a bitfield reference.
/// In either case, the LLVM Value* in the LValue structure is guaranteed to be
/// an LLVM pointer type.
///
/// If this returns a bitfield reference, nothing about the pointee type of the
/// LLVM value is known: For example, it may not be a pointer to an integer.
///
/// If this returns a normal address, and if the lvalue's C type is fixed size,
/// this method guarantees that the returned pointer type will point to an LLVM
/// type of the same size of the lvalue's type.  If the lvalue has a variable
/// length type, this is not possible.
///
LValue CodeGenFunction::EmitLValue(const Expr *E,
                                   KnownNonNull_t IsKnownNonNull) {
  LValue LV = EmitLValueHelper(E, IsKnownNonNull);
  if (IsKnownNonNull && !LV.isKnownNonNull())
    LV.setKnownNonNull();
  return LV;
}

LValue CodeGenFunction::EmitLValueHelper(const Expr *E,
                                         KnownNonNull_t IsKnownNonNull) {
  ApplyDebugLocation DL(*this, E);
  switch (E->getStmtClass()) {
  default: return EmitUnsupportedLValue(E, "l-value expression");

  case Expr::ObjCPropertyRefExprClass:
    llvm_unreachable("cannot emit a property reference directly");

  case Expr::ObjCSelectorExprClass:
    return EmitObjCSelectorLValue(cast<ObjCSelectorExpr>(E));
  case Expr::ObjCIsaExprClass:
    return EmitObjCIsaExpr(cast<ObjCIsaExpr>(E));
  case Expr::BinaryOperatorClass:
    return EmitBinaryOperatorLValue(cast<BinaryOperator>(E));
  case Expr::CompoundAssignOperatorClass: {
    QualType Ty = E->getType();
    if (const AtomicType *AT = Ty->getAs<AtomicType>())
      Ty = AT->getValueType();
    if (!Ty->isAnyComplexType())
      return EmitCompoundAssignmentLValue(cast<CompoundAssignOperator>(E));
    return EmitComplexCompoundAssignmentLValue(cast<CompoundAssignOperator>(E));
  }
  case Expr::CallExprClass:
  case Expr::CXXMemberCallExprClass:
  case Expr::CXXOperatorCallExprClass:
  case Expr::UserDefinedLiteralClass:
    return EmitCallExprLValue(cast<CallExpr>(E));
  case Expr::CXXRewrittenBinaryOperatorClass:
    return EmitLValue(cast<CXXRewrittenBinaryOperator>(E)->getSemanticForm(),
                      IsKnownNonNull);
  case Expr::VAArgExprClass:
    return EmitVAArgExprLValue(cast<VAArgExpr>(E));
  case Expr::DeclRefExprClass:
    return EmitDeclRefLValue(cast<DeclRefExpr>(E));
  case Expr::ConstantExprClass: {
    const ConstantExpr *CE = cast<ConstantExpr>(E);
    if (llvm::Value *Result = ConstantEmitter(*this).tryEmitConstantExpr(CE)) {
      QualType RetType = cast<CallExpr>(CE->getSubExpr()->IgnoreImplicit())
                             ->getCallReturnType(getContext())
                             ->getPointeeType();
      return MakeNaturalAlignAddrLValue(Result, RetType);
    }
    return EmitLValue(cast<ConstantExpr>(E)->getSubExpr(), IsKnownNonNull);
  }
  case Expr::ParenExprClass:
    return EmitLValue(cast<ParenExpr>(E)->getSubExpr(), IsKnownNonNull);
  case Expr::GenericSelectionExprClass:
    return EmitLValue(cast<GenericSelectionExpr>(E)->getResultExpr(),
                      IsKnownNonNull);
  case Expr::PredefinedExprClass:
    return EmitPredefinedLValue(cast<PredefinedExpr>(E));
  case Expr::StringLiteralClass:
    return EmitStringLiteralLValue(cast<StringLiteral>(E));
  case Expr::ObjCEncodeExprClass:
    return EmitObjCEncodeExprLValue(cast<ObjCEncodeExpr>(E));
  case Expr::PseudoObjectExprClass:
    return EmitPseudoObjectLValue(cast<PseudoObjectExpr>(E));
  case Expr::InitListExprClass:
    return EmitInitListLValue(cast<InitListExpr>(E));
  case Expr::CXXTemporaryObjectExprClass:
  case Expr::CXXConstructExprClass:
    return EmitCXXConstructLValue(cast<CXXConstructExpr>(E));
  case Expr::CXXBindTemporaryExprClass:
    return EmitCXXBindTemporaryLValue(cast<CXXBindTemporaryExpr>(E));
  case Expr::CXXUuidofExprClass:
    return EmitCXXUuidofLValue(cast<CXXUuidofExpr>(E));
  case Expr::LambdaExprClass:
    return EmitAggExprToLValue(E);

  case Expr::ExprWithCleanupsClass: {
    const auto *cleanups = cast<ExprWithCleanups>(E);
    RunCleanupsScope Scope(*this);
    LValue LV = EmitLValue(cleanups->getSubExpr(), IsKnownNonNull);
    if (LV.isSimple()) {
      // Defend against branches out of gnu statement expressions surrounded by
      // cleanups.
      Address Addr = LV.getAddress(*this);
      llvm::Value *V = Addr.getPointer();
      Scope.ForceCleanup({&V});
      return LValue::MakeAddr(Addr.withPointer(V, Addr.isKnownNonNull()),
                              LV.getType(), getContext(), LV.getBaseInfo(),
                              LV.getTBAAInfo());
    }
    // FIXME: Is it possible to create an ExprWithCleanups that produces a
    // bitfield lvalue or some other non-simple lvalue?
    return LV;
  }

  case Expr::CXXDefaultArgExprClass: {
    auto *DAE = cast<CXXDefaultArgExpr>(E);
    CXXDefaultArgExprScope Scope(*this, DAE);
    return EmitLValue(DAE->getExpr(), IsKnownNonNull);
  }
  case Expr::CXXDefaultInitExprClass: {
    auto *DIE = cast<CXXDefaultInitExpr>(E);
    CXXDefaultInitExprScope Scope(*this, DIE);
    return EmitLValue(DIE->getExpr(), IsKnownNonNull);
  }
  case Expr::CXXTypeidExprClass:
    return EmitCXXTypeidLValue(cast<CXXTypeidExpr>(E));

  case Expr::ObjCMessageExprClass:
    return EmitObjCMessageExprLValue(cast<ObjCMessageExpr>(E));
  case Expr::ObjCIvarRefExprClass:
    return EmitObjCIvarRefLValue(cast<ObjCIvarRefExpr>(E));
  case Expr::StmtExprClass:
    return EmitStmtExprLValue(cast<StmtExpr>(E));
  case Expr::UnaryOperatorClass:
    return EmitUnaryOpLValue(cast<UnaryOperator>(E));
  case Expr::ArraySubscriptExprClass:
    return EmitArraySubscriptExpr(cast<ArraySubscriptExpr>(E));
  case Expr::MatrixSubscriptExprClass:
    return EmitMatrixSubscriptExpr(cast<MatrixSubscriptExpr>(E));
  case Expr::OMPArraySectionExprClass:
    return EmitOMPArraySectionExpr(cast<OMPArraySectionExpr>(E));
  case Expr::ExtVectorElementExprClass:
    return EmitExtVectorElementExpr(cast<ExtVectorElementExpr>(E));
  case Expr::CXXThisExprClass:
    return MakeAddrLValue(LoadCXXThisAddress(), E->getType());
  case Expr::MemberExprClass:
    return EmitMemberExpr(cast<MemberExpr>(E));
  case Expr::CompoundLiteralExprClass:
    return EmitCompoundLiteralLValue(cast<CompoundLiteralExpr>(E));
  case Expr::ConditionalOperatorClass:
    return EmitConditionalOperatorLValue(cast<ConditionalOperator>(E));
  case Expr::BinaryConditionalOperatorClass:
    return EmitConditionalOperatorLValue(cast<BinaryConditionalOperator>(E));
  case Expr::ChooseExprClass:
    return EmitLValue(cast<ChooseExpr>(E)->getChosenSubExpr(), IsKnownNonNull);
  case Expr::OpaqueValueExprClass:
    return EmitOpaqueValueLValue(cast<OpaqueValueExpr>(E));
  case Expr::SubstNonTypeTemplateParmExprClass:
    return EmitLValue(cast<SubstNonTypeTemplateParmExpr>(E)->getReplacement(),
                      IsKnownNonNull);
  case Expr::ImplicitCastExprClass:
  case Expr::CStyleCastExprClass:
  case Expr::CXXFunctionalCastExprClass:
  case Expr::CXXStaticCastExprClass:
  case Expr::CXXDynamicCastExprClass:
  case Expr::CXXReinterpretCastExprClass:
  case Expr::CXXConstCastExprClass:
  case Expr::CXXAddrspaceCastExprClass:
  case Expr::ObjCBridgedCastExprClass:
    return EmitCastLValue(cast<CastExpr>(E));

  case Expr::MaterializeTemporaryExprClass:
    return EmitMaterializeTemporaryExpr(cast<MaterializeTemporaryExpr>(E));

  case Expr::CoawaitExprClass:
    return EmitCoawaitLValue(cast<CoawaitExpr>(E));
  case Expr::CoyieldExprClass:
    return EmitCoyieldLValue(cast<CoyieldExpr>(E));
  }
}

/// Given an object of the given canonical type, can we safely copy a
/// value out of it based on its initializer?
static bool isConstantEmittableObjectType(QualType type) {
  assert(type.isCanonical());
  assert(!type->isReferenceType());

  // Must be const-qualified but non-volatile.
  Qualifiers qs = type.getLocalQualifiers();
  if (!qs.hasConst() || qs.hasVolatile()) return false;

  // Otherwise, all object types satisfy this except C++ classes with
  // mutable subobjects or non-trivial copy/destroy behavior.
  if (const auto *RT = dyn_cast<RecordType>(type))
    if (const auto *RD = dyn_cast<CXXRecordDecl>(RT->getDecl()))
      if (RD->hasMutableFields() || !RD->isTrivial())
        return false;

  return true;
}

/// Can we constant-emit a load of a reference to a variable of the
/// given type?  This is different from predicates like
/// Decl::mightBeUsableInConstantExpressions because we do want it to apply
/// in situations that don't necessarily satisfy the language's rules
/// for this (e.g. C++'s ODR-use rules).  For example, we want to able
/// to do this with const float variables even if those variables
/// aren't marked 'constexpr'.
enum ConstantEmissionKind {
  CEK_None,
  CEK_AsReferenceOnly,
  CEK_AsValueOrReference,
  CEK_AsValueOnly
};
static ConstantEmissionKind checkVarTypeForConstantEmission(QualType type) {
  type = type.getCanonicalType();
  if (const auto *ref = dyn_cast<ReferenceType>(type)) {
    if (isConstantEmittableObjectType(ref->getPointeeType()))
      return CEK_AsValueOrReference;
    return CEK_AsReferenceOnly;
  }
  if (isConstantEmittableObjectType(type))
    return CEK_AsValueOnly;
  return CEK_None;
}

/// Try to emit a reference to the given value without producing it as
/// an l-value.  This is just an optimization, but it avoids us needing
/// to emit global copies of variables if they're named without triggering
/// a formal use in a context where we can't emit a direct reference to them,
/// for instance if a block or lambda or a member of a local class uses a
/// const int variable or constexpr variable from an enclosing function.
CodeGenFunction::ConstantEmission
CodeGenFunction::tryEmitAsConstant(DeclRefExpr *refExpr) {
  ValueDecl *value = refExpr->getDecl();

  // The value needs to be an enum constant or a constant variable.
  ConstantEmissionKind CEK;
  if (isa<ParmVarDecl>(value)) {
    CEK = CEK_None;
  } else if (auto *var = dyn_cast<VarDecl>(value)) {
    CEK = checkVarTypeForConstantEmission(var->getType());
  } else if (isa<EnumConstantDecl>(value)) {
    CEK = CEK_AsValueOnly;
  } else {
    CEK = CEK_None;
  }
  if (CEK == CEK_None) return ConstantEmission();

  Expr::EvalResult result;
  bool resultIsReference;
  QualType resultType;

  // It's best to evaluate all the way as an r-value if that's permitted.
  if (CEK != CEK_AsReferenceOnly &&
      refExpr->EvaluateAsRValue(result, getContext())) {
    resultIsReference = false;
    resultType = refExpr->getType();

  // Otherwise, try to evaluate as an l-value.
  } else if (CEK != CEK_AsValueOnly &&
             refExpr->EvaluateAsLValue(result, getContext())) {
    resultIsReference = true;
    resultType = value->getType();

  // Failure.
  } else {
    return ConstantEmission();
  }

  // In any case, if the initializer has side-effects, abandon ship.
  if (result.HasSideEffects)
    return ConstantEmission();

  // In CUDA/HIP device compilation, a lambda may capture a reference variable
  // referencing a global host variable by copy. In this case the lambda should
  // make a copy of the value of the global host variable. The DRE of the
  // captured reference variable cannot be emitted as load from the host
  // global variable as compile time constant, since the host variable is not
  // accessible on device. The DRE of the captured reference variable has to be
  // loaded from captures.
  if (CGM.getLangOpts().CUDAIsDevice && result.Val.isLValue() &&
      refExpr->refersToEnclosingVariableOrCapture()) {
    auto *MD = dyn_cast_or_null<CXXMethodDecl>(CurCodeDecl);
    if (MD && MD->getParent()->isLambda() &&
        MD->getOverloadedOperator() == OO_Call) {
      const APValue::LValueBase &base = result.Val.getLValueBase();
      if (const ValueDecl *D = base.dyn_cast<const ValueDecl *>()) {
        if (const VarDecl *VD = dyn_cast<const VarDecl>(D)) {
          if (!VD->hasAttr<CUDADeviceAttr>()) {
            return ConstantEmission();
          }
        }
      }
    }
  }

  // Emit as a constant.
  auto C = ConstantEmitter(*this).emitAbstract(refExpr->getLocation(),
                                               result.Val, resultType);

  // Make sure we emit a debug reference to the global variable.
  // This should probably fire even for
  if (isa<VarDecl>(value)) {
    if (!getContext().DeclMustBeEmitted(cast<VarDecl>(value)))
      EmitDeclRefExprDbgValue(refExpr, result.Val);
  } else {
    assert(isa<EnumConstantDecl>(value));
    EmitDeclRefExprDbgValue(refExpr, result.Val);
  }

  // If we emitted a reference constant, we need to dereference that.
  if (resultIsReference)
    return ConstantEmission::forReference(C);

  return ConstantEmission::forValue(C);
}

static DeclRefExpr *tryToConvertMemberExprToDeclRefExpr(CodeGenFunction &CGF,
                                                        const MemberExpr *ME) {
  if (auto *VD = dyn_cast<VarDecl>(ME->getMemberDecl())) {
    // Try to emit static variable member expressions as DREs.
    return DeclRefExpr::Create(
        CGF.getContext(), NestedNameSpecifierLoc(), SourceLocation(), VD,
        /*RefersToEnclosingVariableOrCapture=*/false, ME->getExprLoc(),
        ME->getType(), ME->getValueKind(), nullptr, nullptr, ME->isNonOdrUse());
  }
  return nullptr;
}

CodeGenFunction::ConstantEmission
CodeGenFunction::tryEmitAsConstant(const MemberExpr *ME) {
  if (DeclRefExpr *DRE = tryToConvertMemberExprToDeclRefExpr(*this, ME))
    return tryEmitAsConstant(DRE);
  return ConstantEmission();
}

llvm::Value *CodeGenFunction::emitScalarConstant(
    const CodeGenFunction::ConstantEmission &Constant, Expr *E) {
  assert(Constant && "not a constant");
  if (Constant.isReference())
    return EmitLoadOfLValue(Constant.getReferenceLValue(*this, E),
                            E->getExprLoc())
        .getScalarVal();
  return Constant.getValue();
}

llvm::Value *CodeGenFunction::EmitLoadOfScalar(LValue lvalue,
                                               SourceLocation Loc) {
  return EmitLoadOfScalar(lvalue.getAddress(*this), lvalue.isVolatile(),
                          lvalue.getType(), Loc, lvalue.getBaseInfo(),
                          lvalue.getTBAAInfo(), lvalue.isNontemporal());
}

static bool hasBooleanRepresentation(QualType Ty) {
  if (Ty->isBooleanType())
    return true;

  if (const EnumType *ET = Ty->getAs<EnumType>())
    return ET->getDecl()->getIntegerType()->isBooleanType();

  if (const AtomicType *AT = Ty->getAs<AtomicType>())
    return hasBooleanRepresentation(AT->getValueType());

  return false;
}

static bool getRangeForType(CodeGenFunction &CGF, QualType Ty,
                            llvm::APInt &Min, llvm::APInt &End,
                            bool StrictEnums, bool IsBool) {
  const EnumType *ET = Ty->getAs<EnumType>();
  bool IsRegularCPlusPlusEnum = CGF.getLangOpts().CPlusPlus && StrictEnums &&
                                ET && !ET->getDecl()->isFixed();
  if (!IsBool && !IsRegularCPlusPlusEnum)
    return false;

  if (IsBool) {
    Min = llvm::APInt(CGF.getContext().getTypeSize(Ty), 0);
    End = llvm::APInt(CGF.getContext().getTypeSize(Ty), 2);
  } else {
    const EnumDecl *ED = ET->getDecl();
    ED->getValueRange(End, Min);
  }
  return true;
}

llvm::MDNode *CodeGenFunction::getRangeForLoadFromType(QualType Ty) {
  llvm::APInt Min, End;
  if (!getRangeForType(*this, Ty, Min, End, CGM.getCodeGenOpts().StrictEnums,
                       hasBooleanRepresentation(Ty)))
    return nullptr;

  llvm::MDBuilder MDHelper(getLLVMContext());
  return MDHelper.createRange(Min, End);
}

bool CodeGenFunction::EmitScalarRangeCheck(llvm::Value *Value, QualType Ty,
                                           SourceLocation Loc) {
  bool HasBoolCheck = SanOpts.has(SanitizerKind::Bool);
  bool HasEnumCheck = SanOpts.has(SanitizerKind::Enum);
  if (!HasBoolCheck && !HasEnumCheck)
    return false;

  bool IsBool = hasBooleanRepresentation(Ty) ||
                NSAPI(CGM.getContext()).isObjCBOOLType(Ty);
  bool NeedsBoolCheck = HasBoolCheck && IsBool;
  bool NeedsEnumCheck = HasEnumCheck && Ty->getAs<EnumType>();
  if (!NeedsBoolCheck && !NeedsEnumCheck)
    return false;

  // Single-bit booleans don't need to be checked. Special-case this to avoid
  // a bit width mismatch when handling bitfield values. This is handled by
  // EmitFromMemory for the non-bitfield case.
  if (IsBool &&
      cast<llvm::IntegerType>(Value->getType())->getBitWidth() == 1)
    return false;

  llvm::APInt Min, End;
  if (!getRangeForType(*this, Ty, Min, End, /*StrictEnums=*/true, IsBool))
    return true;

  auto &Ctx = getLLVMContext();
  SanitizerScope SanScope(this);
  llvm::Value *Check;
  --End;
  if (!Min) {
    Check = Builder.CreateICmpULE(Value, llvm::ConstantInt::get(Ctx, End));
  } else {
    llvm::Value *Upper =
        Builder.CreateICmpSLE(Value, llvm::ConstantInt::get(Ctx, End));
    llvm::Value *Lower =
        Builder.CreateICmpSGE(Value, llvm::ConstantInt::get(Ctx, Min));
    Check = Builder.CreateAnd(Upper, Lower);
  }
  llvm::Constant *StaticArgs[] = {EmitCheckSourceLocation(Loc),
                                  EmitCheckTypeDescriptor(Ty)};
  SanitizerMask Kind =
      NeedsEnumCheck ? SanitizerKind::Enum : SanitizerKind::Bool;
  EmitCheck(std::make_pair(Check, Kind), SanitizerHandler::LoadInvalidValue,
            StaticArgs, EmitCheckValue(Value));
  return true;
}

llvm::Value *CodeGenFunction::EmitLoadOfScalar(Address Addr, bool Volatile,
                                               QualType Ty,
                                               SourceLocation Loc,
                                               LValueBaseInfo BaseInfo,
                                               TBAAAccessInfo TBAAInfo,
                                               bool isNontemporal) {
  if (auto *GV = dyn_cast<llvm::GlobalValue>(Addr.getPointer()))
    if (GV->isThreadLocal())
      Addr = Addr.withPointer(Builder.CreateThreadLocalAddress(GV),
                              NotKnownNonNull);

  if (const auto *ClangVecTy = Ty->getAs<VectorType>()) {
    // Boolean vectors use `iN` as storage type.
    if (ClangVecTy->isExtVectorBoolType()) {
      llvm::Type *ValTy = ConvertType(Ty);
      unsigned ValNumElems =
          cast<llvm::FixedVectorType>(ValTy)->getNumElements();
      // Load the `iP` storage object (P is the padded vector size).
      auto *RawIntV = Builder.CreateLoad(Addr, Volatile, "load_bits");
      const auto *RawIntTy = RawIntV->getType();
      assert(RawIntTy->isIntegerTy() && "compressed iN storage for bitvectors");
      // Bitcast iP --> <P x i1>.
      auto *PaddedVecTy = llvm::FixedVectorType::get(
          Builder.getInt1Ty(), RawIntTy->getPrimitiveSizeInBits());
      llvm::Value *V = Builder.CreateBitCast(RawIntV, PaddedVecTy);
      // Shuffle <P x i1> --> <N x i1> (N is the actual bit size).
      V = emitBoolVecConversion(V, ValNumElems, "extractvec");

      return EmitFromMemory(V, Ty);
    }

    // Handle vectors of size 3 like size 4 for better performance.
    const llvm::Type *EltTy = Addr.getElementType();
    const auto *VTy = cast<llvm::FixedVectorType>(EltTy);

    if (!CGM.getCodeGenOpts().PreserveVec3Type && VTy->getNumElements() == 3) {

      llvm::VectorType *vec4Ty =
          llvm::FixedVectorType::get(VTy->getElementType(), 4);
      Address Cast = Addr.withElementType(vec4Ty);
      // Now load value.
      llvm::Value *V = Builder.CreateLoad(Cast, Volatile, "loadVec4");

      // Shuffle vector to get vec3.
      V = Builder.CreateShuffleVector(V, ArrayRef<int>{0, 1, 2}, "extractVec");
      return EmitFromMemory(V, Ty);
    }
  }

  // Atomic operations have to be done on integral types.
  LValue AtomicLValue =
      LValue::MakeAddr(Addr, Ty, getContext(), BaseInfo, TBAAInfo);
  if (Ty->isAtomicType() || LValueIsSuitableForInlineAtomic(AtomicLValue)) {
    return EmitAtomicLoad(AtomicLValue, Loc).getScalarVal();
  }

  llvm::LoadInst *Load = Builder.CreateLoad(Addr, Volatile);
  if (isNontemporal) {
    llvm::MDNode *Node = llvm::MDNode::get(
        Load->getContext(), llvm::ConstantAsMetadata::get(Builder.getInt32(1)));
    Load->setMetadata(llvm::LLVMContext::MD_nontemporal, Node);
  }

  CGM.DecorateInstructionWithTBAA(Load, TBAAInfo);

  if (EmitScalarRangeCheck(Load, Ty, Loc)) {
    // In order to prevent the optimizer from throwing away the check, don't
    // attach range metadata to the load.
  } else if (CGM.getCodeGenOpts().OptimizationLevel > 0)
    if (llvm::MDNode *RangeInfo = getRangeForLoadFromType(Ty)) {
      Load->setMetadata(llvm::LLVMContext::MD_range, RangeInfo);
      Load->setMetadata(llvm::LLVMContext::MD_noundef,
                        llvm::MDNode::get(getLLVMContext(), std::nullopt));
    }

  return EmitFromMemory(Load, Ty);
}

llvm::Value *CodeGenFunction::EmitToMemory(llvm::Value *Value, QualType Ty) {
  // Bool has a different representation in memory than in registers.
  if (hasBooleanRepresentation(Ty)) {
    // This should really always be an i1, but sometimes it's already
    // an i8, and it's awkward to track those cases down.
    if (Value->getType()->isIntegerTy(1))
      return Builder.CreateZExt(Value, ConvertTypeForMem(Ty), "frombool");
    assert(Value->getType()->isIntegerTy(getContext().getTypeSize(Ty)) &&
           "wrong value rep of bool");
  }

  return Value;
}

llvm::Value *CodeGenFunction::EmitFromMemory(llvm::Value *Value, QualType Ty) {
  // Bool has a different representation in memory than in registers.
  if (hasBooleanRepresentation(Ty)) {
    assert(Value->getType()->isIntegerTy(getContext().getTypeSize(Ty)) &&
           "wrong value rep of bool");
    return Builder.CreateTrunc(Value, Builder.getInt1Ty(), "tobool");
  }
  if (Ty->isExtVectorBoolType()) {
    const auto *RawIntTy = Value->getType();
    // Bitcast iP --> <P x i1>.
    auto *PaddedVecTy = llvm::FixedVectorType::get(
        Builder.getInt1Ty(), RawIntTy->getPrimitiveSizeInBits());
    auto *V = Builder.CreateBitCast(Value, PaddedVecTy);
    // Shuffle <P x i1> --> <N x i1> (N is the actual bit size).
    llvm::Type *ValTy = ConvertType(Ty);
    unsigned ValNumElems = cast<llvm::FixedVectorType>(ValTy)->getNumElements();
    return emitBoolVecConversion(V, ValNumElems, "extractvec");
  }

  return Value;
}

// Convert the pointer of \p Addr to a pointer to a vector (the value type of
// MatrixType), if it points to a array (the memory type of MatrixType).
static Address MaybeConvertMatrixAddress(Address Addr, CodeGenFunction &CGF,
                                         bool IsVector = true) {
  auto *ArrayTy = dyn_cast<llvm::ArrayType>(Addr.getElementType());
  if (ArrayTy && IsVector) {
    auto *VectorTy = llvm::FixedVectorType::get(ArrayTy->getElementType(),
                                                ArrayTy->getNumElements());

    return Addr.withElementType(VectorTy);
  }
  auto *VectorTy = dyn_cast<llvm::VectorType>(Addr.getElementType());
  if (VectorTy && !IsVector) {
    auto *ArrayTy = llvm::ArrayType::get(
        VectorTy->getElementType(),
        cast<llvm::FixedVectorType>(VectorTy)->getNumElements());

    return Addr.withElementType(ArrayTy);
  }

  return Addr;
}

// Emit a store of a matrix LValue. This may require casting the original
// pointer to memory address (ArrayType) to a pointer to the value type
// (VectorType).
static void EmitStoreOfMatrixScalar(llvm::Value *value, LValue lvalue,
                                    bool isInit, CodeGenFunction &CGF) {
  Address Addr = MaybeConvertMatrixAddress(lvalue.getAddress(CGF), CGF,
                                           value->getType()->isVectorTy());
  CGF.EmitStoreOfScalar(value, Addr, lvalue.isVolatile(), lvalue.getType(),
                        lvalue.getBaseInfo(), lvalue.getTBAAInfo(), isInit,
                        lvalue.isNontemporal());
}

void CodeGenFunction::EmitStoreOfScalar(llvm::Value *Value, Address Addr,
                                        bool Volatile, QualType Ty,
                                        LValueBaseInfo BaseInfo,
                                        TBAAAccessInfo TBAAInfo,
                                        bool isInit, bool isNontemporal) {
  if (auto *GV = dyn_cast<llvm::GlobalValue>(Addr.getPointer()))
    if (GV->isThreadLocal())
      Addr = Addr.withPointer(Builder.CreateThreadLocalAddress(GV),
                              NotKnownNonNull);

  llvm::Type *SrcTy = Value->getType();
  if (const auto *ClangVecTy = Ty->getAs<VectorType>()) {
    auto *VecTy = dyn_cast<llvm::FixedVectorType>(SrcTy);
    if (VecTy && ClangVecTy->isExtVectorBoolType()) {
      auto *MemIntTy = cast<llvm::IntegerType>(Addr.getElementType());
      // Expand to the memory bit width.
      unsigned MemNumElems = MemIntTy->getPrimitiveSizeInBits();
      // <N x i1> --> <P x i1>.
      Value = emitBoolVecConversion(Value, MemNumElems, "insertvec");
      // <P x i1> --> iP.
      Value = Builder.CreateBitCast(Value, MemIntTy);
    } else if (!CGM.getCodeGenOpts().PreserveVec3Type) {
      // Handle vec3 special.
      if (VecTy && cast<llvm::FixedVectorType>(VecTy)->getNumElements() == 3) {
        // Our source is a vec3, do a shuffle vector to make it a vec4.
        Value = Builder.CreateShuffleVector(Value, ArrayRef<int>{0, 1, 2, -1},
                                            "extractVec");
        SrcTy = llvm::FixedVectorType::get(VecTy->getElementType(), 4);
      }
      if (Addr.getElementType() != SrcTy) {
        Addr = Addr.withElementType(SrcTy);
      }
    }
  }

  Value = EmitToMemory(Value, Ty);

  LValue AtomicLValue =
      LValue::MakeAddr(Addr, Ty, getContext(), BaseInfo, TBAAInfo);
  if (Ty->isAtomicType() ||
      (!isInit && LValueIsSuitableForInlineAtomic(AtomicLValue))) {
    EmitAtomicStore(RValue::get(Value), AtomicLValue, isInit);
    return;
  }

  llvm::StoreInst *Store = Builder.CreateStore(Value, Addr, Volatile);
  if (isNontemporal) {
    llvm::MDNode *Node =
        llvm::MDNode::get(Store->getContext(),
                          llvm::ConstantAsMetadata::get(Builder.getInt32(1)));
    Store->setMetadata(llvm::LLVMContext::MD_nontemporal, Node);
  }

  CGM.DecorateInstructionWithTBAA(Store, TBAAInfo);
}

void CodeGenFunction::EmitStoreOfScalar(llvm::Value *value, LValue lvalue,
                                        bool isInit) {
  if (lvalue.getType()->isConstantMatrixType()) {
    EmitStoreOfMatrixScalar(value, lvalue, isInit, *this);
    return;
  }

  EmitStoreOfScalar(value, lvalue.getAddress(*this), lvalue.isVolatile(),
                    lvalue.getType(), lvalue.getBaseInfo(),
                    lvalue.getTBAAInfo(), isInit, lvalue.isNontemporal());
}

// Emit a load of a LValue of matrix type. This may require casting the pointer
// to memory address (ArrayType) to a pointer to the value type (VectorType).
static RValue EmitLoadOfMatrixLValue(LValue LV, SourceLocation Loc,
                                     CodeGenFunction &CGF) {
  assert(LV.getType()->isConstantMatrixType());
  Address Addr = MaybeConvertMatrixAddress(LV.getAddress(CGF), CGF);
  LV.setAddress(Addr);
  return RValue::get(CGF.EmitLoadOfScalar(LV, Loc));
}

/// EmitLoadOfLValue - Given an expression that represents a value lvalue, this
/// method emits the address of the lvalue, then loads the result as an rvalue,
/// returning the rvalue.
RValue CodeGenFunction::EmitLoadOfLValue(LValue LV, SourceLocation Loc) {
  if (LV.isObjCWeak()) {
    // load of a __weak object.
    Address AddrWeakObj = LV.getAddress(*this);
    return RValue::get(CGM.getObjCRuntime().EmitObjCWeakRead(*this,
                                                             AddrWeakObj));
  }
  if (LV.getQuals().getObjCLifetime() == Qualifiers::OCL_Weak) {
    // In MRC mode, we do a load+autorelease.
    if (!getLangOpts().ObjCAutoRefCount) {
      return RValue::get(EmitARCLoadWeak(LV.getAddress(*this)));
    }

    // In ARC mode, we load retained and then consume the value.
    llvm::Value *Object = EmitARCLoadWeakRetained(LV.getAddress(*this));
    Object = EmitObjCConsumeObject(LV.getType(), Object);
    return RValue::get(Object);
  }

  if (LV.isSimple()) {
    assert(!LV.getType()->isFunctionType());

    if (LV.getType()->isConstantMatrixType())
      return EmitLoadOfMatrixLValue(LV, Loc, *this);

    // Everything needs a load.
    return RValue::get(EmitLoadOfScalar(LV, Loc));
  }

  if (LV.isVectorElt()) {
    llvm::LoadInst *Load = Builder.CreateLoad(LV.getVectorAddress(),
                                              LV.isVolatileQualified());
    return RValue::get(Builder.CreateExtractElement(Load, LV.getVectorIdx(),
                                                    "vecext"));
  }

  // If this is a reference to a subset of the elements of a vector, either
  // shuffle the input or extract/insert them as appropriate.
  if (LV.isExtVectorElt()) {
    return EmitLoadOfExtVectorElementLValue(LV);
  }

  // Global Register variables always invoke intrinsics
  if (LV.isGlobalReg())
    return EmitLoadOfGlobalRegLValue(LV);

  if (LV.isMatrixElt()) {
    llvm::Value *Idx = LV.getMatrixIdx();
    if (CGM.getCodeGenOpts().OptimizationLevel > 0) {
      const auto *const MatTy = LV.getType()->castAs<ConstantMatrixType>();
      llvm::MatrixBuilder MB(Builder);
      MB.CreateIndexAssumption(Idx, MatTy->getNumElementsFlattened());
    }
    llvm::LoadInst *Load =
        Builder.CreateLoad(LV.getMatrixAddress(), LV.isVolatileQualified());
    return RValue::get(Builder.CreateExtractElement(Load, Idx, "matrixext"));
  }

  assert(LV.isBitField() && "Unknown LValue type!");
  return EmitLoadOfBitfieldLValue(LV, Loc);
}

RValue CodeGenFunction::EmitLoadOfBitfieldLValue(LValue LV,
                                                 SourceLocation Loc) {
  const CGBitFieldInfo &Info = LV.getBitFieldInfo();

  // Get the output type.
  llvm::Type *ResLTy = ConvertType(LV.getType());

  Address Ptr = LV.getBitFieldAddress();
  llvm::Value *Val =
      Builder.CreateLoad(Ptr, LV.isVolatileQualified(), "bf.load");

  bool UseVolatile = LV.isVolatileQualified() &&
                     Info.VolatileStorageSize != 0 && isAAPCS(CGM.getTarget());
  const unsigned Offset = UseVolatile ? Info.VolatileOffset : Info.Offset;
  const unsigned StorageSize =
      UseVolatile ? Info.VolatileStorageSize : Info.StorageSize;
  if (Info.IsSigned) {
    assert(static_cast<unsigned>(Offset + Info.Size) <= StorageSize);
    unsigned HighBits = StorageSize - Offset - Info.Size;
    if (HighBits)
      Val = Builder.CreateShl(Val, HighBits, "bf.shl");
    if (Offset + HighBits)
      Val = Builder.CreateAShr(Val, Offset + HighBits, "bf.ashr");
  } else {
    if (Offset)
      Val = Builder.CreateLShr(Val, Offset, "bf.lshr");
    if (static_cast<unsigned>(Offset) + Info.Size < StorageSize)
      Val = Builder.CreateAnd(
          Val, llvm::APInt::getLowBitsSet(StorageSize, Info.Size), "bf.clear");
  }
  Val = Builder.CreateIntCast(Val, ResLTy, Info.IsSigned, "bf.cast");
  EmitScalarRangeCheck(Val, LV.getType(), Loc);
  return RValue::get(Val);
}

// If this is a reference to a subset of the elements of a vector, create an
// appropriate shufflevector.
RValue CodeGenFunction::EmitLoadOfExtVectorElementLValue(LValue LV) {
  llvm::Value *Vec = Builder.CreateLoad(LV.getExtVectorAddress(),
                                        LV.isVolatileQualified());

  // HLSL allows treating scalars as one-element vectors. Converting the scalar
  // IR value to a vector here allows the rest of codegen to behave as normal.
  if (getLangOpts().HLSL && !Vec->getType()->isVectorTy()) {
    llvm::Type *DstTy = llvm::FixedVectorType::get(Vec->getType(), 1);
    llvm::Value *Zero = llvm::Constant::getNullValue(CGM.Int64Ty);
    Vec = Builder.CreateInsertElement(DstTy, Vec, Zero, "cast.splat");
  }

  const llvm::Constant *Elts = LV.getExtVectorElts();

  // If the result of the expression is a non-vector type, we must be extracting
  // a single element.  Just codegen as an extractelement.
  const VectorType *ExprVT = LV.getType()->getAs<VectorType>();
  if (!ExprVT) {
    unsigned InIdx = getAccessedFieldNo(0, Elts);
    llvm::Value *Elt = llvm::ConstantInt::get(SizeTy, InIdx);
    return RValue::get(Builder.CreateExtractElement(Vec, Elt));
  }

  // Always use shuffle vector to try to retain the original program structure
  unsigned NumResultElts = ExprVT->getNumElements();

  SmallVector<int, 4> Mask;
  for (unsigned i = 0; i != NumResultElts; ++i)
    Mask.push_back(getAccessedFieldNo(i, Elts));

  Vec = Builder.CreateShuffleVector(Vec, Mask);
  return RValue::get(Vec);
}

/// Generates lvalue for partial ext_vector access.
Address CodeGenFunction::EmitExtVectorElementLValue(LValue LV) {
  Address VectorAddress = LV.getExtVectorAddress();
  QualType EQT = LV.getType()->castAs<VectorType>()->getElementType();
  llvm::Type *VectorElementTy = CGM.getTypes().ConvertType(EQT);

  Address CastToPointerElement = VectorAddress.withElementType(VectorElementTy);

  const llvm::Constant *Elts = LV.getExtVectorElts();
  unsigned ix = getAccessedFieldNo(0, Elts);

  Address VectorBasePtrPlusIx =
    Builder.CreateConstInBoundsGEP(CastToPointerElement, ix,
                                   "vector.elt");

  return VectorBasePtrPlusIx;
}

/// Load of global gamed gegisters are always calls to intrinsics.
RValue CodeGenFunction::EmitLoadOfGlobalRegLValue(LValue LV) {
  assert((LV.getType()->isIntegerType() || LV.getType()->isPointerType()) &&
         "Bad type for register variable");
  llvm::MDNode *RegName = cast<llvm::MDNode>(
      cast<llvm::MetadataAsValue>(LV.getGlobalReg())->getMetadata());

  // We accept integer and pointer types only
  llvm::Type *OrigTy = CGM.getTypes().ConvertType(LV.getType());
  llvm::Type *Ty = OrigTy;
  if (OrigTy->isPointerTy())
    Ty = CGM.getTypes().getDataLayout().getIntPtrType(OrigTy);
  llvm::Type *Types[] = { Ty };

  llvm::Function *F = CGM.getIntrinsic(llvm::Intrinsic::read_register, Types);
  llvm::Value *Call = Builder.CreateCall(
      F, llvm::MetadataAsValue::get(Ty->getContext(), RegName));
  if (OrigTy->isPointerTy())
    Call = Builder.CreateIntToPtr(Call, OrigTy);
  return RValue::get(Call);
}

/// EmitStoreThroughLValue - Store the specified rvalue into the specified
/// lvalue, where both are guaranteed to the have the same type, and that type
/// is 'Ty'.
void CodeGenFunction::EmitStoreThroughLValue(RValue Src, LValue Dst,
                                             bool isInit) {
  if (!Dst.isSimple()) {
    if (Dst.isVectorElt()) {
      // Read/modify/write the vector, inserting the new element.
      llvm::Value *Vec = Builder.CreateLoad(Dst.getVectorAddress(),
                                            Dst.isVolatileQualified());
      auto *IRStoreTy = dyn_cast<llvm::IntegerType>(Vec->getType());
      if (IRStoreTy) {
        auto *IRVecTy = llvm::FixedVectorType::get(
            Builder.getInt1Ty(), IRStoreTy->getPrimitiveSizeInBits());
        Vec = Builder.CreateBitCast(Vec, IRVecTy);
        // iN --> <N x i1>.
      }
      Vec = Builder.CreateInsertElement(Vec, Src.getScalarVal(),
                                        Dst.getVectorIdx(), "vecins");
      if (IRStoreTy) {
        // <N x i1> --> <iN>.
        Vec = Builder.CreateBitCast(Vec, IRStoreTy);
      }
      Builder.CreateStore(Vec, Dst.getVectorAddress(),
                          Dst.isVolatileQualified());
      return;
    }

    // If this is an update of extended vector elements, insert them as
    // appropriate.
    if (Dst.isExtVectorElt())
      return EmitStoreThroughExtVectorComponentLValue(Src, Dst);

    if (Dst.isGlobalReg())
      return EmitStoreThroughGlobalRegLValue(Src, Dst);

    if (Dst.isMatrixElt()) {
      llvm::Value *Idx = Dst.getMatrixIdx();
      if (CGM.getCodeGenOpts().OptimizationLevel > 0) {
        const auto *const MatTy = Dst.getType()->castAs<ConstantMatrixType>();
        llvm::MatrixBuilder MB(Builder);
        MB.CreateIndexAssumption(Idx, MatTy->getNumElementsFlattened());
      }
      llvm::Instruction *Load = Builder.CreateLoad(Dst.getMatrixAddress());
      llvm::Value *Vec =
          Builder.CreateInsertElement(Load, Src.getScalarVal(), Idx, "matins");
      Builder.CreateStore(Vec, Dst.getMatrixAddress(),
                          Dst.isVolatileQualified());
      return;
    }

    assert(Dst.isBitField() && "Unknown LValue type");
    return EmitStoreThroughBitfieldLValue(Src, Dst);
  }

  // There's special magic for assigning into an ARC-qualified l-value.
  if (Qualifiers::ObjCLifetime Lifetime = Dst.getQuals().getObjCLifetime()) {
    switch (Lifetime) {
    case Qualifiers::OCL_None:
      llvm_unreachable("present but none");

    case Qualifiers::OCL_ExplicitNone:
      // nothing special
      break;

    case Qualifiers::OCL_Strong:
      if (isInit) {
        Src = RValue::get(EmitARCRetain(Dst.getType(), Src.getScalarVal()));
        break;
      }
      EmitARCStoreStrong(Dst, Src.getScalarVal(), /*ignore*/ true);
      return;

    case Qualifiers::OCL_Weak:
      if (isInit)
        // Initialize and then skip the primitive store.
        EmitARCInitWeak(Dst.getAddress(*this), Src.getScalarVal());
      else
        EmitARCStoreWeak(Dst.getAddress(*this), Src.getScalarVal(),
                         /*ignore*/ true);
      return;

    case Qualifiers::OCL_Autoreleasing:
      Src = RValue::get(EmitObjCExtendObjectLifetime(Dst.getType(),
                                                     Src.getScalarVal()));
      // fall into the normal path
      break;
    }
  }

  if (Dst.isObjCWeak() && !Dst.isNonGC()) {
    // load of a __weak object.
    Address LvalueDst = Dst.getAddress(*this);
    llvm::Value *src = Src.getScalarVal();
     CGM.getObjCRuntime().EmitObjCWeakAssign(*this, src, LvalueDst);
    return;
  }

  if (Dst.isObjCStrong() && !Dst.isNonGC()) {
    // load of a __strong object.
    Address LvalueDst = Dst.getAddress(*this);
    llvm::Value *src = Src.getScalarVal();
    if (Dst.isObjCIvar()) {
      assert(Dst.getBaseIvarExp() && "BaseIvarExp is NULL");
      llvm::Type *ResultType = IntPtrTy;
      Address dst = EmitPointerWithAlignment(Dst.getBaseIvarExp());
      llvm::Value *RHS = dst.getPointer();
      RHS = Builder.CreatePtrToInt(RHS, ResultType, "sub.ptr.rhs.cast");
      llvm::Value *LHS =
        Builder.CreatePtrToInt(LvalueDst.getPointer(), ResultType,
                               "sub.ptr.lhs.cast");
      llvm::Value *BytesBetween = Builder.CreateSub(LHS, RHS, "ivar.offset");
      CGM.getObjCRuntime().EmitObjCIvarAssign(*this, src, dst,
                                              BytesBetween);
    } else if (Dst.isGlobalObjCRef()) {
      CGM.getObjCRuntime().EmitObjCGlobalAssign(*this, src, LvalueDst,
                                                Dst.isThreadLocalRef());
    }
    else
      CGM.getObjCRuntime().EmitObjCStrongCastAssign(*this, src, LvalueDst);
    return;
  }

  assert(Src.isScalar() && "Can't emit an agg store with this method");
  EmitStoreOfScalar(Src.getScalarVal(), Dst, isInit);
}

void CodeGenFunction::EmitStoreThroughBitfieldLValue(RValue Src, LValue Dst,
                                                     llvm::Value **Result) {
  const CGBitFieldInfo &Info = Dst.getBitFieldInfo();
  llvm::Type *ResLTy = ConvertTypeForMem(Dst.getType());
  Address Ptr = Dst.getBitFieldAddress();

  // Get the source value, truncated to the width of the bit-field.
  llvm::Value *SrcVal = Src.getScalarVal();

  // Cast the source to the storage type and shift it into place.
  SrcVal = Builder.CreateIntCast(SrcVal, Ptr.getElementType(),
                                 /*isSigned=*/false);
  llvm::Value *MaskedVal = SrcVal;

  const bool UseVolatile =
      CGM.getCodeGenOpts().AAPCSBitfieldWidth && Dst.isVolatileQualified() &&
      Info.VolatileStorageSize != 0 && isAAPCS(CGM.getTarget());
  const unsigned StorageSize =
      UseVolatile ? Info.VolatileStorageSize : Info.StorageSize;
  const unsigned Offset = UseVolatile ? Info.VolatileOffset : Info.Offset;
  // See if there are other bits in the bitfield's storage we'll need to load
  // and mask together with source before storing.
  if (StorageSize != Info.Size) {
    assert(StorageSize > Info.Size && "Invalid bitfield size.");
    llvm::Value *Val =
        Builder.CreateLoad(Ptr, Dst.isVolatileQualified(), "bf.load");

    // Mask the source value as needed.
    if (!hasBooleanRepresentation(Dst.getType()))
      SrcVal = Builder.CreateAnd(
          SrcVal, llvm::APInt::getLowBitsSet(StorageSize, Info.Size),
          "bf.value");
    MaskedVal = SrcVal;
    if (Offset)
      SrcVal = Builder.CreateShl(SrcVal, Offset, "bf.shl");

    // Mask out the original value.
    Val = Builder.CreateAnd(
        Val, ~llvm::APInt::getBitsSet(StorageSize, Offset, Offset + Info.Size),
        "bf.clear");

    // Or together the unchanged values and the source value.
    SrcVal = Builder.CreateOr(Val, SrcVal, "bf.set");
  } else {
    assert(Offset == 0);
    // According to the AACPS:
    // When a volatile bit-field is written, and its container does not overlap
    // with any non-bit-field member, its container must be read exactly once
    // and written exactly once using the access width appropriate to the type
    // of the container. The two accesses are not atomic.
    if (Dst.isVolatileQualified() && isAAPCS(CGM.getTarget()) &&
        CGM.getCodeGenOpts().ForceAAPCSBitfieldLoad)
      Builder.CreateLoad(Ptr, true, "bf.load");
  }

  // Write the new value back out.
  Builder.CreateStore(SrcVal, Ptr, Dst.isVolatileQualified());

  // Return the new value of the bit-field, if requested.
  if (Result) {
    llvm::Value *ResultVal = MaskedVal;

    // Sign extend the value if needed.
    if (Info.IsSigned) {
      assert(Info.Size <= StorageSize);
      unsigned HighBits = StorageSize - Info.Size;
      if (HighBits) {
        ResultVal = Builder.CreateShl(ResultVal, HighBits, "bf.result.shl");
        ResultVal = Builder.CreateAShr(ResultVal, HighBits, "bf.result.ashr");
      }
    }

    ResultVal = Builder.CreateIntCast(ResultVal, ResLTy, Info.IsSigned,
                                      "bf.result.cast");
    *Result = EmitFromMemory(ResultVal, Dst.getType());
  }
}

void CodeGenFunction::EmitStoreThroughExtVectorComponentLValue(RValue Src,
                                                               LValue Dst) {
  // HLSL allows storing to scalar values through ExtVector component LValues.
  // To support this we need to handle the case where the destination address is
  // a scalar.
  Address DstAddr = Dst.getExtVectorAddress();
  if (!DstAddr.getElementType()->isVectorTy()) {
    assert(!Dst.getType()->isVectorType() &&
           "this should only occur for non-vector l-values");
    Builder.CreateStore(Src.getScalarVal(), DstAddr, Dst.isVolatileQualified());
    return;
  }

  // This access turns into a read/modify/write of the vector.  Load the input
  // value now.
  llvm::Value *Vec = Builder.CreateLoad(DstAddr, Dst.isVolatileQualified());
  const llvm::Constant *Elts = Dst.getExtVectorElts();

  llvm::Value *SrcVal = Src.getScalarVal();

  if (const VectorType *VTy = Dst.getType()->getAs<VectorType>()) {
    unsigned NumSrcElts = VTy->getNumElements();
    unsigned NumDstElts =
        cast<llvm::FixedVectorType>(Vec->getType())->getNumElements();
    if (NumDstElts == NumSrcElts) {
      // Use shuffle vector is the src and destination are the same number of
      // elements and restore the vector mask since it is on the side it will be
      // stored.
      SmallVector<int, 4> Mask(NumDstElts);
      for (unsigned i = 0; i != NumSrcElts; ++i)
        Mask[getAccessedFieldNo(i, Elts)] = i;

      Vec = Builder.CreateShuffleVector(SrcVal, Mask);
    } else if (NumDstElts > NumSrcElts) {
      // Extended the source vector to the same length and then shuffle it
      // into the destination.
      // FIXME: since we're shuffling with undef, can we just use the indices
      //        into that?  This could be simpler.
      SmallVector<int, 4> ExtMask;
      for (unsigned i = 0; i != NumSrcElts; ++i)
        ExtMask.push_back(i);
      ExtMask.resize(NumDstElts, -1);
      llvm::Value *ExtSrcVal = Builder.CreateShuffleVector(SrcVal, ExtMask);
      // build identity
      SmallVector<int, 4> Mask;
      for (unsigned i = 0; i != NumDstElts; ++i)
        Mask.push_back(i);

      // When the vector size is odd and .odd or .hi is used, the last element
      // of the Elts constant array will be one past the size of the vector.
      // Ignore the last element here, if it is greater than the mask size.
      if (getAccessedFieldNo(NumSrcElts - 1, Elts) == Mask.size())
        NumSrcElts--;

      // modify when what gets shuffled in
      for (unsigned i = 0; i != NumSrcElts; ++i)
        Mask[getAccessedFieldNo(i, Elts)] = i + NumDstElts;
      Vec = Builder.CreateShuffleVector(Vec, ExtSrcVal, Mask);
    } else {
      // We should never shorten the vector
      llvm_unreachable("unexpected shorten vector length");
    }
  } else {
    // If the Src is a scalar (not a vector), and the target is a vector it must
    // be updating one element.
    unsigned InIdx = getAccessedFieldNo(0, Elts);
    llvm::Value *Elt = llvm::ConstantInt::get(SizeTy, InIdx);
    Vec = Builder.CreateInsertElement(Vec, SrcVal, Elt);
  }

  Builder.CreateStore(Vec, Dst.getExtVectorAddress(),
                      Dst.isVolatileQualified());
}

/// Store of global named registers are always calls to intrinsics.
void CodeGenFunction::EmitStoreThroughGlobalRegLValue(RValue Src, LValue Dst) {
  assert((Dst.getType()->isIntegerType() || Dst.getType()->isPointerType()) &&
         "Bad type for register variable");
  llvm::MDNode *RegName = cast<llvm::MDNode>(
      cast<llvm::MetadataAsValue>(Dst.getGlobalReg())->getMetadata());
  assert(RegName && "Register LValue is not metadata");

  // We accept integer and pointer types only
  llvm::Type *OrigTy = CGM.getTypes().ConvertType(Dst.getType());
  llvm::Type *Ty = OrigTy;
  if (OrigTy->isPointerTy())
    Ty = CGM.getTypes().getDataLayout().getIntPtrType(OrigTy);
  llvm::Type *Types[] = { Ty };

  llvm::Function *F = CGM.getIntrinsic(llvm::Intrinsic::write_register, Types);
  llvm::Value *Value = Src.getScalarVal();
  if (OrigTy->isPointerTy())
    Value = Builder.CreatePtrToInt(Value, Ty);
  Builder.CreateCall(
      F, {llvm::MetadataAsValue::get(Ty->getContext(), RegName), Value});
}

// setObjCGCLValueClass - sets class of the lvalue for the purpose of
// generating write-barries API. It is currently a global, ivar,
// or neither.
static void setObjCGCLValueClass(const ASTContext &Ctx, const Expr *E,
                                 LValue &LV,
                                 bool IsMemberAccess=false) {
  if (Ctx.getLangOpts().getGC() == LangOptions::NonGC)
    return;

  if (isa<ObjCIvarRefExpr>(E)) {
    QualType ExpTy = E->getType();
    if (IsMemberAccess && ExpTy->isPointerType()) {
      // If ivar is a structure pointer, assigning to field of
      // this struct follows gcc's behavior and makes it a non-ivar
      // writer-barrier conservatively.
      ExpTy = ExpTy->castAs<PointerType>()->getPointeeType();
      if (ExpTy->isRecordType()) {
        LV.setObjCIvar(false);
        return;
      }
    }
    LV.setObjCIvar(true);
    auto *Exp = cast<ObjCIvarRefExpr>(const_cast<Expr *>(E));
    LV.setBaseIvarExp(Exp->getBase());
    LV.setObjCArray(E->getType()->isArrayType());
    return;
  }

  if (const auto *Exp = dyn_cast<DeclRefExpr>(E)) {
    if (const auto *VD = dyn_cast<VarDecl>(Exp->getDecl())) {
      if (VD->hasGlobalStorage()) {
        LV.setGlobalObjCRef(true);
        LV.setThreadLocalRef(VD->getTLSKind() != VarDecl::TLS_None);
      }
    }
    LV.setObjCArray(E->getType()->isArrayType());
    return;
  }

  if (const auto *Exp = dyn_cast<UnaryOperator>(E)) {
    setObjCGCLValueClass(Ctx, Exp->getSubExpr(), LV, IsMemberAccess);
    return;
  }

  if (const auto *Exp = dyn_cast<ParenExpr>(E)) {
    setObjCGCLValueClass(Ctx, Exp->getSubExpr(), LV, IsMemberAccess);
    if (LV.isObjCIvar()) {
      // If cast is to a structure pointer, follow gcc's behavior and make it
      // a non-ivar write-barrier.
      QualType ExpTy = E->getType();
      if (ExpTy->isPointerType())
        ExpTy = ExpTy->castAs<PointerType>()->getPointeeType();
      if (ExpTy->isRecordType())
        LV.setObjCIvar(false);
    }
    return;
  }

  if (const auto *Exp = dyn_cast<GenericSelectionExpr>(E)) {
    setObjCGCLValueClass(Ctx, Exp->getResultExpr(), LV);
    return;
  }

  if (const auto *Exp = dyn_cast<ImplicitCastExpr>(E)) {
    setObjCGCLValueClass(Ctx, Exp->getSubExpr(), LV, IsMemberAccess);
    return;
  }

  if (const auto *Exp = dyn_cast<CStyleCastExpr>(E)) {
    setObjCGCLValueClass(Ctx, Exp->getSubExpr(), LV, IsMemberAccess);
    return;
  }

  if (const auto *Exp = dyn_cast<ObjCBridgedCastExpr>(E)) {
    setObjCGCLValueClass(Ctx, Exp->getSubExpr(), LV, IsMemberAccess);
    return;
  }

  if (const auto *Exp = dyn_cast<ArraySubscriptExpr>(E)) {
    setObjCGCLValueClass(Ctx, Exp->getBase(), LV);
    if (LV.isObjCIvar() && !LV.isObjCArray())
      // Using array syntax to assigning to what an ivar points to is not
      // same as assigning to the ivar itself. {id *Names;} Names[i] = 0;
      LV.setObjCIvar(false);
    else if (LV.isGlobalObjCRef() && !LV.isObjCArray())
      // Using array syntax to assigning to what global points to is not
      // same as assigning to the global itself. {id *G;} G[i] = 0;
      LV.setGlobalObjCRef(false);
    return;
  }

  if (const auto *Exp = dyn_cast<MemberExpr>(E)) {
    setObjCGCLValueClass(Ctx, Exp->getBase(), LV, true);
    // We don't know if member is an 'ivar', but this flag is looked at
    // only in the context of LV.isObjCIvar().
    LV.setObjCArray(E->getType()->isArrayType());
    return;
  }
}

static LValue EmitThreadPrivateVarDeclLValue(
    CodeGenFunction &CGF, const VarDecl *VD, QualType T, Address Addr,
    llvm::Type *RealVarTy, SourceLocation Loc) {
  if (CGF.CGM.getLangOpts().OpenMPIRBuilder)
    Addr = CodeGenFunction::OMPBuilderCBHelpers::getAddrOfThreadPrivate(
        CGF, VD, Addr, Loc);
  else
    Addr =
        CGF.CGM.getOpenMPRuntime().getAddrOfThreadPrivate(CGF, VD, Addr, Loc);

  Addr = Addr.withElementType(RealVarTy);
  return CGF.MakeAddrLValue(Addr, T, AlignmentSource::Decl);
}

static Address emitDeclTargetVarDeclLValue(CodeGenFunction &CGF,
                                           const VarDecl *VD, QualType T) {
  std::optional<OMPDeclareTargetDeclAttr::MapTypeTy> Res =
      OMPDeclareTargetDeclAttr::isDeclareTargetDeclaration(VD);
  // Return an invalid address if variable is MT_To (or MT_Enter starting with
  // OpenMP 5.2) and unified memory is not enabled. For all other cases: MT_Link
  // and MT_To (or MT_Enter) with unified memory, return a valid address.
  if (!Res || ((*Res == OMPDeclareTargetDeclAttr::MT_To ||
                *Res == OMPDeclareTargetDeclAttr::MT_Enter) &&
               !CGF.CGM.getOpenMPRuntime().hasRequiresUnifiedSharedMemory()))
    return Address::invalid();
  assert(((*Res == OMPDeclareTargetDeclAttr::MT_Link) ||
          ((*Res == OMPDeclareTargetDeclAttr::MT_To ||
            *Res == OMPDeclareTargetDeclAttr::MT_Enter) &&
           CGF.CGM.getOpenMPRuntime().hasRequiresUnifiedSharedMemory())) &&
         "Expected link clause OR to clause with unified memory enabled.");
  QualType PtrTy = CGF.getContext().getPointerType(VD->getType());
  Address Addr = CGF.CGM.getOpenMPRuntime().getAddrOfDeclareTargetVar(VD);
  return CGF.EmitLoadOfPointer(Addr, PtrTy->castAs<PointerType>());
}

Address
CodeGenFunction::EmitLoadOfReference(LValue RefLVal,
                                     LValueBaseInfo *PointeeBaseInfo,
                                     TBAAAccessInfo *PointeeTBAAInfo) {
  llvm::LoadInst *Load =
      Builder.CreateLoad(RefLVal.getAddress(*this), RefLVal.isVolatile());
  CGM.DecorateInstructionWithTBAA(Load, RefLVal.getTBAAInfo());

  QualType PointeeType = RefLVal.getType()->getPointeeType();
  CharUnits Align = CGM.getNaturalTypeAlignment(
      PointeeType, PointeeBaseInfo, PointeeTBAAInfo,
      /* forPointeeType= */ true);
  return Address(Load, ConvertTypeForMem(PointeeType), Align);
}

LValue CodeGenFunction::EmitLoadOfReferenceLValue(LValue RefLVal) {
  LValueBaseInfo PointeeBaseInfo;
  TBAAAccessInfo PointeeTBAAInfo;
  Address PointeeAddr = EmitLoadOfReference(RefLVal, &PointeeBaseInfo,
                                            &PointeeTBAAInfo);
  return MakeAddrLValue(PointeeAddr, RefLVal.getType()->getPointeeType(),
                        PointeeBaseInfo, PointeeTBAAInfo);
}

Address CodeGenFunction::EmitLoadOfPointer(Address Ptr,
                                           const PointerType *PtrTy,
                                           LValueBaseInfo *BaseInfo,
                                           TBAAAccessInfo *TBAAInfo) {
  llvm::Value *Addr = Builder.CreateLoad(Ptr);
  return Address(Addr, ConvertTypeForMem(PtrTy->getPointeeType()),
                 CGM.getNaturalTypeAlignment(PtrTy->getPointeeType(), BaseInfo,
                                             TBAAInfo,
                                             /*forPointeeType=*/true));
}

LValue CodeGenFunction::EmitLoadOfPointerLValue(Address PtrAddr,
                                                const PointerType *PtrTy) {
  LValueBaseInfo BaseInfo;
  TBAAAccessInfo TBAAInfo;
  Address Addr = EmitLoadOfPointer(PtrAddr, PtrTy, &BaseInfo, &TBAAInfo);
  return MakeAddrLValue(Addr, PtrTy->getPointeeType(), BaseInfo, TBAAInfo);
}

static LValue EmitGlobalVarDeclLValue(CodeGenFunction &CGF,
                                      const Expr *E, const VarDecl *VD) {
  QualType T = E->getType();

  // If it's thread_local, emit a call to its wrapper function instead.
  if (VD->getTLSKind() == VarDecl::TLS_Dynamic &&
      CGF.CGM.getCXXABI().usesThreadWrapperFunction(VD))
    return CGF.CGM.getCXXABI().EmitThreadLocalVarDeclLValue(CGF, VD, T);
  // Check if the variable is marked as declare target with link clause in
  // device codegen.
  if (CGF.getLangOpts().OpenMPIsTargetDevice) {
    Address Addr = emitDeclTargetVarDeclLValue(CGF, VD, T);
    if (Addr.isValid())
      return CGF.MakeAddrLValue(Addr, T, AlignmentSource::Decl);
  }

  llvm::Value *V = CGF.CGM.GetAddrOfGlobalVar(VD);

  if (VD->getTLSKind() != VarDecl::TLS_None)
    V = CGF.Builder.CreateThreadLocalAddress(V);

  llvm::Type *RealVarTy = CGF.getTypes().ConvertTypeForMem(VD->getType());
  CharUnits Alignment = CGF.getContext().getDeclAlign(VD);
  Address Addr(V, RealVarTy, Alignment);
  // Emit reference to the private copy of the variable if it is an OpenMP
  // threadprivate variable.
  if (CGF.getLangOpts().OpenMP && !CGF.getLangOpts().OpenMPSimd &&
      VD->hasAttr<OMPThreadPrivateDeclAttr>()) {
    return EmitThreadPrivateVarDeclLValue(CGF, VD, T, Addr, RealVarTy,
                                          E->getExprLoc());
  }
  LValue LV = VD->getType()->isReferenceType() ?
      CGF.EmitLoadOfReferenceLValue(Addr, VD->getType(),
                                    AlignmentSource::Decl) :
      CGF.MakeAddrLValue(Addr, T, AlignmentSource::Decl);
  setObjCGCLValueClass(CGF.getContext(), E, LV);
  return LV;
}

static llvm::Constant *EmitFunctionDeclPointer(CodeGenModule &CGM,
                                               GlobalDecl GD) {
  const FunctionDecl *FD = cast<FunctionDecl>(GD.getDecl());
  if (FD->hasAttr<WeakRefAttr>()) {
    ConstantAddress aliasee = CGM.GetWeakRefReference(FD);
    return aliasee.getPointer();
  }

  llvm::Constant *V = CGM.GetAddrOfFunction(GD);
  return V;
}

static LValue EmitFunctionDeclLValue(CodeGenFunction &CGF, const Expr *E,
                                     GlobalDecl GD) {
  const FunctionDecl *FD = cast<FunctionDecl>(GD.getDecl());
  llvm::Value *V = EmitFunctionDeclPointer(CGF.CGM, GD);
  CharUnits Alignment = CGF.getContext().getDeclAlign(FD);
  return CGF.MakeAddrLValue(V, E->getType(), Alignment,
                            AlignmentSource::Decl);
}

static LValue EmitCapturedFieldLValue(CodeGenFunction &CGF, const FieldDecl *FD,
                                      llvm::Value *ThisValue) {

  return CGF.EmitLValueForLambdaField(FD, ThisValue);
}

/// Named Registers are named metadata pointing to the register name
/// which will be read from/written to as an argument to the intrinsic
/// @llvm.read/write_register.
/// So far, only the name is being passed down, but other options such as
/// register type, allocation type or even optimization options could be
/// passed down via the metadata node.
static LValue EmitGlobalNamedRegister(const VarDecl *VD, CodeGenModule &CGM) {
  SmallString<64> Name("llvm.named.register.");
  AsmLabelAttr *Asm = VD->getAttr<AsmLabelAttr>();
  assert(Asm->getLabel().size() < 64-Name.size() &&
      "Register name too big");
  Name.append(Asm->getLabel());
  llvm::NamedMDNode *M =
    CGM.getModule().getOrInsertNamedMetadata(Name);
  if (M->getNumOperands() == 0) {
    llvm::MDString *Str = llvm::MDString::get(CGM.getLLVMContext(),
                                              Asm->getLabel());
    llvm::Metadata *Ops[] = {Str};
    M->addOperand(llvm::MDNode::get(CGM.getLLVMContext(), Ops));
  }

  CharUnits Alignment = CGM.getContext().getDeclAlign(VD);

  llvm::Value *Ptr =
    llvm::MetadataAsValue::get(CGM.getLLVMContext(), M->getOperand(0));
  return LValue::MakeGlobalReg(Ptr, Alignment, VD->getType());
}

/// Determine whether we can emit a reference to \p VD from the current
/// context, despite not necessarily having seen an odr-use of the variable in
/// this context.
static bool canEmitSpuriousReferenceToVariable(CodeGenFunction &CGF,
                                               const DeclRefExpr *E,
                                               const VarDecl *VD) {
  // For a variable declared in an enclosing scope, do not emit a spurious
  // reference even if we have a capture, as that will emit an unwarranted
  // reference to our capture state, and will likely generate worse code than
  // emitting a local copy.
  if (E->refersToEnclosingVariableOrCapture())
    return false;

  // For a local declaration declared in this function, we can always reference
  // it even if we don't have an odr-use.
  if (VD->hasLocalStorage()) {
    return VD->getDeclContext() ==
           dyn_cast_or_null<DeclContext>(CGF.CurCodeDecl);
  }

  // For a global declaration, we can emit a reference to it if we know
  // for sure that we are able to emit a definition of it.
  VD = VD->getDefinition(CGF.getContext());
  if (!VD)
    return false;

  // Don't emit a spurious reference if it might be to a variable that only
  // exists on a different device / target.
  // FIXME: This is unnecessarily broad. Check whether this would actually be a
  // cross-target reference.
  if (CGF.getLangOpts().OpenMP || CGF.getLangOpts().CUDA ||
      CGF.getLangOpts().OpenCL) {
    return false;
  }

  // We can emit a spurious reference only if the linkage implies that we'll
  // be emitting a non-interposable symbol that will be retained until link
  // time.
  switch (CGF.CGM.getLLVMLinkageVarDefinition(VD)) {
  case llvm::GlobalValue::ExternalLinkage:
  case llvm::GlobalValue::LinkOnceODRLinkage:
  case llvm::GlobalValue::WeakODRLinkage:
  case llvm::GlobalValue::InternalLinkage:
  case llvm::GlobalValue::PrivateLinkage:
    return true;
  default:
    return false;
  }
}

LValue CodeGenFunction::EmitDeclRefLValue(const DeclRefExpr *E) {
  const NamedDecl *ND = E->getDecl();
  QualType T = E->getType();

  assert(E->isNonOdrUse() != NOUR_Unevaluated &&
         "should not emit an unevaluated operand");

  if (const auto *VD = dyn_cast<VarDecl>(ND)) {
    // Global Named registers access via intrinsics only
    if (VD->getStorageClass() == SC_Register &&
        VD->hasAttr<AsmLabelAttr>() && !VD->isLocalVarDecl())
      return EmitGlobalNamedRegister(VD, CGM);

    // If this DeclRefExpr does not constitute an odr-use of the variable,
    // we're not permitted to emit a reference to it in general, and it might
    // not be captured if capture would be necessary for a use. Emit the
    // constant value directly instead.
    if (E->isNonOdrUse() == NOUR_Constant &&
        (VD->getType()->isReferenceType() ||
         !canEmitSpuriousReferenceToVariable(*this, E, VD))) {
      VD->getAnyInitializer(VD);
      llvm::Constant *Val = ConstantEmitter(*this).emitAbstract(
          E->getLocation(), *VD->evaluateValue(), VD->getType());
      assert(Val && "failed to emit constant expression");

      Address Addr = Address::invalid();
      if (!VD->getType()->isReferenceType()) {
        // Spill the constant value to a global.
        Addr = CGM.createUnnamedGlobalFrom(*VD, Val,
                                           getContext().getDeclAlign(VD));
        llvm::Type *VarTy = getTypes().ConvertTypeForMem(VD->getType());
        auto *PTy = llvm::PointerType::get(
            VarTy, getTypes().getTargetAddressSpace(VD->getType()));
        Addr = Builder.CreatePointerBitCastOrAddrSpaceCast(Addr, PTy, VarTy);
      } else {
        // Should we be using the alignment of the constant pointer we emitted?
        CharUnits Alignment =
            CGM.getNaturalTypeAlignment(E->getType(),
                                        /* BaseInfo= */ nullptr,
                                        /* TBAAInfo= */ nullptr,
                                        /* forPointeeType= */ true);
        Addr = Address(Val, ConvertTypeForMem(E->getType()), Alignment);
      }
      return MakeAddrLValue(Addr, T, AlignmentSource::Decl);
    }

    // FIXME: Handle other kinds of non-odr-use DeclRefExprs.

    // Check for captured variables.
    if (E->refersToEnclosingVariableOrCapture()) {
      VD = VD->getCanonicalDecl();
      if (auto *FD = LambdaCaptureFields.lookup(VD))
        return EmitCapturedFieldLValue(*this, FD, CXXABIThisValue);
      if (CapturedStmtInfo) {
        auto I = LocalDeclMap.find(VD);
        if (I != LocalDeclMap.end()) {
          LValue CapLVal;
          if (VD->getType()->isReferenceType())
            CapLVal = EmitLoadOfReferenceLValue(I->second, VD->getType(),
                                                AlignmentSource::Decl);
          else
            CapLVal = MakeAddrLValue(I->second, T);
          // Mark lvalue as nontemporal if the variable is marked as nontemporal
          // in simd context.
          if (getLangOpts().OpenMP &&
              CGM.getOpenMPRuntime().isNontemporalDecl(VD))
            CapLVal.setNontemporal(/*Value=*/true);
          return CapLVal;
        }
        LValue CapLVal =
            EmitCapturedFieldLValue(*this, CapturedStmtInfo->lookup(VD),
                                    CapturedStmtInfo->getContextValue());
        Address LValueAddress = CapLVal.getAddress(*this);
        CapLVal = MakeAddrLValue(
            Address(LValueAddress.getPointer(), LValueAddress.getElementType(),
                    getContext().getDeclAlign(VD)),
            CapLVal.getType(), LValueBaseInfo(AlignmentSource::Decl),
            CapLVal.getTBAAInfo());
        // Mark lvalue as nontemporal if the variable is marked as nontemporal
        // in simd context.
        if (getLangOpts().OpenMP &&
            CGM.getOpenMPRuntime().isNontemporalDecl(VD))
          CapLVal.setNontemporal(/*Value=*/true);
        return CapLVal;
      }

      assert(isa<BlockDecl>(CurCodeDecl));
      Address addr = GetAddrOfBlockDecl(VD);
      return MakeAddrLValue(addr, T, AlignmentSource::Decl);
    }
  }

  // FIXME: We should be able to assert this for FunctionDecls as well!
  // FIXME: We should be able to assert this for all DeclRefExprs, not just
  // those with a valid source location.
  assert((ND->isUsed(false) || !isa<VarDecl>(ND) || E->isNonOdrUse() ||
          !E->getLocation().isValid()) &&
         "Should not use decl without marking it used!");

  if (ND->hasAttr<WeakRefAttr>()) {
    const auto *VD = cast<ValueDecl>(ND);
    ConstantAddress Aliasee = CGM.GetWeakRefReference(VD);
    return MakeAddrLValue(Aliasee, T, AlignmentSource::Decl);
  }

  if (const auto *VD = dyn_cast<VarDecl>(ND)) {
    // Check if this is a global variable.
    if (VD->hasLinkage() || VD->isStaticDataMember())
      return EmitGlobalVarDeclLValue(*this, E, VD);

    Address addr = Address::invalid();

    // The variable should generally be present in the local decl map.
    auto iter = LocalDeclMap.find(VD);
    if (iter != LocalDeclMap.end()) {
      addr = iter->second;

    // Otherwise, it might be static local we haven't emitted yet for
    // some reason; most likely, because it's in an outer function.
    } else if (VD->isStaticLocal()) {
      llvm::Constant *var = CGM.getOrCreateStaticVarDecl(
          *VD, CGM.getLLVMLinkageVarDefinition(VD));

      // Force completion of static variable for SYCL since if it wasn't emitted
      // already that means it is defined in host code and its parent function
      // won't be emitted.
      if (getLangOpts().SYCLIsDevice)
        EmitStaticVarDecl(
            *VD, CGM.getLLVMLinkageVarDefinition(VD));

      addr = Address(
          var, ConvertTypeForMem(VD->getType()), getContext().getDeclAlign(VD));

    // No other cases for now.
    } else {
      llvm_unreachable("DeclRefExpr for Decl not entered in LocalDeclMap?");
    }

    // Handle threadlocal function locals.
    if (VD->getTLSKind() != VarDecl::TLS_None)
      addr = addr.withPointer(
          Builder.CreateThreadLocalAddress(addr.getPointer()), NotKnownNonNull);

    // Check for OpenMP threadprivate variables.
    if (getLangOpts().OpenMP && !getLangOpts().OpenMPSimd &&
        VD->hasAttr<OMPThreadPrivateDeclAttr>()) {
      return EmitThreadPrivateVarDeclLValue(
          *this, VD, T, addr, getTypes().ConvertTypeForMem(VD->getType()),
          E->getExprLoc());
    }

    // Drill into block byref variables.
    bool isBlockByref = VD->isEscapingByref();
    if (isBlockByref) {
      addr = emitBlockByrefAddress(addr, VD);
    }

    // Drill into reference types.
    LValue LV = VD->getType()->isReferenceType() ?
        EmitLoadOfReferenceLValue(addr, VD->getType(), AlignmentSource::Decl) :
        MakeAddrLValue(addr, T, AlignmentSource::Decl);

    bool isLocalStorage = VD->hasLocalStorage();

    bool NonGCable = isLocalStorage &&
                     !VD->getType()->isReferenceType() &&
                     !isBlockByref;
    if (NonGCable) {
      LV.getQuals().removeObjCGCAttr();
      LV.setNonGC(true);
    }

    bool isImpreciseLifetime =
      (isLocalStorage && !VD->hasAttr<ObjCPreciseLifetimeAttr>());
    if (isImpreciseLifetime)
      LV.setARCPreciseLifetime(ARCImpreciseLifetime);
    setObjCGCLValueClass(getContext(), E, LV);
    return LV;
  }

  if (const auto *FD = dyn_cast<FunctionDecl>(ND)) {
    LValue LV = EmitFunctionDeclLValue(*this, E, FD);

    // Emit debuginfo for the function declaration if the target wants to.
    if (getContext().getTargetInfo().allowDebugInfoForExternalRef()) {
      if (CGDebugInfo *DI = CGM.getModuleDebugInfo()) {
        auto *Fn =
            cast<llvm::Function>(LV.getPointer(*this)->stripPointerCasts());
        if (!Fn->getSubprogram())
          DI->EmitFunctionDecl(FD, FD->getLocation(), T, Fn);
      }
    }

    return LV;
  }

  // FIXME: While we're emitting a binding from an enclosing scope, all other
  // DeclRefExprs we see should be implicitly treated as if they also refer to
  // an enclosing scope.
  if (const auto *BD = dyn_cast<BindingDecl>(ND)) {
    if (E->refersToEnclosingVariableOrCapture()) {
      auto *FD = LambdaCaptureFields.lookup(BD);
      return EmitCapturedFieldLValue(*this, FD, CXXABIThisValue);
    }
    return EmitLValue(BD->getBinding());
  }

  // We can form DeclRefExprs naming GUID declarations when reconstituting
  // non-type template parameters into expressions.
  if (const auto *GD = dyn_cast<MSGuidDecl>(ND))
    return MakeAddrLValue(CGM.GetAddrOfMSGuidDecl(GD), T,
                          AlignmentSource::Decl);

  if (const auto *TPO = dyn_cast<TemplateParamObjectDecl>(ND)) {
    auto ATPO = CGM.GetAddrOfTemplateParamObject(TPO);
    auto AS = getLangASFromTargetAS(ATPO.getAddressSpace());

    if (AS != T.getAddressSpace()) {
      auto TargetAS = getContext().getTargetAddressSpace(T.getAddressSpace());
      auto PtrTy = ATPO.getElementType()->getPointerTo(TargetAS);
      auto ASC = getTargetHooks().performAddrSpaceCast(
          CGM, ATPO.getPointer(), AS, T.getAddressSpace(), PtrTy);
      ATPO = ConstantAddress(ASC, ATPO.getElementType(), ATPO.getAlignment());
    }

    return MakeAddrLValue(ATPO, T, AlignmentSource::Decl);
  }

  llvm_unreachable("Unhandled DeclRefExpr");
}

LValue CodeGenFunction::EmitUnaryOpLValue(const UnaryOperator *E) {
  // __extension__ doesn't affect lvalue-ness.
  if (E->getOpcode() == UO_Extension)
    return EmitLValue(E->getSubExpr());

  QualType ExprTy = getContext().getCanonicalType(E->getSubExpr()->getType());
  switch (E->getOpcode()) {
  default: llvm_unreachable("Unknown unary operator lvalue!");
  case UO_Deref: {
    QualType T = E->getSubExpr()->getType()->getPointeeType();
    assert(!T.isNull() && "CodeGenFunction::EmitUnaryOpLValue: Illegal type");

    LValueBaseInfo BaseInfo;
    TBAAAccessInfo TBAAInfo;
    Address Addr = EmitPointerWithAlignment(E->getSubExpr(), &BaseInfo,
                                            &TBAAInfo);
    LValue LV = MakeAddrLValue(Addr, T, BaseInfo, TBAAInfo);
    LV.getQuals().setAddressSpace(ExprTy.getAddressSpace());

    // We should not generate __weak write barrier on indirect reference
    // of a pointer to object; as in void foo (__weak id *param); *param = 0;
    // But, we continue to generate __strong write barrier on indirect write
    // into a pointer to object.
    if (getLangOpts().ObjC &&
        getLangOpts().getGC() != LangOptions::NonGC &&
        LV.isObjCWeak())
      LV.setNonGC(!E->isOBJCGCCandidate(getContext()));
    return LV;
  }
  case UO_Real:
  case UO_Imag: {
    LValue LV = EmitLValue(E->getSubExpr());
    assert(LV.isSimple() && "real/imag on non-ordinary l-value");

    // __real is valid on scalars.  This is a faster way of testing that.
    // __imag can only produce an rvalue on scalars.
    if (E->getOpcode() == UO_Real &&
        !LV.getAddress(*this).getElementType()->isStructTy()) {
      assert(E->getSubExpr()->getType()->isArithmeticType());
      return LV;
    }

    QualType T = ExprTy->castAs<ComplexType>()->getElementType();

    Address Component =
        (E->getOpcode() == UO_Real
             ? emitAddrOfRealComponent(LV.getAddress(*this), LV.getType())
             : emitAddrOfImagComponent(LV.getAddress(*this), LV.getType()));
    LValue ElemLV = MakeAddrLValue(Component, T, LV.getBaseInfo(),
                                   CGM.getTBAAInfoForSubobject(LV, T));
    ElemLV.getQuals().addQualifiers(LV.getQuals());
    return ElemLV;
  }
  case UO_PreInc:
  case UO_PreDec: {
    LValue LV = EmitLValue(E->getSubExpr());
    bool isInc = E->getOpcode() == UO_PreInc;

    if (E->getType()->isAnyComplexType())
      EmitComplexPrePostIncDec(E, LV, isInc, true/*isPre*/);
    else
      EmitScalarPrePostIncDec(E, LV, isInc, true/*isPre*/);
    return LV;
  }
  }
}

LValue CodeGenFunction::EmitStringLiteralLValue(const StringLiteral *E) {
  return MakeAddrLValue(CGM.GetAddrOfConstantStringFromLiteral(E),
                        E->getType(), AlignmentSource::Decl);
}

LValue CodeGenFunction::EmitObjCEncodeExprLValue(const ObjCEncodeExpr *E) {
  return MakeAddrLValue(CGM.GetAddrOfConstantStringFromObjCEncode(E),
                        E->getType(), AlignmentSource::Decl);
}

LValue CodeGenFunction::EmitPredefinedLValue(const PredefinedExpr *E) {
  auto SL = E->getFunctionName();
  assert(SL != nullptr && "No StringLiteral name in PredefinedExpr");
  StringRef FnName = CurFn->getName();
  if (FnName.starts_with("\01"))
    FnName = FnName.substr(1);
  StringRef NameItems[] = {
      PredefinedExpr::getIdentKindName(E->getIdentKind()), FnName};
  std::string GVName = llvm::join(NameItems, NameItems + 2, ".");
  if (auto *BD = dyn_cast_or_null<BlockDecl>(CurCodeDecl)) {
    std::string Name = std::string(SL->getString());
    if (!Name.empty()) {
      unsigned Discriminator =
          CGM.getCXXABI().getMangleContext().getBlockId(BD, true);
      if (Discriminator)
        Name += "_" + Twine(Discriminator + 1).str();
      auto C = CGM.GetAddrOfConstantCString(Name, GVName.c_str());
      return MakeAddrLValue(C, E->getType(), AlignmentSource::Decl);
    } else {
      auto C =
          CGM.GetAddrOfConstantCString(std::string(FnName), GVName.c_str());
      return MakeAddrLValue(C, E->getType(), AlignmentSource::Decl);
    }
  }
  auto C = CGM.GetAddrOfConstantStringFromLiteral(SL, GVName);
  return MakeAddrLValue(C, E->getType(), AlignmentSource::Decl);
}

/// Emit a type description suitable for use by a runtime sanitizer library. The
/// format of a type descriptor is
///
/// \code
///   { i16 TypeKind, i16 TypeInfo }
/// \endcode
///
/// followed by an array of i8 containing the type name. TypeKind is 0 for an
/// integer, 1 for a floating point value, and -1 for anything else.
llvm::Constant *CodeGenFunction::EmitCheckTypeDescriptor(QualType T) {
  // Only emit each type's descriptor once.
  if (llvm::Constant *C = CGM.getTypeDescriptorFromMap(T))
    return C;

  uint16_t TypeKind = -1;
  uint16_t TypeInfo = 0;

  if (T->isIntegerType()) {
    TypeKind = 0;
    TypeInfo = (llvm::Log2_32(getContext().getTypeSize(T)) << 1) |
               (T->isSignedIntegerType() ? 1 : 0);
  } else if (T->isFloatingType()) {
    TypeKind = 1;
    TypeInfo = getContext().getTypeSize(T);
  }

  // Format the type name as if for a diagnostic, including quotes and
  // optionally an 'aka'.
  SmallString<32> Buffer;
  CGM.getDiags().ConvertArgToString(
      DiagnosticsEngine::ak_qualtype, (intptr_t)T.getAsOpaquePtr(), StringRef(),
      StringRef(), std::nullopt, Buffer, std::nullopt);

  llvm::Constant *Components[] = {
    Builder.getInt16(TypeKind), Builder.getInt16(TypeInfo),
    llvm::ConstantDataArray::getString(getLLVMContext(), Buffer)
  };
  llvm::Constant *Descriptor = llvm::ConstantStruct::getAnon(Components);

  auto *GV = new llvm::GlobalVariable(
      CGM.getModule(), Descriptor->getType(),
      /*isConstant=*/true, llvm::GlobalVariable::PrivateLinkage, Descriptor);
  GV->setUnnamedAddr(llvm::GlobalValue::UnnamedAddr::Global);
  CGM.getSanitizerMetadata()->disableSanitizerForGlobal(GV);

  // Remember the descriptor for this type.
  CGM.setTypeDescriptorInMap(T, GV);

  return GV;
}

llvm::Value *CodeGenFunction::EmitCheckValue(llvm::Value *V) {
  llvm::Type *TargetTy = IntPtrTy;

  if (V->getType() == TargetTy)
    return V;

  // Floating-point types which fit into intptr_t are bitcast to integers
  // and then passed directly (after zero-extension, if necessary).
  if (V->getType()->isFloatingPointTy()) {
    unsigned Bits = V->getType()->getPrimitiveSizeInBits().getFixedValue();
    if (Bits <= TargetTy->getIntegerBitWidth())
      V = Builder.CreateBitCast(V, llvm::Type::getIntNTy(getLLVMContext(),
                                                         Bits));
  }

  // Integers which fit in intptr_t are zero-extended and passed directly.
  if (V->getType()->isIntegerTy() &&
      V->getType()->getIntegerBitWidth() <= TargetTy->getIntegerBitWidth())
    return Builder.CreateZExt(V, TargetTy);

  // Pointers are passed directly, everything else is passed by address.
  if (!V->getType()->isPointerTy()) {
    Address Ptr = CreateDefaultAlignTempAlloca(V->getType());
    Builder.CreateStore(V, Ptr);
    V = Ptr.getPointer();
  }
  return Builder.CreatePtrToInt(V, TargetTy);
}

/// Emit a representation of a SourceLocation for passing to a handler
/// in a sanitizer runtime library. The format for this data is:
/// \code
///   struct SourceLocation {
///     const char *Filename;
///     int32_t Line, Column;
///   };
/// \endcode
/// For an invalid SourceLocation, the Filename pointer is null.
llvm::Constant *CodeGenFunction::EmitCheckSourceLocation(SourceLocation Loc) {
  llvm::Constant *Filename;
  int Line, Column;

  PresumedLoc PLoc = getContext().getSourceManager().getPresumedLoc(Loc);
  if (PLoc.isValid()) {
    StringRef FilenameString = PLoc.getFilename();

    int PathComponentsToStrip =
        CGM.getCodeGenOpts().EmitCheckPathComponentsToStrip;
    if (PathComponentsToStrip < 0) {
      assert(PathComponentsToStrip != INT_MIN);
      int PathComponentsToKeep = -PathComponentsToStrip;
      auto I = llvm::sys::path::rbegin(FilenameString);
      auto E = llvm::sys::path::rend(FilenameString);
      while (I != E && --PathComponentsToKeep)
        ++I;

      FilenameString = FilenameString.substr(I - E);
    } else if (PathComponentsToStrip > 0) {
      auto I = llvm::sys::path::begin(FilenameString);
      auto E = llvm::sys::path::end(FilenameString);
      while (I != E && PathComponentsToStrip--)
        ++I;

      if (I != E)
        FilenameString =
            FilenameString.substr(I - llvm::sys::path::begin(FilenameString));
      else
        FilenameString = llvm::sys::path::filename(FilenameString);
    }

    auto FilenameGV =
        CGM.GetAddrOfConstantCString(std::string(FilenameString), ".src");
    CGM.getSanitizerMetadata()->disableSanitizerForGlobal(
        cast<llvm::GlobalVariable>(
            FilenameGV.getPointer()->stripPointerCasts()));
    Filename = FilenameGV.getPointer();
    Line = PLoc.getLine();
    Column = PLoc.getColumn();
  } else {
    Filename = llvm::Constant::getNullValue(Int8PtrTy);
    Line = Column = 0;
  }

  llvm::Constant *Data[] = {Filename, Builder.getInt32(Line),
                            Builder.getInt32(Column)};

  return llvm::ConstantStruct::getAnon(Data);
}

namespace {
/// Specify under what conditions this check can be recovered
enum class CheckRecoverableKind {
  /// Always terminate program execution if this check fails.
  Unrecoverable,
  /// Check supports recovering, runtime has both fatal (noreturn) and
  /// non-fatal handlers for this check.
  Recoverable,
  /// Runtime conditionally aborts, always need to support recovery.
  AlwaysRecoverable
};
}

static CheckRecoverableKind getRecoverableKind(SanitizerMask Kind) {
  assert(Kind.countPopulation() == 1);
  if (Kind == SanitizerKind::Vptr)
    return CheckRecoverableKind::AlwaysRecoverable;
  else if (Kind == SanitizerKind::Return || Kind == SanitizerKind::Unreachable)
    return CheckRecoverableKind::Unrecoverable;
  else
    return CheckRecoverableKind::Recoverable;
}

namespace {
struct SanitizerHandlerInfo {
  char const *const Name;
  unsigned Version;
};
}

const SanitizerHandlerInfo SanitizerHandlers[] = {
#define SANITIZER_CHECK(Enum, Name, Version) {#Name, Version},
    LIST_SANITIZER_CHECKS
#undef SANITIZER_CHECK
};

static void emitCheckHandlerCall(CodeGenFunction &CGF,
                                 llvm::FunctionType *FnType,
                                 ArrayRef<llvm::Value *> FnArgs,
                                 SanitizerHandler CheckHandler,
                                 CheckRecoverableKind RecoverKind, bool IsFatal,
                                 llvm::BasicBlock *ContBB) {
  assert(IsFatal || RecoverKind != CheckRecoverableKind::Unrecoverable);
  std::optional<ApplyDebugLocation> DL;
  if (!CGF.Builder.getCurrentDebugLocation()) {
    // Ensure that the call has at least an artificial debug location.
    DL.emplace(CGF, SourceLocation());
  }
  bool NeedsAbortSuffix =
      IsFatal && RecoverKind != CheckRecoverableKind::Unrecoverable;
  bool MinimalRuntime = CGF.CGM.getCodeGenOpts().SanitizeMinimalRuntime;
  const SanitizerHandlerInfo &CheckInfo = SanitizerHandlers[CheckHandler];
  const StringRef CheckName = CheckInfo.Name;
  std::string FnName = "__ubsan_handle_" + CheckName.str();
  if (CheckInfo.Version && !MinimalRuntime)
    FnName += "_v" + llvm::utostr(CheckInfo.Version);
  if (MinimalRuntime)
    FnName += "_minimal";
  if (NeedsAbortSuffix)
    FnName += "_abort";
  bool MayReturn =
      !IsFatal || RecoverKind == CheckRecoverableKind::AlwaysRecoverable;

  llvm::AttrBuilder B(CGF.getLLVMContext());
  if (!MayReturn) {
    B.addAttribute(llvm::Attribute::NoReturn)
        .addAttribute(llvm::Attribute::NoUnwind);
  }
  B.addUWTableAttr(llvm::UWTableKind::Default);

  llvm::FunctionCallee Fn = CGF.CGM.CreateRuntimeFunction(
      FnType, FnName,
      llvm::AttributeList::get(CGF.getLLVMContext(),
                               llvm::AttributeList::FunctionIndex, B),
      /*Local=*/true);
  llvm::CallInst *HandlerCall = CGF.EmitNounwindRuntimeCall(Fn, FnArgs);
  if (!MayReturn) {
    HandlerCall->setDoesNotReturn();
    CGF.Builder.CreateUnreachable();
  } else {
    CGF.Builder.CreateBr(ContBB);
  }
}

void CodeGenFunction::EmitCheck(
    ArrayRef<std::pair<llvm::Value *, SanitizerMask>> Checked,
    SanitizerHandler CheckHandler, ArrayRef<llvm::Constant *> StaticArgs,
    ArrayRef<llvm::Value *> DynamicArgs) {
  assert(IsSanitizerScope);
  assert(Checked.size() > 0);
  assert(CheckHandler >= 0 &&
         size_t(CheckHandler) < std::size(SanitizerHandlers));
  const StringRef CheckName = SanitizerHandlers[CheckHandler].Name;

  llvm::Value *FatalCond = nullptr;
  llvm::Value *RecoverableCond = nullptr;
  llvm::Value *TrapCond = nullptr;
  for (int i = 0, n = Checked.size(); i < n; ++i) {
    llvm::Value *Check = Checked[i].first;
    // -fsanitize-trap= overrides -fsanitize-recover=.
    llvm::Value *&Cond =
        CGM.getCodeGenOpts().SanitizeTrap.has(Checked[i].second)
            ? TrapCond
            : CGM.getCodeGenOpts().SanitizeRecover.has(Checked[i].second)
                  ? RecoverableCond
                  : FatalCond;
    Cond = Cond ? Builder.CreateAnd(Cond, Check) : Check;
  }

  if (TrapCond)
    EmitTrapCheck(TrapCond, CheckHandler);
  if (!FatalCond && !RecoverableCond)
    return;

  llvm::Value *JointCond;
  if (FatalCond && RecoverableCond)
    JointCond = Builder.CreateAnd(FatalCond, RecoverableCond);
  else
    JointCond = FatalCond ? FatalCond : RecoverableCond;
  assert(JointCond);

  CheckRecoverableKind RecoverKind = getRecoverableKind(Checked[0].second);
  assert(SanOpts.has(Checked[0].second));
#ifndef NDEBUG
  for (int i = 1, n = Checked.size(); i < n; ++i) {
    assert(RecoverKind == getRecoverableKind(Checked[i].second) &&
           "All recoverable kinds in a single check must be same!");
    assert(SanOpts.has(Checked[i].second));
  }
#endif

  llvm::BasicBlock *Cont = createBasicBlock("cont");
  llvm::BasicBlock *Handlers = createBasicBlock("handler." + CheckName);
  llvm::Instruction *Branch = Builder.CreateCondBr(JointCond, Cont, Handlers);
  // Give hint that we very much don't expect to execute the handler
  // Value chosen to match UR_NONTAKEN_WEIGHT, see BranchProbabilityInfo.cpp
  llvm::MDBuilder MDHelper(getLLVMContext());
  llvm::MDNode *Node = MDHelper.createBranchWeights((1U << 20) - 1, 1);
  Branch->setMetadata(llvm::LLVMContext::MD_prof, Node);
  EmitBlock(Handlers);

  // Handler functions take an i8* pointing to the (handler-specific) static
  // information block, followed by a sequence of intptr_t arguments
  // representing operand values.
  SmallVector<llvm::Value *, 4> Args;
  SmallVector<llvm::Type *, 4> ArgTypes;
  if (!CGM.getCodeGenOpts().SanitizeMinimalRuntime) {
    Args.reserve(DynamicArgs.size() + 1);
    ArgTypes.reserve(DynamicArgs.size() + 1);

    // Emit handler arguments and create handler function type.
    if (!StaticArgs.empty()) {
      llvm::Constant *Info = llvm::ConstantStruct::getAnon(StaticArgs);
      auto *InfoPtr = new llvm::GlobalVariable(
          CGM.getModule(), Info->getType(), false,
          llvm::GlobalVariable::PrivateLinkage, Info, "", nullptr,
          llvm::GlobalVariable::NotThreadLocal,
          CGM.getDataLayout().getDefaultGlobalsAddressSpace());
      InfoPtr->setUnnamedAddr(llvm::GlobalValue::UnnamedAddr::Global);
      CGM.getSanitizerMetadata()->disableSanitizerForGlobal(InfoPtr);
      Args.push_back(InfoPtr);
      ArgTypes.push_back(Args.back()->getType());
    }

    for (size_t i = 0, n = DynamicArgs.size(); i != n; ++i) {
      Args.push_back(EmitCheckValue(DynamicArgs[i]));
      ArgTypes.push_back(IntPtrTy);
    }
  }

  llvm::FunctionType *FnType =
    llvm::FunctionType::get(CGM.VoidTy, ArgTypes, false);

  if (!FatalCond || !RecoverableCond) {
    // Simple case: we need to generate a single handler call, either
    // fatal, or non-fatal.
    emitCheckHandlerCall(*this, FnType, Args, CheckHandler, RecoverKind,
                         (FatalCond != nullptr), Cont);
  } else {
    // Emit two handler calls: first one for set of unrecoverable checks,
    // another one for recoverable.
    llvm::BasicBlock *NonFatalHandlerBB =
        createBasicBlock("non_fatal." + CheckName);
    llvm::BasicBlock *FatalHandlerBB = createBasicBlock("fatal." + CheckName);
    Builder.CreateCondBr(FatalCond, NonFatalHandlerBB, FatalHandlerBB);
    EmitBlock(FatalHandlerBB);
    emitCheckHandlerCall(*this, FnType, Args, CheckHandler, RecoverKind, true,
                         NonFatalHandlerBB);
    EmitBlock(NonFatalHandlerBB);
    emitCheckHandlerCall(*this, FnType, Args, CheckHandler, RecoverKind, false,
                         Cont);
  }

  EmitBlock(Cont);
}

void CodeGenFunction::EmitCfiSlowPathCheck(
    SanitizerMask Kind, llvm::Value *Cond, llvm::ConstantInt *TypeId,
    llvm::Value *Ptr, ArrayRef<llvm::Constant *> StaticArgs) {
  llvm::BasicBlock *Cont = createBasicBlock("cfi.cont");

  llvm::BasicBlock *CheckBB = createBasicBlock("cfi.slowpath");
  llvm::BranchInst *BI = Builder.CreateCondBr(Cond, Cont, CheckBB);

  llvm::MDBuilder MDHelper(getLLVMContext());
  llvm::MDNode *Node = MDHelper.createBranchWeights((1U << 20) - 1, 1);
  BI->setMetadata(llvm::LLVMContext::MD_prof, Node);

  EmitBlock(CheckBB);

  bool WithDiag = !CGM.getCodeGenOpts().SanitizeTrap.has(Kind);

  llvm::CallInst *CheckCall;
  llvm::FunctionCallee SlowPathFn;
  if (WithDiag) {
    llvm::Constant *Info = llvm::ConstantStruct::getAnon(StaticArgs);
    auto *InfoPtr =
        new llvm::GlobalVariable(CGM.getModule(), Info->getType(), false,
                                 llvm::GlobalVariable::PrivateLinkage, Info);
    InfoPtr->setUnnamedAddr(llvm::GlobalValue::UnnamedAddr::Global);
    CGM.getSanitizerMetadata()->disableSanitizerForGlobal(InfoPtr);

    SlowPathFn = CGM.getModule().getOrInsertFunction(
        "__cfi_slowpath_diag",
        llvm::FunctionType::get(VoidTy, {Int64Ty, Int8PtrTy, Int8PtrTy},
                                false));
    CheckCall = Builder.CreateCall(SlowPathFn, {TypeId, Ptr, InfoPtr});
  } else {
    SlowPathFn = CGM.getModule().getOrInsertFunction(
        "__cfi_slowpath",
        llvm::FunctionType::get(VoidTy, {Int64Ty, Int8PtrTy}, false));
    CheckCall = Builder.CreateCall(SlowPathFn, {TypeId, Ptr});
  }

  CGM.setDSOLocal(
      cast<llvm::GlobalValue>(SlowPathFn.getCallee()->stripPointerCasts()));
  CheckCall->setDoesNotThrow();

  EmitBlock(Cont);
}

// Emit a stub for __cfi_check function so that the linker knows about this
// symbol in LTO mode.
void CodeGenFunction::EmitCfiCheckStub() {
  llvm::Module *M = &CGM.getModule();
  auto &Ctx = M->getContext();
  llvm::Function *F = llvm::Function::Create(
      llvm::FunctionType::get(VoidTy, {Int64Ty, Int8PtrTy, Int8PtrTy}, false),
      llvm::GlobalValue::WeakAnyLinkage, "__cfi_check", M);
  F->setAlignment(llvm::Align(4096));
  CGM.setDSOLocal(F);
  llvm::BasicBlock *BB = llvm::BasicBlock::Create(Ctx, "entry", F);
  // CrossDSOCFI pass is not executed if there is no executable code.
  SmallVector<llvm::Value*> Args{F->getArg(2), F->getArg(1)};
  llvm::CallInst::Create(M->getFunction("__cfi_check_fail"), Args, "", BB);
  llvm::ReturnInst::Create(Ctx, nullptr, BB);
}

// This function is basically a switch over the CFI failure kind, which is
// extracted from CFICheckFailData (1st function argument). Each case is either
// llvm.trap or a call to one of the two runtime handlers, based on
// -fsanitize-trap and -fsanitize-recover settings.  Default case (invalid
// failure kind) traps, but this should really never happen.  CFICheckFailData
// can be nullptr if the calling module has -fsanitize-trap behavior for this
// check kind; in this case __cfi_check_fail traps as well.
void CodeGenFunction::EmitCfiCheckFail() {
  SanitizerScope SanScope(this);
  FunctionArgList Args;
  ImplicitParamDecl ArgData(getContext(), getContext().VoidPtrTy,
                            ImplicitParamKind::Other);
  ImplicitParamDecl ArgAddr(getContext(), getContext().VoidPtrTy,
                            ImplicitParamKind::Other);
  Args.push_back(&ArgData);
  Args.push_back(&ArgAddr);

  const CGFunctionInfo &FI =
    CGM.getTypes().arrangeBuiltinFunctionDeclaration(getContext().VoidTy, Args);

  llvm::Function *F = llvm::Function::Create(
      llvm::FunctionType::get(VoidTy, {VoidPtrTy, VoidPtrTy}, false),
      llvm::GlobalValue::WeakODRLinkage, "__cfi_check_fail", &CGM.getModule());

  CGM.SetLLVMFunctionAttributes(GlobalDecl(), FI, F, /*IsThunk=*/false);
  CGM.SetLLVMFunctionAttributesForDefinition(nullptr, F);
  F->setVisibility(llvm::GlobalValue::HiddenVisibility);

  StartFunction(GlobalDecl(), CGM.getContext().VoidTy, F, FI, Args,
                SourceLocation());

  // This function is not affected by NoSanitizeList. This function does
  // not have a source location, but "src:*" would still apply. Revert any
  // changes to SanOpts made in StartFunction.
  SanOpts = CGM.getLangOpts().Sanitize;

  llvm::Value *Data =
      EmitLoadOfScalar(GetAddrOfLocalVar(&ArgData), /*Volatile=*/false,
                       CGM.getContext().VoidPtrTy, ArgData.getLocation());
  llvm::Value *Addr =
      EmitLoadOfScalar(GetAddrOfLocalVar(&ArgAddr), /*Volatile=*/false,
                       CGM.getContext().VoidPtrTy, ArgAddr.getLocation());

  // Data == nullptr means the calling module has trap behaviour for this check.
  llvm::Value *DataIsNotNullPtr =
      Builder.CreateICmpNE(Data, llvm::ConstantPointerNull::get(Int8PtrTy));
  EmitTrapCheck(DataIsNotNullPtr, SanitizerHandler::CFICheckFail);

  llvm::StructType *SourceLocationTy =
      llvm::StructType::get(VoidPtrTy, Int32Ty, Int32Ty);
  llvm::StructType *CfiCheckFailDataTy =
      llvm::StructType::get(Int8Ty, SourceLocationTy, VoidPtrTy);

  llvm::Value *V = Builder.CreateConstGEP2_32(
      CfiCheckFailDataTy,
      Builder.CreatePointerCast(Data, CfiCheckFailDataTy->getPointerTo(0)), 0,
      0);

  Address CheckKindAddr(V, Int8Ty, getIntAlign());
  llvm::Value *CheckKind = Builder.CreateLoad(CheckKindAddr);

  llvm::Value *AllVtables = llvm::MetadataAsValue::get(
      CGM.getLLVMContext(),
      llvm::MDString::get(CGM.getLLVMContext(), "all-vtables"));
  llvm::Value *ValidVtable = Builder.CreateZExt(
      Builder.CreateCall(CGM.getIntrinsic(llvm::Intrinsic::type_test),
                         {Addr, AllVtables}),
      IntPtrTy);

  const std::pair<int, SanitizerMask> CheckKinds[] = {
      {CFITCK_VCall, SanitizerKind::CFIVCall},
      {CFITCK_NVCall, SanitizerKind::CFINVCall},
      {CFITCK_DerivedCast, SanitizerKind::CFIDerivedCast},
      {CFITCK_UnrelatedCast, SanitizerKind::CFIUnrelatedCast},
      {CFITCK_ICall, SanitizerKind::CFIICall}};

  SmallVector<std::pair<llvm::Value *, SanitizerMask>, 5> Checks;
  for (auto CheckKindMaskPair : CheckKinds) {
    int Kind = CheckKindMaskPair.first;
    SanitizerMask Mask = CheckKindMaskPair.second;
    llvm::Value *Cond =
        Builder.CreateICmpNE(CheckKind, llvm::ConstantInt::get(Int8Ty, Kind));
    if (CGM.getLangOpts().Sanitize.has(Mask))
      EmitCheck(std::make_pair(Cond, Mask), SanitizerHandler::CFICheckFail, {},
                {Data, Addr, ValidVtable});
    else
      EmitTrapCheck(Cond, SanitizerHandler::CFICheckFail);
  }

  FinishFunction();
  // The only reference to this function will be created during LTO link.
  // Make sure it survives until then.
  CGM.addUsedGlobal(F);
}

void CodeGenFunction::EmitUnreachable(SourceLocation Loc) {
  if (SanOpts.has(SanitizerKind::Unreachable)) {
    SanitizerScope SanScope(this);
    EmitCheck(std::make_pair(static_cast<llvm::Value *>(Builder.getFalse()),
                             SanitizerKind::Unreachable),
              SanitizerHandler::BuiltinUnreachable,
              EmitCheckSourceLocation(Loc), std::nullopt);
  }
  Builder.CreateUnreachable();
}

void CodeGenFunction::EmitTrapCheck(llvm::Value *Checked,
                                    SanitizerHandler CheckHandlerID) {
  llvm::BasicBlock *Cont = createBasicBlock("cont");

  // If we're optimizing, collapse all calls to trap down to just one per
  // check-type per function to save on code size.
  if (TrapBBs.size() <= CheckHandlerID)
    TrapBBs.resize(CheckHandlerID + 1);

  llvm::BasicBlock *&TrapBB = TrapBBs[CheckHandlerID];

  if (!ClSanitizeDebugDeoptimization &&
      CGM.getCodeGenOpts().OptimizationLevel && TrapBB &&
      (!CurCodeDecl || !CurCodeDecl->hasAttr<OptimizeNoneAttr>())) {
    auto Call = TrapBB->begin();
    assert(isa<llvm::CallInst>(Call) && "Expected call in trap BB");

    Call->applyMergedLocation(Call->getDebugLoc(),
                              Builder.getCurrentDebugLocation());
    Builder.CreateCondBr(Checked, Cont, TrapBB);
  } else {
    TrapBB = createBasicBlock("trap");
    Builder.CreateCondBr(Checked, Cont, TrapBB);
    EmitBlock(TrapBB);

    llvm::CallInst *TrapCall = Builder.CreateCall(
        CGM.getIntrinsic(llvm::Intrinsic::ubsantrap),
        llvm::ConstantInt::get(CGM.Int8Ty, ClSanitizeDebugDeoptimization
                                               ? TrapBB->getParent()->size()
                                               : CheckHandlerID));

    if (!CGM.getCodeGenOpts().TrapFuncName.empty()) {
      auto A = llvm::Attribute::get(getLLVMContext(), "trap-func-name",
                                    CGM.getCodeGenOpts().TrapFuncName);
      TrapCall->addFnAttr(A);
    }
    TrapCall->setDoesNotReturn();
    TrapCall->setDoesNotThrow();
    Builder.CreateUnreachable();
  }

  EmitBlock(Cont);
}

llvm::CallInst *CodeGenFunction::EmitTrapCall(llvm::Intrinsic::ID IntrID) {
  llvm::CallInst *TrapCall =
      Builder.CreateCall(CGM.getIntrinsic(IntrID));

  if (!CGM.getCodeGenOpts().TrapFuncName.empty()) {
    auto A = llvm::Attribute::get(getLLVMContext(), "trap-func-name",
                                  CGM.getCodeGenOpts().TrapFuncName);
    TrapCall->addFnAttr(A);
  }

  return TrapCall;
}

Address CodeGenFunction::EmitArrayToPointerDecay(const Expr *E,
                                                 LValueBaseInfo *BaseInfo,
                                                 TBAAAccessInfo *TBAAInfo) {
  assert(E->getType()->isArrayType() &&
         "Array to pointer decay must have array source type!");

  // Expressions of array type can't be bitfields or vector elements.
  LValue LV = EmitLValue(E);
  Address Addr = LV.getAddress(*this);

  // If the array type was an incomplete type, we need to make sure
  // the decay ends up being the right type.
  llvm::Type *NewTy = ConvertType(E->getType());
  Addr = Addr.withElementType(NewTy);

  // Note that VLA pointers are always decayed, so we don't need to do
  // anything here.
  if (!E->getType()->isVariableArrayType()) {
    assert(isa<llvm::ArrayType>(Addr.getElementType()) &&
           "Expected pointer to array");
    Addr = Builder.CreateConstArrayGEP(Addr, 0, "arraydecay");
  }

  // The result of this decay conversion points to an array element within the
  // base lvalue. However, since TBAA currently does not support representing
  // accesses to elements of member arrays, we conservatively represent accesses
  // to the pointee object as if it had no any base lvalue specified.
  // TODO: Support TBAA for member arrays.
  QualType EltType = E->getType()->castAsArrayTypeUnsafe()->getElementType();
  if (BaseInfo) *BaseInfo = LV.getBaseInfo();
  if (TBAAInfo) *TBAAInfo = CGM.getTBAAAccessInfo(EltType);

  return Addr.withElementType(ConvertTypeForMem(EltType));
}

/// isSimpleArrayDecayOperand - If the specified expr is a simple decay from an
/// array to pointer, return the array subexpression.
static const Expr *isSimpleArrayDecayOperand(const Expr *E) {
  // If this isn't just an array->pointer decay, bail out.
  const auto *CE = dyn_cast<CastExpr>(E);
  if (!CE || CE->getCastKind() != CK_ArrayToPointerDecay)
    return nullptr;

  // If this is a decay from variable width array, bail out.
  const Expr *SubExpr = CE->getSubExpr();
  if (SubExpr->getType()->isVariableArrayType())
    return nullptr;

  return SubExpr;
}

static llvm::Value *emitArraySubscriptGEP(CodeGenFunction &CGF,
                                          llvm::Type *elemType,
                                          llvm::Value *ptr,
                                          ArrayRef<llvm::Value*> indices,
                                          bool inbounds,
                                          bool signedIndices,
                                          SourceLocation loc,
                                    const llvm::Twine &name = "arrayidx") {
  if (inbounds) {
    return CGF.EmitCheckedInBoundsGEP(elemType, ptr, indices, signedIndices,
                                      CodeGenFunction::NotSubtraction, loc,
                                      name);
  } else {
    return CGF.Builder.CreateGEP(elemType, ptr, indices, name);
  }
}

static CharUnits getArrayElementAlign(CharUnits arrayAlign,
                                      llvm::Value *idx,
                                      CharUnits eltSize) {
  // If we have a constant index, we can use the exact offset of the
  // element we're accessing.
  if (auto constantIdx = dyn_cast<llvm::ConstantInt>(idx)) {
    CharUnits offset = constantIdx->getZExtValue() * eltSize;
    return arrayAlign.alignmentAtOffset(offset);

  // Otherwise, use the worst-case alignment for any element.
  } else {
    return arrayAlign.alignmentOfArrayElement(eltSize);
  }
}

static QualType getFixedSizeElementType(const ASTContext &ctx,
                                        const VariableArrayType *vla) {
  QualType eltType;
  do {
    eltType = vla->getElementType();
  } while ((vla = ctx.getAsVariableArrayType(eltType)));
  return eltType;
}

static void AddIVDepMetadata(CodeGenFunction &CGF, const ValueDecl *ArrayDecl,
                             llvm::Value *EltPtr) {
  if (!ArrayDecl)
    return;

  // Only handle actual GEPs, ConstantExpr GEPs don't have metadata.
  if (auto *GEP = dyn_cast<llvm::GetElementPtrInst>(EltPtr))
    CGF.LoopStack.addIVDepMetadata(ArrayDecl, GEP);
}

static bool hasBPFPreserveStaticOffset(const RecordDecl *D) {
  return D && D->hasAttr<BPFPreserveStaticOffsetAttr>();
}

static bool hasBPFPreserveStaticOffset(const Expr *E) {
  if (!E)
    return false;
  QualType PointeeType = E->getType()->getPointeeType();
  if (PointeeType.isNull())
    return false;
  if (const auto *BaseDecl = PointeeType->getAsRecordDecl())
    return hasBPFPreserveStaticOffset(BaseDecl);
  return false;
}

// Wraps Addr with a call to llvm.preserve.static.offset intrinsic.
static Address wrapWithBPFPreserveStaticOffset(CodeGenFunction &CGF,
                                               Address &Addr) {
  if (!CGF.getTarget().getTriple().isBPF())
    return Addr;

  llvm::Function *Fn =
      CGF.CGM.getIntrinsic(llvm::Intrinsic::preserve_static_offset);
  llvm::CallInst *Call = CGF.Builder.CreateCall(Fn, {Addr.getPointer()});
  return Address(Call, Addr.getElementType(), Addr.getAlignment());
}

/// Given an array base, check whether its member access belongs to a record
/// with preserve_access_index attribute or not.
static bool IsPreserveAIArrayBase(CodeGenFunction &CGF, const Expr *ArrayBase) {
  if (!ArrayBase || !CGF.getDebugInfo())
    return false;

  // Only support base as either a MemberExpr or DeclRefExpr.
  // DeclRefExpr to cover cases like:
  //    struct s { int a; int b[10]; };
  //    struct s *p;
  //    p[1].a
  // p[1] will generate a DeclRefExpr and p[1].a is a MemberExpr.
  // p->b[5] is a MemberExpr example.
  const Expr *E = ArrayBase->IgnoreImpCasts();
  if (const auto *ME = dyn_cast<MemberExpr>(E))
    return ME->getMemberDecl()->hasAttr<BPFPreserveAccessIndexAttr>();

  if (const auto *DRE = dyn_cast<DeclRefExpr>(E)) {
    const auto *VarDef = dyn_cast<VarDecl>(DRE->getDecl());
    if (!VarDef)
      return false;

    const auto *PtrT = VarDef->getType()->getAs<PointerType>();
    if (!PtrT)
      return false;

    const auto *PointeeT = PtrT->getPointeeType()
                             ->getUnqualifiedDesugaredType();
    if (const auto *RecT = dyn_cast<RecordType>(PointeeT))
      return RecT->getDecl()->hasAttr<BPFPreserveAccessIndexAttr>();
    return false;
  }

  return false;
}

static Address emitArraySubscriptGEP(CodeGenFunction &CGF, Address addr,
                                     ArrayRef<llvm::Value *> indices,
                                     QualType eltType, bool inbounds,
                                     bool signedIndices, SourceLocation loc,
                                     QualType *arrayType = nullptr,
                                     const Expr *Base = nullptr,
                                     const llvm::Twine &name = "arrayidx",
                                     const ValueDecl *arrayDecl = nullptr) {
  // All the indices except that last must be zero.
#ifndef NDEBUG
  for (auto *idx : indices.drop_back())
    assert(isa<llvm::ConstantInt>(idx) &&
           cast<llvm::ConstantInt>(idx)->isZero());
#endif

  // Determine the element size of the statically-sized base.  This is
  // the thing that the indices are expressed in terms of.
  if (auto vla = CGF.getContext().getAsVariableArrayType(eltType)) {
    eltType = getFixedSizeElementType(CGF.getContext(), vla);
  }

  // We can use that to compute the best alignment of the element.
  CharUnits eltSize = CGF.getContext().getTypeSizeInChars(eltType);
  CharUnits eltAlign =
    getArrayElementAlign(addr.getAlignment(), indices.back(), eltSize);

  if (hasBPFPreserveStaticOffset(Base))
    addr = wrapWithBPFPreserveStaticOffset(CGF, addr);

  llvm::Value *eltPtr;
  auto LastIndex = dyn_cast<llvm::ConstantInt>(indices.back());
  if (!LastIndex ||
      (!CGF.IsInPreservedAIRegion && !IsPreserveAIArrayBase(CGF, Base))) {
    eltPtr = emitArraySubscriptGEP(
        CGF, addr.getElementType(), addr.getPointer(), indices, inbounds,
        signedIndices, loc, name);
    AddIVDepMetadata(CGF, arrayDecl, eltPtr);
  } else {
    // Remember the original array subscript for bpf target
    unsigned idx = LastIndex->getZExtValue();
    llvm::DIType *DbgInfo = nullptr;
    if (arrayType)
      DbgInfo = CGF.getDebugInfo()->getOrCreateStandaloneType(*arrayType, loc);
    eltPtr = CGF.Builder.CreatePreserveArrayAccessIndex(addr.getElementType(),
                                                        addr.getPointer(),
                                                        indices.size() - 1,
                                                        idx, DbgInfo);
  }

  return Address(eltPtr, CGF.ConvertTypeForMem(eltType), eltAlign);
}

LValue CodeGenFunction::EmitArraySubscriptExpr(const ArraySubscriptExpr *E,
                                               bool Accessed) {
  // The index must always be an integer, which is not an aggregate.  Emit it
  // in lexical order (this complexity is, sadly, required by C++17).
  llvm::Value *IdxPre =
      (E->getLHS() == E->getIdx()) ? EmitScalarExpr(E->getIdx()) : nullptr;
  bool SignedIndices = false;
  auto EmitIdxAfterBase = [&, IdxPre](bool Promote) -> llvm::Value * {
    auto *Idx = IdxPre;
    if (E->getLHS() != E->getIdx()) {
      assert(E->getRHS() == E->getIdx() && "index was neither LHS nor RHS");
      Idx = EmitScalarExpr(E->getIdx());
    }

    QualType IdxTy = E->getIdx()->getType();
    bool IdxSigned = IdxTy->isSignedIntegerOrEnumerationType();
    SignedIndices |= IdxSigned;

    if (SanOpts.has(SanitizerKind::ArrayBounds))
      EmitBoundsCheck(E, E->getBase(), Idx, IdxTy, Accessed);

    // Extend or truncate the index type to 32 or 64-bits.
    if (Promote && Idx->getType() != IntPtrTy)
      Idx = Builder.CreateIntCast(Idx, IntPtrTy, IdxSigned, "idxprom");

    return Idx;
  };
  IdxPre = nullptr;

  // If the base is a vector type, then we are forming a vector element lvalue
  // with this subscript.
  if (E->getBase()->getType()->isVectorType() &&
      !isa<ExtVectorElementExpr>(E->getBase())) {
    // Emit the vector as an lvalue to get its address.
    LValue LHS = EmitLValue(E->getBase());
    auto *Idx = EmitIdxAfterBase(/*Promote*/false);
    assert(LHS.isSimple() && "Can only subscript lvalue vectors here!");
    return LValue::MakeVectorElt(LHS.getAddress(*this), Idx,
                                 E->getBase()->getType(), LHS.getBaseInfo(),
                                 TBAAAccessInfo());
  }

  // All the other cases basically behave like simple offsetting.

  // Handle the extvector case we ignored above.
  if (isa<ExtVectorElementExpr>(E->getBase())) {
    LValue LV = EmitLValue(E->getBase());
    auto *Idx = EmitIdxAfterBase(/*Promote*/true);
    Address Addr = EmitExtVectorElementLValue(LV);

    QualType EltType = LV.getType()->castAs<VectorType>()->getElementType();
    Addr = emitArraySubscriptGEP(*this, Addr, Idx, EltType, /*inbounds*/ true,
                                 SignedIndices, E->getExprLoc());
    return MakeAddrLValue(Addr, EltType, LV.getBaseInfo(),
                          CGM.getTBAAInfoForSubobject(LV, EltType));
  }

  LValueBaseInfo EltBaseInfo;
  TBAAAccessInfo EltTBAAInfo;
  Address Addr = Address::invalid();
  if (const VariableArrayType *vla =
           getContext().getAsVariableArrayType(E->getType())) {
    // The base must be a pointer, which is not an aggregate.  Emit
    // it.  It needs to be emitted first in case it's what captures
    // the VLA bounds.
    Addr = EmitPointerWithAlignment(E->getBase(), &EltBaseInfo, &EltTBAAInfo);
    auto *Idx = EmitIdxAfterBase(/*Promote*/true);

    // The element count here is the total number of non-VLA elements.
    llvm::Value *numElements = getVLASize(vla).NumElts;

    // Effectively, the multiply by the VLA size is part of the GEP.
    // GEP indexes are signed, and scaling an index isn't permitted to
    // signed-overflow, so we use the same semantics for our explicit
    // multiply.  We suppress this if overflow is not undefined behavior.
    if (getLangOpts().isSignedOverflowDefined()) {
      Idx = Builder.CreateMul(Idx, numElements);
    } else {
      Idx = Builder.CreateNSWMul(Idx, numElements);
    }

    Addr = emitArraySubscriptGEP(*this, Addr, Idx, vla->getElementType(),
                                 !getLangOpts().isSignedOverflowDefined(),
                                 SignedIndices, E->getExprLoc());

  } else if (const ObjCObjectType *OIT = E->getType()->getAs<ObjCObjectType>()){
    // Indexing over an interface, as in "NSString *P; P[4];"

    // Emit the base pointer.
    Addr = EmitPointerWithAlignment(E->getBase(), &EltBaseInfo, &EltTBAAInfo);
    auto *Idx = EmitIdxAfterBase(/*Promote*/true);

    CharUnits InterfaceSize = getContext().getTypeSizeInChars(OIT);
    llvm::Value *InterfaceSizeVal =
        llvm::ConstantInt::get(Idx->getType(), InterfaceSize.getQuantity());

    llvm::Value *ScaledIdx = Builder.CreateMul(Idx, InterfaceSizeVal);

    // We don't necessarily build correct LLVM struct types for ObjC
    // interfaces, so we can't rely on GEP to do this scaling
    // correctly, so we need to cast to i8*.  FIXME: is this actually
    // true?  A lot of other things in the fragile ABI would break...
    llvm::Type *OrigBaseElemTy = Addr.getElementType();

    // Do the GEP.
    CharUnits EltAlign =
      getArrayElementAlign(Addr.getAlignment(), Idx, InterfaceSize);
    llvm::Value *EltPtr =
        emitArraySubscriptGEP(*this, Int8Ty, Addr.getPointer(), ScaledIdx,
                              false, SignedIndices, E->getExprLoc());
    Addr = Address(EltPtr, OrigBaseElemTy, EltAlign);
  } else if (const Expr *Array = isSimpleArrayDecayOperand(E->getBase())) {
    // If this is A[i] where A is an array, the frontend will have decayed the
    // base to be a ArrayToPointerDecay implicit cast.  While correct, it is
    // inefficient at -O0 to emit a "gep A, 0, 0" when codegen'ing it, then a
    // "gep x, i" here.  Emit one "gep A, 0, i".
    assert(Array->getType()->isArrayType() &&
           "Array to pointer decay must have array source type!");
    LValue ArrayLV;
    // For simple multidimensional array indexing, set the 'accessed' flag for
    // better bounds-checking of the base expression.
    if (const auto *ASE = dyn_cast<ArraySubscriptExpr>(Array))
      ArrayLV = EmitArraySubscriptExpr(ASE, /*Accessed*/ true);
    else
      ArrayLV = EmitLValue(Array);
    auto *Idx = EmitIdxAfterBase(/*Promote*/true);

<<<<<<< HEAD
    if (SanOpts.has(SanitizerKind::ArrayBounds)) {
      // If the array being accessed has a "counted_by" attribute, generate
      // bounds checking code. The "count" field is at the top level of the
      // struct or in an anonymous struct, that's also at the top level. Future
      // expansions may allow the "count" to reside at any place in the struct,
      // but the value of "counted_by" will be a "simple" path to the count,
      // i.e. "a.b.count", so we shouldn't need the full force of EmitLValue or
      // similar to emit the correct GEP.
      const LangOptions::StrictFlexArraysLevelKind StrictFlexArraysLevel =
          getLangOpts().getStrictFlexArraysLevel();

      if (const auto *ME = dyn_cast<MemberExpr>(Array);
          ME &&
          ME->isFlexibleArrayMemberLike(getContext(), StrictFlexArraysLevel) &&
          ME->getMemberDecl()->hasAttr<CountedByAttr>()) {
        const FieldDecl *FAMDecl = dyn_cast<FieldDecl>(ME->getMemberDecl());
        if (const FieldDecl *CountFD = FindCountedByField(FAMDecl)) {
          if (std::optional<int64_t> Diff =
                  getOffsetDifferenceInBits(*this, CountFD, FAMDecl)) {
            CharUnits OffsetDiff = CGM.getContext().toCharUnitsFromBits(*Diff);

            // Create a GEP with a byte offset between the FAM and count and
            // use that to load the count value.
            Addr = Builder.CreatePointerBitCastOrAddrSpaceCast(
                ArrayLV.getAddress(*this), Int8PtrTy, Int8Ty);

            llvm::Type *CountTy = ConvertType(CountFD->getType());
            llvm::Value *Res = Builder.CreateInBoundsGEP(
                Int8Ty, Addr.getPointer(),
                Builder.getInt32(OffsetDiff.getQuantity()), ".counted_by.gep");
            Res = Builder.CreateAlignedLoad(CountTy, Res, getIntAlign(),
                                            ".counted_by.load");

            // Now emit the bounds checking.
            EmitBoundsCheckImpl(E, Res, Idx, E->getIdx()->getType(),
                                Array->getType(), Accessed);
          }
        }
      }
    }

    const ValueDecl *ArrayDecl = nullptr;
    if (const auto *DRE = dyn_cast<DeclRefExpr>(Array->IgnoreParenCasts()))
      ArrayDecl = DRE->getDecl();
    else if (const auto *ME = dyn_cast<MemberExpr>(Array->IgnoreParenCasts()))
      ArrayDecl = ME->getMemberDecl();

=======
>>>>>>> a511c1a9
    // Propagate the alignment from the array itself to the result.
    QualType arrayType = Array->getType();
    Addr = emitArraySubscriptGEP(
        *this, ArrayLV.getAddress(*this), {CGM.getSize(CharUnits::Zero()), Idx},
        E->getType(), !getLangOpts().isSignedOverflowDefined(), SignedIndices,
        E->getExprLoc(), &arrayType, E->getBase(), "arrayidx", ArrayDecl);
    EltBaseInfo = ArrayLV.getBaseInfo();
    EltTBAAInfo = CGM.getTBAAInfoForSubobject(ArrayLV, E->getType());
  } else {
    // The base must be a pointer; emit it with an estimate of its alignment.
    Addr = EmitPointerWithAlignment(E->getBase(), &EltBaseInfo, &EltTBAAInfo);
    auto *Idx = EmitIdxAfterBase(/*Promote*/true);
    QualType ptrType = E->getBase()->getType();

    const ValueDecl *PtrDecl = nullptr;
    if (const auto *DRE =
            dyn_cast<DeclRefExpr>(E->getBase()->IgnoreParenCasts()))
      PtrDecl = DRE->getDecl();
    else if (const auto *ME =
                 dyn_cast<MemberExpr>(E->getBase()->IgnoreParenCasts()))
      PtrDecl = ME->getMemberDecl();

    Addr = emitArraySubscriptGEP(*this, Addr, Idx, E->getType(),
                                 !getLangOpts().isSignedOverflowDefined(),
                                 SignedIndices, E->getExprLoc(), &ptrType,
                                 E->getBase(), "arrayidx", PtrDecl);
  }

  LValue LV = MakeAddrLValue(Addr, E->getType(), EltBaseInfo, EltTBAAInfo);

  if (getLangOpts().ObjC &&
      getLangOpts().getGC() != LangOptions::NonGC) {
    LV.setNonGC(!E->isOBJCGCCandidate(getContext()));
    setObjCGCLValueClass(getContext(), E, LV);
  }
  return LV;
}

LValue CodeGenFunction::EmitMatrixSubscriptExpr(const MatrixSubscriptExpr *E) {
  assert(
      !E->isIncomplete() &&
      "incomplete matrix subscript expressions should be rejected during Sema");
  LValue Base = EmitLValue(E->getBase());
  llvm::Value *RowIdx = EmitScalarExpr(E->getRowIdx());
  llvm::Value *ColIdx = EmitScalarExpr(E->getColumnIdx());
  llvm::Value *NumRows = Builder.getIntN(
      RowIdx->getType()->getScalarSizeInBits(),
      E->getBase()->getType()->castAs<ConstantMatrixType>()->getNumRows());
  llvm::Value *FinalIdx =
      Builder.CreateAdd(Builder.CreateMul(ColIdx, NumRows), RowIdx);
  return LValue::MakeMatrixElt(
      MaybeConvertMatrixAddress(Base.getAddress(*this), *this), FinalIdx,
      E->getBase()->getType(), Base.getBaseInfo(), TBAAAccessInfo());
}

static Address emitOMPArraySectionBase(CodeGenFunction &CGF, const Expr *Base,
                                       LValueBaseInfo &BaseInfo,
                                       TBAAAccessInfo &TBAAInfo,
                                       QualType BaseTy, QualType ElTy,
                                       bool IsLowerBound) {
  LValue BaseLVal;
  if (auto *ASE = dyn_cast<OMPArraySectionExpr>(Base->IgnoreParenImpCasts())) {
    BaseLVal = CGF.EmitOMPArraySectionExpr(ASE, IsLowerBound);
    if (BaseTy->isArrayType()) {
      Address Addr = BaseLVal.getAddress(CGF);
      BaseInfo = BaseLVal.getBaseInfo();

      // If the array type was an incomplete type, we need to make sure
      // the decay ends up being the right type.
      llvm::Type *NewTy = CGF.ConvertType(BaseTy);
      Addr = Addr.withElementType(NewTy);

      // Note that VLA pointers are always decayed, so we don't need to do
      // anything here.
      if (!BaseTy->isVariableArrayType()) {
        assert(isa<llvm::ArrayType>(Addr.getElementType()) &&
               "Expected pointer to array");
        Addr = CGF.Builder.CreateConstArrayGEP(Addr, 0, "arraydecay");
      }

      return Addr.withElementType(CGF.ConvertTypeForMem(ElTy));
    }
    LValueBaseInfo TypeBaseInfo;
    TBAAAccessInfo TypeTBAAInfo;
    CharUnits Align =
        CGF.CGM.getNaturalTypeAlignment(ElTy, &TypeBaseInfo, &TypeTBAAInfo);
    BaseInfo.mergeForCast(TypeBaseInfo);
    TBAAInfo = CGF.CGM.mergeTBAAInfoForCast(TBAAInfo, TypeTBAAInfo);
    return Address(CGF.Builder.CreateLoad(BaseLVal.getAddress(CGF)),
                   CGF.ConvertTypeForMem(ElTy), Align);
  }
  return CGF.EmitPointerWithAlignment(Base, &BaseInfo, &TBAAInfo);
}

LValue CodeGenFunction::EmitOMPArraySectionExpr(const OMPArraySectionExpr *E,
                                                bool IsLowerBound) {
  QualType BaseTy = OMPArraySectionExpr::getBaseOriginalType(E->getBase());
  QualType ResultExprTy;
  if (auto *AT = getContext().getAsArrayType(BaseTy))
    ResultExprTy = AT->getElementType();
  else
    ResultExprTy = BaseTy->getPointeeType();
  llvm::Value *Idx = nullptr;
  if (IsLowerBound || E->getColonLocFirst().isInvalid()) {
    // Requesting lower bound or upper bound, but without provided length and
    // without ':' symbol for the default length -> length = 1.
    // Idx = LowerBound ?: 0;
    if (auto *LowerBound = E->getLowerBound()) {
      Idx = Builder.CreateIntCast(
          EmitScalarExpr(LowerBound), IntPtrTy,
          LowerBound->getType()->hasSignedIntegerRepresentation());
    } else
      Idx = llvm::ConstantInt::getNullValue(IntPtrTy);
  } else {
    // Try to emit length or lower bound as constant. If this is possible, 1
    // is subtracted from constant length or lower bound. Otherwise, emit LLVM
    // IR (LB + Len) - 1.
    auto &C = CGM.getContext();
    auto *Length = E->getLength();
    llvm::APSInt ConstLength;
    if (Length) {
      // Idx = LowerBound + Length - 1;
      if (std::optional<llvm::APSInt> CL = Length->getIntegerConstantExpr(C)) {
        ConstLength = CL->zextOrTrunc(PointerWidthInBits);
        Length = nullptr;
      }
      auto *LowerBound = E->getLowerBound();
      llvm::APSInt ConstLowerBound(PointerWidthInBits, /*isUnsigned=*/false);
      if (LowerBound) {
        if (std::optional<llvm::APSInt> LB =
                LowerBound->getIntegerConstantExpr(C)) {
          ConstLowerBound = LB->zextOrTrunc(PointerWidthInBits);
          LowerBound = nullptr;
        }
      }
      if (!Length)
        --ConstLength;
      else if (!LowerBound)
        --ConstLowerBound;

      if (Length || LowerBound) {
        auto *LowerBoundVal =
            LowerBound
                ? Builder.CreateIntCast(
                      EmitScalarExpr(LowerBound), IntPtrTy,
                      LowerBound->getType()->hasSignedIntegerRepresentation())
                : llvm::ConstantInt::get(IntPtrTy, ConstLowerBound);
        auto *LengthVal =
            Length
                ? Builder.CreateIntCast(
                      EmitScalarExpr(Length), IntPtrTy,
                      Length->getType()->hasSignedIntegerRepresentation())
                : llvm::ConstantInt::get(IntPtrTy, ConstLength);
        Idx = Builder.CreateAdd(LowerBoundVal, LengthVal, "lb_add_len",
                                /*HasNUW=*/false,
                                !getLangOpts().isSignedOverflowDefined());
        if (Length && LowerBound) {
          Idx = Builder.CreateSub(
              Idx, llvm::ConstantInt::get(IntPtrTy, /*V=*/1), "idx_sub_1",
              /*HasNUW=*/false, !getLangOpts().isSignedOverflowDefined());
        }
      } else
        Idx = llvm::ConstantInt::get(IntPtrTy, ConstLength + ConstLowerBound);
    } else {
      // Idx = ArraySize - 1;
      QualType ArrayTy = BaseTy->isPointerType()
                             ? E->getBase()->IgnoreParenImpCasts()->getType()
                             : BaseTy;
      if (auto *VAT = C.getAsVariableArrayType(ArrayTy)) {
        Length = VAT->getSizeExpr();
        if (std::optional<llvm::APSInt> L = Length->getIntegerConstantExpr(C)) {
          ConstLength = *L;
          Length = nullptr;
        }
      } else {
        auto *CAT = C.getAsConstantArrayType(ArrayTy);
        assert(CAT && "unexpected type for array initializer");
        ConstLength = CAT->getSize();
      }
      if (Length) {
        auto *LengthVal = Builder.CreateIntCast(
            EmitScalarExpr(Length), IntPtrTy,
            Length->getType()->hasSignedIntegerRepresentation());
        Idx = Builder.CreateSub(
            LengthVal, llvm::ConstantInt::get(IntPtrTy, /*V=*/1), "len_sub_1",
            /*HasNUW=*/false, !getLangOpts().isSignedOverflowDefined());
      } else {
        ConstLength = ConstLength.zextOrTrunc(PointerWidthInBits);
        --ConstLength;
        Idx = llvm::ConstantInt::get(IntPtrTy, ConstLength);
      }
    }
  }
  assert(Idx);

  Address EltPtr = Address::invalid();
  LValueBaseInfo BaseInfo;
  TBAAAccessInfo TBAAInfo;
  if (auto *VLA = getContext().getAsVariableArrayType(ResultExprTy)) {
    // The base must be a pointer, which is not an aggregate.  Emit
    // it.  It needs to be emitted first in case it's what captures
    // the VLA bounds.
    Address Base =
        emitOMPArraySectionBase(*this, E->getBase(), BaseInfo, TBAAInfo,
                                BaseTy, VLA->getElementType(), IsLowerBound);
    // The element count here is the total number of non-VLA elements.
    llvm::Value *NumElements = getVLASize(VLA).NumElts;

    // Effectively, the multiply by the VLA size is part of the GEP.
    // GEP indexes are signed, and scaling an index isn't permitted to
    // signed-overflow, so we use the same semantics for our explicit
    // multiply.  We suppress this if overflow is not undefined behavior.
    if (getLangOpts().isSignedOverflowDefined())
      Idx = Builder.CreateMul(Idx, NumElements);
    else
      Idx = Builder.CreateNSWMul(Idx, NumElements);
    EltPtr = emitArraySubscriptGEP(*this, Base, Idx, VLA->getElementType(),
                                   !getLangOpts().isSignedOverflowDefined(),
                                   /*signedIndices=*/false, E->getExprLoc());
  } else if (const Expr *Array = isSimpleArrayDecayOperand(E->getBase())) {
    // If this is A[i] where A is an array, the frontend will have decayed the
    // base to be a ArrayToPointerDecay implicit cast.  While correct, it is
    // inefficient at -O0 to emit a "gep A, 0, 0" when codegen'ing it, then a
    // "gep x, i" here.  Emit one "gep A, 0, i".
    assert(Array->getType()->isArrayType() &&
           "Array to pointer decay must have array source type!");
    LValue ArrayLV;
    // For simple multidimensional array indexing, set the 'accessed' flag for
    // better bounds-checking of the base expression.
    if (const auto *ASE = dyn_cast<ArraySubscriptExpr>(Array))
      ArrayLV = EmitArraySubscriptExpr(ASE, /*Accessed*/ true);
    else
      ArrayLV = EmitLValue(Array);

    // Propagate the alignment from the array itself to the result.
    EltPtr = emitArraySubscriptGEP(
        *this, ArrayLV.getAddress(*this), {CGM.getSize(CharUnits::Zero()), Idx},
        ResultExprTy, !getLangOpts().isSignedOverflowDefined(),
        /*signedIndices=*/false, E->getExprLoc());
    BaseInfo = ArrayLV.getBaseInfo();
    TBAAInfo = CGM.getTBAAInfoForSubobject(ArrayLV, ResultExprTy);
  } else {
    Address Base = emitOMPArraySectionBase(*this, E->getBase(), BaseInfo,
                                           TBAAInfo, BaseTy, ResultExprTy,
                                           IsLowerBound);
    EltPtr = emitArraySubscriptGEP(*this, Base, Idx, ResultExprTy,
                                   !getLangOpts().isSignedOverflowDefined(),
                                   /*signedIndices=*/false, E->getExprLoc());
  }

  return MakeAddrLValue(EltPtr, ResultExprTy, BaseInfo, TBAAInfo);
}

LValue CodeGenFunction::
EmitExtVectorElementExpr(const ExtVectorElementExpr *E) {
  // Emit the base vector as an l-value.
  LValue Base;

  // ExtVectorElementExpr's base can either be a vector or pointer to vector.
  if (E->isArrow()) {
    // If it is a pointer to a vector, emit the address and form an lvalue with
    // it.
    LValueBaseInfo BaseInfo;
    TBAAAccessInfo TBAAInfo;
    Address Ptr = EmitPointerWithAlignment(E->getBase(), &BaseInfo, &TBAAInfo);
    const auto *PT = E->getBase()->getType()->castAs<PointerType>();
    Base = MakeAddrLValue(Ptr, PT->getPointeeType(), BaseInfo, TBAAInfo);
    Base.getQuals().removeObjCGCAttr();
  } else if (E->getBase()->isGLValue()) {
    // Otherwise, if the base is an lvalue ( as in the case of foo.x.x),
    // emit the base as an lvalue.
    assert(E->getBase()->getType()->isVectorType());
    Base = EmitLValue(E->getBase());
  } else {
    // Otherwise, the base is a normal rvalue (as in (V+V).x), emit it as such.
    assert(E->getBase()->getType()->isVectorType() &&
           "Result must be a vector");
    llvm::Value *Vec = EmitScalarExpr(E->getBase());

    // Store the vector to memory (because LValue wants an address).
    Address VecMem = CreateMemTemp(E->getBase()->getType());
    Builder.CreateStore(Vec, VecMem);
    Base = MakeAddrLValue(VecMem, E->getBase()->getType(),
                          AlignmentSource::Decl);
  }

  QualType type =
    E->getType().withCVRQualifiers(Base.getQuals().getCVRQualifiers());

  // Encode the element access list into a vector of unsigned indices.
  SmallVector<uint32_t, 4> Indices;
  E->getEncodedElementAccess(Indices);

  if (Base.isSimple()) {
    llvm::Constant *CV =
        llvm::ConstantDataVector::get(getLLVMContext(), Indices);
    return LValue::MakeExtVectorElt(Base.getAddress(*this), CV, type,
                                    Base.getBaseInfo(), TBAAAccessInfo());
  }
  assert(Base.isExtVectorElt() && "Can only subscript lvalue vec elts here!");

  llvm::Constant *BaseElts = Base.getExtVectorElts();
  SmallVector<llvm::Constant *, 4> CElts;

  for (unsigned i = 0, e = Indices.size(); i != e; ++i)
    CElts.push_back(BaseElts->getAggregateElement(Indices[i]));
  llvm::Constant *CV = llvm::ConstantVector::get(CElts);
  return LValue::MakeExtVectorElt(Base.getExtVectorAddress(), CV, type,
                                  Base.getBaseInfo(), TBAAAccessInfo());
}

LValue CodeGenFunction::EmitMemberExpr(const MemberExpr *E) {
  if (DeclRefExpr *DRE = tryToConvertMemberExprToDeclRefExpr(*this, E)) {
    EmitIgnoredExpr(E->getBase());
    return EmitDeclRefLValue(DRE);
  }

  Expr *BaseExpr = E->getBase();
  // If this is s.x, emit s as an lvalue.  If it is s->x, emit s as a scalar.
  LValue BaseLV;
  if (E->isArrow()) {
    LValueBaseInfo BaseInfo;
    TBAAAccessInfo TBAAInfo;
    Address Addr = EmitPointerWithAlignment(BaseExpr, &BaseInfo, &TBAAInfo);
    QualType PtrTy = BaseExpr->getType()->getPointeeType();
    SanitizerSet SkippedChecks;
    bool IsBaseCXXThis = IsWrappedCXXThis(BaseExpr);
    if (IsBaseCXXThis)
      SkippedChecks.set(SanitizerKind::Alignment, true);
    if (IsBaseCXXThis || isa<DeclRefExpr>(BaseExpr))
      SkippedChecks.set(SanitizerKind::Null, true);
    EmitTypeCheck(TCK_MemberAccess, E->getExprLoc(), Addr.getPointer(), PtrTy,
                  /*Alignment=*/CharUnits::Zero(), SkippedChecks);
    BaseLV = MakeAddrLValue(Addr, PtrTy, BaseInfo, TBAAInfo);
  } else
    BaseLV = EmitCheckedLValue(BaseExpr, TCK_MemberAccess);

  NamedDecl *ND = E->getMemberDecl();
  if (auto *Field = dyn_cast<FieldDecl>(ND)) {
    LValue LV = EmitLValueForField(BaseLV, Field);
    setObjCGCLValueClass(getContext(), E, LV);
    if (getLangOpts().OpenMP) {
      // If the member was explicitly marked as nontemporal, mark it as
      // nontemporal. If the base lvalue is marked as nontemporal, mark access
      // to children as nontemporal too.
      if ((IsWrappedCXXThis(BaseExpr) &&
           CGM.getOpenMPRuntime().isNontemporalDecl(Field)) ||
          BaseLV.isNontemporal())
        LV.setNontemporal(/*Value=*/true);
    }
    return LV;
  }

  if (const auto *FD = dyn_cast<FunctionDecl>(ND))
    return EmitFunctionDeclLValue(*this, E, FD);

  llvm_unreachable("Unhandled member declaration!");
}

/// Given that we are currently emitting a lambda, emit an l-value for
/// one of its members.
///
LValue CodeGenFunction::EmitLValueForLambdaField(const FieldDecl *Field,
                                                 llvm::Value *ThisValue) {
  bool HasExplicitObjectParameter = false;
  if (const auto *MD = dyn_cast_if_present<CXXMethodDecl>(CurCodeDecl)) {
    HasExplicitObjectParameter = MD->isExplicitObjectMemberFunction();
    assert(MD->getParent()->isLambda());
    assert(MD->getParent() == Field->getParent());
  }
  LValue LambdaLV;
  if (HasExplicitObjectParameter) {
    const VarDecl *D = cast<CXXMethodDecl>(CurCodeDecl)->getParamDecl(0);
    auto It = LocalDeclMap.find(D);
    assert(It != LocalDeclMap.end() && "explicit parameter not loaded?");
    Address AddrOfExplicitObject = It->getSecond();
    if (D->getType()->isReferenceType())
      LambdaLV = EmitLoadOfReferenceLValue(AddrOfExplicitObject, D->getType(),
                                           AlignmentSource::Decl);
    else
      LambdaLV = MakeNaturalAlignAddrLValue(AddrOfExplicitObject.getPointer(),
                                            D->getType().getNonReferenceType());
  } else {
    QualType LambdaTagType = getContext().getTagDeclType(Field->getParent());
    LambdaLV = MakeNaturalAlignAddrLValue(ThisValue, LambdaTagType);
  }
  return EmitLValueForField(LambdaLV, Field);
}

LValue CodeGenFunction::EmitLValueForLambdaField(const FieldDecl *Field) {
  return EmitLValueForLambdaField(Field, CXXABIThisValue);
}

/// Get the field index in the debug info. The debug info structure/union
/// will ignore the unnamed bitfields.
unsigned CodeGenFunction::getDebugInfoFIndex(const RecordDecl *Rec,
                                             unsigned FieldIndex) {
  unsigned I = 0, Skipped = 0;

  for (auto *F : Rec->getDefinition()->fields()) {
    if (I == FieldIndex)
      break;
    if (F->isUnnamedBitfield())
      Skipped++;
    I++;
  }

  return FieldIndex - Skipped;
}

/// Get the address of a zero-sized field within a record. The resulting
/// address doesn't necessarily have the right type.
static Address emitAddrOfZeroSizeField(CodeGenFunction &CGF, Address Base,
                                       const FieldDecl *Field) {
  CharUnits Offset = CGF.getContext().toCharUnitsFromBits(
      CGF.getContext().getFieldOffset(Field));
  if (Offset.isZero())
    return Base;
  Base = Base.withElementType(CGF.Int8Ty);
  return CGF.Builder.CreateConstInBoundsByteGEP(Base, Offset);
}

/// Drill down to the storage of a field without walking into
/// reference types.
///
/// The resulting address doesn't necessarily have the right type.
static Address emitAddrOfFieldStorage(CodeGenFunction &CGF, Address base,
                                      const FieldDecl *field) {
  if (field->isZeroSize(CGF.getContext()))
    return emitAddrOfZeroSizeField(CGF, base, field);

  const RecordDecl *rec = field->getParent();

  unsigned idx =
    CGF.CGM.getTypes().getCGRecordLayout(rec).getLLVMFieldNo(field);

  return CGF.Builder.CreateStructGEP(base, idx, field->getName());
}

static Address emitPreserveStructAccess(CodeGenFunction &CGF, LValue base,
                                        Address addr, const FieldDecl *field) {
  const RecordDecl *rec = field->getParent();
  llvm::DIType *DbgInfo = CGF.getDebugInfo()->getOrCreateStandaloneType(
      base.getType(), rec->getLocation());

  unsigned idx =
      CGF.CGM.getTypes().getCGRecordLayout(rec).getLLVMFieldNo(field);

  return CGF.Builder.CreatePreserveStructAccessIndex(
      addr, idx, CGF.getDebugInfoFIndex(rec, field->getFieldIndex()), DbgInfo);
}

static bool hasAnyVptr(const QualType Type, const ASTContext &Context) {
  const auto *RD = Type.getTypePtr()->getAsCXXRecordDecl();
  if (!RD)
    return false;

  if (RD->isDynamicClass())
    return true;

  for (const auto &Base : RD->bases())
    if (hasAnyVptr(Base.getType(), Context))
      return true;

  for (const FieldDecl *Field : RD->fields())
    if (hasAnyVptr(Field->getType(), Context))
      return true;

  return false;
}

LValue CodeGenFunction::EmitLValueForField(LValue base,
                                           const FieldDecl *field) {
  LValueBaseInfo BaseInfo = base.getBaseInfo();

  if (field->isBitField()) {
    const CGRecordLayout &RL =
        CGM.getTypes().getCGRecordLayout(field->getParent());
    const CGBitFieldInfo &Info = RL.getBitFieldInfo(field);
    const bool UseVolatile = isAAPCS(CGM.getTarget()) &&
                             CGM.getCodeGenOpts().AAPCSBitfieldWidth &&
                             Info.VolatileStorageSize != 0 &&
                             field->getType()
                                 .withCVRQualifiers(base.getVRQualifiers())
                                 .isVolatileQualified();
    Address Addr = base.getAddress(*this);
    unsigned Idx = RL.getLLVMFieldNo(field);
    const RecordDecl *rec = field->getParent();
    if (hasBPFPreserveStaticOffset(rec))
      Addr = wrapWithBPFPreserveStaticOffset(*this, Addr);
    if (!UseVolatile) {
      if (!IsInPreservedAIRegion &&
          (!getDebugInfo() || !rec->hasAttr<BPFPreserveAccessIndexAttr>())) {
        if (Idx != 0)
          // For structs, we GEP to the field that the record layout suggests.
          Addr = Builder.CreateStructGEP(Addr, Idx, field->getName());
      } else {
        llvm::DIType *DbgInfo = getDebugInfo()->getOrCreateRecordType(
            getContext().getRecordType(rec), rec->getLocation());
        Addr = Builder.CreatePreserveStructAccessIndex(
            Addr, Idx, getDebugInfoFIndex(rec, field->getFieldIndex()),
            DbgInfo);
      }
    }
    const unsigned SS =
        UseVolatile ? Info.VolatileStorageSize : Info.StorageSize;
    // Get the access type.
    llvm::Type *FieldIntTy = llvm::Type::getIntNTy(getLLVMContext(), SS);
    Addr = Addr.withElementType(FieldIntTy);
    if (UseVolatile) {
      const unsigned VolatileOffset = Info.VolatileStorageOffset.getQuantity();
      if (VolatileOffset)
        Addr = Builder.CreateConstInBoundsGEP(Addr, VolatileOffset);
    }

    QualType fieldType =
        field->getType().withCVRQualifiers(base.getVRQualifiers());
    // TODO: Support TBAA for bit fields.
    LValueBaseInfo FieldBaseInfo(BaseInfo.getAlignmentSource());
    return LValue::MakeBitfield(Addr, Info, fieldType, FieldBaseInfo,
                                TBAAAccessInfo());
  }

  // Fields of may-alias structures are may-alias themselves.
  // FIXME: this should get propagated down through anonymous structs
  // and unions.
  QualType FieldType = field->getType();
  const RecordDecl *rec = field->getParent();
  AlignmentSource BaseAlignSource = BaseInfo.getAlignmentSource();
  LValueBaseInfo FieldBaseInfo(getFieldAlignmentSource(BaseAlignSource));
  TBAAAccessInfo FieldTBAAInfo;
  if (base.getTBAAInfo().isMayAlias() ||
          rec->hasAttr<MayAliasAttr>() || FieldType->isVectorType()) {
    FieldTBAAInfo = TBAAAccessInfo::getMayAliasInfo();
  } else if (rec->isUnion()) {
    // TODO: Support TBAA for unions.
    FieldTBAAInfo = TBAAAccessInfo::getMayAliasInfo();
  } else {
    // If no base type been assigned for the base access, then try to generate
    // one for this base lvalue.
    FieldTBAAInfo = base.getTBAAInfo();
    if (!FieldTBAAInfo.BaseType) {
        FieldTBAAInfo.BaseType = CGM.getTBAABaseTypeInfo(base.getType());
        assert(!FieldTBAAInfo.Offset &&
               "Nonzero offset for an access with no base type!");
    }

    // Adjust offset to be relative to the base type.
    const ASTRecordLayout &Layout =
        getContext().getASTRecordLayout(field->getParent());
    unsigned CharWidth = getContext().getCharWidth();
    if (FieldTBAAInfo.BaseType)
      FieldTBAAInfo.Offset +=
          Layout.getFieldOffset(field->getFieldIndex()) / CharWidth;

    // Update the final access type and size.
    FieldTBAAInfo.AccessType = CGM.getTBAATypeInfo(FieldType);
    FieldTBAAInfo.Size =
        getContext().getTypeSizeInChars(FieldType).getQuantity();
  }

  Address addr = base.getAddress(*this);
  if (hasBPFPreserveStaticOffset(rec))
    addr = wrapWithBPFPreserveStaticOffset(*this, addr);
  if (auto *ClassDef = dyn_cast<CXXRecordDecl>(rec)) {
    if (CGM.getCodeGenOpts().StrictVTablePointers &&
        ClassDef->isDynamicClass()) {
      // Getting to any field of dynamic object requires stripping dynamic
      // information provided by invariant.group.  This is because accessing
      // fields may leak the real address of dynamic object, which could result
      // in miscompilation when leaked pointer would be compared.
      auto *stripped = Builder.CreateStripInvariantGroup(addr.getPointer());
      addr = Address(stripped, addr.getElementType(), addr.getAlignment());
    }
  }

  unsigned RecordCVR = base.getVRQualifiers();
  if (rec->isUnion()) {
    // For unions, there is no pointer adjustment.
    if (CGM.getCodeGenOpts().StrictVTablePointers &&
        hasAnyVptr(FieldType, getContext()))
      // Because unions can easily skip invariant.barriers, we need to add
      // a barrier every time CXXRecord field with vptr is referenced.
      addr = Builder.CreateLaunderInvariantGroup(addr);

    if (IsInPreservedAIRegion ||
        (getDebugInfo() && rec->hasAttr<BPFPreserveAccessIndexAttr>())) {
      // Remember the original union field index
      llvm::DIType *DbgInfo = getDebugInfo()->getOrCreateStandaloneType(base.getType(),
          rec->getLocation());
      addr = Address(
          Builder.CreatePreserveUnionAccessIndex(
              addr.getPointer(), getDebugInfoFIndex(rec, field->getFieldIndex()), DbgInfo),
          addr.getElementType(), addr.getAlignment());
    }

    if (FieldType->isReferenceType())
      addr = addr.withElementType(CGM.getTypes().ConvertTypeForMem(FieldType));
  } else {
    if (!IsInPreservedAIRegion &&
        (!getDebugInfo() || !rec->hasAttr<BPFPreserveAccessIndexAttr>()))
      // For structs, we GEP to the field that the record layout suggests.
      addr = emitAddrOfFieldStorage(*this, addr, field);
    else
      // Remember the original struct field index
      addr = emitPreserveStructAccess(*this, base, addr, field);
  }

  // If this is a reference field, load the reference right now.
  if (FieldType->isReferenceType()) {
    LValue RefLVal =
        MakeAddrLValue(addr, FieldType, FieldBaseInfo, FieldTBAAInfo);
    if (RecordCVR & Qualifiers::Volatile)
      RefLVal.getQuals().addVolatile();
    addr = EmitLoadOfReference(RefLVal, &FieldBaseInfo, &FieldTBAAInfo);

    // Qualifiers on the struct don't apply to the referencee.
    RecordCVR = 0;
    FieldType = FieldType->getPointeeType();
  }

  // Make sure that the address is pointing to the right type.  This is critical
  // for both unions and structs.
  addr = addr.withElementType(CGM.getTypes().ConvertTypeForMem(FieldType));

  if (field->hasAttr<AnnotateAttr>())
    addr = EmitFieldAnnotations(field, addr);

  // Emit attribute annotation for a field.
  if (getLangOpts().SYCLIsDevice) {
    if (field->hasAttr<SYCLAddIRAnnotationsMemberAttr>())
      addr = EmitFieldSYCLAnnotations(field, addr);

    SmallString<256> AnnotStr;
    CGM.generateIntelFPGAAnnotation(field, AnnotStr);
    if (!AnnotStr.empty())
      addr = EmitIntelFPGAFieldAnnotations(field, addr, AnnotStr);
  }

  LValue LV = MakeAddrLValue(addr, FieldType, FieldBaseInfo, FieldTBAAInfo);
  LV.getQuals().addCVRQualifiers(RecordCVR);

  // __weak attribute on a field is ignored.
  if (LV.getQuals().getObjCGCAttr() == Qualifiers::Weak)
    LV.getQuals().removeObjCGCAttr();

  return LV;
}

LValue
CodeGenFunction::EmitLValueForFieldInitialization(LValue Base,
                                                  const FieldDecl *Field) {
  QualType FieldType = Field->getType();

  if (!FieldType->isReferenceType())
    return EmitLValueForField(Base, Field);

  Address V = emitAddrOfFieldStorage(*this, Base.getAddress(*this), Field);

  // Make sure that the address is pointing to the right type.
  llvm::Type *llvmType = ConvertTypeForMem(FieldType);
  V = V.withElementType(llvmType);

  // TODO: Generate TBAA information that describes this access as a structure
  // member access and not just an access to an object of the field's type. This
  // should be similar to what we do in EmitLValueForField().
  LValueBaseInfo BaseInfo = Base.getBaseInfo();
  AlignmentSource FieldAlignSource = BaseInfo.getAlignmentSource();
  LValueBaseInfo FieldBaseInfo(getFieldAlignmentSource(FieldAlignSource));
  return MakeAddrLValue(V, FieldType, FieldBaseInfo,
                        CGM.getTBAAInfoForSubobject(Base, FieldType));
}

LValue CodeGenFunction::EmitCompoundLiteralLValue(const CompoundLiteralExpr *E){
  if (E->isFileScope()) {
    ConstantAddress GlobalPtr = CGM.GetAddrOfConstantCompoundLiteral(E);
    return MakeAddrLValue(GlobalPtr, E->getType(), AlignmentSource::Decl);
  }
  if (E->getType()->isVariablyModifiedType())
    // make sure to emit the VLA size.
    EmitVariablyModifiedType(E->getType());

  Address DeclPtr = CreateMemTemp(E->getType(), ".compoundliteral");
  const Expr *InitExpr = E->getInitializer();
  LValue Result = MakeAddrLValue(DeclPtr, E->getType(), AlignmentSource::Decl);

  EmitAnyExprToMem(InitExpr, DeclPtr, E->getType().getQualifiers(),
                   /*Init*/ true);

  // Block-scope compound literals are destroyed at the end of the enclosing
  // scope in C.
  if (!getLangOpts().CPlusPlus)
    if (QualType::DestructionKind DtorKind = E->getType().isDestructedType())
      pushLifetimeExtendedDestroy(getCleanupKind(DtorKind), DeclPtr,
                                  E->getType(), getDestroyer(DtorKind),
                                  DtorKind & EHCleanup);

  return Result;
}

LValue CodeGenFunction::EmitInitListLValue(const InitListExpr *E) {
  if (!E->isGLValue())
    // Initializing an aggregate temporary in C++11: T{...}.
    return EmitAggExprToLValue(E);

  // An lvalue initializer list must be initializing a reference.
  assert(E->isTransparent() && "non-transparent glvalue init list");
  return EmitLValue(E->getInit(0));
}

/// Emit the operand of a glvalue conditional operator. This is either a glvalue
/// or a (possibly-parenthesized) throw-expression. If this is a throw, no
/// LValue is returned and the current block has been terminated.
static std::optional<LValue> EmitLValueOrThrowExpression(CodeGenFunction &CGF,
                                                         const Expr *Operand) {
  if (auto *ThrowExpr = dyn_cast<CXXThrowExpr>(Operand->IgnoreParens())) {
    CGF.EmitCXXThrowExpr(ThrowExpr, /*KeepInsertionPoint*/false);
    return std::nullopt;
  }

  return CGF.EmitLValue(Operand);
}

namespace {
// Handle the case where the condition is a constant evaluatable simple integer,
// which means we don't have to separately handle the true/false blocks.
std::optional<LValue> HandleConditionalOperatorLValueSimpleCase(
    CodeGenFunction &CGF, const AbstractConditionalOperator *E) {
  const Expr *condExpr = E->getCond();
  bool CondExprBool;
  if (CGF.ConstantFoldsToSimpleInteger(condExpr, CondExprBool)) {
    const Expr *Live = E->getTrueExpr(), *Dead = E->getFalseExpr();
    if (!CondExprBool)
      std::swap(Live, Dead);

    if (!CGF.ContainsLabel(Dead)) {
      // If the true case is live, we need to track its region.
      if (CondExprBool)
        CGF.incrementProfileCounter(E);
      // If a throw expression we emit it and return an undefined lvalue
      // because it can't be used.
      if (auto *ThrowExpr = dyn_cast<CXXThrowExpr>(Live->IgnoreParens())) {
        CGF.EmitCXXThrowExpr(ThrowExpr);
        llvm::Type *ElemTy = CGF.ConvertType(Dead->getType());
        llvm::Type *Ty = CGF.UnqualPtrTy;
        return CGF.MakeAddrLValue(
            Address(llvm::UndefValue::get(Ty), ElemTy, CharUnits::One()),
            Dead->getType());
      }
      return CGF.EmitLValue(Live);
    }
  }
  return std::nullopt;
}
struct ConditionalInfo {
  llvm::BasicBlock *lhsBlock, *rhsBlock;
  std::optional<LValue> LHS, RHS;
};

// Create and generate the 3 blocks for a conditional operator.
// Leaves the 'current block' in the continuation basic block.
template<typename FuncTy>
ConditionalInfo EmitConditionalBlocks(CodeGenFunction &CGF,
                                      const AbstractConditionalOperator *E,
                                      const FuncTy &BranchGenFunc) {
  ConditionalInfo Info{CGF.createBasicBlock("cond.true"),
                       CGF.createBasicBlock("cond.false"), std::nullopt,
                       std::nullopt};
  llvm::BasicBlock *endBlock = CGF.createBasicBlock("cond.end");

  CodeGenFunction::ConditionalEvaluation eval(CGF);
  CGF.EmitBranchOnBoolExpr(E->getCond(), Info.lhsBlock, Info.rhsBlock,
                           CGF.getProfileCount(E));

  // Any temporaries created here are conditional.
  CGF.EmitBlock(Info.lhsBlock);
  CGF.incrementProfileCounter(E);
  eval.begin(CGF);
  Info.LHS = BranchGenFunc(CGF, E->getTrueExpr());
  eval.end(CGF);
  Info.lhsBlock = CGF.Builder.GetInsertBlock();

  if (Info.LHS)
    CGF.Builder.CreateBr(endBlock);

  // Any temporaries created here are conditional.
  CGF.EmitBlock(Info.rhsBlock);
  eval.begin(CGF);
  Info.RHS = BranchGenFunc(CGF, E->getFalseExpr());
  eval.end(CGF);
  Info.rhsBlock = CGF.Builder.GetInsertBlock();
  CGF.EmitBlock(endBlock);

  return Info;
}
} // namespace

void CodeGenFunction::EmitIgnoredConditionalOperator(
    const AbstractConditionalOperator *E) {
  if (!E->isGLValue()) {
    // ?: here should be an aggregate.
    assert(hasAggregateEvaluationKind(E->getType()) &&
           "Unexpected conditional operator!");
    return (void)EmitAggExprToLValue(E);
  }

  OpaqueValueMapping binding(*this, E);
  if (HandleConditionalOperatorLValueSimpleCase(*this, E))
    return;

  EmitConditionalBlocks(*this, E, [](CodeGenFunction &CGF, const Expr *E) {
    CGF.EmitIgnoredExpr(E);
    return LValue{};
  });
}
LValue CodeGenFunction::EmitConditionalOperatorLValue(
    const AbstractConditionalOperator *expr) {
  if (!expr->isGLValue()) {
    // ?: here should be an aggregate.
    assert(hasAggregateEvaluationKind(expr->getType()) &&
           "Unexpected conditional operator!");
    return EmitAggExprToLValue(expr);
  }

  OpaqueValueMapping binding(*this, expr);
  if (std::optional<LValue> Res =
          HandleConditionalOperatorLValueSimpleCase(*this, expr))
    return *Res;

  ConditionalInfo Info = EmitConditionalBlocks(
      *this, expr, [](CodeGenFunction &CGF, const Expr *E) {
        return EmitLValueOrThrowExpression(CGF, E);
      });

  if ((Info.LHS && !Info.LHS->isSimple()) ||
      (Info.RHS && !Info.RHS->isSimple()))
    return EmitUnsupportedLValue(expr, "conditional operator");

  if (Info.LHS && Info.RHS) {
    Address lhsAddr = Info.LHS->getAddress(*this);
    Address rhsAddr = Info.RHS->getAddress(*this);
    llvm::PHINode *phi = Builder.CreatePHI(lhsAddr.getType(), 2, "cond-lvalue");
    phi->addIncoming(lhsAddr.getPointer(), Info.lhsBlock);
    phi->addIncoming(rhsAddr.getPointer(), Info.rhsBlock);
    Address result(phi, lhsAddr.getElementType(),
                   std::min(lhsAddr.getAlignment(), rhsAddr.getAlignment()));
    AlignmentSource alignSource =
        std::max(Info.LHS->getBaseInfo().getAlignmentSource(),
                 Info.RHS->getBaseInfo().getAlignmentSource());
    TBAAAccessInfo TBAAInfo = CGM.mergeTBAAInfoForConditionalOperator(
        Info.LHS->getTBAAInfo(), Info.RHS->getTBAAInfo());
    return MakeAddrLValue(result, expr->getType(), LValueBaseInfo(alignSource),
                          TBAAInfo);
  } else {
    assert((Info.LHS || Info.RHS) &&
           "both operands of glvalue conditional are throw-expressions?");
    return Info.LHS ? *Info.LHS : *Info.RHS;
  }
}

/// EmitCastLValue - Casts are never lvalues unless that cast is to a reference
/// type. If the cast is to a reference, we can have the usual lvalue result,
/// otherwise if a cast is needed by the code generator in an lvalue context,
/// then it must mean that we need the address of an aggregate in order to
/// access one of its members.  This can happen for all the reasons that casts
/// are permitted with aggregate result, including noop aggregate casts, and
/// cast from scalar to union.
LValue CodeGenFunction::EmitCastLValue(const CastExpr *E) {
  switch (E->getCastKind()) {
  case CK_ToVoid:
  case CK_BitCast:
  case CK_LValueToRValueBitCast:
  case CK_ArrayToPointerDecay:
  case CK_FunctionToPointerDecay:
  case CK_NullToMemberPointer:
  case CK_NullToPointer:
  case CK_IntegralToPointer:
  case CK_PointerToIntegral:
  case CK_PointerToBoolean:
  case CK_IntegralCast:
  case CK_BooleanToSignedIntegral:
  case CK_IntegralToBoolean:
  case CK_IntegralToFloating:
  case CK_FloatingToIntegral:
  case CK_FloatingToBoolean:
  case CK_FloatingCast:
  case CK_FloatingRealToComplex:
  case CK_FloatingComplexToReal:
  case CK_FloatingComplexToBoolean:
  case CK_FloatingComplexCast:
  case CK_FloatingComplexToIntegralComplex:
  case CK_IntegralRealToComplex:
  case CK_IntegralComplexToReal:
  case CK_IntegralComplexToBoolean:
  case CK_IntegralComplexCast:
  case CK_IntegralComplexToFloatingComplex:
  case CK_DerivedToBaseMemberPointer:
  case CK_BaseToDerivedMemberPointer:
  case CK_MemberPointerToBoolean:
  case CK_ReinterpretMemberPointer:
  case CK_AnyPointerToBlockPointerCast:
  case CK_ARCProduceObject:
  case CK_ARCConsumeObject:
  case CK_ARCReclaimReturnedObject:
  case CK_ARCExtendBlockObject:
  case CK_CopyAndAutoreleaseBlockObject:
  case CK_IntToOCLSampler:
  case CK_FloatingToFixedPoint:
  case CK_FixedPointToFloating:
  case CK_FixedPointCast:
  case CK_FixedPointToBoolean:
  case CK_FixedPointToIntegral:
  case CK_IntegralToFixedPoint:
  case CK_MatrixCast:
    return EmitUnsupportedLValue(E, "unexpected cast lvalue");

  case CK_Dependent:
    llvm_unreachable("dependent cast kind in IR gen!");

  case CK_BuiltinFnToFnPtr:
    llvm_unreachable("builtin functions are handled elsewhere");

  // These are never l-values; just use the aggregate emission code.
  case CK_NonAtomicToAtomic:
  case CK_AtomicToNonAtomic:
    return EmitAggExprToLValue(E);

  case CK_Dynamic: {
    LValue LV = EmitLValue(E->getSubExpr());
    Address V = LV.getAddress(*this);
    const auto *DCE = cast<CXXDynamicCastExpr>(E);
    return MakeNaturalAlignAddrLValue(EmitDynamicCast(V, DCE), E->getType());
  }

  case CK_ConstructorConversion:
  case CK_UserDefinedConversion:
  case CK_CPointerToObjCPointerCast:
  case CK_BlockPointerToObjCPointerCast:
  case CK_LValueToRValue:
    return EmitLValue(E->getSubExpr());

  case CK_NoOp: {
    // CK_NoOp can model a qualification conversion, which can remove an array
    // bound and change the IR type.
    // FIXME: Once pointee types are removed from IR, remove this.
    LValue LV = EmitLValue(E->getSubExpr());
    // Propagate the volatile qualifer to LValue, if exist in E.
    if (E->changesVolatileQualification())
      LV.getQuals() = E->getType().getQualifiers();
    if (LV.isSimple()) {
      Address V = LV.getAddress(*this);
      if (V.isValid()) {
        llvm::Type *T = ConvertTypeForMem(E->getType());
        if (V.getElementType() != T)
          LV.setAddress(V.withElementType(T));
      }
    }
    return LV;
  }

  case CK_UncheckedDerivedToBase:
  case CK_DerivedToBase: {
    const auto *DerivedClassTy =
        E->getSubExpr()->getType()->castAs<RecordType>();
    auto *DerivedClassDecl = cast<CXXRecordDecl>(DerivedClassTy->getDecl());

    LValue LV = EmitLValue(E->getSubExpr());
    Address This = LV.getAddress(*this);

    // Perform the derived-to-base conversion
    Address Base = GetAddressOfBaseClass(
        This, DerivedClassDecl, E->path_begin(), E->path_end(),
        /*NullCheckValue=*/false, E->getExprLoc());

    // TODO: Support accesses to members of base classes in TBAA. For now, we
    // conservatively pretend that the complete object is of the base class
    // type.
    return MakeAddrLValue(Base, E->getType(), LV.getBaseInfo(),
                          CGM.getTBAAInfoForSubobject(LV, E->getType()));
  }
  case CK_ToUnion:
    return EmitAggExprToLValue(E);
  case CK_BaseToDerived: {
    const auto *DerivedClassTy = E->getType()->castAs<RecordType>();
    auto *DerivedClassDecl = cast<CXXRecordDecl>(DerivedClassTy->getDecl());

    LValue LV = EmitLValue(E->getSubExpr());

    // Perform the base-to-derived conversion
    Address Derived = GetAddressOfDerivedClass(
        LV.getAddress(*this), DerivedClassDecl, E->path_begin(), E->path_end(),
        /*NullCheckValue=*/false);

    // C++11 [expr.static.cast]p2: Behavior is undefined if a downcast is
    // performed and the object is not of the derived type.
    if (sanitizePerformTypeCheck())
      EmitTypeCheck(TCK_DowncastReference, E->getExprLoc(),
                    Derived.getPointer(), E->getType());

    if (SanOpts.has(SanitizerKind::CFIDerivedCast))
      EmitVTablePtrCheckForCast(E->getType(), Derived,
                                /*MayBeNull=*/false, CFITCK_DerivedCast,
                                E->getBeginLoc());

    return MakeAddrLValue(Derived, E->getType(), LV.getBaseInfo(),
                          CGM.getTBAAInfoForSubobject(LV, E->getType()));
  }
  case CK_LValueBitCast: {
    // This must be a reinterpret_cast (or c-style equivalent).
    const auto *CE = cast<ExplicitCastExpr>(E);

    CGM.EmitExplicitCastExprType(CE, this);
    LValue LV = EmitLValue(E->getSubExpr());
    Address V = LV.getAddress(*this).withElementType(
        ConvertTypeForMem(CE->getTypeAsWritten()->getPointeeType()));

    if (SanOpts.has(SanitizerKind::CFIUnrelatedCast))
      EmitVTablePtrCheckForCast(E->getType(), V,
                                /*MayBeNull=*/false, CFITCK_UnrelatedCast,
                                E->getBeginLoc());

    return MakeAddrLValue(V, E->getType(), LV.getBaseInfo(),
                          CGM.getTBAAInfoForSubobject(LV, E->getType()));
  }
  case CK_AddressSpaceConversion: {
    LValue LV = EmitLValue(E->getSubExpr());
    QualType DestTy = getContext().getPointerType(E->getType());
    llvm::Value *V = getTargetHooks().performAddrSpaceCast(
        *this, LV.getPointer(*this),
        E->getSubExpr()->getType().getAddressSpace(),
        E->getType().getAddressSpace(), ConvertType(DestTy));
    return MakeAddrLValue(Address(V, ConvertTypeForMem(E->getType()),
                                  LV.getAddress(*this).getAlignment()),
                          E->getType(), LV.getBaseInfo(), LV.getTBAAInfo());
  }
  case CK_ObjCObjectLValueCast: {
    LValue LV = EmitLValue(E->getSubExpr());
    Address V = LV.getAddress(*this).withElementType(ConvertType(E->getType()));
    return MakeAddrLValue(V, E->getType(), LV.getBaseInfo(),
                          CGM.getTBAAInfoForSubobject(LV, E->getType()));
  }
  case CK_ZeroToOCLOpaqueType:
    llvm_unreachable("NULL to OpenCL opaque type lvalue cast is not valid");

  case CK_VectorSplat: {
    // LValue results of vector splats are only supported in HLSL.
    if (!getLangOpts().HLSL)
      return EmitUnsupportedLValue(E, "unexpected cast lvalue");
    return EmitLValue(E->getSubExpr());
  }
  }

  llvm_unreachable("Unhandled lvalue cast kind?");
}

LValue CodeGenFunction::EmitOpaqueValueLValue(const OpaqueValueExpr *e) {
  assert(OpaqueValueMappingData::shouldBindAsLValue(e));
  return getOrCreateOpaqueLValueMapping(e);
}

LValue
CodeGenFunction::getOrCreateOpaqueLValueMapping(const OpaqueValueExpr *e) {
  assert(OpaqueValueMapping::shouldBindAsLValue(e));

  llvm::DenseMap<const OpaqueValueExpr*,LValue>::iterator
      it = OpaqueLValues.find(e);

  if (it != OpaqueLValues.end())
    return it->second;

  assert(e->isUnique() && "LValue for a nonunique OVE hasn't been emitted");
  return EmitLValue(e->getSourceExpr());
}

RValue
CodeGenFunction::getOrCreateOpaqueRValueMapping(const OpaqueValueExpr *e) {
  assert(!OpaqueValueMapping::shouldBindAsLValue(e));

  llvm::DenseMap<const OpaqueValueExpr*,RValue>::iterator
      it = OpaqueRValues.find(e);

  if (it != OpaqueRValues.end())
    return it->second;

  assert(e->isUnique() && "RValue for a nonunique OVE hasn't been emitted");
  return EmitAnyExpr(e->getSourceExpr());
}

RValue CodeGenFunction::EmitRValueForField(LValue LV,
                                           const FieldDecl *FD,
                                           SourceLocation Loc) {
  QualType FT = FD->getType();
  LValue FieldLV = EmitLValueForField(LV, FD);
  switch (getEvaluationKind(FT)) {
  case TEK_Complex:
    return RValue::getComplex(EmitLoadOfComplex(FieldLV, Loc));
  case TEK_Aggregate:
    return FieldLV.asAggregateRValue(*this);
  case TEK_Scalar:
    // This routine is used to load fields one-by-one to perform a copy, so
    // don't load reference fields.
    if (FD->getType()->isReferenceType())
      return RValue::get(FieldLV.getPointer(*this));
    // Call EmitLoadOfScalar except when the lvalue is a bitfield to emit a
    // primitive load.
    if (FieldLV.isBitField())
      return EmitLoadOfLValue(FieldLV, Loc);
    return RValue::get(EmitLoadOfScalar(FieldLV, Loc));
  }
  llvm_unreachable("bad evaluation kind");
}

//===--------------------------------------------------------------------===//
//                             Expression Emission
//===--------------------------------------------------------------------===//

RValue CodeGenFunction::EmitCallExpr(const CallExpr *E,
                                     ReturnValueSlot ReturnValue) {
  // Builtins never have block type.
  if (E->getCallee()->getType()->isBlockPointerType())
    return EmitBlockCallExpr(E, ReturnValue);

  if (const auto *CE = dyn_cast<CXXMemberCallExpr>(E))
    return EmitCXXMemberCallExpr(CE, ReturnValue);

  if (const auto *CE = dyn_cast<CUDAKernelCallExpr>(E))
    return EmitCUDAKernelCallExpr(CE, ReturnValue);

  // A CXXOperatorCallExpr is created even for explicit object methods, but
  // these should be treated like static function call.
  if (const auto *CE = dyn_cast<CXXOperatorCallExpr>(E))
    if (const auto *MD =
            dyn_cast_if_present<CXXMethodDecl>(CE->getCalleeDecl());
        MD && MD->isImplicitObjectMemberFunction())
      return EmitCXXOperatorMemberCallExpr(CE, MD, ReturnValue);

  CGCallee callee = EmitCallee(E->getCallee());

  if (callee.isBuiltin()) {
    return EmitBuiltinExpr(callee.getBuiltinDecl(), callee.getBuiltinID(),
                           E, ReturnValue);
  }

  if (callee.isPseudoDestructor()) {
    return EmitCXXPseudoDestructorExpr(callee.getPseudoDestructorExpr());
  }

  return EmitCall(E->getCallee()->getType(), callee, E, ReturnValue);
}

/// Emit a CallExpr without considering whether it might be a subclass.
RValue CodeGenFunction::EmitSimpleCallExpr(const CallExpr *E,
                                           ReturnValueSlot ReturnValue) {
  CGCallee Callee = EmitCallee(E->getCallee());
  return EmitCall(E->getCallee()->getType(), Callee, E, ReturnValue);
}

// Detect the unusual situation where an inline version is shadowed by a
// non-inline version. In that case we should pick the external one
// everywhere. That's GCC behavior too.
static bool OnlyHasInlineBuiltinDeclaration(const FunctionDecl *FD) {
  for (const FunctionDecl *PD = FD; PD; PD = PD->getPreviousDecl())
    if (!PD->isInlineBuiltinDeclaration())
      return false;
  return true;
}

static CGCallee EmitDirectCallee(CodeGenFunction &CGF, GlobalDecl GD) {
  const FunctionDecl *FD = cast<FunctionDecl>(GD.getDecl());

  if (auto builtinID = FD->getBuiltinID()) {
    std::string NoBuiltinFD = ("no-builtin-" + FD->getName()).str();
    std::string NoBuiltins = "no-builtins";

    StringRef Ident = CGF.CGM.getMangledName(GD);
    std::string FDInlineName = (Ident + ".inline").str();

    bool IsPredefinedLibFunction =
        CGF.getContext().BuiltinInfo.isPredefinedLibFunction(builtinID);
    bool HasAttributeNoBuiltin =
        CGF.CurFn->getAttributes().hasFnAttr(NoBuiltinFD) ||
        CGF.CurFn->getAttributes().hasFnAttr(NoBuiltins);

    // When directing calling an inline builtin, call it through it's mangled
    // name to make it clear it's not the actual builtin.
    if (CGF.CurFn->getName() != FDInlineName &&
        OnlyHasInlineBuiltinDeclaration(FD)) {
      llvm::Constant *CalleePtr = EmitFunctionDeclPointer(CGF.CGM, GD);
      llvm::Function *Fn = llvm::cast<llvm::Function>(CalleePtr);
      llvm::Module *M = Fn->getParent();
      llvm::Function *Clone = M->getFunction(FDInlineName);
      if (!Clone) {
        Clone = llvm::Function::Create(Fn->getFunctionType(),
                                       llvm::GlobalValue::InternalLinkage,
                                       Fn->getAddressSpace(), FDInlineName, M);
        Clone->addFnAttr(llvm::Attribute::AlwaysInline);
      }
      return CGCallee::forDirect(Clone, GD);
    }

    // Replaceable builtins provide their own implementation of a builtin. If we
    // are in an inline builtin implementation, avoid trivial infinite
    // recursion. Honor __attribute__((no_builtin("foo"))) or
    // __attribute__((no_builtin)) on the current function unless foo is
    // not a predefined library function which means we must generate the
    // builtin no matter what.
    else if (!IsPredefinedLibFunction || !HasAttributeNoBuiltin)
      return CGCallee::forBuiltin(builtinID, FD);
  }

  llvm::Constant *CalleePtr = EmitFunctionDeclPointer(CGF.CGM, GD);
  if (CGF.CGM.getLangOpts().CUDA && !CGF.CGM.getLangOpts().CUDAIsDevice &&
      FD->hasAttr<CUDAGlobalAttr>())
    CalleePtr = CGF.CGM.getCUDARuntime().getKernelStub(
        cast<llvm::GlobalValue>(CalleePtr->stripPointerCasts()));

  return CGCallee::forDirect(CalleePtr, GD);
}

CGCallee CodeGenFunction::EmitCallee(const Expr *E) {
  E = E->IgnoreParens();

  // Look through function-to-pointer decay.
  if (auto ICE = dyn_cast<ImplicitCastExpr>(E)) {
    if (ICE->getCastKind() == CK_FunctionToPointerDecay ||
        ICE->getCastKind() == CK_BuiltinFnToFnPtr) {
      return EmitCallee(ICE->getSubExpr());
    }

  // Resolve direct calls.
  } else if (auto DRE = dyn_cast<DeclRefExpr>(E)) {
    if (auto FD = dyn_cast<FunctionDecl>(DRE->getDecl())) {
      return EmitDirectCallee(*this, FD);
    }
  } else if (auto ME = dyn_cast<MemberExpr>(E)) {
    if (auto FD = dyn_cast<FunctionDecl>(ME->getMemberDecl())) {
      EmitIgnoredExpr(ME->getBase());
      return EmitDirectCallee(*this, FD);
    }

  // Look through template substitutions.
  } else if (auto NTTP = dyn_cast<SubstNonTypeTemplateParmExpr>(E)) {
    return EmitCallee(NTTP->getReplacement());

  // Treat pseudo-destructor calls differently.
  } else if (auto PDE = dyn_cast<CXXPseudoDestructorExpr>(E)) {
    return CGCallee::forPseudoDestructor(PDE);
  }

  // Otherwise, we have an indirect reference.
  llvm::Value *calleePtr;
  QualType functionType;
  if (auto ptrType = E->getType()->getAs<PointerType>()) {
    calleePtr = EmitScalarExpr(E);
    functionType = ptrType->getPointeeType();
  } else {
    functionType = E->getType();
    calleePtr = EmitLValue(E, KnownNonNull).getPointer(*this);
  }
  assert(functionType->isFunctionType());

  GlobalDecl GD;
  if (const auto *VD =
          dyn_cast_or_null<VarDecl>(E->getReferencedDeclOfCallee()))
    GD = GlobalDecl(VD);

  CGCalleeInfo calleeInfo(functionType->getAs<FunctionProtoType>(), GD);
  CGCallee callee(calleeInfo, calleePtr);
  return callee;
}

LValue CodeGenFunction::EmitBinaryOperatorLValue(const BinaryOperator *E) {
  // Comma expressions just emit their LHS then their RHS as an l-value.
  if (E->getOpcode() == BO_Comma) {
    EmitIgnoredExpr(E->getLHS());
    EnsureInsertPoint();
    return EmitLValue(E->getRHS());
  }

  if (E->getOpcode() == BO_PtrMemD ||
      E->getOpcode() == BO_PtrMemI)
    return EmitPointerToDataMemberBinaryExpr(E);

  assert(E->getOpcode() == BO_Assign && "unexpected binary l-value");

  // Note that in all of these cases, __block variables need the RHS
  // evaluated first just in case the variable gets moved by the RHS.

  switch (getEvaluationKind(E->getType())) {
  case TEK_Scalar: {
    switch (E->getLHS()->getType().getObjCLifetime()) {
    case Qualifiers::OCL_Strong:
      return EmitARCStoreStrong(E, /*ignored*/ false).first;

    case Qualifiers::OCL_Autoreleasing:
      return EmitARCStoreAutoreleasing(E).first;

    // No reason to do any of these differently.
    case Qualifiers::OCL_None:
    case Qualifiers::OCL_ExplicitNone:
    case Qualifiers::OCL_Weak:
      break;
    }

    RValue RV = EmitAnyExpr(E->getRHS());
    LValue LV = EmitCheckedLValue(E->getLHS(), TCK_Store);
    if (RV.isScalar())
      EmitNullabilityCheck(LV, RV.getScalarVal(), E->getExprLoc());
    EmitStoreThroughLValue(RV, LV);
    if (getLangOpts().OpenMP)
      CGM.getOpenMPRuntime().checkAndEmitLastprivateConditional(*this,
                                                                E->getLHS());
    return LV;
  }

  case TEK_Complex:
    return EmitComplexAssignmentLValue(E);

  case TEK_Aggregate:
    return EmitAggExprToLValue(E);
  }
  llvm_unreachable("bad evaluation kind");
}

LValue CodeGenFunction::EmitCallExprLValue(const CallExpr *E) {
  RValue RV = EmitCallExpr(E);

  if (!RV.isScalar())
    return MakeAddrLValue(RV.getAggregateAddress(), E->getType(),
                          AlignmentSource::Decl);

  assert(E->getCallReturnType(getContext())->isReferenceType() &&
         "Can't have a scalar return unless the return type is a "
         "reference type!");

  return MakeNaturalAlignPointeeAddrLValue(RV.getScalarVal(), E->getType());
}

LValue CodeGenFunction::EmitVAArgExprLValue(const VAArgExpr *E) {
  // FIXME: This shouldn't require another copy.
  return EmitAggExprToLValue(E);
}

LValue CodeGenFunction::EmitCXXConstructLValue(const CXXConstructExpr *E) {
  assert(E->getType()->getAsCXXRecordDecl()->hasTrivialDestructor()
         && "binding l-value to type which needs a temporary");
  AggValueSlot Slot = CreateAggTemp(E->getType());
  EmitCXXConstructExpr(E, Slot);
  return MakeAddrLValue(Slot.getAddress(), E->getType(), AlignmentSource::Decl);
}

LValue
CodeGenFunction::EmitCXXTypeidLValue(const CXXTypeidExpr *E) {
  return MakeNaturalAlignAddrLValue(EmitCXXTypeidExpr(E), E->getType());
}

Address CodeGenFunction::EmitCXXUuidofExpr(const CXXUuidofExpr *E) {
  return CGM.GetAddrOfMSGuidDecl(E->getGuidDecl())
      .withElementType(ConvertType(E->getType()));
}

LValue CodeGenFunction::EmitCXXUuidofLValue(const CXXUuidofExpr *E) {
  return MakeAddrLValue(EmitCXXUuidofExpr(E), E->getType(),
                        AlignmentSource::Decl);
}

LValue
CodeGenFunction::EmitCXXBindTemporaryLValue(const CXXBindTemporaryExpr *E) {
  AggValueSlot Slot = CreateAggTemp(E->getType(), "temp.lvalue");
  Slot.setExternallyDestructed();
  EmitAggExpr(E->getSubExpr(), Slot);
  EmitCXXTemporary(E->getTemporary(), E->getType(), Slot.getAddress());
  return MakeAddrLValue(Slot.getAddress(), E->getType(), AlignmentSource::Decl);
}

LValue CodeGenFunction::EmitObjCMessageExprLValue(const ObjCMessageExpr *E) {
  RValue RV = EmitObjCMessageExpr(E);

  if (!RV.isScalar())
    return MakeAddrLValue(RV.getAggregateAddress(), E->getType(),
                          AlignmentSource::Decl);

  assert(E->getMethodDecl()->getReturnType()->isReferenceType() &&
         "Can't have a scalar return unless the return type is a "
         "reference type!");

  return MakeNaturalAlignPointeeAddrLValue(RV.getScalarVal(), E->getType());
}

LValue CodeGenFunction::EmitObjCSelectorLValue(const ObjCSelectorExpr *E) {
  Address V =
    CGM.getObjCRuntime().GetAddrOfSelector(*this, E->getSelector());
  return MakeAddrLValue(V, E->getType(), AlignmentSource::Decl);
}

llvm::Value *CodeGenFunction::EmitIvarOffset(const ObjCInterfaceDecl *Interface,
                                             const ObjCIvarDecl *Ivar) {
  return CGM.getObjCRuntime().EmitIvarOffset(*this, Interface, Ivar);
}

llvm::Value *
CodeGenFunction::EmitIvarOffsetAsPointerDiff(const ObjCInterfaceDecl *Interface,
                                             const ObjCIvarDecl *Ivar) {
  llvm::Value *OffsetValue = EmitIvarOffset(Interface, Ivar);
  QualType PointerDiffType = getContext().getPointerDiffType();
  return Builder.CreateZExtOrTrunc(OffsetValue,
                                   getTypes().ConvertType(PointerDiffType));
}

LValue CodeGenFunction::EmitLValueForIvar(QualType ObjectTy,
                                          llvm::Value *BaseValue,
                                          const ObjCIvarDecl *Ivar,
                                          unsigned CVRQualifiers) {
  return CGM.getObjCRuntime().EmitObjCValueForIvar(*this, ObjectTy, BaseValue,
                                                   Ivar, CVRQualifiers);
}

LValue CodeGenFunction::EmitObjCIvarRefLValue(const ObjCIvarRefExpr *E) {
  // FIXME: A lot of the code below could be shared with EmitMemberExpr.
  llvm::Value *BaseValue = nullptr;
  const Expr *BaseExpr = E->getBase();
  Qualifiers BaseQuals;
  QualType ObjectTy;
  if (E->isArrow()) {
    BaseValue = EmitScalarExpr(BaseExpr);
    ObjectTy = BaseExpr->getType()->getPointeeType();
    BaseQuals = ObjectTy.getQualifiers();
  } else {
    LValue BaseLV = EmitLValue(BaseExpr);
    BaseValue = BaseLV.getPointer(*this);
    ObjectTy = BaseExpr->getType();
    BaseQuals = ObjectTy.getQualifiers();
  }

  LValue LV =
    EmitLValueForIvar(ObjectTy, BaseValue, E->getDecl(),
                      BaseQuals.getCVRQualifiers());
  setObjCGCLValueClass(getContext(), E, LV);
  return LV;
}

LValue CodeGenFunction::EmitStmtExprLValue(const StmtExpr *E) {
  // Can only get l-value for message expression returning aggregate type
  RValue RV = EmitAnyExprToTemp(E);
  return MakeAddrLValue(RV.getAggregateAddress(), E->getType(),
                        AlignmentSource::Decl);
}

RValue CodeGenFunction::EmitCall(QualType CalleeType, const CGCallee &OrigCallee,
                                 const CallExpr *E, ReturnValueSlot ReturnValue,
                                 llvm::Value *Chain) {
  // Get the actual function type. The callee type will always be a pointer to
  // function type or a block pointer type.
  assert(CalleeType->isFunctionPointerType() &&
         "Call must have function pointer type!");

  const Decl *TargetDecl =
      OrigCallee.getAbstractInfo().getCalleeDecl().getDecl();

  assert((!isa_and_present<FunctionDecl>(TargetDecl) ||
          !cast<FunctionDecl>(TargetDecl)->isImmediateFunction()) &&
         "trying to emit a call to an immediate function");

  CalleeType = getContext().getCanonicalType(CalleeType);

  auto PointeeType = cast<PointerType>(CalleeType)->getPointeeType();

  CGCallee Callee = OrigCallee;

  if (SanOpts.has(SanitizerKind::Function) &&
      (!TargetDecl || !isa<FunctionDecl>(TargetDecl)) &&
      !isa<FunctionNoProtoType>(PointeeType)) {
    if (llvm::Constant *PrefixSig =
            CGM.getTargetCodeGenInfo().getUBSanFunctionSignature(CGM)) {
      SanitizerScope SanScope(this);
      auto *TypeHash = getUBSanFunctionTypeHash(PointeeType);

      llvm::Type *PrefixSigType = PrefixSig->getType();
      llvm::StructType *PrefixStructTy = llvm::StructType::get(
          CGM.getLLVMContext(), {PrefixSigType, Int32Ty}, /*isPacked=*/true);

      llvm::Value *CalleePtr = Callee.getFunctionPointer();

      // On 32-bit Arm, the low bit of a function pointer indicates whether
      // it's using the Arm or Thumb instruction set. The actual first
      // instruction lives at the same address either way, so we must clear
      // that low bit before using the function address to find the prefix
      // structure.
      //
      // This applies to both Arm and Thumb target triples, because
      // either one could be used in an interworking context where it
      // might be passed function pointers of both types.
      llvm::Value *AlignedCalleePtr;
      if (CGM.getTriple().isARM() || CGM.getTriple().isThumb()) {
        llvm::Value *CalleeAddress =
            Builder.CreatePtrToInt(CalleePtr, IntPtrTy);
        llvm::Value *Mask = llvm::ConstantInt::get(IntPtrTy, ~1);
        llvm::Value *AlignedCalleeAddress =
            Builder.CreateAnd(CalleeAddress, Mask);
        AlignedCalleePtr =
            Builder.CreateIntToPtr(AlignedCalleeAddress, CalleePtr->getType());
      } else {
        AlignedCalleePtr = CalleePtr;
      }

      llvm::Value *CalleePrefixStruct = AlignedCalleePtr;
      llvm::Value *CalleeSigPtr =
          Builder.CreateConstGEP2_32(PrefixStructTy, CalleePrefixStruct, -1, 0);
      llvm::Value *CalleeSig =
          Builder.CreateAlignedLoad(PrefixSigType, CalleeSigPtr, getIntAlign());
      llvm::Value *CalleeSigMatch = Builder.CreateICmpEQ(CalleeSig, PrefixSig);

      llvm::BasicBlock *Cont = createBasicBlock("cont");
      llvm::BasicBlock *TypeCheck = createBasicBlock("typecheck");
      Builder.CreateCondBr(CalleeSigMatch, TypeCheck, Cont);

      EmitBlock(TypeCheck);
      llvm::Value *CalleeTypeHash = Builder.CreateAlignedLoad(
          Int32Ty,
          Builder.CreateConstGEP2_32(PrefixStructTy, CalleePrefixStruct, -1, 1),
          getPointerAlign());
      llvm::Value *CalleeTypeHashMatch =
          Builder.CreateICmpEQ(CalleeTypeHash, TypeHash);
      llvm::Constant *StaticData[] = {EmitCheckSourceLocation(E->getBeginLoc()),
                                      EmitCheckTypeDescriptor(CalleeType)};
      EmitCheck(std::make_pair(CalleeTypeHashMatch, SanitizerKind::Function),
                SanitizerHandler::FunctionTypeMismatch, StaticData,
                {CalleePtr});

      Builder.CreateBr(Cont);
      EmitBlock(Cont);
    }
  }

  const auto *FnType = cast<FunctionType>(PointeeType);

  // If we are checking indirect calls and this call is indirect, check that the
  // function pointer is a member of the bit set for the function type.
  if (SanOpts.has(SanitizerKind::CFIICall) &&
      (!TargetDecl || !isa<FunctionDecl>(TargetDecl))) {
    SanitizerScope SanScope(this);
    EmitSanitizerStatReport(llvm::SanStat_CFI_ICall);

    llvm::Metadata *MD;
    if (CGM.getCodeGenOpts().SanitizeCfiICallGeneralizePointers)
      MD = CGM.CreateMetadataIdentifierGeneralized(QualType(FnType, 0));
    else
      MD = CGM.CreateMetadataIdentifierForType(QualType(FnType, 0));

    llvm::Value *TypeId = llvm::MetadataAsValue::get(getLLVMContext(), MD);

    llvm::Value *CalleePtr = Callee.getFunctionPointer();
    llvm::Value *TypeTest = Builder.CreateCall(
        CGM.getIntrinsic(llvm::Intrinsic::type_test), {CalleePtr, TypeId});

    auto CrossDsoTypeId = CGM.CreateCrossDsoCfiTypeId(MD);
    llvm::Constant *StaticData[] = {
        llvm::ConstantInt::get(Int8Ty, CFITCK_ICall),
        EmitCheckSourceLocation(E->getBeginLoc()),
        EmitCheckTypeDescriptor(QualType(FnType, 0)),
    };
    if (CGM.getCodeGenOpts().SanitizeCfiCrossDso && CrossDsoTypeId) {
      EmitCfiSlowPathCheck(SanitizerKind::CFIICall, TypeTest, CrossDsoTypeId,
                           CalleePtr, StaticData);
    } else {
      EmitCheck(std::make_pair(TypeTest, SanitizerKind::CFIICall),
                SanitizerHandler::CFICheckFail, StaticData,
                {CalleePtr, llvm::UndefValue::get(IntPtrTy)});
    }
  }

  CallArgList Args;
  if (Chain)
    Args.add(RValue::get(Chain), CGM.getContext().VoidPtrTy);

  // C++17 requires that we evaluate arguments to a call using assignment syntax
  // right-to-left, and that we evaluate arguments to certain other operators
  // left-to-right. Note that we allow this to override the order dictated by
  // the calling convention on the MS ABI, which means that parameter
  // destruction order is not necessarily reverse construction order.
  // FIXME: Revisit this based on C++ committee response to unimplementability.
  EvaluationOrder Order = EvaluationOrder::Default;
  if (auto *OCE = dyn_cast<CXXOperatorCallExpr>(E)) {
    if (OCE->isAssignmentOp())
      Order = EvaluationOrder::ForceRightToLeft;
    else {
      switch (OCE->getOperator()) {
      case OO_LessLess:
      case OO_GreaterGreater:
      case OO_AmpAmp:
      case OO_PipePipe:
      case OO_Comma:
      case OO_ArrowStar:
        Order = EvaluationOrder::ForceLeftToRight;
        break;
      default:
        break;
      }
    }
  }

  EmitCallArgs(Args, dyn_cast<FunctionProtoType>(FnType), E->arguments(),
               E->getDirectCallee(), /*ParamsToSkip*/ 0, Order);

  const CGFunctionInfo &FnInfo = CGM.getTypes().arrangeFreeFunctionCall(
      Args, FnType, /*ChainCall=*/Chain);

  // C99 6.5.2.2p6:
  //   If the expression that denotes the called function has a type
  //   that does not include a prototype, [the default argument
  //   promotions are performed]. If the number of arguments does not
  //   equal the number of parameters, the behavior is undefined. If
  //   the function is defined with a type that includes a prototype,
  //   and either the prototype ends with an ellipsis (, ...) or the
  //   types of the arguments after promotion are not compatible with
  //   the types of the parameters, the behavior is undefined. If the
  //   function is defined with a type that does not include a
  //   prototype, and the types of the arguments after promotion are
  //   not compatible with those of the parameters after promotion,
  //   the behavior is undefined [except in some trivial cases].
  // That is, in the general case, we should assume that a call
  // through an unprototyped function type works like a *non-variadic*
  // call.  The way we make this work is to cast to the exact type
  // of the promoted arguments.
  //
  // Chain calls use this same code path to add the invisible chain parameter
  // to the function type.
  if (isa<FunctionNoProtoType>(FnType) || Chain) {
    llvm::Type *CalleeTy = getTypes().GetFunctionType(FnInfo);
    int AS = Callee.getFunctionPointer()->getType()->getPointerAddressSpace();
    CalleeTy = CalleeTy->getPointerTo(AS);

    llvm::Value *CalleePtr = Callee.getFunctionPointer();
    CalleePtr = Builder.CreateBitCast(CalleePtr, CalleeTy, "callee.knr.cast");
    Callee.setFunctionPointer(CalleePtr);
  }

  // HIP function pointer contains kernel handle when it is used in triple
  // chevron. The kernel stub needs to be loaded from kernel handle and used
  // as callee.
  if (CGM.getLangOpts().HIP && !CGM.getLangOpts().CUDAIsDevice &&
      isa<CUDAKernelCallExpr>(E) &&
      (!TargetDecl || !isa<FunctionDecl>(TargetDecl))) {
    llvm::Value *Handle = Callee.getFunctionPointer();
    auto *Stub = Builder.CreateLoad(
        Address(Handle, Handle->getType(), CGM.getPointerAlign()));
    Callee.setFunctionPointer(Stub);
  }
  llvm::CallBase *CallOrInvoke = nullptr;
  RValue Call = EmitCall(FnInfo, Callee, ReturnValue, Args, &CallOrInvoke,
                         E == MustTailCall, E->getExprLoc());

  // Generate function declaration DISuprogram in order to be used
  // in debug info about call sites.
  if (CGDebugInfo *DI = getDebugInfo()) {
    if (auto *CalleeDecl = dyn_cast_or_null<FunctionDecl>(TargetDecl)) {
      FunctionArgList Args;
      QualType ResTy = BuildFunctionArgList(CalleeDecl, Args);
      DI->EmitFuncDeclForCallSite(CallOrInvoke,
                                  DI->getFunctionType(CalleeDecl, ResTy, Args),
                                  CalleeDecl);
    }
  }

  return Call;
}

LValue CodeGenFunction::
EmitPointerToDataMemberBinaryExpr(const BinaryOperator *E) {
  Address BaseAddr = Address::invalid();
  if (E->getOpcode() == BO_PtrMemI) {
    BaseAddr = EmitPointerWithAlignment(E->getLHS());
  } else {
    BaseAddr = EmitLValue(E->getLHS()).getAddress(*this);
  }

  llvm::Value *OffsetV = EmitScalarExpr(E->getRHS());
  const auto *MPT = E->getRHS()->getType()->castAs<MemberPointerType>();

  LValueBaseInfo BaseInfo;
  TBAAAccessInfo TBAAInfo;
  Address MemberAddr =
    EmitCXXMemberDataPointerAddress(E, BaseAddr, OffsetV, MPT, &BaseInfo,
                                    &TBAAInfo);

  return MakeAddrLValue(MemberAddr, MPT->getPointeeType(), BaseInfo, TBAAInfo);
}

/// Given the address of a temporary variable, produce an r-value of
/// its type.
RValue CodeGenFunction::convertTempToRValue(Address addr,
                                            QualType type,
                                            SourceLocation loc) {
  LValue lvalue = MakeAddrLValue(addr, type, AlignmentSource::Decl);
  switch (getEvaluationKind(type)) {
  case TEK_Complex:
    return RValue::getComplex(EmitLoadOfComplex(lvalue, loc));
  case TEK_Aggregate:
    return lvalue.asAggregateRValue(*this);
  case TEK_Scalar:
    return RValue::get(EmitLoadOfScalar(lvalue, loc));
  }
  llvm_unreachable("bad evaluation kind");
}

void CodeGenFunction::SetFPAccuracy(llvm::Value *Val, float Accuracy) {
  assert(Val->getType()->isFPOrFPVectorTy());
  if (Accuracy == 0.0 || !isa<llvm::Instruction>(Val))
    return;

  llvm::MDBuilder MDHelper(getLLVMContext());
  llvm::MDNode *Node = MDHelper.createFPMath(Accuracy);

  cast<llvm::Instruction>(Val)->setMetadata(llvm::LLVMContext::MD_fpmath, Node);
}

void CodeGenFunction::SetSqrtFPAccuracy(llvm::Value *Val) {
  llvm::Type *EltTy = Val->getType()->getScalarType();
  if (!EltTy->isFloatTy())
    return;

  if ((getLangOpts().OpenCL &&
       !CGM.getCodeGenOpts().OpenCLCorrectlyRoundedDivSqrt) ||
      (getLangOpts().HIP && getLangOpts().CUDAIsDevice &&
       !CGM.getCodeGenOpts().HIPCorrectlyRoundedDivSqrt)) {
    // OpenCL v1.1 s7.4: minimum accuracy of single precision / is 3ulp
    //
    // OpenCL v1.2 s5.6.4.2: The -cl-fp32-correctly-rounded-divide-sqrt
    // build option allows an application to specify that single precision
    // floating-point divide (x/y and 1/x) and sqrt used in the program
    // source are correctly rounded.
    //
    // TODO: CUDA has a prec-sqrt flag
    SetFPAccuracy(Val, 3.0f);
  }
}

void CodeGenFunction::SetDivFPAccuracy(llvm::Value *Val) {
  llvm::Type *EltTy = Val->getType()->getScalarType();
  if (!EltTy->isFloatTy())
    return;

  if ((getLangOpts().OpenCL &&
       !CGM.getCodeGenOpts().OpenCLCorrectlyRoundedDivSqrt) ||
      (getLangOpts().HIP && getLangOpts().CUDAIsDevice &&
       !CGM.getCodeGenOpts().HIPCorrectlyRoundedDivSqrt)) {
    // OpenCL v1.1 s7.4: minimum accuracy of single precision / is 2.5ulp
    //
    // OpenCL v1.2 s5.6.4.2: The -cl-fp32-correctly-rounded-divide-sqrt
    // build option allows an application to specify that single precision
    // floating-point divide (x/y and 1/x) and sqrt used in the program
    // source are correctly rounded.
    //
    // TODO: CUDA has a prec-div flag
    SetFPAccuracy(Val, 2.5f);
  }
}

namespace {
  struct LValueOrRValue {
    LValue LV;
    RValue RV;
  };
}

static LValueOrRValue emitPseudoObjectExpr(CodeGenFunction &CGF,
                                           const PseudoObjectExpr *E,
                                           bool forLValue,
                                           AggValueSlot slot) {
  SmallVector<CodeGenFunction::OpaqueValueMappingData, 4> opaques;

  // Find the result expression, if any.
  const Expr *resultExpr = E->getResultExpr();
  LValueOrRValue result;

  for (PseudoObjectExpr::const_semantics_iterator
         i = E->semantics_begin(), e = E->semantics_end(); i != e; ++i) {
    const Expr *semantic = *i;

    // If this semantic expression is an opaque value, bind it
    // to the result of its source expression.
    if (const auto *ov = dyn_cast<OpaqueValueExpr>(semantic)) {
      // Skip unique OVEs.
      if (ov->isUnique()) {
        assert(ov != resultExpr &&
               "A unique OVE cannot be used as the result expression");
        continue;
      }

      // If this is the result expression, we may need to evaluate
      // directly into the slot.
      typedef CodeGenFunction::OpaqueValueMappingData OVMA;
      OVMA opaqueData;
      if (ov == resultExpr && ov->isPRValue() && !forLValue &&
          CodeGenFunction::hasAggregateEvaluationKind(ov->getType())) {
        CGF.EmitAggExpr(ov->getSourceExpr(), slot);
        LValue LV = CGF.MakeAddrLValue(slot.getAddress(), ov->getType(),
                                       AlignmentSource::Decl);
        opaqueData = OVMA::bind(CGF, ov, LV);
        result.RV = slot.asRValue();

      // Otherwise, emit as normal.
      } else {
        opaqueData = OVMA::bind(CGF, ov, ov->getSourceExpr());

        // If this is the result, also evaluate the result now.
        if (ov == resultExpr) {
          if (forLValue)
            result.LV = CGF.EmitLValue(ov);
          else
            result.RV = CGF.EmitAnyExpr(ov, slot);
        }
      }

      opaques.push_back(opaqueData);

    // Otherwise, if the expression is the result, evaluate it
    // and remember the result.
    } else if (semantic == resultExpr) {
      if (forLValue)
        result.LV = CGF.EmitLValue(semantic);
      else
        result.RV = CGF.EmitAnyExpr(semantic, slot);

    // Otherwise, evaluate the expression in an ignored context.
    } else {
      CGF.EmitIgnoredExpr(semantic);
    }
  }

  // Unbind all the opaques now.
  for (unsigned i = 0, e = opaques.size(); i != e; ++i)
    opaques[i].unbind(CGF);

  return result;
}

RValue CodeGenFunction::EmitPseudoObjectRValue(const PseudoObjectExpr *E,
                                               AggValueSlot slot) {
  return emitPseudoObjectExpr(*this, E, false, slot).RV;
}

LValue CodeGenFunction::EmitPseudoObjectLValue(const PseudoObjectExpr *E) {
  return emitPseudoObjectExpr(*this, E, true, AggValueSlot::ignored()).LV;
}<|MERGE_RESOLUTION|>--- conflicted
+++ resolved
@@ -3971,56 +3971,12 @@
       ArrayLV = EmitLValue(Array);
     auto *Idx = EmitIdxAfterBase(/*Promote*/true);
 
-<<<<<<< HEAD
-    if (SanOpts.has(SanitizerKind::ArrayBounds)) {
-      // If the array being accessed has a "counted_by" attribute, generate
-      // bounds checking code. The "count" field is at the top level of the
-      // struct or in an anonymous struct, that's also at the top level. Future
-      // expansions may allow the "count" to reside at any place in the struct,
-      // but the value of "counted_by" will be a "simple" path to the count,
-      // i.e. "a.b.count", so we shouldn't need the full force of EmitLValue or
-      // similar to emit the correct GEP.
-      const LangOptions::StrictFlexArraysLevelKind StrictFlexArraysLevel =
-          getLangOpts().getStrictFlexArraysLevel();
-
-      if (const auto *ME = dyn_cast<MemberExpr>(Array);
-          ME &&
-          ME->isFlexibleArrayMemberLike(getContext(), StrictFlexArraysLevel) &&
-          ME->getMemberDecl()->hasAttr<CountedByAttr>()) {
-        const FieldDecl *FAMDecl = dyn_cast<FieldDecl>(ME->getMemberDecl());
-        if (const FieldDecl *CountFD = FindCountedByField(FAMDecl)) {
-          if (std::optional<int64_t> Diff =
-                  getOffsetDifferenceInBits(*this, CountFD, FAMDecl)) {
-            CharUnits OffsetDiff = CGM.getContext().toCharUnitsFromBits(*Diff);
-
-            // Create a GEP with a byte offset between the FAM and count and
-            // use that to load the count value.
-            Addr = Builder.CreatePointerBitCastOrAddrSpaceCast(
-                ArrayLV.getAddress(*this), Int8PtrTy, Int8Ty);
-
-            llvm::Type *CountTy = ConvertType(CountFD->getType());
-            llvm::Value *Res = Builder.CreateInBoundsGEP(
-                Int8Ty, Addr.getPointer(),
-                Builder.getInt32(OffsetDiff.getQuantity()), ".counted_by.gep");
-            Res = Builder.CreateAlignedLoad(CountTy, Res, getIntAlign(),
-                                            ".counted_by.load");
-
-            // Now emit the bounds checking.
-            EmitBoundsCheckImpl(E, Res, Idx, E->getIdx()->getType(),
-                                Array->getType(), Accessed);
-          }
-        }
-      }
-    }
-
     const ValueDecl *ArrayDecl = nullptr;
     if (const auto *DRE = dyn_cast<DeclRefExpr>(Array->IgnoreParenCasts()))
       ArrayDecl = DRE->getDecl();
     else if (const auto *ME = dyn_cast<MemberExpr>(Array->IgnoreParenCasts()))
       ArrayDecl = ME->getMemberDecl();
 
-=======
->>>>>>> a511c1a9
     // Propagate the alignment from the array itself to the result.
     QualType arrayType = Array->getType();
     Addr = emitArraySubscriptGEP(
