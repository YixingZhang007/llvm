/*===-- clang-c/Index.h - Indexing Public C Interface -------------*- C -*-===*\
|*                                                                            *|
|* Part of the LLVM Project, under the Apache License v2.0 with LLVM          *|
|* Exceptions.                                                                *|
|* See https://llvm.org/LICENSE.txt for license information.                  *|
|* SPDX-License-Identifier: Apache-2.0 WITH LLVM-exception                    *|
|*                                                                            *|
|*===----------------------------------------------------------------------===*|
|*                                                                            *|
|* This header provides a public interface to a Clang library for extracting  *|
|* high-level symbol information from source files without exposing the full  *|
|* Clang C++ API.                                                             *|
|*                                                                            *|
\*===----------------------------------------------------------------------===*/

#ifndef LLVM_CLANG_C_INDEX_H
#define LLVM_CLANG_C_INDEX_H

#include "clang-c/BuildSystem.h"
#include "clang-c/CXDiagnostic.h"
#include "clang-c/CXErrorCode.h"
#include "clang-c/CXFile.h"
#include "clang-c/CXSourceLocation.h"
#include "clang-c/CXString.h"
#include "clang-c/ExternC.h"
#include "clang-c/Platform.h"

/**
 * The version constants for the libclang API.
 * CINDEX_VERSION_MINOR should increase when there are API additions.
 * CINDEX_VERSION_MAJOR is intended for "major" source/ABI breaking changes.
 *
 * The policy about the libclang API was always to keep it source and ABI
 * compatible, thus CINDEX_VERSION_MAJOR is expected to remain stable.
 */
#define CINDEX_VERSION_MAJOR 0
#define CINDEX_VERSION_MINOR 64

#define CINDEX_VERSION_ENCODE(major, minor) (((major)*10000) + ((minor)*1))

#define CINDEX_VERSION                                                         \
  CINDEX_VERSION_ENCODE(CINDEX_VERSION_MAJOR, CINDEX_VERSION_MINOR)

#define CINDEX_VERSION_STRINGIZE_(major, minor) #major "." #minor
#define CINDEX_VERSION_STRINGIZE(major, minor)                                 \
  CINDEX_VERSION_STRINGIZE_(major, minor)

#define CINDEX_VERSION_STRING                                                  \
  CINDEX_VERSION_STRINGIZE(CINDEX_VERSION_MAJOR, CINDEX_VERSION_MINOR)

#ifndef __has_feature
#define __has_feature(feature) 0
#endif

LLVM_CLANG_C_EXTERN_C_BEGIN

/** \defgroup CINDEX libclang: C Interface to Clang
 *
 * The C Interface to Clang provides a relatively small API that exposes
 * facilities for parsing source code into an abstract syntax tree (AST),
 * loading already-parsed ASTs, traversing the AST, associating
 * physical source locations with elements within the AST, and other
 * facilities that support Clang-based development tools.
 *
 * This C interface to Clang will never provide all of the information
 * representation stored in Clang's C++ AST, nor should it: the intent is to
 * maintain an API that is relatively stable from one release to the next,
 * providing only the basic functionality needed to support development tools.
 *
 * To avoid namespace pollution, data types are prefixed with "CX" and
 * functions are prefixed with "clang_".
 *
 * @{
 */

/**
 * An "index" that consists of a set of translation units that would
 * typically be linked together into an executable or library.
 */
typedef void *CXIndex;

/**
 * An opaque type representing target information for a given translation
 * unit.
 */
typedef struct CXTargetInfoImpl *CXTargetInfo;

/**
 * A single translation unit, which resides in an index.
 */
typedef struct CXTranslationUnitImpl *CXTranslationUnit;

/**
 * Opaque pointer representing client data that will be passed through
 * to various callbacks and visitors.
 */
typedef void *CXClientData;

/**
 * Provides the contents of a file that has not yet been saved to disk.
 *
 * Each CXUnsavedFile instance provides the name of a file on the
 * system along with the current contents of that file that have not
 * yet been saved to disk.
 */
struct CXUnsavedFile {
  /**
   * The file whose contents have not yet been saved.
   *
   * This file must already exist in the file system.
   */
  const char *Filename;

  /**
   * A buffer containing the unsaved contents of this file.
   */
  const char *Contents;

  /**
   * The length of the unsaved contents of this buffer.
   */
  unsigned long Length;
};

/**
 * Describes the availability of a particular entity, which indicates
 * whether the use of this entity will result in a warning or error due to
 * it being deprecated or unavailable.
 */
enum CXAvailabilityKind {
  /**
   * The entity is available.
   */
  CXAvailability_Available,
  /**
   * The entity is available, but has been deprecated (and its use is
   * not recommended).
   */
  CXAvailability_Deprecated,
  /**
   * The entity is not available; any use of it will be an error.
   */
  CXAvailability_NotAvailable,
  /**
   * The entity is available, but not accessible; any use of it will be
   * an error.
   */
  CXAvailability_NotAccessible
};

/**
 * Describes a version number of the form major.minor.subminor.
 */
typedef struct CXVersion {
  /**
   * The major version number, e.g., the '10' in '10.7.3'. A negative
   * value indicates that there is no version number at all.
   */
  int Major;
  /**
   * The minor version number, e.g., the '7' in '10.7.3'. This value
   * will be negative if no minor version number was provided, e.g., for
   * version '10'.
   */
  int Minor;
  /**
   * The subminor version number, e.g., the '3' in '10.7.3'. This value
   * will be negative if no minor or subminor version number was provided,
   * e.g., in version '10' or '10.7'.
   */
  int Subminor;
} CXVersion;

/**
 * Describes the exception specification of a cursor.
 *
 * A negative value indicates that the cursor is not a function declaration.
 */
enum CXCursor_ExceptionSpecificationKind {
  /**
   * The cursor has no exception specification.
   */
  CXCursor_ExceptionSpecificationKind_None,

  /**
   * The cursor has exception specification throw()
   */
  CXCursor_ExceptionSpecificationKind_DynamicNone,

  /**
   * The cursor has exception specification throw(T1, T2)
   */
  CXCursor_ExceptionSpecificationKind_Dynamic,

  /**
   * The cursor has exception specification throw(...).
   */
  CXCursor_ExceptionSpecificationKind_MSAny,

  /**
   * The cursor has exception specification basic noexcept.
   */
  CXCursor_ExceptionSpecificationKind_BasicNoexcept,

  /**
   * The cursor has exception specification computed noexcept.
   */
  CXCursor_ExceptionSpecificationKind_ComputedNoexcept,

  /**
   * The exception specification has not yet been evaluated.
   */
  CXCursor_ExceptionSpecificationKind_Unevaluated,

  /**
   * The exception specification has not yet been instantiated.
   */
  CXCursor_ExceptionSpecificationKind_Uninstantiated,

  /**
   * The exception specification has not been parsed yet.
   */
  CXCursor_ExceptionSpecificationKind_Unparsed,

  /**
   * The cursor has a __declspec(nothrow) exception specification.
   */
  CXCursor_ExceptionSpecificationKind_NoThrow
};

/**
 * Provides a shared context for creating translation units.
 *
 * It provides two options:
 *
 * - excludeDeclarationsFromPCH: When non-zero, allows enumeration of "local"
 * declarations (when loading any new translation units). A "local" declaration
 * is one that belongs in the translation unit itself and not in a precompiled
 * header that was used by the translation unit. If zero, all declarations
 * will be enumerated.
 *
 * Here is an example:
 *
 * \code
 *   // excludeDeclsFromPCH = 1, displayDiagnostics=1
 *   Idx = clang_createIndex(1, 1);
 *
 *   // IndexTest.pch was produced with the following command:
 *   // "clang -x c IndexTest.h -emit-ast -o IndexTest.pch"
 *   TU = clang_createTranslationUnit(Idx, "IndexTest.pch");
 *
 *   // This will load all the symbols from 'IndexTest.pch'
 *   clang_visitChildren(clang_getTranslationUnitCursor(TU),
 *                       TranslationUnitVisitor, 0);
 *   clang_disposeTranslationUnit(TU);
 *
 *   // This will load all the symbols from 'IndexTest.c', excluding symbols
 *   // from 'IndexTest.pch'.
 *   char *args[] = { "-Xclang", "-include-pch=IndexTest.pch" };
 *   TU = clang_createTranslationUnitFromSourceFile(Idx, "IndexTest.c", 2, args,
 *                                                  0, 0);
 *   clang_visitChildren(clang_getTranslationUnitCursor(TU),
 *                       TranslationUnitVisitor, 0);
 *   clang_disposeTranslationUnit(TU);
 * \endcode
 *
 * This process of creating the 'pch', loading it separately, and using it (via
 * -include-pch) allows 'excludeDeclsFromPCH' to remove redundant callbacks
 * (which gives the indexer the same performance benefit as the compiler).
 */
CINDEX_LINKAGE CXIndex clang_createIndex(int excludeDeclarationsFromPCH,
                                         int displayDiagnostics);

/**
 * Destroy the given index.
 *
 * The index must not be destroyed until all of the translation units created
 * within that index have been destroyed.
 */
CINDEX_LINKAGE void clang_disposeIndex(CXIndex index);

typedef enum {
  /**
   * Use the default value of an option that may depend on the process
   * environment.
   */
  CXChoice_Default = 0,
  /**
   * Enable the option.
   */
  CXChoice_Enabled = 1,
  /**
   * Disable the option.
   */
  CXChoice_Disabled = 2
} CXChoice;

typedef enum {
  /**
   * Used to indicate that no special CXIndex options are needed.
   */
  CXGlobalOpt_None = 0x0,

  /**
   * Used to indicate that threads that libclang creates for indexing
   * purposes should use background priority.
   *
   * Affects #clang_indexSourceFile, #clang_indexTranslationUnit,
   * #clang_parseTranslationUnit, #clang_saveTranslationUnit.
   */
  CXGlobalOpt_ThreadBackgroundPriorityForIndexing = 0x1,

  /**
   * Used to indicate that threads that libclang creates for editing
   * purposes should use background priority.
   *
   * Affects #clang_reparseTranslationUnit, #clang_codeCompleteAt,
   * #clang_annotateTokens
   */
  CXGlobalOpt_ThreadBackgroundPriorityForEditing = 0x2,

  /**
   * Used to indicate that all threads that libclang creates should use
   * background priority.
   */
  CXGlobalOpt_ThreadBackgroundPriorityForAll =
      CXGlobalOpt_ThreadBackgroundPriorityForIndexing |
      CXGlobalOpt_ThreadBackgroundPriorityForEditing

} CXGlobalOptFlags;

/**
 * Index initialization options.
 *
 * 0 is the default value of each member of this struct except for Size.
 * Initialize the struct in one of the following three ways to avoid adapting
 * code each time a new member is added to it:
 * \code
 * CXIndexOptions Opts;
 * memset(&Opts, 0, sizeof(Opts));
 * Opts.Size = sizeof(CXIndexOptions);
 * \endcode
 * or explicitly initialize the first data member and zero-initialize the rest:
 * \code
 * CXIndexOptions Opts = { sizeof(CXIndexOptions) };
 * \endcode
 * or to prevent the -Wmissing-field-initializers warning for the above version:
 * \code
 * CXIndexOptions Opts{};
 * Opts.Size = sizeof(CXIndexOptions);
 * \endcode
 */
typedef struct CXIndexOptions {
  /**
   * The size of struct CXIndexOptions used for option versioning.
   *
   * Always initialize this member to sizeof(CXIndexOptions), or assign
   * sizeof(CXIndexOptions) to it right after creating a CXIndexOptions object.
   */
  unsigned Size;
  /**
   * A CXChoice enumerator that specifies the indexing priority policy.
   * \sa CXGlobalOpt_ThreadBackgroundPriorityForIndexing
   */
  unsigned char ThreadBackgroundPriorityForIndexing;
  /**
   * A CXChoice enumerator that specifies the editing priority policy.
   * \sa CXGlobalOpt_ThreadBackgroundPriorityForEditing
   */
  unsigned char ThreadBackgroundPriorityForEditing;
  /**
   * \see clang_createIndex()
   */
  unsigned ExcludeDeclarationsFromPCH : 1;
  /**
   * \see clang_createIndex()
   */
  unsigned DisplayDiagnostics : 1;
  /**
   * Store PCH in memory. If zero, PCH are stored in temporary files.
   */
  unsigned StorePreamblesInMemory : 1;
  unsigned /*Reserved*/ : 13;

  /**
   * The path to a directory, in which to store temporary PCH files. If null or
   * empty, the default system temporary directory is used. These PCH files are
   * deleted on clean exit but stay on disk if the program crashes or is killed.
   *
   * This option is ignored if \a StorePreamblesInMemory is non-zero.
   *
   * Libclang does not create the directory at the specified path in the file
   * system. Therefore it must exist, or storing PCH files will fail.
   */
  const char *PreambleStoragePath;
  /**
   * Specifies a path which will contain log files for certain libclang
   * invocations. A null value implies that libclang invocations are not logged.
   */
  const char *InvocationEmissionPath;
} CXIndexOptions;

/**
 * Provides a shared context for creating translation units.
 *
 * Call this function instead of clang_createIndex() if you need to configure
 * the additional options in CXIndexOptions.
 *
 * \returns The created index or null in case of error, such as an unsupported
 * value of options->Size.
 *
 * For example:
 * \code
 * CXIndex createIndex(const char *ApplicationTemporaryPath) {
 *   const int ExcludeDeclarationsFromPCH = 1;
 *   const int DisplayDiagnostics = 1;
 *   CXIndex Idx;
 * #if CINDEX_VERSION_MINOR >= 64
 *   CXIndexOptions Opts;
 *   memset(&Opts, 0, sizeof(Opts));
 *   Opts.Size = sizeof(CXIndexOptions);
 *   Opts.ThreadBackgroundPriorityForIndexing = 1;
 *   Opts.ExcludeDeclarationsFromPCH = ExcludeDeclarationsFromPCH;
 *   Opts.DisplayDiagnostics = DisplayDiagnostics;
 *   Opts.PreambleStoragePath = ApplicationTemporaryPath;
 *   Idx = clang_createIndexWithOptions(&Opts);
 *   if (Idx)
 *     return Idx;
 *   fprintf(stderr,
 *           "clang_createIndexWithOptions() failed. "
 *           "CINDEX_VERSION_MINOR = %d, sizeof(CXIndexOptions) = %u\n",
 *           CINDEX_VERSION_MINOR, Opts.Size);
 * #else
 *   (void)ApplicationTemporaryPath;
 * #endif
 *   Idx = clang_createIndex(ExcludeDeclarationsFromPCH, DisplayDiagnostics);
 *   clang_CXIndex_setGlobalOptions(
 *       Idx, clang_CXIndex_getGlobalOptions(Idx) |
 *                CXGlobalOpt_ThreadBackgroundPriorityForIndexing);
 *   return Idx;
 * }
 * \endcode
 *
 * \sa clang_createIndex()
 */
CINDEX_LINKAGE CXIndex
clang_createIndexWithOptions(const CXIndexOptions *options);

/**
 * Sets general options associated with a CXIndex.
 *
 * This function is DEPRECATED. Set
 * CXIndexOptions::ThreadBackgroundPriorityForIndexing and/or
 * CXIndexOptions::ThreadBackgroundPriorityForEditing and call
 * clang_createIndexWithOptions() instead.
 *
 * For example:
 * \code
 * CXIndex idx = ...;
 * clang_CXIndex_setGlobalOptions(idx,
 *     clang_CXIndex_getGlobalOptions(idx) |
 *     CXGlobalOpt_ThreadBackgroundPriorityForIndexing);
 * \endcode
 *
 * \param options A bitmask of options, a bitwise OR of CXGlobalOpt_XXX flags.
 */
CINDEX_LINKAGE void clang_CXIndex_setGlobalOptions(CXIndex, unsigned options);

/**
 * Gets the general options associated with a CXIndex.
 *
 * This function allows to obtain the final option values used by libclang after
 * specifying the option policies via CXChoice enumerators.
 *
 * \returns A bitmask of options, a bitwise OR of CXGlobalOpt_XXX flags that
 * are associated with the given CXIndex object.
 */
CINDEX_LINKAGE unsigned clang_CXIndex_getGlobalOptions(CXIndex);

/**
 * Sets the invocation emission path option in a CXIndex.
 *
 * This function is DEPRECATED. Set CXIndexOptions::InvocationEmissionPath and
 * call clang_createIndexWithOptions() instead.
 *
 * The invocation emission path specifies a path which will contain log
 * files for certain libclang invocations. A null value (default) implies that
 * libclang invocations are not logged..
 */
CINDEX_LINKAGE void
clang_CXIndex_setInvocationEmissionPathOption(CXIndex, const char *Path);

/**
 * Determine whether the given header is guarded against
 * multiple inclusions, either with the conventional
 * \#ifndef/\#define/\#endif macro guards or with \#pragma once.
 */
CINDEX_LINKAGE unsigned clang_isFileMultipleIncludeGuarded(CXTranslationUnit tu,
                                                           CXFile file);

/**
 * Retrieve a file handle within the given translation unit.
 *
 * \param tu the translation unit
 *
 * \param file_name the name of the file.
 *
 * \returns the file handle for the named file in the translation unit \p tu,
 * or a NULL file handle if the file was not a part of this translation unit.
 */
CINDEX_LINKAGE CXFile clang_getFile(CXTranslationUnit tu,
                                    const char *file_name);

/**
 * Retrieve the buffer associated with the given file.
 *
 * \param tu the translation unit
 *
 * \param file the file for which to retrieve the buffer.
 *
 * \param size [out] if non-NULL, will be set to the size of the buffer.
 *
 * \returns a pointer to the buffer in memory that holds the contents of
 * \p file, or a NULL pointer when the file is not loaded.
 */
CINDEX_LINKAGE const char *clang_getFileContents(CXTranslationUnit tu,
                                                 CXFile file, size_t *size);

/**
 * Retrieves the source location associated with a given file/line/column
 * in a particular translation unit.
 */
CINDEX_LINKAGE CXSourceLocation clang_getLocation(CXTranslationUnit tu,
                                                  CXFile file, unsigned line,
                                                  unsigned column);
/**
 * Retrieves the source location associated with a given character offset
 * in a particular translation unit.
 */
CINDEX_LINKAGE CXSourceLocation clang_getLocationForOffset(CXTranslationUnit tu,
                                                           CXFile file,
                                                           unsigned offset);

/**
 * Retrieve all ranges that were skipped by the preprocessor.
 *
 * The preprocessor will skip lines when they are surrounded by an
 * if/ifdef/ifndef directive whose condition does not evaluate to true.
 */
CINDEX_LINKAGE CXSourceRangeList *clang_getSkippedRanges(CXTranslationUnit tu,
                                                         CXFile file);

/**
 * Retrieve all ranges from all files that were skipped by the
 * preprocessor.
 *
 * The preprocessor will skip lines when they are surrounded by an
 * if/ifdef/ifndef directive whose condition does not evaluate to true.
 */
CINDEX_LINKAGE CXSourceRangeList *
clang_getAllSkippedRanges(CXTranslationUnit tu);

/**
 * Determine the number of diagnostics produced for the given
 * translation unit.
 */
CINDEX_LINKAGE unsigned clang_getNumDiagnostics(CXTranslationUnit Unit);

/**
 * Retrieve a diagnostic associated with the given translation unit.
 *
 * \param Unit the translation unit to query.
 * \param Index the zero-based diagnostic number to retrieve.
 *
 * \returns the requested diagnostic. This diagnostic must be freed
 * via a call to \c clang_disposeDiagnostic().
 */
CINDEX_LINKAGE CXDiagnostic clang_getDiagnostic(CXTranslationUnit Unit,
                                                unsigned Index);

/**
 * Retrieve the complete set of diagnostics associated with a
 *        translation unit.
 *
 * \param Unit the translation unit to query.
 */
CINDEX_LINKAGE CXDiagnosticSet
clang_getDiagnosticSetFromTU(CXTranslationUnit Unit);

/**
 * \defgroup CINDEX_TRANSLATION_UNIT Translation unit manipulation
 *
 * The routines in this group provide the ability to create and destroy
 * translation units from files, either by parsing the contents of the files or
 * by reading in a serialized representation of a translation unit.
 *
 * @{
 */

/**
 * Get the original translation unit source file name.
 */
CINDEX_LINKAGE CXString
clang_getTranslationUnitSpelling(CXTranslationUnit CTUnit);

/**
 * Return the CXTranslationUnit for a given source file and the provided
 * command line arguments one would pass to the compiler.
 *
 * Note: The 'source_filename' argument is optional.  If the caller provides a
 * NULL pointer, the name of the source file is expected to reside in the
 * specified command line arguments.
 *
 * Note: When encountered in 'clang_command_line_args', the following options
 * are ignored:
 *
 *   '-c'
 *   '-emit-ast'
 *   '-fsyntax-only'
 *   '-o \<output file>'  (both '-o' and '\<output file>' are ignored)
 *
 * \param CIdx The index object with which the translation unit will be
 * associated.
 *
 * \param source_filename The name of the source file to load, or NULL if the
 * source file is included in \p clang_command_line_args.
 *
 * \param num_clang_command_line_args The number of command-line arguments in
 * \p clang_command_line_args.
 *
 * \param clang_command_line_args The command-line arguments that would be
 * passed to the \c clang executable if it were being invoked out-of-process.
 * These command-line options will be parsed and will affect how the translation
 * unit is parsed. Note that the following options are ignored: '-c',
 * '-emit-ast', '-fsyntax-only' (which is the default), and '-o \<output file>'.
 *
 * \param num_unsaved_files the number of unsaved file entries in \p
 * unsaved_files.
 *
 * \param unsaved_files the files that have not yet been saved to disk
 * but may be required for code completion, including the contents of
 * those files.  The contents and name of these files (as specified by
 * CXUnsavedFile) are copied when necessary, so the client only needs to
 * guarantee their validity until the call to this function returns.
 */
CINDEX_LINKAGE CXTranslationUnit clang_createTranslationUnitFromSourceFile(
    CXIndex CIdx, const char *source_filename, int num_clang_command_line_args,
    const char *const *clang_command_line_args, unsigned num_unsaved_files,
    struct CXUnsavedFile *unsaved_files);

/**
 * Same as \c clang_createTranslationUnit2, but returns
 * the \c CXTranslationUnit instead of an error code.  In case of an error this
 * routine returns a \c NULL \c CXTranslationUnit, without further detailed
 * error codes.
 */
CINDEX_LINKAGE CXTranslationUnit
clang_createTranslationUnit(CXIndex CIdx, const char *ast_filename);

/**
 * Create a translation unit from an AST file (\c -emit-ast).
 *
 * \param[out] out_TU A non-NULL pointer to store the created
 * \c CXTranslationUnit.
 *
 * \returns Zero on success, otherwise returns an error code.
 */
CINDEX_LINKAGE enum CXErrorCode
clang_createTranslationUnit2(CXIndex CIdx, const char *ast_filename,
                             CXTranslationUnit *out_TU);

/**
 * Flags that control the creation of translation units.
 *
 * The enumerators in this enumeration type are meant to be bitwise
 * ORed together to specify which options should be used when
 * constructing the translation unit.
 */
enum CXTranslationUnit_Flags {
  /**
   * Used to indicate that no special translation-unit options are
   * needed.
   */
  CXTranslationUnit_None = 0x0,

  /**
   * Used to indicate that the parser should construct a "detailed"
   * preprocessing record, including all macro definitions and instantiations.
   *
   * Constructing a detailed preprocessing record requires more memory
   * and time to parse, since the information contained in the record
   * is usually not retained. However, it can be useful for
   * applications that require more detailed information about the
   * behavior of the preprocessor.
   */
  CXTranslationUnit_DetailedPreprocessingRecord = 0x01,

  /**
   * Used to indicate that the translation unit is incomplete.
   *
   * When a translation unit is considered "incomplete", semantic
   * analysis that is typically performed at the end of the
   * translation unit will be suppressed. For example, this suppresses
   * the completion of tentative declarations in C and of
   * instantiation of implicitly-instantiation function templates in
   * C++. This option is typically used when parsing a header with the
   * intent of producing a precompiled header.
   */
  CXTranslationUnit_Incomplete = 0x02,

  /**
   * Used to indicate that the translation unit should be built with an
   * implicit precompiled header for the preamble.
   *
   * An implicit precompiled header is used as an optimization when a
   * particular translation unit is likely to be reparsed many times
   * when the sources aren't changing that often. In this case, an
   * implicit precompiled header will be built containing all of the
   * initial includes at the top of the main file (what we refer to as
   * the "preamble" of the file). In subsequent parses, if the
   * preamble or the files in it have not changed, \c
   * clang_reparseTranslationUnit() will re-use the implicit
   * precompiled header to improve parsing performance.
   */
  CXTranslationUnit_PrecompiledPreamble = 0x04,

  /**
   * Used to indicate that the translation unit should cache some
   * code-completion results with each reparse of the source file.
   *
   * Caching of code-completion results is a performance optimization that
   * introduces some overhead to reparsing but improves the performance of
   * code-completion operations.
   */
  CXTranslationUnit_CacheCompletionResults = 0x08,

  /**
   * Used to indicate that the translation unit will be serialized with
   * \c clang_saveTranslationUnit.
   *
   * This option is typically used when parsing a header with the intent of
   * producing a precompiled header.
   */
  CXTranslationUnit_ForSerialization = 0x10,

  /**
   * DEPRECATED: Enabled chained precompiled preambles in C++.
   *
   * Note: this is a *temporary* option that is available only while
   * we are testing C++ precompiled preamble support. It is deprecated.
   */
  CXTranslationUnit_CXXChainedPCH = 0x20,

  /**
   * Used to indicate that function/method bodies should be skipped while
   * parsing.
   *
   * This option can be used to search for declarations/definitions while
   * ignoring the usages.
   */
  CXTranslationUnit_SkipFunctionBodies = 0x40,

  /**
   * Used to indicate that brief documentation comments should be
   * included into the set of code completions returned from this translation
   * unit.
   */
  CXTranslationUnit_IncludeBriefCommentsInCodeCompletion = 0x80,

  /**
   * Used to indicate that the precompiled preamble should be created on
   * the first parse. Otherwise it will be created on the first reparse. This
   * trades runtime on the first parse (serializing the preamble takes time) for
   * reduced runtime on the second parse (can now reuse the preamble).
   */
  CXTranslationUnit_CreatePreambleOnFirstParse = 0x100,

  /**
   * Do not stop processing when fatal errors are encountered.
   *
   * When fatal errors are encountered while parsing a translation unit,
   * semantic analysis is typically stopped early when compiling code. A common
   * source for fatal errors are unresolvable include files. For the
   * purposes of an IDE, this is undesirable behavior and as much information
   * as possible should be reported. Use this flag to enable this behavior.
   */
  CXTranslationUnit_KeepGoing = 0x200,

  /**
   * Sets the preprocessor in a mode for parsing a single file only.
   */
  CXTranslationUnit_SingleFileParse = 0x400,

  /**
   * Used in combination with CXTranslationUnit_SkipFunctionBodies to
   * constrain the skipping of function bodies to the preamble.
   *
   * The function bodies of the main file are not skipped.
   */
  CXTranslationUnit_LimitSkipFunctionBodiesToPreamble = 0x800,

  /**
   * Used to indicate that attributed types should be included in CXType.
   */
  CXTranslationUnit_IncludeAttributedTypes = 0x1000,

  /**
   * Used to indicate that implicit attributes should be visited.
   */
  CXTranslationUnit_VisitImplicitAttributes = 0x2000,

  /**
   * Used to indicate that non-errors from included files should be ignored.
   *
   * If set, clang_getDiagnosticSetFromTU() will not report e.g. warnings from
   * included files anymore. This speeds up clang_getDiagnosticSetFromTU() for
   * the case where these warnings are not of interest, as for an IDE for
   * example, which typically shows only the diagnostics in the main file.
   */
  CXTranslationUnit_IgnoreNonErrorsFromIncludedFiles = 0x4000,

  /**
   * Tells the preprocessor not to skip excluded conditional blocks.
   */
  CXTranslationUnit_RetainExcludedConditionalBlocks = 0x8000
};

/**
 * Returns the set of flags that is suitable for parsing a translation
 * unit that is being edited.
 *
 * The set of flags returned provide options for \c clang_parseTranslationUnit()
 * to indicate that the translation unit is likely to be reparsed many times,
 * either explicitly (via \c clang_reparseTranslationUnit()) or implicitly
 * (e.g., by code completion (\c clang_codeCompletionAt())). The returned flag
 * set contains an unspecified set of optimizations (e.g., the precompiled
 * preamble) geared toward improving the performance of these routines. The
 * set of optimizations enabled may change from one version to the next.
 */
CINDEX_LINKAGE unsigned clang_defaultEditingTranslationUnitOptions(void);

/**
 * Same as \c clang_parseTranslationUnit2, but returns
 * the \c CXTranslationUnit instead of an error code.  In case of an error this
 * routine returns a \c NULL \c CXTranslationUnit, without further detailed
 * error codes.
 */
CINDEX_LINKAGE CXTranslationUnit clang_parseTranslationUnit(
    CXIndex CIdx, const char *source_filename,
    const char *const *command_line_args, int num_command_line_args,
    struct CXUnsavedFile *unsaved_files, unsigned num_unsaved_files,
    unsigned options);

/**
 * Parse the given source file and the translation unit corresponding
 * to that file.
 *
 * This routine is the main entry point for the Clang C API, providing the
 * ability to parse a source file into a translation unit that can then be
 * queried by other functions in the API. This routine accepts a set of
 * command-line arguments so that the compilation can be configured in the same
 * way that the compiler is configured on the command line.
 *
 * \param CIdx The index object with which the translation unit will be
 * associated.
 *
 * \param source_filename The name of the source file to load, or NULL if the
 * source file is included in \c command_line_args.
 *
 * \param command_line_args The command-line arguments that would be
 * passed to the \c clang executable if it were being invoked out-of-process.
 * These command-line options will be parsed and will affect how the translation
 * unit is parsed. Note that the following options are ignored: '-c',
 * '-emit-ast', '-fsyntax-only' (which is the default), and '-o \<output file>'.
 *
 * \param num_command_line_args The number of command-line arguments in
 * \c command_line_args.
 *
 * \param unsaved_files the files that have not yet been saved to disk
 * but may be required for parsing, including the contents of
 * those files.  The contents and name of these files (as specified by
 * CXUnsavedFile) are copied when necessary, so the client only needs to
 * guarantee their validity until the call to this function returns.
 *
 * \param num_unsaved_files the number of unsaved file entries in \p
 * unsaved_files.
 *
 * \param options A bitmask of options that affects how the translation unit
 * is managed but not its compilation. This should be a bitwise OR of the
 * CXTranslationUnit_XXX flags.
 *
 * \param[out] out_TU A non-NULL pointer to store the created
 * \c CXTranslationUnit, describing the parsed code and containing any
 * diagnostics produced by the compiler.
 *
 * \returns Zero on success, otherwise returns an error code.
 */
CINDEX_LINKAGE enum CXErrorCode clang_parseTranslationUnit2(
    CXIndex CIdx, const char *source_filename,
    const char *const *command_line_args, int num_command_line_args,
    struct CXUnsavedFile *unsaved_files, unsigned num_unsaved_files,
    unsigned options, CXTranslationUnit *out_TU);

/**
 * Same as clang_parseTranslationUnit2 but requires a full command line
 * for \c command_line_args including argv[0]. This is useful if the standard
 * library paths are relative to the binary.
 */
CINDEX_LINKAGE enum CXErrorCode clang_parseTranslationUnit2FullArgv(
    CXIndex CIdx, const char *source_filename,
    const char *const *command_line_args, int num_command_line_args,
    struct CXUnsavedFile *unsaved_files, unsigned num_unsaved_files,
    unsigned options, CXTranslationUnit *out_TU);

/**
 * Flags that control how translation units are saved.
 *
 * The enumerators in this enumeration type are meant to be bitwise
 * ORed together to specify which options should be used when
 * saving the translation unit.
 */
enum CXSaveTranslationUnit_Flags {
  /**
   * Used to indicate that no special saving options are needed.
   */
  CXSaveTranslationUnit_None = 0x0
};

/**
 * Returns the set of flags that is suitable for saving a translation
 * unit.
 *
 * The set of flags returned provide options for
 * \c clang_saveTranslationUnit() by default. The returned flag
 * set contains an unspecified set of options that save translation units with
 * the most commonly-requested data.
 */
CINDEX_LINKAGE unsigned clang_defaultSaveOptions(CXTranslationUnit TU);

/**
 * Describes the kind of error that occurred (if any) in a call to
 * \c clang_saveTranslationUnit().
 */
enum CXSaveError {
  /**
   * Indicates that no error occurred while saving a translation unit.
   */
  CXSaveError_None = 0,

  /**
   * Indicates that an unknown error occurred while attempting to save
   * the file.
   *
   * This error typically indicates that file I/O failed when attempting to
   * write the file.
   */
  CXSaveError_Unknown = 1,

  /**
   * Indicates that errors during translation prevented this attempt
   * to save the translation unit.
   *
   * Errors that prevent the translation unit from being saved can be
   * extracted using \c clang_getNumDiagnostics() and \c clang_getDiagnostic().
   */
  CXSaveError_TranslationErrors = 2,

  /**
   * Indicates that the translation unit to be saved was somehow
   * invalid (e.g., NULL).
   */
  CXSaveError_InvalidTU = 3
};

/**
 * Saves a translation unit into a serialized representation of
 * that translation unit on disk.
 *
 * Any translation unit that was parsed without error can be saved
 * into a file. The translation unit can then be deserialized into a
 * new \c CXTranslationUnit with \c clang_createTranslationUnit() or,
 * if it is an incomplete translation unit that corresponds to a
 * header, used as a precompiled header when parsing other translation
 * units.
 *
 * \param TU The translation unit to save.
 *
 * \param FileName The file to which the translation unit will be saved.
 *
 * \param options A bitmask of options that affects how the translation unit
 * is saved. This should be a bitwise OR of the
 * CXSaveTranslationUnit_XXX flags.
 *
 * \returns A value that will match one of the enumerators of the CXSaveError
 * enumeration. Zero (CXSaveError_None) indicates that the translation unit was
 * saved successfully, while a non-zero value indicates that a problem occurred.
 */
CINDEX_LINKAGE int clang_saveTranslationUnit(CXTranslationUnit TU,
                                             const char *FileName,
                                             unsigned options);

/**
 * Suspend a translation unit in order to free memory associated with it.
 *
 * A suspended translation unit uses significantly less memory but on the other
 * side does not support any other calls than \c clang_reparseTranslationUnit
 * to resume it or \c clang_disposeTranslationUnit to dispose it completely.
 */
CINDEX_LINKAGE unsigned clang_suspendTranslationUnit(CXTranslationUnit);

/**
 * Destroy the specified CXTranslationUnit object.
 */
CINDEX_LINKAGE void clang_disposeTranslationUnit(CXTranslationUnit);

/**
 * Flags that control the reparsing of translation units.
 *
 * The enumerators in this enumeration type are meant to be bitwise
 * ORed together to specify which options should be used when
 * reparsing the translation unit.
 */
enum CXReparse_Flags {
  /**
   * Used to indicate that no special reparsing options are needed.
   */
  CXReparse_None = 0x0
};

/**
 * Returns the set of flags that is suitable for reparsing a translation
 * unit.
 *
 * The set of flags returned provide options for
 * \c clang_reparseTranslationUnit() by default. The returned flag
 * set contains an unspecified set of optimizations geared toward common uses
 * of reparsing. The set of optimizations enabled may change from one version
 * to the next.
 */
CINDEX_LINKAGE unsigned clang_defaultReparseOptions(CXTranslationUnit TU);

/**
 * Reparse the source files that produced this translation unit.
 *
 * This routine can be used to re-parse the source files that originally
 * created the given translation unit, for example because those source files
 * have changed (either on disk or as passed via \p unsaved_files). The
 * source code will be reparsed with the same command-line options as it
 * was originally parsed.
 *
 * Reparsing a translation unit invalidates all cursors and source locations
 * that refer into that translation unit. This makes reparsing a translation
 * unit semantically equivalent to destroying the translation unit and then
 * creating a new translation unit with the same command-line arguments.
 * However, it may be more efficient to reparse a translation
 * unit using this routine.
 *
 * \param TU The translation unit whose contents will be re-parsed. The
 * translation unit must originally have been built with
 * \c clang_createTranslationUnitFromSourceFile().
 *
 * \param num_unsaved_files The number of unsaved file entries in \p
 * unsaved_files.
 *
 * \param unsaved_files The files that have not yet been saved to disk
 * but may be required for parsing, including the contents of
 * those files.  The contents and name of these files (as specified by
 * CXUnsavedFile) are copied when necessary, so the client only needs to
 * guarantee their validity until the call to this function returns.
 *
 * \param options A bitset of options composed of the flags in CXReparse_Flags.
 * The function \c clang_defaultReparseOptions() produces a default set of
 * options recommended for most uses, based on the translation unit.
 *
 * \returns 0 if the sources could be reparsed.  A non-zero error code will be
 * returned if reparsing was impossible, such that the translation unit is
 * invalid. In such cases, the only valid call for \c TU is
 * \c clang_disposeTranslationUnit(TU).  The error codes returned by this
 * routine are described by the \c CXErrorCode enum.
 */
CINDEX_LINKAGE int
clang_reparseTranslationUnit(CXTranslationUnit TU, unsigned num_unsaved_files,
                             struct CXUnsavedFile *unsaved_files,
                             unsigned options);

/**
 * Categorizes how memory is being used by a translation unit.
 */
enum CXTUResourceUsageKind {
  CXTUResourceUsage_AST = 1,
  CXTUResourceUsage_Identifiers = 2,
  CXTUResourceUsage_Selectors = 3,
  CXTUResourceUsage_GlobalCompletionResults = 4,
  CXTUResourceUsage_SourceManagerContentCache = 5,
  CXTUResourceUsage_AST_SideTables = 6,
  CXTUResourceUsage_SourceManager_Membuffer_Malloc = 7,
  CXTUResourceUsage_SourceManager_Membuffer_MMap = 8,
  CXTUResourceUsage_ExternalASTSource_Membuffer_Malloc = 9,
  CXTUResourceUsage_ExternalASTSource_Membuffer_MMap = 10,
  CXTUResourceUsage_Preprocessor = 11,
  CXTUResourceUsage_PreprocessingRecord = 12,
  CXTUResourceUsage_SourceManager_DataStructures = 13,
  CXTUResourceUsage_Preprocessor_HeaderSearch = 14,
  CXTUResourceUsage_MEMORY_IN_BYTES_BEGIN = CXTUResourceUsage_AST,
  CXTUResourceUsage_MEMORY_IN_BYTES_END =
      CXTUResourceUsage_Preprocessor_HeaderSearch,

  CXTUResourceUsage_First = CXTUResourceUsage_AST,
  CXTUResourceUsage_Last = CXTUResourceUsage_Preprocessor_HeaderSearch
};

/**
 * Returns the human-readable null-terminated C string that represents
 *  the name of the memory category.  This string should never be freed.
 */
CINDEX_LINKAGE
const char *clang_getTUResourceUsageName(enum CXTUResourceUsageKind kind);

typedef struct CXTUResourceUsageEntry {
  /* The memory usage category. */
  enum CXTUResourceUsageKind kind;
  /* Amount of resources used.
      The units will depend on the resource kind. */
  unsigned long amount;
} CXTUResourceUsageEntry;

/**
 * The memory usage of a CXTranslationUnit, broken into categories.
 */
typedef struct CXTUResourceUsage {
  /* Private data member, used for queries. */
  void *data;

  /* The number of entries in the 'entries' array. */
  unsigned numEntries;

  /* An array of key-value pairs, representing the breakdown of memory
            usage. */
  CXTUResourceUsageEntry *entries;

} CXTUResourceUsage;

/**
 * Return the memory usage of a translation unit.  This object
 *  should be released with clang_disposeCXTUResourceUsage().
 */
CINDEX_LINKAGE CXTUResourceUsage
clang_getCXTUResourceUsage(CXTranslationUnit TU);

CINDEX_LINKAGE void clang_disposeCXTUResourceUsage(CXTUResourceUsage usage);

/**
 * Get target information for this translation unit.
 *
 * The CXTargetInfo object cannot outlive the CXTranslationUnit object.
 */
CINDEX_LINKAGE CXTargetInfo
clang_getTranslationUnitTargetInfo(CXTranslationUnit CTUnit);

/**
 * Destroy the CXTargetInfo object.
 */
CINDEX_LINKAGE void clang_TargetInfo_dispose(CXTargetInfo Info);

/**
 * Get the normalized target triple as a string.
 *
 * Returns the empty string in case of any error.
 */
CINDEX_LINKAGE CXString clang_TargetInfo_getTriple(CXTargetInfo Info);

/**
 * Get the pointer width of the target in bits.
 *
 * Returns -1 in case of error.
 */
CINDEX_LINKAGE int clang_TargetInfo_getPointerWidth(CXTargetInfo Info);

/**
 * @}
 */

/**
 * Describes the kind of entity that a cursor refers to.
 */
enum CXCursorKind {
  /* Declarations */
  /**
   * A declaration whose specific kind is not exposed via this
   * interface.
   *
   * Unexposed declarations have the same operations as any other kind
   * of declaration; one can extract their location information,
   * spelling, find their definitions, etc. However, the specific kind
   * of the declaration is not reported.
   */
  CXCursor_UnexposedDecl = 1,
  /** A C or C++ struct. */
  CXCursor_StructDecl = 2,
  /** A C or C++ union. */
  CXCursor_UnionDecl = 3,
  /** A C++ class. */
  CXCursor_ClassDecl = 4,
  /** An enumeration. */
  CXCursor_EnumDecl = 5,
  /**
   * A field (in C) or non-static data member (in C++) in a
   * struct, union, or C++ class.
   */
  CXCursor_FieldDecl = 6,
  /** An enumerator constant. */
  CXCursor_EnumConstantDecl = 7,
  /** A function. */
  CXCursor_FunctionDecl = 8,
  /** A variable. */
  CXCursor_VarDecl = 9,
  /** A function or method parameter. */
  CXCursor_ParmDecl = 10,
  /** An Objective-C \@interface. */
  CXCursor_ObjCInterfaceDecl = 11,
  /** An Objective-C \@interface for a category. */
  CXCursor_ObjCCategoryDecl = 12,
  /** An Objective-C \@protocol declaration. */
  CXCursor_ObjCProtocolDecl = 13,
  /** An Objective-C \@property declaration. */
  CXCursor_ObjCPropertyDecl = 14,
  /** An Objective-C instance variable. */
  CXCursor_ObjCIvarDecl = 15,
  /** An Objective-C instance method. */
  CXCursor_ObjCInstanceMethodDecl = 16,
  /** An Objective-C class method. */
  CXCursor_ObjCClassMethodDecl = 17,
  /** An Objective-C \@implementation. */
  CXCursor_ObjCImplementationDecl = 18,
  /** An Objective-C \@implementation for a category. */
  CXCursor_ObjCCategoryImplDecl = 19,
  /** A typedef. */
  CXCursor_TypedefDecl = 20,
  /** A C++ class method. */
  CXCursor_CXXMethod = 21,
  /** A C++ namespace. */
  CXCursor_Namespace = 22,
  /** A linkage specification, e.g. 'extern "C"'. */
  CXCursor_LinkageSpec = 23,
  /** A C++ constructor. */
  CXCursor_Constructor = 24,
  /** A C++ destructor. */
  CXCursor_Destructor = 25,
  /** A C++ conversion function. */
  CXCursor_ConversionFunction = 26,
  /** A C++ template type parameter. */
  CXCursor_TemplateTypeParameter = 27,
  /** A C++ non-type template parameter. */
  CXCursor_NonTypeTemplateParameter = 28,
  /** A C++ template template parameter. */
  CXCursor_TemplateTemplateParameter = 29,
  /** A C++ function template. */
  CXCursor_FunctionTemplate = 30,
  /** A C++ class template. */
  CXCursor_ClassTemplate = 31,
  /** A C++ class template partial specialization. */
  CXCursor_ClassTemplatePartialSpecialization = 32,
  /** A C++ namespace alias declaration. */
  CXCursor_NamespaceAlias = 33,
  /** A C++ using directive. */
  CXCursor_UsingDirective = 34,
  /** A C++ using declaration. */
  CXCursor_UsingDeclaration = 35,
  /** A C++ alias declaration */
  CXCursor_TypeAliasDecl = 36,
  /** An Objective-C \@synthesize definition. */
  CXCursor_ObjCSynthesizeDecl = 37,
  /** An Objective-C \@dynamic definition. */
  CXCursor_ObjCDynamicDecl = 38,
  /** An access specifier. */
  CXCursor_CXXAccessSpecifier = 39,

  CXCursor_FirstDecl = CXCursor_UnexposedDecl,
  CXCursor_LastDecl = CXCursor_CXXAccessSpecifier,

  /* References */
  CXCursor_FirstRef = 40, /* Decl references */
  CXCursor_ObjCSuperClassRef = 40,
  CXCursor_ObjCProtocolRef = 41,
  CXCursor_ObjCClassRef = 42,
  /**
   * A reference to a type declaration.
   *
   * A type reference occurs anywhere where a type is named but not
   * declared. For example, given:
   *
   * \code
   * typedef unsigned size_type;
   * size_type size;
   * \endcode
   *
   * The typedef is a declaration of size_type (CXCursor_TypedefDecl),
   * while the type of the variable "size" is referenced. The cursor
   * referenced by the type of size is the typedef for size_type.
   */
  CXCursor_TypeRef = 43,
  CXCursor_CXXBaseSpecifier = 44,
  /**
   * A reference to a class template, function template, template
   * template parameter, or class template partial specialization.
   */
  CXCursor_TemplateRef = 45,
  /**
   * A reference to a namespace or namespace alias.
   */
  CXCursor_NamespaceRef = 46,
  /**
   * A reference to a member of a struct, union, or class that occurs in
   * some non-expression context, e.g., a designated initializer.
   */
  CXCursor_MemberRef = 47,
  /**
   * A reference to a labeled statement.
   *
   * This cursor kind is used to describe the jump to "start_over" in the
   * goto statement in the following example:
   *
   * \code
   *   start_over:
   *     ++counter;
   *
   *     goto start_over;
   * \endcode
   *
   * A label reference cursor refers to a label statement.
   */
  CXCursor_LabelRef = 48,

  /**
   * A reference to a set of overloaded functions or function templates
   * that has not yet been resolved to a specific function or function template.
   *
   * An overloaded declaration reference cursor occurs in C++ templates where
   * a dependent name refers to a function. For example:
   *
   * \code
   * template<typename T> void swap(T&, T&);
   *
   * struct X { ... };
   * void swap(X&, X&);
   *
   * template<typename T>
   * void reverse(T* first, T* last) {
   *   while (first < last - 1) {
   *     swap(*first, *--last);
   *     ++first;
   *   }
   * }
   *
   * struct Y { };
   * void swap(Y&, Y&);
   * \endcode
   *
   * Here, the identifier "swap" is associated with an overloaded declaration
   * reference. In the template definition, "swap" refers to either of the two
   * "swap" functions declared above, so both results will be available. At
   * instantiation time, "swap" may also refer to other functions found via
   * argument-dependent lookup (e.g., the "swap" function at the end of the
   * example).
   *
   * The functions \c clang_getNumOverloadedDecls() and
   * \c clang_getOverloadedDecl() can be used to retrieve the definitions
   * referenced by this cursor.
   */
  CXCursor_OverloadedDeclRef = 49,

  /**
   * A reference to a variable that occurs in some non-expression
   * context, e.g., a C++ lambda capture list.
   */
  CXCursor_VariableRef = 50,

  CXCursor_LastRef = CXCursor_VariableRef,

  /* Error conditions */
  CXCursor_FirstInvalid = 70,
  CXCursor_InvalidFile = 70,
  CXCursor_NoDeclFound = 71,
  CXCursor_NotImplemented = 72,
  CXCursor_InvalidCode = 73,
  CXCursor_LastInvalid = CXCursor_InvalidCode,

  /* Expressions */
  CXCursor_FirstExpr = 100,

  /**
   * An expression whose specific kind is not exposed via this
   * interface.
   *
   * Unexposed expressions have the same operations as any other kind
   * of expression; one can extract their location information,
   * spelling, children, etc. However, the specific kind of the
   * expression is not reported.
   */
  CXCursor_UnexposedExpr = 100,

  /**
   * An expression that refers to some value declaration, such
   * as a function, variable, or enumerator.
   */
  CXCursor_DeclRefExpr = 101,

  /**
   * An expression that refers to a member of a struct, union,
   * class, Objective-C class, etc.
   */
  CXCursor_MemberRefExpr = 102,

  /** An expression that calls a function. */
  CXCursor_CallExpr = 103,

  /** An expression that sends a message to an Objective-C
   object or class. */
  CXCursor_ObjCMessageExpr = 104,

  /** An expression that represents a block literal. */
  CXCursor_BlockExpr = 105,

  /** An integer literal.
   */
  CXCursor_IntegerLiteral = 106,

  /** A floating point number literal.
   */
  CXCursor_FloatingLiteral = 107,

  /** An imaginary number literal.
   */
  CXCursor_ImaginaryLiteral = 108,

  /** A string literal.
   */
  CXCursor_StringLiteral = 109,

  /** A character literal.
   */
  CXCursor_CharacterLiteral = 110,

  /** A parenthesized expression, e.g. "(1)".
   *
   * This AST node is only formed if full location information is requested.
   */
  CXCursor_ParenExpr = 111,

  /** This represents the unary-expression's (except sizeof and
   * alignof).
   */
  CXCursor_UnaryOperator = 112,

  /** [C99 6.5.2.1] Array Subscripting.
   */
  CXCursor_ArraySubscriptExpr = 113,

  /** A builtin binary operation expression such as "x + y" or
   * "x <= y".
   */
  CXCursor_BinaryOperator = 114,

  /** Compound assignment such as "+=".
   */
  CXCursor_CompoundAssignOperator = 115,

  /** The ?: ternary operator.
   */
  CXCursor_ConditionalOperator = 116,

  /** An explicit cast in C (C99 6.5.4) or a C-style cast in C++
   * (C++ [expr.cast]), which uses the syntax (Type)expr.
   *
   * For example: (int)f.
   */
  CXCursor_CStyleCastExpr = 117,

  /** [C99 6.5.2.5]
   */
  CXCursor_CompoundLiteralExpr = 118,

  /** Describes an C or C++ initializer list.
   */
  CXCursor_InitListExpr = 119,

  /** The GNU address of label extension, representing &&label.
   */
  CXCursor_AddrLabelExpr = 120,

  /** This is the GNU Statement Expression extension: ({int X=4; X;})
   */
  CXCursor_StmtExpr = 121,

  /** Represents a C11 generic selection.
   */
  CXCursor_GenericSelectionExpr = 122,

  /** Implements the GNU __null extension, which is a name for a null
   * pointer constant that has integral type (e.g., int or long) and is the same
   * size and alignment as a pointer.
   *
   * The __null extension is typically only used by system headers, which define
   * NULL as __null in C++ rather than using 0 (which is an integer that may not
   * match the size of a pointer).
   */
  CXCursor_GNUNullExpr = 123,

  /** C++'s static_cast<> expression.
   */
  CXCursor_CXXStaticCastExpr = 124,

  /** C++'s dynamic_cast<> expression.
   */
  CXCursor_CXXDynamicCastExpr = 125,

  /** C++'s reinterpret_cast<> expression.
   */
  CXCursor_CXXReinterpretCastExpr = 126,

  /** C++'s const_cast<> expression.
   */
  CXCursor_CXXConstCastExpr = 127,

  /** Represents an explicit C++ type conversion that uses "functional"
   * notion (C++ [expr.type.conv]).
   *
   * Example:
   * \code
   *   x = int(0.5);
   * \endcode
   */
  CXCursor_CXXFunctionalCastExpr = 128,

  /** A C++ typeid expression (C++ [expr.typeid]).
   */
  CXCursor_CXXTypeidExpr = 129,

  /** [C++ 2.13.5] C++ Boolean Literal.
   */
  CXCursor_CXXBoolLiteralExpr = 130,

  /** [C++0x 2.14.7] C++ Pointer Literal.
   */
  CXCursor_CXXNullPtrLiteralExpr = 131,

  /** Represents the "this" expression in C++
   */
  CXCursor_CXXThisExpr = 132,

  /** [C++ 15] C++ Throw Expression.
   *
   * This handles 'throw' and 'throw' assignment-expression. When
   * assignment-expression isn't present, Op will be null.
   */
  CXCursor_CXXThrowExpr = 133,

  /** A new expression for memory allocation and constructor calls, e.g:
   * "new CXXNewExpr(foo)".
   */
  CXCursor_CXXNewExpr = 134,

  /** A delete expression for memory deallocation and destructor calls,
   * e.g. "delete[] pArray".
   */
  CXCursor_CXXDeleteExpr = 135,

  /** A unary expression. (noexcept, sizeof, or other traits)
   */
  CXCursor_UnaryExpr = 136,

  /** An Objective-C string literal i.e. @"foo".
   */
  CXCursor_ObjCStringLiteral = 137,

  /** An Objective-C \@encode expression.
   */
  CXCursor_ObjCEncodeExpr = 138,

  /** An Objective-C \@selector expression.
   */
  CXCursor_ObjCSelectorExpr = 139,

  /** An Objective-C \@protocol expression.
   */
  CXCursor_ObjCProtocolExpr = 140,

  /** An Objective-C "bridged" cast expression, which casts between
   * Objective-C pointers and C pointers, transferring ownership in the process.
   *
   * \code
   *   NSString *str = (__bridge_transfer NSString *)CFCreateString();
   * \endcode
   */
  CXCursor_ObjCBridgedCastExpr = 141,

  /** Represents a C++0x pack expansion that produces a sequence of
   * expressions.
   *
   * A pack expansion expression contains a pattern (which itself is an
   * expression) followed by an ellipsis. For example:
   *
   * \code
   * template<typename F, typename ...Types>
   * void forward(F f, Types &&...args) {
   *  f(static_cast<Types&&>(args)...);
   * }
   * \endcode
   */
  CXCursor_PackExpansionExpr = 142,

  /** Represents an expression that computes the length of a parameter
   * pack.
   *
   * \code
   * template<typename ...Types>
   * struct count {
   *   static const unsigned value = sizeof...(Types);
   * };
   * \endcode
   */
  CXCursor_SizeOfPackExpr = 143,

  /* Represents a C++ lambda expression that produces a local function
   * object.
   *
   * \code
   * void abssort(float *x, unsigned N) {
   *   std::sort(x, x + N,
   *             [](float a, float b) {
   *               return std::abs(a) < std::abs(b);
   *             });
   * }
   * \endcode
   */
  CXCursor_LambdaExpr = 144,

  /** Objective-c Boolean Literal.
   */
  CXCursor_ObjCBoolLiteralExpr = 145,

  /** Represents the "self" expression in an Objective-C method.
   */
  CXCursor_ObjCSelfExpr = 146,

  /** OpenMP 5.0 [2.1.5, Array Section].
   * OpenACC 3.3 [2.7.1, Data Specification for Data Clauses (Sub Arrays)]
   */
  CXCursor_ArraySectionExpr = 147,

  /** Represents an @available(...) check.
   */
  CXCursor_ObjCAvailabilityCheckExpr = 148,

  /**
   * Fixed point literal
   */
  CXCursor_FixedPointLiteral = 149,

  /** OpenMP 5.0 [2.1.4, Array Shaping].
   */
  CXCursor_OMPArrayShapingExpr = 150,

  /**
   * OpenMP 5.0 [2.1.6 Iterators]
   */
  CXCursor_OMPIteratorExpr = 151,

  /** OpenCL's addrspace_cast<> expression.
   */
  CXCursor_CXXAddrspaceCastExpr = 152,

  /**
   * Expression that references a C++20 concept.
   */
  CXCursor_ConceptSpecializationExpr = 153,

  /**
   * Expression that references a C++20 requires expression.
   */
  CXCursor_RequiresExpr = 154,

  /**
   * Expression that references a C++20 parenthesized list aggregate
   * initializer.
   */
  CXCursor_CXXParenListInitExpr = 155,

  /**
   *  Represents a C++26 pack indexing expression.
   */
  CXCursor_PackIndexingExpr = 156,

  CXCursor_LastExpr = CXCursor_PackIndexingExpr,

  /* Statements */
  CXCursor_FirstStmt = 200,
  /**
   * A statement whose specific kind is not exposed via this
   * interface.
   *
   * Unexposed statements have the same operations as any other kind of
   * statement; one can extract their location information, spelling,
   * children, etc. However, the specific kind of the statement is not
   * reported.
   */
  CXCursor_UnexposedStmt = 200,

  /** A labelled statement in a function.
   *
   * This cursor kind is used to describe the "start_over:" label statement in
   * the following example:
   *
   * \code
   *   start_over:
   *     ++counter;
   * \endcode
   *
   */
  CXCursor_LabelStmt = 201,

  /** A group of statements like { stmt stmt }.
   *
   * This cursor kind is used to describe compound statements, e.g. function
   * bodies.
   */
  CXCursor_CompoundStmt = 202,

  /** A case statement.
   */
  CXCursor_CaseStmt = 203,

  /** A default statement.
   */
  CXCursor_DefaultStmt = 204,

  /** An if statement
   */
  CXCursor_IfStmt = 205,

  /** A switch statement.
   */
  CXCursor_SwitchStmt = 206,

  /** A while statement.
   */
  CXCursor_WhileStmt = 207,

  /** A do statement.
   */
  CXCursor_DoStmt = 208,

  /** A for statement.
   */
  CXCursor_ForStmt = 209,

  /** A goto statement.
   */
  CXCursor_GotoStmt = 210,

  /** An indirect goto statement.
   */
  CXCursor_IndirectGotoStmt = 211,

  /** A continue statement.
   */
  CXCursor_ContinueStmt = 212,

  /** A break statement.
   */
  CXCursor_BreakStmt = 213,

  /** A return statement.
   */
  CXCursor_ReturnStmt = 214,

  /** A GCC inline assembly statement extension.
   */
  CXCursor_GCCAsmStmt = 215,
  CXCursor_AsmStmt = CXCursor_GCCAsmStmt,

  /** Objective-C's overall \@try-\@catch-\@finally statement.
   */
  CXCursor_ObjCAtTryStmt = 216,

  /** Objective-C's \@catch statement.
   */
  CXCursor_ObjCAtCatchStmt = 217,

  /** Objective-C's \@finally statement.
   */
  CXCursor_ObjCAtFinallyStmt = 218,

  /** Objective-C's \@throw statement.
   */
  CXCursor_ObjCAtThrowStmt = 219,

  /** Objective-C's \@synchronized statement.
   */
  CXCursor_ObjCAtSynchronizedStmt = 220,

  /** Objective-C's autorelease pool statement.
   */
  CXCursor_ObjCAutoreleasePoolStmt = 221,

  /** Objective-C's collection statement.
   */
  CXCursor_ObjCForCollectionStmt = 222,

  /** C++'s catch statement.
   */
  CXCursor_CXXCatchStmt = 223,

  /** C++'s try statement.
   */
  CXCursor_CXXTryStmt = 224,

  /** C++'s for (* : *) statement.
   */
  CXCursor_CXXForRangeStmt = 225,

  /** Windows Structured Exception Handling's try statement.
   */
  CXCursor_SEHTryStmt = 226,

  /** Windows Structured Exception Handling's except statement.
   */
  CXCursor_SEHExceptStmt = 227,

  /** Windows Structured Exception Handling's finally statement.
   */
  CXCursor_SEHFinallyStmt = 228,

  /** A MS inline assembly statement extension.
   */
  CXCursor_MSAsmStmt = 229,

  /** The null statement ";": C99 6.8.3p3.
   *
   * This cursor kind is used to describe the null statement.
   */
  CXCursor_NullStmt = 230,

  /** Adaptor class for mixing declarations with statements and
   * expressions.
   */
  CXCursor_DeclStmt = 231,

  /** OpenMP parallel directive.
   */
  CXCursor_OMPParallelDirective = 232,

  /** OpenMP SIMD directive.
   */
  CXCursor_OMPSimdDirective = 233,

  /** OpenMP for directive.
   */
  CXCursor_OMPForDirective = 234,

  /** OpenMP sections directive.
   */
  CXCursor_OMPSectionsDirective = 235,

  /** OpenMP section directive.
   */
  CXCursor_OMPSectionDirective = 236,

  /** OpenMP single directive.
   */
  CXCursor_OMPSingleDirective = 237,

  /** OpenMP parallel for directive.
   */
  CXCursor_OMPParallelForDirective = 238,

  /** OpenMP parallel sections directive.
   */
  CXCursor_OMPParallelSectionsDirective = 239,

  /** OpenMP task directive.
   */
  CXCursor_OMPTaskDirective = 240,

  /** OpenMP master directive.
   */
  CXCursor_OMPMasterDirective = 241,

  /** OpenMP critical directive.
   */
  CXCursor_OMPCriticalDirective = 242,

  /** OpenMP taskyield directive.
   */
  CXCursor_OMPTaskyieldDirective = 243,

  /** OpenMP barrier directive.
   */
  CXCursor_OMPBarrierDirective = 244,

  /** OpenMP taskwait directive.
   */
  CXCursor_OMPTaskwaitDirective = 245,

  /** OpenMP flush directive.
   */
  CXCursor_OMPFlushDirective = 246,

  /** Windows Structured Exception Handling's leave statement.
   */
  CXCursor_SEHLeaveStmt = 247,

  /** OpenMP ordered directive.
   */
  CXCursor_OMPOrderedDirective = 248,

  /** OpenMP atomic directive.
   */
  CXCursor_OMPAtomicDirective = 249,

  /** OpenMP for SIMD directive.
   */
  CXCursor_OMPForSimdDirective = 250,

  /** OpenMP parallel for SIMD directive.
   */
  CXCursor_OMPParallelForSimdDirective = 251,

  /** OpenMP target directive.
   */
  CXCursor_OMPTargetDirective = 252,

  /** OpenMP teams directive.
   */
  CXCursor_OMPTeamsDirective = 253,

  /** OpenMP taskgroup directive.
   */
  CXCursor_OMPTaskgroupDirective = 254,

  /** OpenMP cancellation point directive.
   */
  CXCursor_OMPCancellationPointDirective = 255,

  /** OpenMP cancel directive.
   */
  CXCursor_OMPCancelDirective = 256,

  /** OpenMP target data directive.
   */
  CXCursor_OMPTargetDataDirective = 257,

  /** OpenMP taskloop directive.
   */
  CXCursor_OMPTaskLoopDirective = 258,

  /** OpenMP taskloop simd directive.
   */
  CXCursor_OMPTaskLoopSimdDirective = 259,

  /** OpenMP distribute directive.
   */
  CXCursor_OMPDistributeDirective = 260,

  /** OpenMP target enter data directive.
   */
  CXCursor_OMPTargetEnterDataDirective = 261,

  /** OpenMP target exit data directive.
   */
  CXCursor_OMPTargetExitDataDirective = 262,

  /** OpenMP target parallel directive.
   */
  CXCursor_OMPTargetParallelDirective = 263,

  /** OpenMP target parallel for directive.
   */
  CXCursor_OMPTargetParallelForDirective = 264,

  /** OpenMP target update directive.
   */
  CXCursor_OMPTargetUpdateDirective = 265,

  /** OpenMP distribute parallel for directive.
   */
  CXCursor_OMPDistributeParallelForDirective = 266,

  /** OpenMP distribute parallel for simd directive.
   */
  CXCursor_OMPDistributeParallelForSimdDirective = 267,

  /** OpenMP distribute simd directive.
   */
  CXCursor_OMPDistributeSimdDirective = 268,

  /** OpenMP target parallel for simd directive.
   */
  CXCursor_OMPTargetParallelForSimdDirective = 269,

  /** OpenMP target simd directive.
   */
  CXCursor_OMPTargetSimdDirective = 270,

  /** OpenMP teams distribute directive.
   */
  CXCursor_OMPTeamsDistributeDirective = 271,

  /** OpenMP teams distribute simd directive.
   */
  CXCursor_OMPTeamsDistributeSimdDirective = 272,

  /** OpenMP teams distribute parallel for simd directive.
   */
  CXCursor_OMPTeamsDistributeParallelForSimdDirective = 273,

  /** OpenMP teams distribute parallel for directive.
   */
  CXCursor_OMPTeamsDistributeParallelForDirective = 274,

  /** OpenMP target teams directive.
   */
  CXCursor_OMPTargetTeamsDirective = 275,

  /** OpenMP target teams distribute directive.
   */
  CXCursor_OMPTargetTeamsDistributeDirective = 276,

  /** OpenMP target teams distribute parallel for directive.
   */
  CXCursor_OMPTargetTeamsDistributeParallelForDirective = 277,

  /** OpenMP target teams distribute parallel for simd directive.
   */
  CXCursor_OMPTargetTeamsDistributeParallelForSimdDirective = 278,

  /** OpenMP target teams distribute simd directive.
   */
  CXCursor_OMPTargetTeamsDistributeSimdDirective = 279,

  /** C++2a std::bit_cast expression.
   */
  CXCursor_BuiltinBitCastExpr = 280,

  /** OpenMP master taskloop directive.
   */
  CXCursor_OMPMasterTaskLoopDirective = 281,

  /** OpenMP parallel master taskloop directive.
   */
  CXCursor_OMPParallelMasterTaskLoopDirective = 282,

  /** OpenMP master taskloop simd directive.
   */
  CXCursor_OMPMasterTaskLoopSimdDirective = 283,

  /** OpenMP parallel master taskloop simd directive.
   */
  CXCursor_OMPParallelMasterTaskLoopSimdDirective = 284,

  /** OpenMP parallel master directive.
   */
  CXCursor_OMPParallelMasterDirective = 285,

  /** OpenMP depobj directive.
   */
  CXCursor_OMPDepobjDirective = 286,

  /** OpenMP scan directive.
   */
  CXCursor_OMPScanDirective = 287,

  /** OpenMP tile directive.
   */
  CXCursor_OMPTileDirective = 288,

  /** OpenMP canonical loop.
   */
  CXCursor_OMPCanonicalLoop = 289,

  /** OpenMP interop directive.
   */
  CXCursor_OMPInteropDirective = 290,

  /** OpenMP dispatch directive.
   */
  CXCursor_OMPDispatchDirective = 291,

  /** OpenMP masked directive.
   */
  CXCursor_OMPMaskedDirective = 292,

  /** OpenMP unroll directive.
   */
  CXCursor_OMPUnrollDirective = 293,

  /** OpenMP metadirective directive.
   */
  CXCursor_OMPMetaDirective = 294,

  /** OpenMP loop directive.
   */
  CXCursor_OMPGenericLoopDirective = 295,

  /** OpenMP teams loop directive.
   */
  CXCursor_OMPTeamsGenericLoopDirective = 296,

  /** OpenMP target teams loop directive.
   */
  CXCursor_OMPTargetTeamsGenericLoopDirective = 297,

  /** OpenMP parallel loop directive.
   */
  CXCursor_OMPParallelGenericLoopDirective = 298,

  /** OpenMP target parallel loop directive.
   */
  CXCursor_OMPTargetParallelGenericLoopDirective = 299,

  /** OpenMP parallel masked directive.
   */
  CXCursor_OMPParallelMaskedDirective = 300,

  /** OpenMP masked taskloop directive.
   */
  CXCursor_OMPMaskedTaskLoopDirective = 301,

  /** OpenMP masked taskloop simd directive.
   */
  CXCursor_OMPMaskedTaskLoopSimdDirective = 302,

  /** OpenMP parallel masked taskloop directive.
   */
  CXCursor_OMPParallelMaskedTaskLoopDirective = 303,

  /** OpenMP parallel masked taskloop simd directive.
   */
  CXCursor_OMPParallelMaskedTaskLoopSimdDirective = 304,

  /** OpenMP error directive.
   */
  CXCursor_OMPErrorDirective = 305,

  /** OpenMP scope directive.
   */
  CXCursor_OMPScopeDirective = 306,

  /** OpenMP reverse directive.
   */
  CXCursor_OMPReverseDirective = 307,

  /** OpenMP interchange directive.
   */
  CXCursor_OMPInterchangeDirective = 308,

  /** OpenMP assume directive.
   */
  CXCursor_OMPAssumeDirective = 309,

  /** OpenACC Compute Construct.
   */
  CXCursor_OpenACCComputeConstruct = 320,

  /** OpenACC Loop Construct.
   */
  CXCursor_OpenACCLoopConstruct = 321,

  CXCursor_LastStmt = CXCursor_OpenACCLoopConstruct,

  /**
   * Cursor that represents the translation unit itself.
   *
   * The translation unit cursor exists primarily to act as the root
   * cursor for traversing the contents of a translation unit.
   */
  CXCursor_TranslationUnit = 350,

  /* Attributes */
  CXCursor_FirstAttr = 400,
  /**
   * An attribute whose specific kind is not exposed via this
   * interface.
   */
  CXCursor_UnexposedAttr = 400,

  CXCursor_IBActionAttr = 401,
  CXCursor_IBOutletAttr = 402,
  CXCursor_IBOutletCollectionAttr = 403,
  CXCursor_CXXFinalAttr = 404,
  CXCursor_CXXOverrideAttr = 405,
  CXCursor_AnnotateAttr = 406,
  CXCursor_AsmLabelAttr = 407,
  CXCursor_PackedAttr = 408,
  CXCursor_PureAttr = 409,
  CXCursor_ConstAttr = 410,
  CXCursor_NoDuplicateAttr = 411,
  CXCursor_CUDAConstantAttr = 412,
  CXCursor_CUDADeviceAttr = 413,
  CXCursor_CUDAGlobalAttr = 414,
  CXCursor_CUDAHostAttr = 415,
  CXCursor_CUDASharedAttr = 416,
  CXCursor_VisibilityAttr = 417,
  CXCursor_DLLExport = 418,
  CXCursor_DLLImport = 419,
  CXCursor_NSReturnsRetained = 420,
  CXCursor_NSReturnsNotRetained = 421,
  CXCursor_NSReturnsAutoreleased = 422,
  CXCursor_NSConsumesSelf = 423,
  CXCursor_NSConsumed = 424,
  CXCursor_ObjCException = 425,
  CXCursor_ObjCNSObject = 426,
  CXCursor_ObjCIndependentClass = 427,
  CXCursor_ObjCPreciseLifetime = 428,
  CXCursor_ObjCReturnsInnerPointer = 429,
  CXCursor_ObjCRequiresSuper = 430,
  CXCursor_ObjCRootClass = 431,
  CXCursor_ObjCSubclassingRestricted = 432,
  CXCursor_ObjCExplicitProtocolImpl = 433,
  CXCursor_ObjCDesignatedInitializer = 434,
  CXCursor_ObjCRuntimeVisible = 435,
  CXCursor_ObjCBoxable = 436,
  CXCursor_FlagEnum = 437,
  CXCursor_ConvergentAttr = 438,
  CXCursor_WarnUnusedAttr = 439,
  CXCursor_WarnUnusedResultAttr = 440,
  CXCursor_AlignedAttr = 441,
  CXCursor_LastAttr = CXCursor_AlignedAttr,

  /* Preprocessing */
  CXCursor_PreprocessingDirective = 500,
  CXCursor_MacroDefinition = 501,
  CXCursor_MacroExpansion = 502,
  CXCursor_MacroInstantiation = CXCursor_MacroExpansion,
  CXCursor_InclusionDirective = 503,
  CXCursor_FirstPreprocessing = CXCursor_PreprocessingDirective,
  CXCursor_LastPreprocessing = CXCursor_InclusionDirective,

  /* Extra Declarations */
  /**
   * A module import declaration.
   */
  CXCursor_ModuleImportDecl = 600,
  CXCursor_TypeAliasTemplateDecl = 601,
  /**
   * A static_assert or _Static_assert node
   */
  CXCursor_StaticAssert = 602,
  /**
   * a friend declaration.
   */
  CXCursor_FriendDecl = 603,
  /**
   * a concept declaration.
   */
  CXCursor_ConceptDecl = 604,

  CXCursor_FirstExtraDecl = CXCursor_ModuleImportDecl,
  CXCursor_LastExtraDecl = CXCursor_ConceptDecl,

  /**
   * A code completion overload candidate.
   */
  CXCursor_OverloadCandidate = 700
};

/**
 * A cursor representing some element in the abstract syntax tree for
 * a translation unit.
 *
 * The cursor abstraction unifies the different kinds of entities in a
 * program--declaration, statements, expressions, references to declarations,
 * etc.--under a single "cursor" abstraction with a common set of operations.
 * Common operation for a cursor include: getting the physical location in
 * a source file where the cursor points, getting the name associated with a
 * cursor, and retrieving cursors for any child nodes of a particular cursor.
 *
 * Cursors can be produced in two specific ways.
 * clang_getTranslationUnitCursor() produces a cursor for a translation unit,
 * from which one can use clang_visitChildren() to explore the rest of the
 * translation unit. clang_getCursor() maps from a physical source location
 * to the entity that resides at that location, allowing one to map from the
 * source code into the AST.
 */
typedef struct {
  enum CXCursorKind kind;
  int xdata;
  const void *data[3];
} CXCursor;

/**
 * \defgroup CINDEX_CURSOR_MANIP Cursor manipulations
 *
 * @{
 */

/**
 * Retrieve the NULL cursor, which represents no entity.
 */
CINDEX_LINKAGE CXCursor clang_getNullCursor(void);

/**
 * Retrieve the cursor that represents the given translation unit.
 *
 * The translation unit cursor can be used to start traversing the
 * various declarations within the given translation unit.
 */
CINDEX_LINKAGE CXCursor clang_getTranslationUnitCursor(CXTranslationUnit);

/**
 * Determine whether two cursors are equivalent.
 */
CINDEX_LINKAGE unsigned clang_equalCursors(CXCursor, CXCursor);

/**
 * Returns non-zero if \p cursor is null.
 */
CINDEX_LINKAGE int clang_Cursor_isNull(CXCursor cursor);

/**
 * Compute a hash value for the given cursor.
 */
CINDEX_LINKAGE unsigned clang_hashCursor(CXCursor);

/**
 * Retrieve the kind of the given cursor.
 */
CINDEX_LINKAGE enum CXCursorKind clang_getCursorKind(CXCursor);

/**
 * Determine whether the given cursor kind represents a declaration.
 */
CINDEX_LINKAGE unsigned clang_isDeclaration(enum CXCursorKind);

/**
 * Determine whether the given declaration is invalid.
 *
 * A declaration is invalid if it could not be parsed successfully.
 *
 * \returns non-zero if the cursor represents a declaration and it is
 * invalid, otherwise NULL.
 */
CINDEX_LINKAGE unsigned clang_isInvalidDeclaration(CXCursor);

/**
 * Determine whether the given cursor kind represents a simple
 * reference.
 *
 * Note that other kinds of cursors (such as expressions) can also refer to
 * other cursors. Use clang_getCursorReferenced() to determine whether a
 * particular cursor refers to another entity.
 */
CINDEX_LINKAGE unsigned clang_isReference(enum CXCursorKind);

/**
 * Determine whether the given cursor kind represents an expression.
 */
CINDEX_LINKAGE unsigned clang_isExpression(enum CXCursorKind);

/**
 * Determine whether the given cursor kind represents a statement.
 */
CINDEX_LINKAGE unsigned clang_isStatement(enum CXCursorKind);

/**
 * Determine whether the given cursor kind represents an attribute.
 */
CINDEX_LINKAGE unsigned clang_isAttribute(enum CXCursorKind);

/**
 * Determine whether the given cursor has any attributes.
 */
CINDEX_LINKAGE unsigned clang_Cursor_hasAttrs(CXCursor C);

/**
 * Determine whether the given cursor kind represents an invalid
 * cursor.
 */
CINDEX_LINKAGE unsigned clang_isInvalid(enum CXCursorKind);

/**
 * Determine whether the given cursor kind represents a translation
 * unit.
 */
CINDEX_LINKAGE unsigned clang_isTranslationUnit(enum CXCursorKind);

/***
 * Determine whether the given cursor represents a preprocessing
 * element, such as a preprocessor directive or macro instantiation.
 */
CINDEX_LINKAGE unsigned clang_isPreprocessing(enum CXCursorKind);

/***
 * Determine whether the given cursor represents a currently
 *  unexposed piece of the AST (e.g., CXCursor_UnexposedStmt).
 */
CINDEX_LINKAGE unsigned clang_isUnexposed(enum CXCursorKind);

/**
 * Describe the linkage of the entity referred to by a cursor.
 */
enum CXLinkageKind {
  /** This value indicates that no linkage information is available
   * for a provided CXCursor. */
  CXLinkage_Invalid,
  /**
   * This is the linkage for variables, parameters, and so on that
   *  have automatic storage.  This covers normal (non-extern) local variables.
   */
  CXLinkage_NoLinkage,
  /** This is the linkage for static variables and static functions. */
  CXLinkage_Internal,
  /** This is the linkage for entities with external linkage that live
   * in C++ anonymous namespaces.*/
  CXLinkage_UniqueExternal,
  /** This is the linkage for entities with true, external linkage. */
  CXLinkage_External
};

/**
 * Determine the linkage of the entity referred to by a given cursor.
 */
CINDEX_LINKAGE enum CXLinkageKind clang_getCursorLinkage(CXCursor cursor);

enum CXVisibilityKind {
  /** This value indicates that no visibility information is available
   * for a provided CXCursor. */
  CXVisibility_Invalid,

  /** Symbol not seen by the linker. */
  CXVisibility_Hidden,
  /** Symbol seen by the linker but resolves to a symbol inside this object. */
  CXVisibility_Protected,
  /** Symbol seen by the linker and acts like a normal symbol. */
  CXVisibility_Default
};

/**
 * Describe the visibility of the entity referred to by a cursor.
 *
 * This returns the default visibility if not explicitly specified by
 * a visibility attribute. The default visibility may be changed by
 * commandline arguments.
 *
 * \param cursor The cursor to query.
 *
 * \returns The visibility of the cursor.
 */
CINDEX_LINKAGE enum CXVisibilityKind clang_getCursorVisibility(CXCursor cursor);

/**
 * Determine the availability of the entity that this cursor refers to,
 * taking the current target platform into account.
 *
 * \param cursor The cursor to query.
 *
 * \returns The availability of the cursor.
 */
CINDEX_LINKAGE enum CXAvailabilityKind
clang_getCursorAvailability(CXCursor cursor);

/**
 * Describes the availability of a given entity on a particular platform, e.g.,
 * a particular class might only be available on Mac OS 10.7 or newer.
 */
typedef struct CXPlatformAvailability {
  /**
   * A string that describes the platform for which this structure
   * provides availability information.
   *
   * Possible values are "ios" or "macos".
   */
  CXString Platform;
  /**
   * The version number in which this entity was introduced.
   */
  CXVersion Introduced;
  /**
   * The version number in which this entity was deprecated (but is
   * still available).
   */
  CXVersion Deprecated;
  /**
   * The version number in which this entity was obsoleted, and therefore
   * is no longer available.
   */
  CXVersion Obsoleted;
  /**
   * Whether the entity is unconditionally unavailable on this platform.
   */
  int Unavailable;
  /**
   * An optional message to provide to a user of this API, e.g., to
   * suggest replacement APIs.
   */
  CXString Message;
} CXPlatformAvailability;

/**
 * Determine the availability of the entity that this cursor refers to
 * on any platforms for which availability information is known.
 *
 * \param cursor The cursor to query.
 *
 * \param always_deprecated If non-NULL, will be set to indicate whether the
 * entity is deprecated on all platforms.
 *
 * \param deprecated_message If non-NULL, will be set to the message text
 * provided along with the unconditional deprecation of this entity. The client
 * is responsible for deallocating this string.
 *
 * \param always_unavailable If non-NULL, will be set to indicate whether the
 * entity is unavailable on all platforms.
 *
 * \param unavailable_message If non-NULL, will be set to the message text
 * provided along with the unconditional unavailability of this entity. The
 * client is responsible for deallocating this string.
 *
 * \param availability If non-NULL, an array of CXPlatformAvailability instances
 * that will be populated with platform availability information, up to either
 * the number of platforms for which availability information is available (as
 * returned by this function) or \c availability_size, whichever is smaller.
 *
 * \param availability_size The number of elements available in the
 * \c availability array.
 *
 * \returns The number of platforms (N) for which availability information is
 * available (which is unrelated to \c availability_size).
 *
 * Note that the client is responsible for calling
 * \c clang_disposeCXPlatformAvailability to free each of the
 * platform-availability structures returned. There are
 * \c min(N, availability_size) such structures.
 */
CINDEX_LINKAGE int clang_getCursorPlatformAvailability(
    CXCursor cursor, int *always_deprecated, CXString *deprecated_message,
    int *always_unavailable, CXString *unavailable_message,
    CXPlatformAvailability *availability, int availability_size);

/**
 * Free the memory associated with a \c CXPlatformAvailability structure.
 */
CINDEX_LINKAGE void
clang_disposeCXPlatformAvailability(CXPlatformAvailability *availability);

/**
 * If cursor refers to a variable declaration and it has initializer returns
 * cursor referring to the initializer otherwise return null cursor.
 */
CINDEX_LINKAGE CXCursor clang_Cursor_getVarDeclInitializer(CXCursor cursor);

/**
 * If cursor refers to a variable declaration that has global storage returns 1.
 * If cursor refers to a variable declaration that doesn't have global storage
 * returns 0. Otherwise returns -1.
 */
CINDEX_LINKAGE int clang_Cursor_hasVarDeclGlobalStorage(CXCursor cursor);

/**
 * If cursor refers to a variable declaration that has external storage
 * returns 1. If cursor refers to a variable declaration that doesn't have
 * external storage returns 0. Otherwise returns -1.
 */
CINDEX_LINKAGE int clang_Cursor_hasVarDeclExternalStorage(CXCursor cursor);

/**
 * Describe the "language" of the entity referred to by a cursor.
 */
enum CXLanguageKind {
  CXLanguage_Invalid = 0,
  CXLanguage_C,
  CXLanguage_ObjC,
  CXLanguage_CPlusPlus
};

/**
 * Determine the "language" of the entity referred to by a given cursor.
 */
CINDEX_LINKAGE enum CXLanguageKind clang_getCursorLanguage(CXCursor cursor);

/**
 * Describe the "thread-local storage (TLS) kind" of the declaration
 * referred to by a cursor.
 */
enum CXTLSKind { CXTLS_None = 0, CXTLS_Dynamic, CXTLS_Static };

/**
 * Determine the "thread-local storage (TLS) kind" of the declaration
 * referred to by a cursor.
 */
CINDEX_LINKAGE enum CXTLSKind clang_getCursorTLSKind(CXCursor cursor);

/**
 * Returns the translation unit that a cursor originated from.
 */
CINDEX_LINKAGE CXTranslationUnit clang_Cursor_getTranslationUnit(CXCursor);

/**
 * A fast container representing a set of CXCursors.
 */
typedef struct CXCursorSetImpl *CXCursorSet;

/**
 * Creates an empty CXCursorSet.
 */
CINDEX_LINKAGE CXCursorSet clang_createCXCursorSet(void);

/**
 * Disposes a CXCursorSet and releases its associated memory.
 */
CINDEX_LINKAGE void clang_disposeCXCursorSet(CXCursorSet cset);

/**
 * Queries a CXCursorSet to see if it contains a specific CXCursor.
 *
 * \returns non-zero if the set contains the specified cursor.
 */
CINDEX_LINKAGE unsigned clang_CXCursorSet_contains(CXCursorSet cset,
                                                   CXCursor cursor);

/**
 * Inserts a CXCursor into a CXCursorSet.
 *
 * \returns zero if the CXCursor was already in the set, and non-zero otherwise.
 */
CINDEX_LINKAGE unsigned clang_CXCursorSet_insert(CXCursorSet cset,
                                                 CXCursor cursor);

/**
 * Determine the semantic parent of the given cursor.
 *
 * The semantic parent of a cursor is the cursor that semantically contains
 * the given \p cursor. For many declarations, the lexical and semantic parents
 * are equivalent (the lexical parent is returned by
 * \c clang_getCursorLexicalParent()). They diverge when declarations or
 * definitions are provided out-of-line. For example:
 *
 * \code
 * class C {
 *  void f();
 * };
 *
 * void C::f() { }
 * \endcode
 *
 * In the out-of-line definition of \c C::f, the semantic parent is
 * the class \c C, of which this function is a member. The lexical parent is
 * the place where the declaration actually occurs in the source code; in this
 * case, the definition occurs in the translation unit. In general, the
 * lexical parent for a given entity can change without affecting the semantics
 * of the program, and the lexical parent of different declarations of the
 * same entity may be different. Changing the semantic parent of a declaration,
 * on the other hand, can have a major impact on semantics, and redeclarations
 * of a particular entity should all have the same semantic context.
 *
 * In the example above, both declarations of \c C::f have \c C as their
 * semantic context, while the lexical context of the first \c C::f is \c C
 * and the lexical context of the second \c C::f is the translation unit.
 *
 * For global declarations, the semantic parent is the translation unit.
 */
CINDEX_LINKAGE CXCursor clang_getCursorSemanticParent(CXCursor cursor);

/**
 * Determine the lexical parent of the given cursor.
 *
 * The lexical parent of a cursor is the cursor in which the given \p cursor
 * was actually written. For many declarations, the lexical and semantic parents
 * are equivalent (the semantic parent is returned by
 * \c clang_getCursorSemanticParent()). They diverge when declarations or
 * definitions are provided out-of-line. For example:
 *
 * \code
 * class C {
 *  void f();
 * };
 *
 * void C::f() { }
 * \endcode
 *
 * In the out-of-line definition of \c C::f, the semantic parent is
 * the class \c C, of which this function is a member. The lexical parent is
 * the place where the declaration actually occurs in the source code; in this
 * case, the definition occurs in the translation unit. In general, the
 * lexical parent for a given entity can change without affecting the semantics
 * of the program, and the lexical parent of different declarations of the
 * same entity may be different. Changing the semantic parent of a declaration,
 * on the other hand, can have a major impact on semantics, and redeclarations
 * of a particular entity should all have the same semantic context.
 *
 * In the example above, both declarations of \c C::f have \c C as their
 * semantic context, while the lexical context of the first \c C::f is \c C
 * and the lexical context of the second \c C::f is the translation unit.
 *
 * For declarations written in the global scope, the lexical parent is
 * the translation unit.
 */
CINDEX_LINKAGE CXCursor clang_getCursorLexicalParent(CXCursor cursor);

/**
 * Determine the set of methods that are overridden by the given
 * method.
 *
 * In both Objective-C and C++, a method (aka virtual member function,
 * in C++) can override a virtual method in a base class. For
 * Objective-C, a method is said to override any method in the class's
 * base class, its protocols, or its categories' protocols, that has the same
 * selector and is of the same kind (class or instance).
 * If no such method exists, the search continues to the class's superclass,
 * its protocols, and its categories, and so on. A method from an Objective-C
 * implementation is considered to override the same methods as its
 * corresponding method in the interface.
 *
 * For C++, a virtual member function overrides any virtual member
 * function with the same signature that occurs in its base
 * classes. With multiple inheritance, a virtual member function can
 * override several virtual member functions coming from different
 * base classes.
 *
 * In all cases, this function determines the immediate overridden
 * method, rather than all of the overridden methods. For example, if
 * a method is originally declared in a class A, then overridden in B
 * (which in inherits from A) and also in C (which inherited from B),
 * then the only overridden method returned from this function when
 * invoked on C's method will be B's method. The client may then
 * invoke this function again, given the previously-found overridden
 * methods, to map out the complete method-override set.
 *
 * \param cursor A cursor representing an Objective-C or C++
 * method. This routine will compute the set of methods that this
 * method overrides.
 *
 * \param overridden A pointer whose pointee will be replaced with a
 * pointer to an array of cursors, representing the set of overridden
 * methods. If there are no overridden methods, the pointee will be
 * set to NULL. The pointee must be freed via a call to
 * \c clang_disposeOverriddenCursors().
 *
 * \param num_overridden A pointer to the number of overridden
 * functions, will be set to the number of overridden functions in the
 * array pointed to by \p overridden.
 */
CINDEX_LINKAGE void clang_getOverriddenCursors(CXCursor cursor,
                                               CXCursor **overridden,
                                               unsigned *num_overridden);

/**
 * Free the set of overridden cursors returned by \c
 * clang_getOverriddenCursors().
 */
CINDEX_LINKAGE void clang_disposeOverriddenCursors(CXCursor *overridden);

/**
 * Retrieve the file that is included by the given inclusion directive
 * cursor.
 */
CINDEX_LINKAGE CXFile clang_getIncludedFile(CXCursor cursor);

/**
 * @}
 */

/**
 * \defgroup CINDEX_CURSOR_SOURCE Mapping between cursors and source code
 *
 * Cursors represent a location within the Abstract Syntax Tree (AST). These
 * routines help map between cursors and the physical locations where the
 * described entities occur in the source code. The mapping is provided in
 * both directions, so one can map from source code to the AST and back.
 *
 * @{
 */

/**
 * Map a source location to the cursor that describes the entity at that
 * location in the source code.
 *
 * clang_getCursor() maps an arbitrary source location within a translation
 * unit down to the most specific cursor that describes the entity at that
 * location. For example, given an expression \c x + y, invoking
 * clang_getCursor() with a source location pointing to "x" will return the
 * cursor for "x"; similarly for "y". If the cursor points anywhere between
 * "x" or "y" (e.g., on the + or the whitespace around it), clang_getCursor()
 * will return a cursor referring to the "+" expression.
 *
 * \returns a cursor representing the entity at the given source location, or
 * a NULL cursor if no such entity can be found.
 */
CINDEX_LINKAGE CXCursor clang_getCursor(CXTranslationUnit, CXSourceLocation);

/**
 * Retrieve the physical location of the source constructor referenced
 * by the given cursor.
 *
 * The location of a declaration is typically the location of the name of that
 * declaration, where the name of that declaration would occur if it is
 * unnamed, or some keyword that introduces that particular declaration.
 * The location of a reference is where that reference occurs within the
 * source code.
 */
CINDEX_LINKAGE CXSourceLocation clang_getCursorLocation(CXCursor);

/**
 * Retrieve the physical extent of the source construct referenced by
 * the given cursor.
 *
 * The extent of a cursor starts with the file/line/column pointing at the
 * first character within the source construct that the cursor refers to and
 * ends with the last character within that source construct. For a
 * declaration, the extent covers the declaration itself. For a reference,
 * the extent covers the location of the reference (e.g., where the referenced
 * entity was actually used).
 */
CINDEX_LINKAGE CXSourceRange clang_getCursorExtent(CXCursor);

/**
 * @}
 */

/**
 * \defgroup CINDEX_TYPES Type information for CXCursors
 *
 * @{
 */

/**
 * Describes the kind of type
 */
enum CXTypeKind {
  /**
   * Represents an invalid type (e.g., where no type is available).
   */
  CXType_Invalid = 0,

  /**
   * A type whose specific kind is not exposed via this
   * interface.
   */
  CXType_Unexposed = 1,

  /* Builtin types */
  CXType_Void = 2,
  CXType_Bool = 3,
  CXType_Char_U = 4,
  CXType_UChar = 5,
  CXType_Char16 = 6,
  CXType_Char32 = 7,
  CXType_UShort = 8,
  CXType_UInt = 9,
  CXType_ULong = 10,
  CXType_ULongLong = 11,
  CXType_UInt128 = 12,
  CXType_Char_S = 13,
  CXType_SChar = 14,
  CXType_WChar = 15,
  CXType_Short = 16,
  CXType_Int = 17,
  CXType_Long = 18,
  CXType_LongLong = 19,
  CXType_Int128 = 20,
  CXType_Float = 21,
  CXType_Double = 22,
  CXType_LongDouble = 23,
  CXType_NullPtr = 24,
  CXType_Overload = 25,
  CXType_Dependent = 26,
  CXType_ObjCId = 27,
  CXType_ObjCClass = 28,
  CXType_ObjCSel = 29,
  CXType_Float128 = 30,
  CXType_Half = 31,
  CXType_Float16 = 32,
  CXType_ShortAccum = 33,
  CXType_Accum = 34,
  CXType_LongAccum = 35,
  CXType_UShortAccum = 36,
  CXType_UAccum = 37,
  CXType_ULongAccum = 38,
  CXType_BFloat16 = 39,
  CXType_Ibm128 = 40,
  CXType_FirstBuiltin = CXType_Void,
  CXType_LastBuiltin = CXType_Ibm128,

  CXType_Complex = 100,
  CXType_Pointer = 101,
  CXType_BlockPointer = 102,
  CXType_LValueReference = 103,
  CXType_RValueReference = 104,
  CXType_Record = 105,
  CXType_Enum = 106,
  CXType_Typedef = 107,
  CXType_ObjCInterface = 108,
  CXType_ObjCObjectPointer = 109,
  CXType_FunctionNoProto = 110,
  CXType_FunctionProto = 111,
  CXType_ConstantArray = 112,
  CXType_Vector = 113,
  CXType_IncompleteArray = 114,
  CXType_VariableArray = 115,
  CXType_DependentSizedArray = 116,
  CXType_MemberPointer = 117,
  CXType_Auto = 118,

  /**
   * Represents a type that was referred to using an elaborated type keyword.
   *
   * E.g., struct S, or via a qualified name, e.g., N::M::type, or both.
   */
  CXType_Elaborated = 119,

  /* OpenCL PipeType. */
  CXType_Pipe = 120,

  /* OpenCL builtin types. */
  CXType_OCLImage1dRO = 121,
  CXType_OCLImage1dArrayRO = 122,
  CXType_OCLImage1dBufferRO = 123,
  CXType_OCLImage2dRO = 124,
  CXType_OCLImage2dArrayRO = 125,
  CXType_OCLImage2dDepthRO = 126,
  CXType_OCLImage2dArrayDepthRO = 127,
  CXType_OCLImage2dMSAARO = 128,
  CXType_OCLImage2dArrayMSAARO = 129,
  CXType_OCLImage2dMSAADepthRO = 130,
  CXType_OCLImage2dArrayMSAADepthRO = 131,
  CXType_OCLImage3dRO = 132,
  CXType_OCLImage1dWO = 133,
  CXType_OCLImage1dArrayWO = 134,
  CXType_OCLImage1dBufferWO = 135,
  CXType_OCLImage2dWO = 136,
  CXType_OCLImage2dArrayWO = 137,
  CXType_OCLImage2dDepthWO = 138,
  CXType_OCLImage2dArrayDepthWO = 139,
  CXType_OCLImage2dMSAAWO = 140,
  CXType_OCLImage2dArrayMSAAWO = 141,
  CXType_OCLImage2dMSAADepthWO = 142,
  CXType_OCLImage2dArrayMSAADepthWO = 143,
  CXType_OCLImage3dWO = 144,
  CXType_OCLImage1dRW = 145,
  CXType_OCLImage1dArrayRW = 146,
  CXType_OCLImage1dBufferRW = 147,
  CXType_OCLImage2dRW = 148,
  CXType_OCLImage2dArrayRW = 149,
  CXType_OCLImage2dDepthRW = 150,
  CXType_OCLImage2dArrayDepthRW = 151,
  CXType_OCLImage2dMSAARW = 152,
  CXType_OCLImage2dArrayMSAARW = 153,
  CXType_OCLImage2dMSAADepthRW = 154,
  CXType_OCLImage2dArrayMSAADepthRW = 155,
  CXType_OCLImage3dRW = 156,
  CXType_OCLSampler = 157,
  CXType_OCLEvent = 158,
  CXType_OCLQueue = 159,
  CXType_OCLReserveID = 160,

  CXType_ObjCObject = 161,
  CXType_ObjCTypeParam = 162,
  CXType_Attributed = 163,

  CXType_OCLIntelSubgroupAVCMcePayload = 164,
  CXType_OCLIntelSubgroupAVCImePayload = 165,
  CXType_OCLIntelSubgroupAVCRefPayload = 166,
  CXType_OCLIntelSubgroupAVCSicPayload = 167,
  CXType_OCLIntelSubgroupAVCMceResult = 168,
  CXType_OCLIntelSubgroupAVCImeResult = 169,
  CXType_OCLIntelSubgroupAVCRefResult = 170,
  CXType_OCLIntelSubgroupAVCSicResult = 171,
  CXType_OCLIntelSubgroupAVCImeResultSingleReferenceStreamout = 172,
  CXType_OCLIntelSubgroupAVCImeResultDualReferenceStreamout = 173,
  CXType_OCLIntelSubgroupAVCImeSingleReferenceStreamin = 174,
  CXType_OCLIntelSubgroupAVCImeDualReferenceStreamin = 175,

  /* Old aliases for AVC OpenCL extension types. */
  CXType_OCLIntelSubgroupAVCImeResultSingleRefStreamout = 172,
  CXType_OCLIntelSubgroupAVCImeResultDualRefStreamout = 173,
  CXType_OCLIntelSubgroupAVCImeSingleRefStreamin = 174,
  CXType_OCLIntelSubgroupAVCImeDualRefStreamin = 175,

  CXType_ExtVector = 176,
  CXType_Atomic = 177,
  CXType_BTFTagAttributed = 178,

<<<<<<< HEAD
  // HLSL Intangible Types
  CXType_HLSLResource = 179,
=======
  // HLSL Types
  CXType_HLSLResource = 179,
  CXType_HLSLAttributedResource = 180,
>>>>>>> 1d22c955

  /* SPIRV builtin types. */
  CXType_SampledOCLImage1dRO = 200,
  CXType_SampledOCLImage1dArrayRO = 201,
  CXType_SampledOCLImage1dBufferRO = 202,
  CXType_SampledOCLImage2dRO = 203,
  CXType_SampledOCLImage2dArrayRO = 204,
  CXType_SampledOCLImage2dDepthRO = 205,
  CXType_SampledOCLImage2dArrayDepthRO = 206,
  CXType_SampledOCLImage2dMSAARO = 207,
  CXType_SampledOCLImage2dArrayMSAARO = 208,
  CXType_SampledOCLImage2dMSAADepthRO = 209,
  CXType_SampledOCLImage2dArrayMSAADepthRO = 210,
  CXType_SampledOCLImage3dRO = 211
};

/**
 * Describes the calling convention of a function type
 */
enum CXCallingConv {
  CXCallingConv_Default = 0,
  CXCallingConv_C = 1,
  CXCallingConv_X86StdCall = 2,
  CXCallingConv_X86FastCall = 3,
  CXCallingConv_X86ThisCall = 4,
  CXCallingConv_X86Pascal = 5,
  CXCallingConv_AAPCS = 6,
  CXCallingConv_AAPCS_VFP = 7,
  CXCallingConv_X86RegCall = 8,
  CXCallingConv_IntelOclBicc = 9,
  CXCallingConv_Win64 = 10,
  /* Alias for compatibility with older versions of API. */
  CXCallingConv_X86_64Win64 = CXCallingConv_Win64,
  CXCallingConv_X86_64SysV = 11,
  CXCallingConv_X86VectorCall = 12,
  CXCallingConv_Swift = 13,
  CXCallingConv_PreserveMost = 14,
  CXCallingConv_PreserveAll = 15,
  CXCallingConv_AArch64VectorCall = 16,
  CXCallingConv_SwiftAsync = 17,
  CXCallingConv_AArch64SVEPCS = 18,
  CXCallingConv_M68kRTD = 19,
  CXCallingConv_PreserveNone = 20,
  CXCallingConv_RISCVVectorCall = 21,

  CXCallingConv_Invalid = 100,
  CXCallingConv_Unexposed = 200
};

/**
 * The type of an element in the abstract syntax tree.
 *
 */
typedef struct {
  enum CXTypeKind kind;
  void *data[2];
} CXType;

/**
 * Retrieve the type of a CXCursor (if any).
 */
CINDEX_LINKAGE CXType clang_getCursorType(CXCursor C);

/**
 * Pretty-print the underlying type using the rules of the
 * language of the translation unit from which it came.
 *
 * If the type is invalid, an empty string is returned.
 */
CINDEX_LINKAGE CXString clang_getTypeSpelling(CXType CT);

/**
 * Retrieve the underlying type of a typedef declaration.
 *
 * If the cursor does not reference a typedef declaration, an invalid type is
 * returned.
 */
CINDEX_LINKAGE CXType clang_getTypedefDeclUnderlyingType(CXCursor C);

/**
 * Retrieve the integer type of an enum declaration.
 *
 * If the cursor does not reference an enum declaration, an invalid type is
 * returned.
 */
CINDEX_LINKAGE CXType clang_getEnumDeclIntegerType(CXCursor C);

/**
 * Retrieve the integer value of an enum constant declaration as a signed
 *  long long.
 *
 * If the cursor does not reference an enum constant declaration, LLONG_MIN is
 * returned. Since this is also potentially a valid constant value, the kind of
 * the cursor must be verified before calling this function.
 */
CINDEX_LINKAGE long long clang_getEnumConstantDeclValue(CXCursor C);

/**
 * Retrieve the integer value of an enum constant declaration as an unsigned
 *  long long.
 *
 * If the cursor does not reference an enum constant declaration, ULLONG_MAX is
 * returned. Since this is also potentially a valid constant value, the kind of
 * the cursor must be verified before calling this function.
 */
CINDEX_LINKAGE unsigned long long
clang_getEnumConstantDeclUnsignedValue(CXCursor C);

/**
 * Returns non-zero if the cursor specifies a Record member that is a bit-field.
 */
CINDEX_LINKAGE unsigned clang_Cursor_isBitField(CXCursor C);

/**
 * Retrieve the bit width of a bit-field declaration as an integer.
 *
 * If the cursor does not reference a bit-field, or if the bit-field's width
 * expression cannot be evaluated, -1 is returned.
 *
 * For example:
 * \code
 * if (clang_Cursor_isBitField(Cursor)) {
 *   int Width = clang_getFieldDeclBitWidth(Cursor);
 *   if (Width != -1) {
 *     // The bit-field width is not value-dependent.
 *   }
 * }
 * \endcode
 */
CINDEX_LINKAGE int clang_getFieldDeclBitWidth(CXCursor C);

/**
 * Retrieve the number of non-variadic arguments associated with a given
 * cursor.
 *
 * The number of arguments can be determined for calls as well as for
 * declarations of functions or methods. For other cursors -1 is returned.
 */
CINDEX_LINKAGE int clang_Cursor_getNumArguments(CXCursor C);

/**
 * Retrieve the argument cursor of a function or method.
 *
 * The argument cursor can be determined for calls as well as for declarations
 * of functions or methods. For other cursors and for invalid indices, an
 * invalid cursor is returned.
 */
CINDEX_LINKAGE CXCursor clang_Cursor_getArgument(CXCursor C, unsigned i);

/**
 * Describes the kind of a template argument.
 *
 * See the definition of llvm::clang::TemplateArgument::ArgKind for full
 * element descriptions.
 */
enum CXTemplateArgumentKind {
  CXTemplateArgumentKind_Null,
  CXTemplateArgumentKind_Type,
  CXTemplateArgumentKind_Declaration,
  CXTemplateArgumentKind_NullPtr,
  CXTemplateArgumentKind_Integral,
  CXTemplateArgumentKind_Template,
  CXTemplateArgumentKind_TemplateExpansion,
  CXTemplateArgumentKind_Expression,
  CXTemplateArgumentKind_Pack,
  /* Indicates an error case, preventing the kind from being deduced. */
  CXTemplateArgumentKind_Invalid
};

/**
 * Returns the number of template args of a function, struct, or class decl
 * representing a template specialization.
 *
 * If the argument cursor cannot be converted into a template function
 * declaration, -1 is returned.
 *
 * For example, for the following declaration and specialization:
 *   template <typename T, int kInt, bool kBool>
 *   void foo() { ... }
 *
 *   template <>
 *   void foo<float, -7, true>();
 *
 * The value 3 would be returned from this call.
 */
CINDEX_LINKAGE int clang_Cursor_getNumTemplateArguments(CXCursor C);

/**
 * Retrieve the kind of the I'th template argument of the CXCursor C.
 *
 * If the argument CXCursor does not represent a FunctionDecl, StructDecl, or
 * ClassTemplatePartialSpecialization, an invalid template argument kind is
 * returned.
 *
 * For example, for the following declaration and specialization:
 *   template <typename T, int kInt, bool kBool>
 *   void foo() { ... }
 *
 *   template <>
 *   void foo<float, -7, true>();
 *
 * For I = 0, 1, and 2, Type, Integral, and Integral will be returned,
 * respectively.
 */
CINDEX_LINKAGE enum CXTemplateArgumentKind
clang_Cursor_getTemplateArgumentKind(CXCursor C, unsigned I);

/**
 * Retrieve a CXType representing the type of a TemplateArgument of a
 *  function decl representing a template specialization.
 *
 * If the argument CXCursor does not represent a FunctionDecl, StructDecl,
 * ClassDecl or ClassTemplatePartialSpecialization whose I'th template argument
 * has a kind of CXTemplateArgKind_Integral, an invalid type is returned.
 *
 * For example, for the following declaration and specialization:
 *   template <typename T, int kInt, bool kBool>
 *   void foo() { ... }
 *
 *   template <>
 *   void foo<float, -7, true>();
 *
 * If called with I = 0, "float", will be returned.
 * Invalid types will be returned for I == 1 or 2.
 */
CINDEX_LINKAGE CXType clang_Cursor_getTemplateArgumentType(CXCursor C,
                                                           unsigned I);

/**
 * Retrieve the value of an Integral TemplateArgument (of a function
 *  decl representing a template specialization) as a signed long long.
 *
 * It is undefined to call this function on a CXCursor that does not represent a
 * FunctionDecl, StructDecl, ClassDecl or ClassTemplatePartialSpecialization
 * whose I'th template argument is not an integral value.
 *
 * For example, for the following declaration and specialization:
 *   template <typename T, int kInt, bool kBool>
 *   void foo() { ... }
 *
 *   template <>
 *   void foo<float, -7, true>();
 *
 * If called with I = 1 or 2, -7 or true will be returned, respectively.
 * For I == 0, this function's behavior is undefined.
 */
CINDEX_LINKAGE long long clang_Cursor_getTemplateArgumentValue(CXCursor C,
                                                               unsigned I);

/**
 * Retrieve the value of an Integral TemplateArgument (of a function
 *  decl representing a template specialization) as an unsigned long long.
 *
 * It is undefined to call this function on a CXCursor that does not represent a
 * FunctionDecl, StructDecl, ClassDecl or ClassTemplatePartialSpecialization or
 * whose I'th template argument is not an integral value.
 *
 * For example, for the following declaration and specialization:
 *   template <typename T, int kInt, bool kBool>
 *   void foo() { ... }
 *
 *   template <>
 *   void foo<float, 2147483649, true>();
 *
 * If called with I = 1 or 2, 2147483649 or true will be returned, respectively.
 * For I == 0, this function's behavior is undefined.
 */
CINDEX_LINKAGE unsigned long long
clang_Cursor_getTemplateArgumentUnsignedValue(CXCursor C, unsigned I);

/**
 * Determine whether two CXTypes represent the same type.
 *
 * \returns non-zero if the CXTypes represent the same type and
 *          zero otherwise.
 */
CINDEX_LINKAGE unsigned clang_equalTypes(CXType A, CXType B);

/**
 * Return the canonical type for a CXType.
 *
 * Clang's type system explicitly models typedefs and all the ways
 * a specific type can be represented.  The canonical type is the underlying
 * type with all the "sugar" removed.  For example, if 'T' is a typedef
 * for 'int', the canonical type for 'T' would be 'int'.
 */
CINDEX_LINKAGE CXType clang_getCanonicalType(CXType T);

/**
 * Determine whether a CXType has the "const" qualifier set,
 * without looking through typedefs that may have added "const" at a
 * different level.
 */
CINDEX_LINKAGE unsigned clang_isConstQualifiedType(CXType T);

/**
 * Determine whether a  CXCursor that is a macro, is
 * function like.
 */
CINDEX_LINKAGE unsigned clang_Cursor_isMacroFunctionLike(CXCursor C);

/**
 * Determine whether a  CXCursor that is a macro, is a
 * builtin one.
 */
CINDEX_LINKAGE unsigned clang_Cursor_isMacroBuiltin(CXCursor C);

/**
 * Determine whether a  CXCursor that is a function declaration, is an
 * inline declaration.
 */
CINDEX_LINKAGE unsigned clang_Cursor_isFunctionInlined(CXCursor C);

/**
 * Determine whether a CXType has the "volatile" qualifier set,
 * without looking through typedefs that may have added "volatile" at
 * a different level.
 */
CINDEX_LINKAGE unsigned clang_isVolatileQualifiedType(CXType T);

/**
 * Determine whether a CXType has the "restrict" qualifier set,
 * without looking through typedefs that may have added "restrict" at a
 * different level.
 */
CINDEX_LINKAGE unsigned clang_isRestrictQualifiedType(CXType T);

/**
 * Returns the address space of the given type.
 */
CINDEX_LINKAGE unsigned clang_getAddressSpace(CXType T);

/**
 * Returns the typedef name of the given type.
 */
CINDEX_LINKAGE CXString clang_getTypedefName(CXType CT);

/**
 * For pointer types, returns the type of the pointee.
 */
CINDEX_LINKAGE CXType clang_getPointeeType(CXType T);

/**
 * Retrieve the unqualified variant of the given type, removing as
 * little sugar as possible.
 *
 * For example, given the following series of typedefs:
 *
 * \code
 * typedef int Integer;
 * typedef const Integer CInteger;
 * typedef CInteger DifferenceType;
 * \endcode
 *
 * Executing \c clang_getUnqualifiedType() on a \c CXType that
 * represents \c DifferenceType, will desugar to a type representing
 * \c Integer, that has no qualifiers.
 *
 * And, executing \c clang_getUnqualifiedType() on the type of the
 * first argument of the following function declaration:
 *
 * \code
 * void foo(const int);
 * \endcode
 *
 * Will return a type representing \c int, removing the \c const
 * qualifier.
 *
 * Sugar over array types is not desugared.
 *
 * A type can be checked for qualifiers with \c
 * clang_isConstQualifiedType(), \c clang_isVolatileQualifiedType()
 * and \c clang_isRestrictQualifiedType().
 *
 * A type that resulted from a call to \c clang_getUnqualifiedType
 * will return \c false for all of the above calls.
 */
CINDEX_LINKAGE CXType clang_getUnqualifiedType(CXType CT);

/**
 * For reference types (e.g., "const int&"), returns the type that the
 * reference refers to (e.g "const int").
 *
 * Otherwise, returns the type itself.
 *
 * A type that has kind \c CXType_LValueReference or
 * \c CXType_RValueReference is a reference type.
 */
CINDEX_LINKAGE CXType clang_getNonReferenceType(CXType CT);

/**
 * Return the cursor for the declaration of the given type.
 */
CINDEX_LINKAGE CXCursor clang_getTypeDeclaration(CXType T);

/**
 * Returns the Objective-C type encoding for the specified declaration.
 */
CINDEX_LINKAGE CXString clang_getDeclObjCTypeEncoding(CXCursor C);

/**
 * Returns the Objective-C type encoding for the specified CXType.
 */
CINDEX_LINKAGE CXString clang_Type_getObjCEncoding(CXType type);

/**
 * Retrieve the spelling of a given CXTypeKind.
 */
CINDEX_LINKAGE CXString clang_getTypeKindSpelling(enum CXTypeKind K);

/**
 * Retrieve the calling convention associated with a function type.
 *
 * If a non-function type is passed in, CXCallingConv_Invalid is returned.
 */
CINDEX_LINKAGE enum CXCallingConv clang_getFunctionTypeCallingConv(CXType T);

/**
 * Retrieve the return type associated with a function type.
 *
 * If a non-function type is passed in, an invalid type is returned.
 */
CINDEX_LINKAGE CXType clang_getResultType(CXType T);

/**
 * Retrieve the exception specification type associated with a function type.
 * This is a value of type CXCursor_ExceptionSpecificationKind.
 *
 * If a non-function type is passed in, an error code of -1 is returned.
 */
CINDEX_LINKAGE int clang_getExceptionSpecificationType(CXType T);

/**
 * Retrieve the number of non-variadic parameters associated with a
 * function type.
 *
 * If a non-function type is passed in, -1 is returned.
 */
CINDEX_LINKAGE int clang_getNumArgTypes(CXType T);

/**
 * Retrieve the type of a parameter of a function type.
 *
 * If a non-function type is passed in or the function does not have enough
 * parameters, an invalid type is returned.
 */
CINDEX_LINKAGE CXType clang_getArgType(CXType T, unsigned i);

/**
 * Retrieves the base type of the ObjCObjectType.
 *
 * If the type is not an ObjC object, an invalid type is returned.
 */
CINDEX_LINKAGE CXType clang_Type_getObjCObjectBaseType(CXType T);

/**
 * Retrieve the number of protocol references associated with an ObjC object/id.
 *
 * If the type is not an ObjC object, 0 is returned.
 */
CINDEX_LINKAGE unsigned clang_Type_getNumObjCProtocolRefs(CXType T);

/**
 * Retrieve the decl for a protocol reference for an ObjC object/id.
 *
 * If the type is not an ObjC object or there are not enough protocol
 * references, an invalid cursor is returned.
 */
CINDEX_LINKAGE CXCursor clang_Type_getObjCProtocolDecl(CXType T, unsigned i);

/**
 * Retrieve the number of type arguments associated with an ObjC object.
 *
 * If the type is not an ObjC object, 0 is returned.
 */
CINDEX_LINKAGE unsigned clang_Type_getNumObjCTypeArgs(CXType T);

/**
 * Retrieve a type argument associated with an ObjC object.
 *
 * If the type is not an ObjC or the index is not valid,
 * an invalid type is returned.
 */
CINDEX_LINKAGE CXType clang_Type_getObjCTypeArg(CXType T, unsigned i);

/**
 * Return 1 if the CXType is a variadic function type, and 0 otherwise.
 */
CINDEX_LINKAGE unsigned clang_isFunctionTypeVariadic(CXType T);

/**
 * Retrieve the return type associated with a given cursor.
 *
 * This only returns a valid type if the cursor refers to a function or method.
 */
CINDEX_LINKAGE CXType clang_getCursorResultType(CXCursor C);

/**
 * Retrieve the exception specification type associated with a given cursor.
 * This is a value of type CXCursor_ExceptionSpecificationKind.
 *
 * This only returns a valid result if the cursor refers to a function or
 * method.
 */
CINDEX_LINKAGE int clang_getCursorExceptionSpecificationType(CXCursor C);

/**
 * Return 1 if the CXType is a POD (plain old data) type, and 0
 *  otherwise.
 */
CINDEX_LINKAGE unsigned clang_isPODType(CXType T);

/**
 * Return the element type of an array, complex, or vector type.
 *
 * If a type is passed in that is not an array, complex, or vector type,
 * an invalid type is returned.
 */
CINDEX_LINKAGE CXType clang_getElementType(CXType T);

/**
 * Return the number of elements of an array or vector type.
 *
 * If a type is passed in that is not an array or vector type,
 * -1 is returned.
 */
CINDEX_LINKAGE long long clang_getNumElements(CXType T);

/**
 * Return the element type of an array type.
 *
 * If a non-array type is passed in, an invalid type is returned.
 */
CINDEX_LINKAGE CXType clang_getArrayElementType(CXType T);

/**
 * Return the array size of a constant array.
 *
 * If a non-array type is passed in, -1 is returned.
 */
CINDEX_LINKAGE long long clang_getArraySize(CXType T);

/**
 * Retrieve the type named by the qualified-id.
 *
 * If a non-elaborated type is passed in, an invalid type is returned.
 */
CINDEX_LINKAGE CXType clang_Type_getNamedType(CXType T);

/**
 * Determine if a typedef is 'transparent' tag.
 *
 * A typedef is considered 'transparent' if it shares a name and spelling
 * location with its underlying tag type, as is the case with the NS_ENUM macro.
 *
 * \returns non-zero if transparent and zero otherwise.
 */
CINDEX_LINKAGE unsigned clang_Type_isTransparentTagTypedef(CXType T);

enum CXTypeNullabilityKind {
  /**
   * Values of this type can never be null.
   */
  CXTypeNullability_NonNull = 0,
  /**
   * Values of this type can be null.
   */
  CXTypeNullability_Nullable = 1,
  /**
   * Whether values of this type can be null is (explicitly)
   * unspecified. This captures a (fairly rare) case where we
   * can't conclude anything about the nullability of the type even
   * though it has been considered.
   */
  CXTypeNullability_Unspecified = 2,
  /**
   * Nullability is not applicable to this type.
   */
  CXTypeNullability_Invalid = 3,

  /**
   * Generally behaves like Nullable, except when used in a block parameter that
   * was imported into a swift async method. There, swift will assume that the
   * parameter can get null even if no error occurred. _Nullable parameters are
   * assumed to only get null on error.
   */
  CXTypeNullability_NullableResult = 4
};

/**
 * Retrieve the nullability kind of a pointer type.
 */
CINDEX_LINKAGE enum CXTypeNullabilityKind clang_Type_getNullability(CXType T);

/**
 * List the possible error codes for \c clang_Type_getSizeOf,
 *   \c clang_Type_getAlignOf, \c clang_Type_getOffsetOf and
 *   \c clang_Cursor_getOffsetOf.
 *
 * A value of this enumeration type can be returned if the target type is not
 * a valid argument to sizeof, alignof or offsetof.
 */
enum CXTypeLayoutError {
  /**
   * Type is of kind CXType_Invalid.
   */
  CXTypeLayoutError_Invalid = -1,
  /**
   * The type is an incomplete Type.
   */
  CXTypeLayoutError_Incomplete = -2,
  /**
   * The type is a dependent Type.
   */
  CXTypeLayoutError_Dependent = -3,
  /**
   * The type is not a constant size type.
   */
  CXTypeLayoutError_NotConstantSize = -4,
  /**
   * The Field name is not valid for this record.
   */
  CXTypeLayoutError_InvalidFieldName = -5,
  /**
   * The type is undeduced.
   */
  CXTypeLayoutError_Undeduced = -6
};

/**
 * Return the alignment of a type in bytes as per C++[expr.alignof]
 *   standard.
 *
 * If the type declaration is invalid, CXTypeLayoutError_Invalid is returned.
 * If the type declaration is an incomplete type, CXTypeLayoutError_Incomplete
 *   is returned.
 * If the type declaration is a dependent type, CXTypeLayoutError_Dependent is
 *   returned.
 * If the type declaration is not a constant size type,
 *   CXTypeLayoutError_NotConstantSize is returned.
 */
CINDEX_LINKAGE long long clang_Type_getAlignOf(CXType T);

/**
 * Return the class type of an member pointer type.
 *
 * If a non-member-pointer type is passed in, an invalid type is returned.
 */
CINDEX_LINKAGE CXType clang_Type_getClassType(CXType T);

/**
 * Return the size of a type in bytes as per C++[expr.sizeof] standard.
 *
 * If the type declaration is invalid, CXTypeLayoutError_Invalid is returned.
 * If the type declaration is an incomplete type, CXTypeLayoutError_Incomplete
 *   is returned.
 * If the type declaration is a dependent type, CXTypeLayoutError_Dependent is
 *   returned.
 */
CINDEX_LINKAGE long long clang_Type_getSizeOf(CXType T);

/**
 * Return the offset of a field named S in a record of type T in bits
 *   as it would be returned by __offsetof__ as per C++11[18.2p4]
 *
 * If the cursor is not a record field declaration, CXTypeLayoutError_Invalid
 *   is returned.
 * If the field's type declaration is an incomplete type,
 *   CXTypeLayoutError_Incomplete is returned.
 * If the field's type declaration is a dependent type,
 *   CXTypeLayoutError_Dependent is returned.
 * If the field's name S is not found,
 *   CXTypeLayoutError_InvalidFieldName is returned.
 */
CINDEX_LINKAGE long long clang_Type_getOffsetOf(CXType T, const char *S);

/**
 * Return the type that was modified by this attributed type.
 *
 * If the type is not an attributed type, an invalid type is returned.
 */
CINDEX_LINKAGE CXType clang_Type_getModifiedType(CXType T);

/**
 * Gets the type contained by this atomic type.
 *
 * If a non-atomic type is passed in, an invalid type is returned.
 */
CINDEX_LINKAGE CXType clang_Type_getValueType(CXType CT);

/**
 * Return the offset of the field represented by the Cursor.
 *
 * If the cursor is not a field declaration, -1 is returned.
 * If the cursor semantic parent is not a record field declaration,
 *   CXTypeLayoutError_Invalid is returned.
 * If the field's type declaration is an incomplete type,
 *   CXTypeLayoutError_Incomplete is returned.
 * If the field's type declaration is a dependent type,
 *   CXTypeLayoutError_Dependent is returned.
 * If the field's name S is not found,
 *   CXTypeLayoutError_InvalidFieldName is returned.
 */
CINDEX_LINKAGE long long clang_Cursor_getOffsetOfField(CXCursor C);

/**
 * Determine whether the given cursor represents an anonymous
 * tag or namespace
 */
CINDEX_LINKAGE unsigned clang_Cursor_isAnonymous(CXCursor C);

/**
 * Determine whether the given cursor represents an anonymous record
 * declaration.
 */
CINDEX_LINKAGE unsigned clang_Cursor_isAnonymousRecordDecl(CXCursor C);

/**
 * Determine whether the given cursor represents an inline namespace
 * declaration.
 */
CINDEX_LINKAGE unsigned clang_Cursor_isInlineNamespace(CXCursor C);

enum CXRefQualifierKind {
  /** No ref-qualifier was provided. */
  CXRefQualifier_None = 0,
  /** An lvalue ref-qualifier was provided (\c &). */
  CXRefQualifier_LValue,
  /** An rvalue ref-qualifier was provided (\c &&). */
  CXRefQualifier_RValue
};

/**
 * Returns the number of template arguments for given template
 * specialization, or -1 if type \c T is not a template specialization.
 */
CINDEX_LINKAGE int clang_Type_getNumTemplateArguments(CXType T);

/**
 * Returns the type template argument of a template class specialization
 * at given index.
 *
 * This function only returns template type arguments and does not handle
 * template template arguments or variadic packs.
 */
CINDEX_LINKAGE CXType clang_Type_getTemplateArgumentAsType(CXType T,
                                                           unsigned i);

/**
 * Retrieve the ref-qualifier kind of a function or method.
 *
 * The ref-qualifier is returned for C++ functions or methods. For other types
 * or non-C++ declarations, CXRefQualifier_None is returned.
 */
CINDEX_LINKAGE enum CXRefQualifierKind clang_Type_getCXXRefQualifier(CXType T);

/**
 * Returns 1 if the base class specified by the cursor with kind
 *   CX_CXXBaseSpecifier is virtual.
 */
CINDEX_LINKAGE unsigned clang_isVirtualBase(CXCursor);

/**
 * Represents the C++ access control level to a base class for a
 * cursor with kind CX_CXXBaseSpecifier.
 */
enum CX_CXXAccessSpecifier {
  CX_CXXInvalidAccessSpecifier,
  CX_CXXPublic,
  CX_CXXProtected,
  CX_CXXPrivate
};

/**
 * Returns the access control level for the referenced object.
 *
 * If the cursor refers to a C++ declaration, its access control level within
 * its parent scope is returned. Otherwise, if the cursor refers to a base
 * specifier or access specifier, the specifier itself is returned.
 */
CINDEX_LINKAGE enum CX_CXXAccessSpecifier clang_getCXXAccessSpecifier(CXCursor);

/**
 * Represents the storage classes as declared in the source. CX_SC_Invalid
 * was added for the case that the passed cursor in not a declaration.
 */
enum CX_StorageClass {
  CX_SC_Invalid,
  CX_SC_None,
  CX_SC_Extern,
  CX_SC_Static,
  CX_SC_PrivateExtern,
  CX_SC_OpenCLWorkGroupLocal,
  CX_SC_Auto,
  CX_SC_Register
};

/**
 * Represents a specific kind of binary operator which can appear at a cursor.
 */
enum CX_BinaryOperatorKind {
  CX_BO_Invalid = 0,
  CX_BO_PtrMemD = 1,
  CX_BO_PtrMemI = 2,
  CX_BO_Mul = 3,
  CX_BO_Div = 4,
  CX_BO_Rem = 5,
  CX_BO_Add = 6,
  CX_BO_Sub = 7,
  CX_BO_Shl = 8,
  CX_BO_Shr = 9,
  CX_BO_Cmp = 10,
  CX_BO_LT = 11,
  CX_BO_GT = 12,
  CX_BO_LE = 13,
  CX_BO_GE = 14,
  CX_BO_EQ = 15,
  CX_BO_NE = 16,
  CX_BO_And = 17,
  CX_BO_Xor = 18,
  CX_BO_Or = 19,
  CX_BO_LAnd = 20,
  CX_BO_LOr = 21,
  CX_BO_Assign = 22,
  CX_BO_MulAssign = 23,
  CX_BO_DivAssign = 24,
  CX_BO_RemAssign = 25,
  CX_BO_AddAssign = 26,
  CX_BO_SubAssign = 27,
  CX_BO_ShlAssign = 28,
  CX_BO_ShrAssign = 29,
  CX_BO_AndAssign = 30,
  CX_BO_XorAssign = 31,
  CX_BO_OrAssign = 32,
  CX_BO_Comma = 33,
  CX_BO_LAST = CX_BO_Comma
};

/**
 * \brief Returns the operator code for the binary operator.
 */
CINDEX_LINKAGE enum CX_BinaryOperatorKind
clang_Cursor_getBinaryOpcode(CXCursor C);

/**
 * \brief Returns a string containing the spelling of the binary operator.
 */
CINDEX_LINKAGE CXString
clang_Cursor_getBinaryOpcodeStr(enum CX_BinaryOperatorKind Op);

/**
 * Returns the storage class for a function or variable declaration.
 *
 * If the passed in Cursor is not a function or variable declaration,
 * CX_SC_Invalid is returned else the storage class.
 */
CINDEX_LINKAGE enum CX_StorageClass clang_Cursor_getStorageClass(CXCursor);

/**
 * Determine the number of overloaded declarations referenced by a
 * \c CXCursor_OverloadedDeclRef cursor.
 *
 * \param cursor The cursor whose overloaded declarations are being queried.
 *
 * \returns The number of overloaded declarations referenced by \c cursor. If it
 * is not a \c CXCursor_OverloadedDeclRef cursor, returns 0.
 */
CINDEX_LINKAGE unsigned clang_getNumOverloadedDecls(CXCursor cursor);

/**
 * Retrieve a cursor for one of the overloaded declarations referenced
 * by a \c CXCursor_OverloadedDeclRef cursor.
 *
 * \param cursor The cursor whose overloaded declarations are being queried.
 *
 * \param index The zero-based index into the set of overloaded declarations in
 * the cursor.
 *
 * \returns A cursor representing the declaration referenced by the given
 * \c cursor at the specified \c index. If the cursor does not have an
 * associated set of overloaded declarations, or if the index is out of bounds,
 * returns \c clang_getNullCursor();
 */
CINDEX_LINKAGE CXCursor clang_getOverloadedDecl(CXCursor cursor,
                                                unsigned index);

/**
 * @}
 */

/**
 * \defgroup CINDEX_ATTRIBUTES Information for attributes
 *
 * @{
 */

/**
 * For cursors representing an iboutletcollection attribute,
 *  this function returns the collection element type.
 *
 */
CINDEX_LINKAGE CXType clang_getIBOutletCollectionType(CXCursor);

/**
 * @}
 */

/**
 * \defgroup CINDEX_CURSOR_TRAVERSAL Traversing the AST with cursors
 *
 * These routines provide the ability to traverse the abstract syntax tree
 * using cursors.
 *
 * @{
 */

/**
 * Describes how the traversal of the children of a particular
 * cursor should proceed after visiting a particular child cursor.
 *
 * A value of this enumeration type should be returned by each
 * \c CXCursorVisitor to indicate how clang_visitChildren() proceed.
 */
enum CXChildVisitResult {
  /**
   * Terminates the cursor traversal.
   */
  CXChildVisit_Break,
  /**
   * Continues the cursor traversal with the next sibling of
   * the cursor just visited, without visiting its children.
   */
  CXChildVisit_Continue,
  /**
   * Recursively traverse the children of this cursor, using
   * the same visitor and client data.
   */
  CXChildVisit_Recurse
};

/**
 * Visitor invoked for each cursor found by a traversal.
 *
 * This visitor function will be invoked for each cursor found by
 * clang_visitCursorChildren(). Its first argument is the cursor being
 * visited, its second argument is the parent visitor for that cursor,
 * and its third argument is the client data provided to
 * clang_visitCursorChildren().
 *
 * The visitor should return one of the \c CXChildVisitResult values
 * to direct clang_visitCursorChildren().
 */
typedef enum CXChildVisitResult (*CXCursorVisitor)(CXCursor cursor,
                                                   CXCursor parent,
                                                   CXClientData client_data);

/**
 * Visit the children of a particular cursor.
 *
 * This function visits all the direct children of the given cursor,
 * invoking the given \p visitor function with the cursors of each
 * visited child. The traversal may be recursive, if the visitor returns
 * \c CXChildVisit_Recurse. The traversal may also be ended prematurely, if
 * the visitor returns \c CXChildVisit_Break.
 *
 * \param parent the cursor whose child may be visited. All kinds of
 * cursors can be visited, including invalid cursors (which, by
 * definition, have no children).
 *
 * \param visitor the visitor function that will be invoked for each
 * child of \p parent.
 *
 * \param client_data pointer data supplied by the client, which will
 * be passed to the visitor each time it is invoked.
 *
 * \returns a non-zero value if the traversal was terminated
 * prematurely by the visitor returning \c CXChildVisit_Break.
 */
CINDEX_LINKAGE unsigned clang_visitChildren(CXCursor parent,
                                            CXCursorVisitor visitor,
                                            CXClientData client_data);
/**
 * Visitor invoked for each cursor found by a traversal.
 *
 * This visitor block will be invoked for each cursor found by
 * clang_visitChildrenWithBlock(). Its first argument is the cursor being
 * visited, its second argument is the parent visitor for that cursor.
 *
 * The visitor should return one of the \c CXChildVisitResult values
 * to direct clang_visitChildrenWithBlock().
 */
#if __has_feature(blocks)
typedef enum CXChildVisitResult (^CXCursorVisitorBlock)(CXCursor cursor,
                                                        CXCursor parent);
#else
typedef struct _CXChildVisitResult *CXCursorVisitorBlock;
#endif

/**
 * Visits the children of a cursor using the specified block.  Behaves
 * identically to clang_visitChildren() in all other respects.
 */
CINDEX_LINKAGE unsigned
clang_visitChildrenWithBlock(CXCursor parent, CXCursorVisitorBlock block);

/**
 * @}
 */

/**
 * \defgroup CINDEX_CURSOR_XREF Cross-referencing in the AST
 *
 * These routines provide the ability to determine references within and
 * across translation units, by providing the names of the entities referenced
 * by cursors, follow reference cursors to the declarations they reference,
 * and associate declarations with their definitions.
 *
 * @{
 */

/**
 * Retrieve a Unified Symbol Resolution (USR) for the entity referenced
 * by the given cursor.
 *
 * A Unified Symbol Resolution (USR) is a string that identifies a particular
 * entity (function, class, variable, etc.) within a program. USRs can be
 * compared across translation units to determine, e.g., when references in
 * one translation refer to an entity defined in another translation unit.
 */
CINDEX_LINKAGE CXString clang_getCursorUSR(CXCursor);

/**
 * Construct a USR for a specified Objective-C class.
 */
CINDEX_LINKAGE CXString clang_constructUSR_ObjCClass(const char *class_name);

/**
 * Construct a USR for a specified Objective-C category.
 */
CINDEX_LINKAGE CXString clang_constructUSR_ObjCCategory(
    const char *class_name, const char *category_name);

/**
 * Construct a USR for a specified Objective-C protocol.
 */
CINDEX_LINKAGE CXString
clang_constructUSR_ObjCProtocol(const char *protocol_name);

/**
 * Construct a USR for a specified Objective-C instance variable and
 *   the USR for its containing class.
 */
CINDEX_LINKAGE CXString clang_constructUSR_ObjCIvar(const char *name,
                                                    CXString classUSR);

/**
 * Construct a USR for a specified Objective-C method and
 *   the USR for its containing class.
 */
CINDEX_LINKAGE CXString clang_constructUSR_ObjCMethod(const char *name,
                                                      unsigned isInstanceMethod,
                                                      CXString classUSR);

/**
 * Construct a USR for a specified Objective-C property and the USR
 *  for its containing class.
 */
CINDEX_LINKAGE CXString clang_constructUSR_ObjCProperty(const char *property,
                                                        CXString classUSR);

/**
 * Retrieve a name for the entity referenced by this cursor.
 */
CINDEX_LINKAGE CXString clang_getCursorSpelling(CXCursor);

/**
 * Retrieve a range for a piece that forms the cursors spelling name.
 * Most of the times there is only one range for the complete spelling but for
 * Objective-C methods and Objective-C message expressions, there are multiple
 * pieces for each selector identifier.
 *
 * \param pieceIndex the index of the spelling name piece. If this is greater
 * than the actual number of pieces, it will return a NULL (invalid) range.
 *
 * \param options Reserved.
 */
CINDEX_LINKAGE CXSourceRange clang_Cursor_getSpellingNameRange(
    CXCursor, unsigned pieceIndex, unsigned options);

/**
 * Opaque pointer representing a policy that controls pretty printing
 * for \c clang_getCursorPrettyPrinted.
 */
typedef void *CXPrintingPolicy;

/**
 * Properties for the printing policy.
 *
 * See \c clang::PrintingPolicy for more information.
 */
enum CXPrintingPolicyProperty {
  CXPrintingPolicy_Indentation,
  CXPrintingPolicy_SuppressSpecifiers,
  CXPrintingPolicy_SuppressTagKeyword,
  CXPrintingPolicy_IncludeTagDefinition,
  CXPrintingPolicy_SuppressScope,
  CXPrintingPolicy_SuppressUnwrittenScope,
  CXPrintingPolicy_SuppressInitializers,
  CXPrintingPolicy_ConstantArraySizeAsWritten,
  CXPrintingPolicy_AnonymousTagLocations,
  CXPrintingPolicy_SuppressStrongLifetime,
  CXPrintingPolicy_SuppressLifetimeQualifiers,
  CXPrintingPolicy_SuppressTemplateArgsInCXXConstructors,
  CXPrintingPolicy_Bool,
  CXPrintingPolicy_Restrict,
  CXPrintingPolicy_Alignof,
  CXPrintingPolicy_UnderscoreAlignof,
  CXPrintingPolicy_UseVoidForZeroParams,
  CXPrintingPolicy_TerseOutput,
  CXPrintingPolicy_PolishForDeclaration,
  CXPrintingPolicy_Half,
  CXPrintingPolicy_MSWChar,
  CXPrintingPolicy_IncludeNewlines,
  CXPrintingPolicy_MSVCFormatting,
  CXPrintingPolicy_ConstantsAsWritten,
  CXPrintingPolicy_SuppressImplicitBase,
  CXPrintingPolicy_FullyQualifiedName,

  CXPrintingPolicy_LastProperty = CXPrintingPolicy_FullyQualifiedName
};

/**
 * Get a property value for the given printing policy.
 */
CINDEX_LINKAGE unsigned
clang_PrintingPolicy_getProperty(CXPrintingPolicy Policy,
                                 enum CXPrintingPolicyProperty Property);

/**
 * Set a property value for the given printing policy.
 */
CINDEX_LINKAGE void
clang_PrintingPolicy_setProperty(CXPrintingPolicy Policy,
                                 enum CXPrintingPolicyProperty Property,
                                 unsigned Value);

/**
 * Retrieve the default policy for the cursor.
 *
 * The policy should be released after use with \c
 * clang_PrintingPolicy_dispose.
 */
CINDEX_LINKAGE CXPrintingPolicy clang_getCursorPrintingPolicy(CXCursor);

/**
 * Release a printing policy.
 */
CINDEX_LINKAGE void clang_PrintingPolicy_dispose(CXPrintingPolicy Policy);

/**
 * Pretty print declarations.
 *
 * \param Cursor The cursor representing a declaration.
 *
 * \param Policy The policy to control the entities being printed. If
 * NULL, a default policy is used.
 *
 * \returns The pretty printed declaration or the empty string for
 * other cursors.
 */
CINDEX_LINKAGE CXString clang_getCursorPrettyPrinted(CXCursor Cursor,
                                                     CXPrintingPolicy Policy);

/**
 * Retrieve the display name for the entity referenced by this cursor.
 *
 * The display name contains extra information that helps identify the cursor,
 * such as the parameters of a function or template or the arguments of a
 * class template specialization.
 */
CINDEX_LINKAGE CXString clang_getCursorDisplayName(CXCursor);

/** For a cursor that is a reference, retrieve a cursor representing the
 * entity that it references.
 *
 * Reference cursors refer to other entities in the AST. For example, an
 * Objective-C superclass reference cursor refers to an Objective-C class.
 * This function produces the cursor for the Objective-C class from the
 * cursor for the superclass reference. If the input cursor is a declaration or
 * definition, it returns that declaration or definition unchanged.
 * Otherwise, returns the NULL cursor.
 */
CINDEX_LINKAGE CXCursor clang_getCursorReferenced(CXCursor);

/**
 *  For a cursor that is either a reference to or a declaration
 *  of some entity, retrieve a cursor that describes the definition of
 *  that entity.
 *
 *  Some entities can be declared multiple times within a translation
 *  unit, but only one of those declarations can also be a
 *  definition. For example, given:
 *
 *  \code
 *  int f(int, int);
 *  int g(int x, int y) { return f(x, y); }
 *  int f(int a, int b) { return a + b; }
 *  int f(int, int);
 *  \endcode
 *
 *  there are three declarations of the function "f", but only the
 *  second one is a definition. The clang_getCursorDefinition()
 *  function will take any cursor pointing to a declaration of "f"
 *  (the first or fourth lines of the example) or a cursor referenced
 *  that uses "f" (the call to "f' inside "g") and will return a
 *  declaration cursor pointing to the definition (the second "f"
 *  declaration).
 *
 *  If given a cursor for which there is no corresponding definition,
 *  e.g., because there is no definition of that entity within this
 *  translation unit, returns a NULL cursor.
 */
CINDEX_LINKAGE CXCursor clang_getCursorDefinition(CXCursor);

/**
 * Determine whether the declaration pointed to by this cursor
 * is also a definition of that entity.
 */
CINDEX_LINKAGE unsigned clang_isCursorDefinition(CXCursor);

/**
 * Retrieve the canonical cursor corresponding to the given cursor.
 *
 * In the C family of languages, many kinds of entities can be declared several
 * times within a single translation unit. For example, a structure type can
 * be forward-declared (possibly multiple times) and later defined:
 *
 * \code
 * struct X;
 * struct X;
 * struct X {
 *   int member;
 * };
 * \endcode
 *
 * The declarations and the definition of \c X are represented by three
 * different cursors, all of which are declarations of the same underlying
 * entity. One of these cursor is considered the "canonical" cursor, which
 * is effectively the representative for the underlying entity. One can
 * determine if two cursors are declarations of the same underlying entity by
 * comparing their canonical cursors.
 *
 * \returns The canonical cursor for the entity referred to by the given cursor.
 */
CINDEX_LINKAGE CXCursor clang_getCanonicalCursor(CXCursor);

/**
 * If the cursor points to a selector identifier in an Objective-C
 * method or message expression, this returns the selector index.
 *
 * After getting a cursor with #clang_getCursor, this can be called to
 * determine if the location points to a selector identifier.
 *
 * \returns The selector index if the cursor is an Objective-C method or message
 * expression and the cursor is pointing to a selector identifier, or -1
 * otherwise.
 */
CINDEX_LINKAGE int clang_Cursor_getObjCSelectorIndex(CXCursor);

/**
 * Given a cursor pointing to a C++ method call or an Objective-C
 * message, returns non-zero if the method/message is "dynamic", meaning:
 *
 * For a C++ method: the call is virtual.
 * For an Objective-C message: the receiver is an object instance, not 'super'
 * or a specific class.
 *
 * If the method/message is "static" or the cursor does not point to a
 * method/message, it will return zero.
 */
CINDEX_LINKAGE int clang_Cursor_isDynamicCall(CXCursor C);

/**
 * Given a cursor pointing to an Objective-C message or property
 * reference, or C++ method call, returns the CXType of the receiver.
 */
CINDEX_LINKAGE CXType clang_Cursor_getReceiverType(CXCursor C);

/**
 * Property attributes for a \c CXCursor_ObjCPropertyDecl.
 */
typedef enum {
  CXObjCPropertyAttr_noattr = 0x00,
  CXObjCPropertyAttr_readonly = 0x01,
  CXObjCPropertyAttr_getter = 0x02,
  CXObjCPropertyAttr_assign = 0x04,
  CXObjCPropertyAttr_readwrite = 0x08,
  CXObjCPropertyAttr_retain = 0x10,
  CXObjCPropertyAttr_copy = 0x20,
  CXObjCPropertyAttr_nonatomic = 0x40,
  CXObjCPropertyAttr_setter = 0x80,
  CXObjCPropertyAttr_atomic = 0x100,
  CXObjCPropertyAttr_weak = 0x200,
  CXObjCPropertyAttr_strong = 0x400,
  CXObjCPropertyAttr_unsafe_unretained = 0x800,
  CXObjCPropertyAttr_class = 0x1000
} CXObjCPropertyAttrKind;

/**
 * Given a cursor that represents a property declaration, return the
 * associated property attributes. The bits are formed from
 * \c CXObjCPropertyAttrKind.
 *
 * \param reserved Reserved for future use, pass 0.
 */
CINDEX_LINKAGE unsigned
clang_Cursor_getObjCPropertyAttributes(CXCursor C, unsigned reserved);

/**
 * Given a cursor that represents a property declaration, return the
 * name of the method that implements the getter.
 */
CINDEX_LINKAGE CXString clang_Cursor_getObjCPropertyGetterName(CXCursor C);

/**
 * Given a cursor that represents a property declaration, return the
 * name of the method that implements the setter, if any.
 */
CINDEX_LINKAGE CXString clang_Cursor_getObjCPropertySetterName(CXCursor C);

/**
 * 'Qualifiers' written next to the return and parameter types in
 * Objective-C method declarations.
 */
typedef enum {
  CXObjCDeclQualifier_None = 0x0,
  CXObjCDeclQualifier_In = 0x1,
  CXObjCDeclQualifier_Inout = 0x2,
  CXObjCDeclQualifier_Out = 0x4,
  CXObjCDeclQualifier_Bycopy = 0x8,
  CXObjCDeclQualifier_Byref = 0x10,
  CXObjCDeclQualifier_Oneway = 0x20
} CXObjCDeclQualifierKind;

/**
 * Given a cursor that represents an Objective-C method or parameter
 * declaration, return the associated Objective-C qualifiers for the return
 * type or the parameter respectively. The bits are formed from
 * CXObjCDeclQualifierKind.
 */
CINDEX_LINKAGE unsigned clang_Cursor_getObjCDeclQualifiers(CXCursor C);

/**
 * Given a cursor that represents an Objective-C method or property
 * declaration, return non-zero if the declaration was affected by "\@optional".
 * Returns zero if the cursor is not such a declaration or it is "\@required".
 */
CINDEX_LINKAGE unsigned clang_Cursor_isObjCOptional(CXCursor C);

/**
 * Returns non-zero if the given cursor is a variadic function or method.
 */
CINDEX_LINKAGE unsigned clang_Cursor_isVariadic(CXCursor C);

/**
 * Returns non-zero if the given cursor points to a symbol marked with
 * external_source_symbol attribute.
 *
 * \param language If non-NULL, and the attribute is present, will be set to
 * the 'language' string from the attribute.
 *
 * \param definedIn If non-NULL, and the attribute is present, will be set to
 * the 'definedIn' string from the attribute.
 *
 * \param isGenerated If non-NULL, and the attribute is present, will be set to
 * non-zero if the 'generated_declaration' is set in the attribute.
 */
CINDEX_LINKAGE unsigned clang_Cursor_isExternalSymbol(CXCursor C,
                                                      CXString *language,
                                                      CXString *definedIn,
                                                      unsigned *isGenerated);

/**
 * Given a cursor that represents a declaration, return the associated
 * comment's source range.  The range may include multiple consecutive comments
 * with whitespace in between.
 */
CINDEX_LINKAGE CXSourceRange clang_Cursor_getCommentRange(CXCursor C);

/**
 * Given a cursor that represents a declaration, return the associated
 * comment text, including comment markers.
 */
CINDEX_LINKAGE CXString clang_Cursor_getRawCommentText(CXCursor C);

/**
 * Given a cursor that represents a documentable entity (e.g.,
 * declaration), return the associated \paragraph; otherwise return the
 * first paragraph.
 */
CINDEX_LINKAGE CXString clang_Cursor_getBriefCommentText(CXCursor C);

/**
 * @}
 */

/** \defgroup CINDEX_MANGLE Name Mangling API Functions
 *
 * @{
 */

/**
 * Retrieve the CXString representing the mangled name of the cursor.
 */
CINDEX_LINKAGE CXString clang_Cursor_getMangling(CXCursor);

/**
 * Retrieve the CXStrings representing the mangled symbols of the C++
 * constructor or destructor at the cursor.
 */
CINDEX_LINKAGE CXStringSet *clang_Cursor_getCXXManglings(CXCursor);

/**
 * Retrieve the CXStrings representing the mangled symbols of the ObjC
 * class interface or implementation at the cursor.
 */
CINDEX_LINKAGE CXStringSet *clang_Cursor_getObjCManglings(CXCursor);

/**
 * @}
 */

/**
 * \defgroup CINDEX_MODULE Module introspection
 *
 * The functions in this group provide access to information about modules.
 *
 * @{
 */

typedef void *CXModule;

/**
 * Given a CXCursor_ModuleImportDecl cursor, return the associated module.
 */
CINDEX_LINKAGE CXModule clang_Cursor_getModule(CXCursor C);

/**
 * Given a CXFile header file, return the module that contains it, if one
 * exists.
 */
CINDEX_LINKAGE CXModule clang_getModuleForFile(CXTranslationUnit, CXFile);

/**
 * \param Module a module object.
 *
 * \returns the module file where the provided module object came from.
 */
CINDEX_LINKAGE CXFile clang_Module_getASTFile(CXModule Module);

/**
 * \param Module a module object.
 *
 * \returns the parent of a sub-module or NULL if the given module is top-level,
 * e.g. for 'std.vector' it will return the 'std' module.
 */
CINDEX_LINKAGE CXModule clang_Module_getParent(CXModule Module);

/**
 * \param Module a module object.
 *
 * \returns the name of the module, e.g. for the 'std.vector' sub-module it
 * will return "vector".
 */
CINDEX_LINKAGE CXString clang_Module_getName(CXModule Module);

/**
 * \param Module a module object.
 *
 * \returns the full name of the module, e.g. "std.vector".
 */
CINDEX_LINKAGE CXString clang_Module_getFullName(CXModule Module);

/**
 * \param Module a module object.
 *
 * \returns non-zero if the module is a system one.
 */
CINDEX_LINKAGE int clang_Module_isSystem(CXModule Module);

/**
 * \param Module a module object.
 *
 * \returns the number of top level headers associated with this module.
 */
CINDEX_LINKAGE unsigned clang_Module_getNumTopLevelHeaders(CXTranslationUnit,
                                                           CXModule Module);

/**
 * \param Module a module object.
 *
 * \param Index top level header index (zero-based).
 *
 * \returns the specified top level header associated with the module.
 */
CINDEX_LINKAGE
CXFile clang_Module_getTopLevelHeader(CXTranslationUnit, CXModule Module,
                                      unsigned Index);

/**
 * @}
 */

/**
 * \defgroup CINDEX_CPP C++ AST introspection
 *
 * The routines in this group provide access information in the ASTs specific
 * to C++ language features.
 *
 * @{
 */

/**
 * Determine if a C++ constructor is a converting constructor.
 */
CINDEX_LINKAGE unsigned
clang_CXXConstructor_isConvertingConstructor(CXCursor C);

/**
 * Determine if a C++ constructor is a copy constructor.
 */
CINDEX_LINKAGE unsigned clang_CXXConstructor_isCopyConstructor(CXCursor C);

/**
 * Determine if a C++ constructor is the default constructor.
 */
CINDEX_LINKAGE unsigned clang_CXXConstructor_isDefaultConstructor(CXCursor C);

/**
 * Determine if a C++ constructor is a move constructor.
 */
CINDEX_LINKAGE unsigned clang_CXXConstructor_isMoveConstructor(CXCursor C);

/**
 * Determine if a C++ field is declared 'mutable'.
 */
CINDEX_LINKAGE unsigned clang_CXXField_isMutable(CXCursor C);

/**
 * Determine if a C++ method is declared '= default'.
 */
CINDEX_LINKAGE unsigned clang_CXXMethod_isDefaulted(CXCursor C);

/**
 * Determine if a C++ method is declared '= delete'.
 */
CINDEX_LINKAGE unsigned clang_CXXMethod_isDeleted(CXCursor C);

/**
 * Determine if a C++ member function or member function template is
 * pure virtual.
 */
CINDEX_LINKAGE unsigned clang_CXXMethod_isPureVirtual(CXCursor C);

/**
 * Determine if a C++ member function or member function template is
 * declared 'static'.
 */
CINDEX_LINKAGE unsigned clang_CXXMethod_isStatic(CXCursor C);

/**
 * Determine if a C++ member function or member function template is
 * explicitly declared 'virtual' or if it overrides a virtual method from
 * one of the base classes.
 */
CINDEX_LINKAGE unsigned clang_CXXMethod_isVirtual(CXCursor C);

/**
 * Determine if a C++ member function is a copy-assignment operator,
 * returning 1 if such is the case and 0 otherwise.
 *
 * > A copy-assignment operator `X::operator=` is a non-static,
 * > non-template member function of _class_ `X` with exactly one
 * > parameter of type `X`, `X&`, `const X&`, `volatile X&` or `const
 * > volatile X&`.
 *
 * That is, for example, the `operator=` in:
 *
 *    class Foo {
 *        bool operator=(const volatile Foo&);
 *    };
 *
 * Is a copy-assignment operator, while the `operator=` in:
 *
 *    class Bar {
 *        bool operator=(const int&);
 *    };
 *
 * Is not.
 */
CINDEX_LINKAGE unsigned clang_CXXMethod_isCopyAssignmentOperator(CXCursor C);

/**
 * Determine if a C++ member function is a move-assignment operator,
 * returning 1 if such is the case and 0 otherwise.
 *
 * > A move-assignment operator `X::operator=` is a non-static,
 * > non-template member function of _class_ `X` with exactly one
 * > parameter of type `X&&`, `const X&&`, `volatile X&&` or `const
 * > volatile X&&`.
 *
 * That is, for example, the `operator=` in:
 *
 *    class Foo {
 *        bool operator=(const volatile Foo&&);
 *    };
 *
 * Is a move-assignment operator, while the `operator=` in:
 *
 *    class Bar {
 *        bool operator=(const int&&);
 *    };
 *
 * Is not.
 */
CINDEX_LINKAGE unsigned clang_CXXMethod_isMoveAssignmentOperator(CXCursor C);

/**
 * Determines if a C++ constructor or conversion function was declared
 * explicit, returning 1 if such is the case and 0 otherwise.
 *
 * Constructors or conversion functions are declared explicit through
 * the use of the explicit specifier.
 *
 * For example, the following constructor and conversion function are
 * not explicit as they lack the explicit specifier:
 *
 *     class Foo {
 *         Foo();
 *         operator int();
 *     };
 *
 * While the following constructor and conversion function are
 * explicit as they are declared with the explicit specifier.
 *
 *     class Foo {
 *         explicit Foo();
 *         explicit operator int();
 *     };
 *
 * This function will return 0 when given a cursor pointing to one of
 * the former declarations and it will return 1 for a cursor pointing
 * to the latter declarations.
 *
 * The explicit specifier allows the user to specify a
 * conditional compile-time expression whose value decides
 * whether the marked element is explicit or not.
 *
 * For example:
 *
 *     constexpr bool foo(int i) { return i % 2 == 0; }
 *
 *     class Foo {
 *          explicit(foo(1)) Foo();
 *          explicit(foo(2)) operator int();
 *     }
 *
 * This function will return 0 for the constructor and 1 for
 * the conversion function.
 */
CINDEX_LINKAGE unsigned clang_CXXMethod_isExplicit(CXCursor C);

/**
 * Determine if a C++ record is abstract, i.e. whether a class or struct
 * has a pure virtual member function.
 */
CINDEX_LINKAGE unsigned clang_CXXRecord_isAbstract(CXCursor C);

/**
 * Determine if an enum declaration refers to a scoped enum.
 */
CINDEX_LINKAGE unsigned clang_EnumDecl_isScoped(CXCursor C);

/**
 * Determine if a C++ member function or member function template is
 * declared 'const'.
 */
CINDEX_LINKAGE unsigned clang_CXXMethod_isConst(CXCursor C);

/**
 * Given a cursor that represents a template, determine
 * the cursor kind of the specializations would be generated by instantiating
 * the template.
 *
 * This routine can be used to determine what flavor of function template,
 * class template, or class template partial specialization is stored in the
 * cursor. For example, it can describe whether a class template cursor is
 * declared with "struct", "class" or "union".
 *
 * \param C The cursor to query. This cursor should represent a template
 * declaration.
 *
 * \returns The cursor kind of the specializations that would be generated
 * by instantiating the template \p C. If \p C is not a template, returns
 * \c CXCursor_NoDeclFound.
 */
CINDEX_LINKAGE enum CXCursorKind clang_getTemplateCursorKind(CXCursor C);

/**
 * Given a cursor that may represent a specialization or instantiation
 * of a template, retrieve the cursor that represents the template that it
 * specializes or from which it was instantiated.
 *
 * This routine determines the template involved both for explicit
 * specializations of templates and for implicit instantiations of the template,
 * both of which are referred to as "specializations". For a class template
 * specialization (e.g., \c std::vector<bool>), this routine will return
 * either the primary template (\c std::vector) or, if the specialization was
 * instantiated from a class template partial specialization, the class template
 * partial specialization. For a class template partial specialization and a
 * function template specialization (including instantiations), this
 * this routine will return the specialized template.
 *
 * For members of a class template (e.g., member functions, member classes, or
 * static data members), returns the specialized or instantiated member.
 * Although not strictly "templates" in the C++ language, members of class
 * templates have the same notions of specializations and instantiations that
 * templates do, so this routine treats them similarly.
 *
 * \param C A cursor that may be a specialization of a template or a member
 * of a template.
 *
 * \returns If the given cursor is a specialization or instantiation of a
 * template or a member thereof, the template or member that it specializes or
 * from which it was instantiated. Otherwise, returns a NULL cursor.
 */
CINDEX_LINKAGE CXCursor clang_getSpecializedCursorTemplate(CXCursor C);

/**
 * Given a cursor that references something else, return the source range
 * covering that reference.
 *
 * \param C A cursor pointing to a member reference, a declaration reference, or
 * an operator call.
 * \param NameFlags A bitset with three independent flags:
 * CXNameRange_WantQualifier, CXNameRange_WantTemplateArgs, and
 * CXNameRange_WantSinglePiece.
 * \param PieceIndex For contiguous names or when passing the flag
 * CXNameRange_WantSinglePiece, only one piece with index 0 is
 * available. When the CXNameRange_WantSinglePiece flag is not passed for a
 * non-contiguous names, this index can be used to retrieve the individual
 * pieces of the name. See also CXNameRange_WantSinglePiece.
 *
 * \returns The piece of the name pointed to by the given cursor. If there is no
 * name, or if the PieceIndex is out-of-range, a null-cursor will be returned.
 */
CINDEX_LINKAGE CXSourceRange clang_getCursorReferenceNameRange(
    CXCursor C, unsigned NameFlags, unsigned PieceIndex);

enum CXNameRefFlags {
  /**
   * Include the nested-name-specifier, e.g. Foo:: in x.Foo::y, in the
   * range.
   */
  CXNameRange_WantQualifier = 0x1,

  /**
   * Include the explicit template arguments, e.g. \<int> in x.f<int>,
   * in the range.
   */
  CXNameRange_WantTemplateArgs = 0x2,

  /**
   * If the name is non-contiguous, return the full spanning range.
   *
   * Non-contiguous names occur in Objective-C when a selector with two or more
   * parameters is used, or in C++ when using an operator:
   * \code
   * [object doSomething:here withValue:there]; // Objective-C
   * return some_vector[1]; // C++
   * \endcode
   */
  CXNameRange_WantSinglePiece = 0x4
};

/**
 * @}
 */

/**
 * \defgroup CINDEX_LEX Token extraction and manipulation
 *
 * The routines in this group provide access to the tokens within a
 * translation unit, along with a semantic mapping of those tokens to
 * their corresponding cursors.
 *
 * @{
 */

/**
 * Describes a kind of token.
 */
typedef enum CXTokenKind {
  /**
   * A token that contains some kind of punctuation.
   */
  CXToken_Punctuation,

  /**
   * A language keyword.
   */
  CXToken_Keyword,

  /**
   * An identifier (that is not a keyword).
   */
  CXToken_Identifier,

  /**
   * A numeric, string, or character literal.
   */
  CXToken_Literal,

  /**
   * A comment.
   */
  CXToken_Comment
} CXTokenKind;

/**
 * Describes a single preprocessing token.
 */
typedef struct {
  unsigned int_data[4];
  void *ptr_data;
} CXToken;

/**
 * Get the raw lexical token starting with the given location.
 *
 * \param TU the translation unit whose text is being tokenized.
 *
 * \param Location the source location with which the token starts.
 *
 * \returns The token starting with the given location or NULL if no such token
 * exist. The returned pointer must be freed with clang_disposeTokens before the
 * translation unit is destroyed.
 */
CINDEX_LINKAGE CXToken *clang_getToken(CXTranslationUnit TU,
                                       CXSourceLocation Location);

/**
 * Determine the kind of the given token.
 */
CINDEX_LINKAGE CXTokenKind clang_getTokenKind(CXToken);

/**
 * Determine the spelling of the given token.
 *
 * The spelling of a token is the textual representation of that token, e.g.,
 * the text of an identifier or keyword.
 */
CINDEX_LINKAGE CXString clang_getTokenSpelling(CXTranslationUnit, CXToken);

/**
 * Retrieve the source location of the given token.
 */
CINDEX_LINKAGE CXSourceLocation clang_getTokenLocation(CXTranslationUnit,
                                                       CXToken);

/**
 * Retrieve a source range that covers the given token.
 */
CINDEX_LINKAGE CXSourceRange clang_getTokenExtent(CXTranslationUnit, CXToken);

/**
 * Tokenize the source code described by the given range into raw
 * lexical tokens.
 *
 * \param TU the translation unit whose text is being tokenized.
 *
 * \param Range the source range in which text should be tokenized. All of the
 * tokens produced by tokenization will fall within this source range,
 *
 * \param Tokens this pointer will be set to point to the array of tokens
 * that occur within the given source range. The returned pointer must be
 * freed with clang_disposeTokens() before the translation unit is destroyed.
 *
 * \param NumTokens will be set to the number of tokens in the \c *Tokens
 * array.
 *
 */
CINDEX_LINKAGE void clang_tokenize(CXTranslationUnit TU, CXSourceRange Range,
                                   CXToken **Tokens, unsigned *NumTokens);

/**
 * Annotate the given set of tokens by providing cursors for each token
 * that can be mapped to a specific entity within the abstract syntax tree.
 *
 * This token-annotation routine is equivalent to invoking
 * clang_getCursor() for the source locations of each of the
 * tokens. The cursors provided are filtered, so that only those
 * cursors that have a direct correspondence to the token are
 * accepted. For example, given a function call \c f(x),
 * clang_getCursor() would provide the following cursors:
 *
 *   * when the cursor is over the 'f', a DeclRefExpr cursor referring to 'f'.
 *   * when the cursor is over the '(' or the ')', a CallExpr referring to 'f'.
 *   * when the cursor is over the 'x', a DeclRefExpr cursor referring to 'x'.
 *
 * Only the first and last of these cursors will occur within the
 * annotate, since the tokens "f" and "x' directly refer to a function
 * and a variable, respectively, but the parentheses are just a small
 * part of the full syntax of the function call expression, which is
 * not provided as an annotation.
 *
 * \param TU the translation unit that owns the given tokens.
 *
 * \param Tokens the set of tokens to annotate.
 *
 * \param NumTokens the number of tokens in \p Tokens.
 *
 * \param Cursors an array of \p NumTokens cursors, whose contents will be
 * replaced with the cursors corresponding to each token.
 */
CINDEX_LINKAGE void clang_annotateTokens(CXTranslationUnit TU, CXToken *Tokens,
                                         unsigned NumTokens, CXCursor *Cursors);

/**
 * Free the given set of tokens.
 */
CINDEX_LINKAGE void clang_disposeTokens(CXTranslationUnit TU, CXToken *Tokens,
                                        unsigned NumTokens);

/**
 * @}
 */

/**
 * \defgroup CINDEX_DEBUG Debugging facilities
 *
 * These routines are used for testing and debugging, only, and should not
 * be relied upon.
 *
 * @{
 */

/* for debug/testing */
CINDEX_LINKAGE CXString clang_getCursorKindSpelling(enum CXCursorKind Kind);
CINDEX_LINKAGE void clang_getDefinitionSpellingAndExtent(
    CXCursor, const char **startBuf, const char **endBuf, unsigned *startLine,
    unsigned *startColumn, unsigned *endLine, unsigned *endColumn);
CINDEX_LINKAGE void clang_enableStackTraces(void);
CINDEX_LINKAGE void clang_executeOnThread(void (*fn)(void *), void *user_data,
                                          unsigned stack_size);

/**
 * @}
 */

/**
 * \defgroup CINDEX_CODE_COMPLET Code completion
 *
 * Code completion involves taking an (incomplete) source file, along with
 * knowledge of where the user is actively editing that file, and suggesting
 * syntactically- and semantically-valid constructs that the user might want to
 * use at that particular point in the source code. These data structures and
 * routines provide support for code completion.
 *
 * @{
 */

/**
 * A semantic string that describes a code-completion result.
 *
 * A semantic string that describes the formatting of a code-completion
 * result as a single "template" of text that should be inserted into the
 * source buffer when a particular code-completion result is selected.
 * Each semantic string is made up of some number of "chunks", each of which
 * contains some text along with a description of what that text means, e.g.,
 * the name of the entity being referenced, whether the text chunk is part of
 * the template, or whether it is a "placeholder" that the user should replace
 * with actual code,of a specific kind. See \c CXCompletionChunkKind for a
 * description of the different kinds of chunks.
 */
typedef void *CXCompletionString;

/**
 * A single result of code completion.
 */
typedef struct {
  /**
   * The kind of entity that this completion refers to.
   *
   * The cursor kind will be a macro, keyword, or a declaration (one of the
   * *Decl cursor kinds), describing the entity that the completion is
   * referring to.
   *
   * \todo In the future, we would like to provide a full cursor, to allow
   * the client to extract additional information from declaration.
   */
  enum CXCursorKind CursorKind;

  /**
   * The code-completion string that describes how to insert this
   * code-completion result into the editing buffer.
   */
  CXCompletionString CompletionString;
} CXCompletionResult;

/**
 * Describes a single piece of text within a code-completion string.
 *
 * Each "chunk" within a code-completion string (\c CXCompletionString) is
 * either a piece of text with a specific "kind" that describes how that text
 * should be interpreted by the client or is another completion string.
 */
enum CXCompletionChunkKind {
  /**
   * A code-completion string that describes "optional" text that
   * could be a part of the template (but is not required).
   *
   * The Optional chunk is the only kind of chunk that has a code-completion
   * string for its representation, which is accessible via
   * \c clang_getCompletionChunkCompletionString(). The code-completion string
   * describes an additional part of the template that is completely optional.
   * For example, optional chunks can be used to describe the placeholders for
   * arguments that match up with defaulted function parameters, e.g. given:
   *
   * \code
   * void f(int x, float y = 3.14, double z = 2.71828);
   * \endcode
   *
   * The code-completion string for this function would contain:
   *   - a TypedText chunk for "f".
   *   - a LeftParen chunk for "(".
   *   - a Placeholder chunk for "int x"
   *   - an Optional chunk containing the remaining defaulted arguments, e.g.,
   *       - a Comma chunk for ","
   *       - a Placeholder chunk for "float y"
   *       - an Optional chunk containing the last defaulted argument:
   *           - a Comma chunk for ","
   *           - a Placeholder chunk for "double z"
   *   - a RightParen chunk for ")"
   *
   * There are many ways to handle Optional chunks. Two simple approaches are:
   *   - Completely ignore optional chunks, in which case the template for the
   *     function "f" would only include the first parameter ("int x").
   *   - Fully expand all optional chunks, in which case the template for the
   *     function "f" would have all of the parameters.
   */
  CXCompletionChunk_Optional,
  /**
   * Text that a user would be expected to type to get this
   * code-completion result.
   *
   * There will be exactly one "typed text" chunk in a semantic string, which
   * will typically provide the spelling of a keyword or the name of a
   * declaration that could be used at the current code point. Clients are
   * expected to filter the code-completion results based on the text in this
   * chunk.
   */
  CXCompletionChunk_TypedText,
  /**
   * Text that should be inserted as part of a code-completion result.
   *
   * A "text" chunk represents text that is part of the template to be
   * inserted into user code should this particular code-completion result
   * be selected.
   */
  CXCompletionChunk_Text,
  /**
   * Placeholder text that should be replaced by the user.
   *
   * A "placeholder" chunk marks a place where the user should insert text
   * into the code-completion template. For example, placeholders might mark
   * the function parameters for a function declaration, to indicate that the
   * user should provide arguments for each of those parameters. The actual
   * text in a placeholder is a suggestion for the text to display before
   * the user replaces the placeholder with real code.
   */
  CXCompletionChunk_Placeholder,
  /**
   * Informative text that should be displayed but never inserted as
   * part of the template.
   *
   * An "informative" chunk contains annotations that can be displayed to
   * help the user decide whether a particular code-completion result is the
   * right option, but which is not part of the actual template to be inserted
   * by code completion.
   */
  CXCompletionChunk_Informative,
  /**
   * Text that describes the current parameter when code-completion is
   * referring to function call, message send, or template specialization.
   *
   * A "current parameter" chunk occurs when code-completion is providing
   * information about a parameter corresponding to the argument at the
   * code-completion point. For example, given a function
   *
   * \code
   * int add(int x, int y);
   * \endcode
   *
   * and the source code \c add(, where the code-completion point is after the
   * "(", the code-completion string will contain a "current parameter" chunk
   * for "int x", indicating that the current argument will initialize that
   * parameter. After typing further, to \c add(17, (where the code-completion
   * point is after the ","), the code-completion string will contain a
   * "current parameter" chunk to "int y".
   */
  CXCompletionChunk_CurrentParameter,
  /**
   * A left parenthesis ('('), used to initiate a function call or
   * signal the beginning of a function parameter list.
   */
  CXCompletionChunk_LeftParen,
  /**
   * A right parenthesis (')'), used to finish a function call or
   * signal the end of a function parameter list.
   */
  CXCompletionChunk_RightParen,
  /**
   * A left bracket ('[').
   */
  CXCompletionChunk_LeftBracket,
  /**
   * A right bracket (']').
   */
  CXCompletionChunk_RightBracket,
  /**
   * A left brace ('{').
   */
  CXCompletionChunk_LeftBrace,
  /**
   * A right brace ('}').
   */
  CXCompletionChunk_RightBrace,
  /**
   * A left angle bracket ('<').
   */
  CXCompletionChunk_LeftAngle,
  /**
   * A right angle bracket ('>').
   */
  CXCompletionChunk_RightAngle,
  /**
   * A comma separator (',').
   */
  CXCompletionChunk_Comma,
  /**
   * Text that specifies the result type of a given result.
   *
   * This special kind of informative chunk is not meant to be inserted into
   * the text buffer. Rather, it is meant to illustrate the type that an
   * expression using the given completion string would have.
   */
  CXCompletionChunk_ResultType,
  /**
   * A colon (':').
   */
  CXCompletionChunk_Colon,
  /**
   * A semicolon (';').
   */
  CXCompletionChunk_SemiColon,
  /**
   * An '=' sign.
   */
  CXCompletionChunk_Equal,
  /**
   * Horizontal space (' ').
   */
  CXCompletionChunk_HorizontalSpace,
  /**
   * Vertical space ('\\n'), after which it is generally a good idea to
   * perform indentation.
   */
  CXCompletionChunk_VerticalSpace
};

/**
 * Determine the kind of a particular chunk within a completion string.
 *
 * \param completion_string the completion string to query.
 *
 * \param chunk_number the 0-based index of the chunk in the completion string.
 *
 * \returns the kind of the chunk at the index \c chunk_number.
 */
CINDEX_LINKAGE enum CXCompletionChunkKind
clang_getCompletionChunkKind(CXCompletionString completion_string,
                             unsigned chunk_number);

/**
 * Retrieve the text associated with a particular chunk within a
 * completion string.
 *
 * \param completion_string the completion string to query.
 *
 * \param chunk_number the 0-based index of the chunk in the completion string.
 *
 * \returns the text associated with the chunk at index \c chunk_number.
 */
CINDEX_LINKAGE CXString clang_getCompletionChunkText(
    CXCompletionString completion_string, unsigned chunk_number);

/**
 * Retrieve the completion string associated with a particular chunk
 * within a completion string.
 *
 * \param completion_string the completion string to query.
 *
 * \param chunk_number the 0-based index of the chunk in the completion string.
 *
 * \returns the completion string associated with the chunk at index
 * \c chunk_number.
 */
CINDEX_LINKAGE CXCompletionString clang_getCompletionChunkCompletionString(
    CXCompletionString completion_string, unsigned chunk_number);

/**
 * Retrieve the number of chunks in the given code-completion string.
 */
CINDEX_LINKAGE unsigned
clang_getNumCompletionChunks(CXCompletionString completion_string);

/**
 * Determine the priority of this code completion.
 *
 * The priority of a code completion indicates how likely it is that this
 * particular completion is the completion that the user will select. The
 * priority is selected by various internal heuristics.
 *
 * \param completion_string The completion string to query.
 *
 * \returns The priority of this completion string. Smaller values indicate
 * higher-priority (more likely) completions.
 */
CINDEX_LINKAGE unsigned
clang_getCompletionPriority(CXCompletionString completion_string);

/**
 * Determine the availability of the entity that this code-completion
 * string refers to.
 *
 * \param completion_string The completion string to query.
 *
 * \returns The availability of the completion string.
 */
CINDEX_LINKAGE enum CXAvailabilityKind
clang_getCompletionAvailability(CXCompletionString completion_string);

/**
 * Retrieve the number of annotations associated with the given
 * completion string.
 *
 * \param completion_string the completion string to query.
 *
 * \returns the number of annotations associated with the given completion
 * string.
 */
CINDEX_LINKAGE unsigned
clang_getCompletionNumAnnotations(CXCompletionString completion_string);

/**
 * Retrieve the annotation associated with the given completion string.
 *
 * \param completion_string the completion string to query.
 *
 * \param annotation_number the 0-based index of the annotation of the
 * completion string.
 *
 * \returns annotation string associated with the completion at index
 * \c annotation_number, or a NULL string if that annotation is not available.
 */
CINDEX_LINKAGE CXString clang_getCompletionAnnotation(
    CXCompletionString completion_string, unsigned annotation_number);

/**
 * Retrieve the parent context of the given completion string.
 *
 * The parent context of a completion string is the semantic parent of
 * the declaration (if any) that the code completion represents. For example,
 * a code completion for an Objective-C method would have the method's class
 * or protocol as its context.
 *
 * \param completion_string The code completion string whose parent is
 * being queried.
 *
 * \param kind DEPRECATED: always set to CXCursor_NotImplemented if non-NULL.
 *
 * \returns The name of the completion parent, e.g., "NSObject" if
 * the completion string represents a method in the NSObject class.
 */
CINDEX_LINKAGE CXString clang_getCompletionParent(
    CXCompletionString completion_string, enum CXCursorKind *kind);

/**
 * Retrieve the brief documentation comment attached to the declaration
 * that corresponds to the given completion string.
 */
CINDEX_LINKAGE CXString
clang_getCompletionBriefComment(CXCompletionString completion_string);

/**
 * Retrieve a completion string for an arbitrary declaration or macro
 * definition cursor.
 *
 * \param cursor The cursor to query.
 *
 * \returns A non-context-sensitive completion string for declaration and macro
 * definition cursors, or NULL for other kinds of cursors.
 */
CINDEX_LINKAGE CXCompletionString
clang_getCursorCompletionString(CXCursor cursor);

/**
 * Contains the results of code-completion.
 *
 * This data structure contains the results of code completion, as
 * produced by \c clang_codeCompleteAt(). Its contents must be freed by
 * \c clang_disposeCodeCompleteResults.
 */
typedef struct {
  /**
   * The code-completion results.
   */
  CXCompletionResult *Results;

  /**
   * The number of code-completion results stored in the
   * \c Results array.
   */
  unsigned NumResults;
} CXCodeCompleteResults;

/**
 * Retrieve the number of fix-its for the given completion index.
 *
 * Calling this makes sense only if CXCodeComplete_IncludeCompletionsWithFixIts
 * option was set.
 *
 * \param results The structure keeping all completion results
 *
 * \param completion_index The index of the completion
 *
 * \return The number of fix-its which must be applied before the completion at
 * completion_index can be applied
 */
CINDEX_LINKAGE unsigned
clang_getCompletionNumFixIts(CXCodeCompleteResults *results,
                             unsigned completion_index);

/**
 * Fix-its that *must* be applied before inserting the text for the
 * corresponding completion.
 *
 * By default, clang_codeCompleteAt() only returns completions with empty
 * fix-its. Extra completions with non-empty fix-its should be explicitly
 * requested by setting CXCodeComplete_IncludeCompletionsWithFixIts.
 *
 * For the clients to be able to compute position of the cursor after applying
 * fix-its, the following conditions are guaranteed to hold for
 * replacement_range of the stored fix-its:
 *  - Ranges in the fix-its are guaranteed to never contain the completion
 *  point (or identifier under completion point, if any) inside them, except
 *  at the start or at the end of the range.
 *  - If a fix-it range starts or ends with completion point (or starts or
 *  ends after the identifier under completion point), it will contain at
 *  least one character. It allows to unambiguously recompute completion
 *  point after applying the fix-it.
 *
 * The intuition is that provided fix-its change code around the identifier we
 * complete, but are not allowed to touch the identifier itself or the
 * completion point. One example of completions with corrections are the ones
 * replacing '.' with '->' and vice versa:
 *
 * std::unique_ptr<std::vector<int>> vec_ptr;
 * In 'vec_ptr.^', one of the completions is 'push_back', it requires
 * replacing '.' with '->'.
 * In 'vec_ptr->^', one of the completions is 'release', it requires
 * replacing '->' with '.'.
 *
 * \param results The structure keeping all completion results
 *
 * \param completion_index The index of the completion
 *
 * \param fixit_index The index of the fix-it for the completion at
 * completion_index
 *
 * \param replacement_range The fix-it range that must be replaced before the
 * completion at completion_index can be applied
 *
 * \returns The fix-it string that must replace the code at replacement_range
 * before the completion at completion_index can be applied
 */
CINDEX_LINKAGE CXString clang_getCompletionFixIt(
    CXCodeCompleteResults *results, unsigned completion_index,
    unsigned fixit_index, CXSourceRange *replacement_range);

/**
 * Flags that can be passed to \c clang_codeCompleteAt() to
 * modify its behavior.
 *
 * The enumerators in this enumeration can be bitwise-OR'd together to
 * provide multiple options to \c clang_codeCompleteAt().
 */
enum CXCodeComplete_Flags {
  /**
   * Whether to include macros within the set of code
   * completions returned.
   */
  CXCodeComplete_IncludeMacros = 0x01,

  /**
   * Whether to include code patterns for language constructs
   * within the set of code completions, e.g., for loops.
   */
  CXCodeComplete_IncludeCodePatterns = 0x02,

  /**
   * Whether to include brief documentation within the set of code
   * completions returned.
   */
  CXCodeComplete_IncludeBriefComments = 0x04,

  /**
   * Whether to speed up completion by omitting top- or namespace-level entities
   * defined in the preamble. There's no guarantee any particular entity is
   * omitted. This may be useful if the headers are indexed externally.
   */
  CXCodeComplete_SkipPreamble = 0x08,

  /**
   * Whether to include completions with small
   * fix-its, e.g. change '.' to '->' on member access, etc.
   */
  CXCodeComplete_IncludeCompletionsWithFixIts = 0x10
};

/**
 * Bits that represent the context under which completion is occurring.
 *
 * The enumerators in this enumeration may be bitwise-OR'd together if multiple
 * contexts are occurring simultaneously.
 */
enum CXCompletionContext {
  /**
   * The context for completions is unexposed, as only Clang results
   * should be included. (This is equivalent to having no context bits set.)
   */
  CXCompletionContext_Unexposed = 0,

  /**
   * Completions for any possible type should be included in the results.
   */
  CXCompletionContext_AnyType = 1 << 0,

  /**
   * Completions for any possible value (variables, function calls, etc.)
   * should be included in the results.
   */
  CXCompletionContext_AnyValue = 1 << 1,
  /**
   * Completions for values that resolve to an Objective-C object should
   * be included in the results.
   */
  CXCompletionContext_ObjCObjectValue = 1 << 2,
  /**
   * Completions for values that resolve to an Objective-C selector
   * should be included in the results.
   */
  CXCompletionContext_ObjCSelectorValue = 1 << 3,
  /**
   * Completions for values that resolve to a C++ class type should be
   * included in the results.
   */
  CXCompletionContext_CXXClassTypeValue = 1 << 4,

  /**
   * Completions for fields of the member being accessed using the dot
   * operator should be included in the results.
   */
  CXCompletionContext_DotMemberAccess = 1 << 5,
  /**
   * Completions for fields of the member being accessed using the arrow
   * operator should be included in the results.
   */
  CXCompletionContext_ArrowMemberAccess = 1 << 6,
  /**
   * Completions for properties of the Objective-C object being accessed
   * using the dot operator should be included in the results.
   */
  CXCompletionContext_ObjCPropertyAccess = 1 << 7,

  /**
   * Completions for enum tags should be included in the results.
   */
  CXCompletionContext_EnumTag = 1 << 8,
  /**
   * Completions for union tags should be included in the results.
   */
  CXCompletionContext_UnionTag = 1 << 9,
  /**
   * Completions for struct tags should be included in the results.
   */
  CXCompletionContext_StructTag = 1 << 10,

  /**
   * Completions for C++ class names should be included in the results.
   */
  CXCompletionContext_ClassTag = 1 << 11,
  /**
   * Completions for C++ namespaces and namespace aliases should be
   * included in the results.
   */
  CXCompletionContext_Namespace = 1 << 12,
  /**
   * Completions for C++ nested name specifiers should be included in
   * the results.
   */
  CXCompletionContext_NestedNameSpecifier = 1 << 13,

  /**
   * Completions for Objective-C interfaces (classes) should be included
   * in the results.
   */
  CXCompletionContext_ObjCInterface = 1 << 14,
  /**
   * Completions for Objective-C protocols should be included in
   * the results.
   */
  CXCompletionContext_ObjCProtocol = 1 << 15,
  /**
   * Completions for Objective-C categories should be included in
   * the results.
   */
  CXCompletionContext_ObjCCategory = 1 << 16,
  /**
   * Completions for Objective-C instance messages should be included
   * in the results.
   */
  CXCompletionContext_ObjCInstanceMessage = 1 << 17,
  /**
   * Completions for Objective-C class messages should be included in
   * the results.
   */
  CXCompletionContext_ObjCClassMessage = 1 << 18,
  /**
   * Completions for Objective-C selector names should be included in
   * the results.
   */
  CXCompletionContext_ObjCSelectorName = 1 << 19,

  /**
   * Completions for preprocessor macro names should be included in
   * the results.
   */
  CXCompletionContext_MacroName = 1 << 20,

  /**
   * Natural language completions should be included in the results.
   */
  CXCompletionContext_NaturalLanguage = 1 << 21,

  /**
   * #include file completions should be included in the results.
   */
  CXCompletionContext_IncludedFile = 1 << 22,

  /**
   * The current context is unknown, so set all contexts.
   */
  CXCompletionContext_Unknown = ((1 << 23) - 1)
};

/**
 * Returns a default set of code-completion options that can be
 * passed to\c clang_codeCompleteAt().
 */
CINDEX_LINKAGE unsigned clang_defaultCodeCompleteOptions(void);

/**
 * Perform code completion at a given location in a translation unit.
 *
 * This function performs code completion at a particular file, line, and
 * column within source code, providing results that suggest potential
 * code snippets based on the context of the completion. The basic model
 * for code completion is that Clang will parse a complete source file,
 * performing syntax checking up to the location where code-completion has
 * been requested. At that point, a special code-completion token is passed
 * to the parser, which recognizes this token and determines, based on the
 * current location in the C/Objective-C/C++ grammar and the state of
 * semantic analysis, what completions to provide. These completions are
 * returned via a new \c CXCodeCompleteResults structure.
 *
 * Code completion itself is meant to be triggered by the client when the
 * user types punctuation characters or whitespace, at which point the
 * code-completion location will coincide with the cursor. For example, if \c p
 * is a pointer, code-completion might be triggered after the "-" and then
 * after the ">" in \c p->. When the code-completion location is after the ">",
 * the completion results will provide, e.g., the members of the struct that
 * "p" points to. The client is responsible for placing the cursor at the
 * beginning of the token currently being typed, then filtering the results
 * based on the contents of the token. For example, when code-completing for
 * the expression \c p->get, the client should provide the location just after
 * the ">" (e.g., pointing at the "g") to this code-completion hook. Then, the
 * client can filter the results based on the current token text ("get"), only
 * showing those results that start with "get". The intent of this interface
 * is to separate the relatively high-latency acquisition of code-completion
 * results from the filtering of results on a per-character basis, which must
 * have a lower latency.
 *
 * \param TU The translation unit in which code-completion should
 * occur. The source files for this translation unit need not be
 * completely up-to-date (and the contents of those source files may
 * be overridden via \p unsaved_files). Cursors referring into the
 * translation unit may be invalidated by this invocation.
 *
 * \param complete_filename The name of the source file where code
 * completion should be performed. This filename may be any file
 * included in the translation unit.
 *
 * \param complete_line The line at which code-completion should occur.
 *
 * \param complete_column The column at which code-completion should occur.
 * Note that the column should point just after the syntactic construct that
 * initiated code completion, and not in the middle of a lexical token.
 *
 * \param unsaved_files the Files that have not yet been saved to disk
 * but may be required for parsing or code completion, including the
 * contents of those files.  The contents and name of these files (as
 * specified by CXUnsavedFile) are copied when necessary, so the
 * client only needs to guarantee their validity until the call to
 * this function returns.
 *
 * \param num_unsaved_files The number of unsaved file entries in \p
 * unsaved_files.
 *
 * \param options Extra options that control the behavior of code
 * completion, expressed as a bitwise OR of the enumerators of the
 * CXCodeComplete_Flags enumeration. The
 * \c clang_defaultCodeCompleteOptions() function returns a default set
 * of code-completion options.
 *
 * \returns If successful, a new \c CXCodeCompleteResults structure
 * containing code-completion results, which should eventually be
 * freed with \c clang_disposeCodeCompleteResults(). If code
 * completion fails, returns NULL.
 */
CINDEX_LINKAGE
CXCodeCompleteResults *
clang_codeCompleteAt(CXTranslationUnit TU, const char *complete_filename,
                     unsigned complete_line, unsigned complete_column,
                     struct CXUnsavedFile *unsaved_files,
                     unsigned num_unsaved_files, unsigned options);

/**
 * Sort the code-completion results in case-insensitive alphabetical
 * order.
 *
 * \param Results The set of results to sort.
 * \param NumResults The number of results in \p Results.
 */
CINDEX_LINKAGE
void clang_sortCodeCompletionResults(CXCompletionResult *Results,
                                     unsigned NumResults);

/**
 * Free the given set of code-completion results.
 */
CINDEX_LINKAGE
void clang_disposeCodeCompleteResults(CXCodeCompleteResults *Results);

/**
 * Determine the number of diagnostics produced prior to the
 * location where code completion was performed.
 */
CINDEX_LINKAGE
unsigned clang_codeCompleteGetNumDiagnostics(CXCodeCompleteResults *Results);

/**
 * Retrieve a diagnostic associated with the given code completion.
 *
 * \param Results the code completion results to query.
 * \param Index the zero-based diagnostic number to retrieve.
 *
 * \returns the requested diagnostic. This diagnostic must be freed
 * via a call to \c clang_disposeDiagnostic().
 */
CINDEX_LINKAGE
CXDiagnostic clang_codeCompleteGetDiagnostic(CXCodeCompleteResults *Results,
                                             unsigned Index);

/**
 * Determines what completions are appropriate for the context
 * the given code completion.
 *
 * \param Results the code completion results to query
 *
 * \returns the kinds of completions that are appropriate for use
 * along with the given code completion results.
 */
CINDEX_LINKAGE
unsigned long long
clang_codeCompleteGetContexts(CXCodeCompleteResults *Results);

/**
 * Returns the cursor kind for the container for the current code
 * completion context. The container is only guaranteed to be set for
 * contexts where a container exists (i.e. member accesses or Objective-C
 * message sends); if there is not a container, this function will return
 * CXCursor_InvalidCode.
 *
 * \param Results the code completion results to query
 *
 * \param IsIncomplete on return, this value will be false if Clang has complete
 * information about the container. If Clang does not have complete
 * information, this value will be true.
 *
 * \returns the container kind, or CXCursor_InvalidCode if there is not a
 * container
 */
CINDEX_LINKAGE
enum CXCursorKind
clang_codeCompleteGetContainerKind(CXCodeCompleteResults *Results,
                                   unsigned *IsIncomplete);

/**
 * Returns the USR for the container for the current code completion
 * context. If there is not a container for the current context, this
 * function will return the empty string.
 *
 * \param Results the code completion results to query
 *
 * \returns the USR for the container
 */
CINDEX_LINKAGE
CXString clang_codeCompleteGetContainerUSR(CXCodeCompleteResults *Results);

/**
 * Returns the currently-entered selector for an Objective-C message
 * send, formatted like "initWithFoo:bar:". Only guaranteed to return a
 * non-empty string for CXCompletionContext_ObjCInstanceMessage and
 * CXCompletionContext_ObjCClassMessage.
 *
 * \param Results the code completion results to query
 *
 * \returns the selector (or partial selector) that has been entered thus far
 * for an Objective-C message send.
 */
CINDEX_LINKAGE
CXString clang_codeCompleteGetObjCSelector(CXCodeCompleteResults *Results);

/**
 * @}
 */

/**
 * \defgroup CINDEX_MISC Miscellaneous utility functions
 *
 * @{
 */

/**
 * Return a version string, suitable for showing to a user, but not
 *        intended to be parsed (the format is not guaranteed to be stable).
 */
CINDEX_LINKAGE CXString clang_getClangVersion(void);

/**
 * Enable/disable crash recovery.
 *
 * \param isEnabled Flag to indicate if crash recovery is enabled.  A non-zero
 *        value enables crash recovery, while 0 disables it.
 */
CINDEX_LINKAGE void clang_toggleCrashRecovery(unsigned isEnabled);

/**
 * Visitor invoked for each file in a translation unit
 *        (used with clang_getInclusions()).
 *
 * This visitor function will be invoked by clang_getInclusions() for each
 * file included (either at the top-level or by \#include directives) within
 * a translation unit.  The first argument is the file being included, and
 * the second and third arguments provide the inclusion stack.  The
 * array is sorted in order of immediate inclusion.  For example,
 * the first element refers to the location that included 'included_file'.
 */
typedef void (*CXInclusionVisitor)(CXFile included_file,
                                   CXSourceLocation *inclusion_stack,
                                   unsigned include_len,
                                   CXClientData client_data);

/**
 * Visit the set of preprocessor inclusions in a translation unit.
 *   The visitor function is called with the provided data for every included
 *   file.  This does not include headers included by the PCH file (unless one
 *   is inspecting the inclusions in the PCH file itself).
 */
CINDEX_LINKAGE void clang_getInclusions(CXTranslationUnit tu,
                                        CXInclusionVisitor visitor,
                                        CXClientData client_data);

typedef enum {
  CXEval_Int = 1,
  CXEval_Float = 2,
  CXEval_ObjCStrLiteral = 3,
  CXEval_StrLiteral = 4,
  CXEval_CFStr = 5,
  CXEval_Other = 6,

  CXEval_UnExposed = 0

} CXEvalResultKind;

/**
 * Evaluation result of a cursor
 */
typedef void *CXEvalResult;

/**
 * If cursor is a statement declaration tries to evaluate the
 * statement and if its variable, tries to evaluate its initializer,
 * into its corresponding type.
 * If it's an expression, tries to evaluate the expression.
 */
CINDEX_LINKAGE CXEvalResult clang_Cursor_Evaluate(CXCursor C);

/**
 * Returns the kind of the evaluated result.
 */
CINDEX_LINKAGE CXEvalResultKind clang_EvalResult_getKind(CXEvalResult E);

/**
 * Returns the evaluation result as integer if the
 * kind is Int.
 */
CINDEX_LINKAGE int clang_EvalResult_getAsInt(CXEvalResult E);

/**
 * Returns the evaluation result as a long long integer if the
 * kind is Int. This prevents overflows that may happen if the result is
 * returned with clang_EvalResult_getAsInt.
 */
CINDEX_LINKAGE long long clang_EvalResult_getAsLongLong(CXEvalResult E);

/**
 * Returns a non-zero value if the kind is Int and the evaluation
 * result resulted in an unsigned integer.
 */
CINDEX_LINKAGE unsigned clang_EvalResult_isUnsignedInt(CXEvalResult E);

/**
 * Returns the evaluation result as an unsigned integer if
 * the kind is Int and clang_EvalResult_isUnsignedInt is non-zero.
 */
CINDEX_LINKAGE unsigned long long
clang_EvalResult_getAsUnsigned(CXEvalResult E);

/**
 * Returns the evaluation result as double if the
 * kind is double.
 */
CINDEX_LINKAGE double clang_EvalResult_getAsDouble(CXEvalResult E);

/**
 * Returns the evaluation result as a constant string if the
 * kind is other than Int or float. User must not free this pointer,
 * instead call clang_EvalResult_dispose on the CXEvalResult returned
 * by clang_Cursor_Evaluate.
 */
CINDEX_LINKAGE const char *clang_EvalResult_getAsStr(CXEvalResult E);

/**
 * Disposes the created Eval memory.
 */
CINDEX_LINKAGE void clang_EvalResult_dispose(CXEvalResult E);
/**
 * @}
 */

/** \defgroup CINDEX_REMAPPING Remapping functions
 *
 * @{
 */

/**
 * A remapping of original source files and their translated files.
 */
typedef void *CXRemapping;

/**
 * Retrieve a remapping.
 *
 * \param path the path that contains metadata about remappings.
 *
 * \returns the requested remapping. This remapping must be freed
 * via a call to \c clang_remap_dispose(). Can return NULL if an error occurred.
 */
CINDEX_LINKAGE CXRemapping clang_getRemappings(const char *path);

/**
 * Retrieve a remapping.
 *
 * \param filePaths pointer to an array of file paths containing remapping info.
 *
 * \param numFiles number of file paths.
 *
 * \returns the requested remapping. This remapping must be freed
 * via a call to \c clang_remap_dispose(). Can return NULL if an error occurred.
 */
CINDEX_LINKAGE
CXRemapping clang_getRemappingsFromFileList(const char **filePaths,
                                            unsigned numFiles);

/**
 * Determine the number of remappings.
 */
CINDEX_LINKAGE unsigned clang_remap_getNumFiles(CXRemapping);

/**
 * Get the original and the associated filename from the remapping.
 *
 * \param original If non-NULL, will be set to the original filename.
 *
 * \param transformed If non-NULL, will be set to the filename that the original
 * is associated with.
 */
CINDEX_LINKAGE void clang_remap_getFilenames(CXRemapping, unsigned index,
                                             CXString *original,
                                             CXString *transformed);

/**
 * Dispose the remapping.
 */
CINDEX_LINKAGE void clang_remap_dispose(CXRemapping);

/**
 * @}
 */

/** \defgroup CINDEX_HIGH Higher level API functions
 *
 * @{
 */

enum CXVisitorResult { CXVisit_Break, CXVisit_Continue };

typedef struct CXCursorAndRangeVisitor {
  void *context;
  enum CXVisitorResult (*visit)(void *context, CXCursor, CXSourceRange);
} CXCursorAndRangeVisitor;

typedef enum {
  /**
   * Function returned successfully.
   */
  CXResult_Success = 0,
  /**
   * One of the parameters was invalid for the function.
   */
  CXResult_Invalid = 1,
  /**
   * The function was terminated by a callback (e.g. it returned
   * CXVisit_Break)
   */
  CXResult_VisitBreak = 2

} CXResult;

/**
 * Find references of a declaration in a specific file.
 *
 * \param cursor pointing to a declaration or a reference of one.
 *
 * \param file to search for references.
 *
 * \param visitor callback that will receive pairs of CXCursor/CXSourceRange for
 * each reference found.
 * The CXSourceRange will point inside the file; if the reference is inside
 * a macro (and not a macro argument) the CXSourceRange will be invalid.
 *
 * \returns one of the CXResult enumerators.
 */
CINDEX_LINKAGE CXResult clang_findReferencesInFile(
    CXCursor cursor, CXFile file, CXCursorAndRangeVisitor visitor);

/**
 * Find #import/#include directives in a specific file.
 *
 * \param TU translation unit containing the file to query.
 *
 * \param file to search for #import/#include directives.
 *
 * \param visitor callback that will receive pairs of CXCursor/CXSourceRange for
 * each directive found.
 *
 * \returns one of the CXResult enumerators.
 */
CINDEX_LINKAGE CXResult clang_findIncludesInFile(
    CXTranslationUnit TU, CXFile file, CXCursorAndRangeVisitor visitor);

#if __has_feature(blocks)
typedef enum CXVisitorResult (^CXCursorAndRangeVisitorBlock)(CXCursor,
                                                             CXSourceRange);
#else
typedef struct _CXCursorAndRangeVisitorBlock *CXCursorAndRangeVisitorBlock;
#endif

CINDEX_LINKAGE
CXResult clang_findReferencesInFileWithBlock(CXCursor, CXFile,
                                             CXCursorAndRangeVisitorBlock);

CINDEX_LINKAGE
CXResult clang_findIncludesInFileWithBlock(CXTranslationUnit, CXFile,
                                           CXCursorAndRangeVisitorBlock);

/**
 * The client's data object that is associated with a CXFile.
 */
typedef void *CXIdxClientFile;

/**
 * The client's data object that is associated with a semantic entity.
 */
typedef void *CXIdxClientEntity;

/**
 * The client's data object that is associated with a semantic container
 * of entities.
 */
typedef void *CXIdxClientContainer;

/**
 * The client's data object that is associated with an AST file (PCH
 * or module).
 */
typedef void *CXIdxClientASTFile;

/**
 * Source location passed to index callbacks.
 */
typedef struct {
  void *ptr_data[2];
  unsigned int_data;
} CXIdxLoc;

/**
 * Data for ppIncludedFile callback.
 */
typedef struct {
  /**
   * Location of '#' in the \#include/\#import directive.
   */
  CXIdxLoc hashLoc;
  /**
   * Filename as written in the \#include/\#import directive.
   */
  const char *filename;
  /**
   * The actual file that the \#include/\#import directive resolved to.
   */
  CXFile file;
  int isImport;
  int isAngled;
  /**
   * Non-zero if the directive was automatically turned into a module
   * import.
   */
  int isModuleImport;
} CXIdxIncludedFileInfo;

/**
 * Data for IndexerCallbacks#importedASTFile.
 */
typedef struct {
  /**
   * Top level AST file containing the imported PCH, module or submodule.
   */
  CXFile file;
  /**
   * The imported module or NULL if the AST file is a PCH.
   */
  CXModule module;
  /**
   * Location where the file is imported. Applicable only for modules.
   */
  CXIdxLoc loc;
  /**
   * Non-zero if an inclusion directive was automatically turned into
   * a module import. Applicable only for modules.
   */
  int isImplicit;

} CXIdxImportedASTFileInfo;

typedef enum {
  CXIdxEntity_Unexposed = 0,
  CXIdxEntity_Typedef = 1,
  CXIdxEntity_Function = 2,
  CXIdxEntity_Variable = 3,
  CXIdxEntity_Field = 4,
  CXIdxEntity_EnumConstant = 5,

  CXIdxEntity_ObjCClass = 6,
  CXIdxEntity_ObjCProtocol = 7,
  CXIdxEntity_ObjCCategory = 8,

  CXIdxEntity_ObjCInstanceMethod = 9,
  CXIdxEntity_ObjCClassMethod = 10,
  CXIdxEntity_ObjCProperty = 11,
  CXIdxEntity_ObjCIvar = 12,

  CXIdxEntity_Enum = 13,
  CXIdxEntity_Struct = 14,
  CXIdxEntity_Union = 15,

  CXIdxEntity_CXXClass = 16,
  CXIdxEntity_CXXNamespace = 17,
  CXIdxEntity_CXXNamespaceAlias = 18,
  CXIdxEntity_CXXStaticVariable = 19,
  CXIdxEntity_CXXStaticMethod = 20,
  CXIdxEntity_CXXInstanceMethod = 21,
  CXIdxEntity_CXXConstructor = 22,
  CXIdxEntity_CXXDestructor = 23,
  CXIdxEntity_CXXConversionFunction = 24,
  CXIdxEntity_CXXTypeAlias = 25,
  CXIdxEntity_CXXInterface = 26,
  CXIdxEntity_CXXConcept = 27

} CXIdxEntityKind;

typedef enum {
  CXIdxEntityLang_None = 0,
  CXIdxEntityLang_C = 1,
  CXIdxEntityLang_ObjC = 2,
  CXIdxEntityLang_CXX = 3,
  CXIdxEntityLang_Swift = 4
} CXIdxEntityLanguage;

/**
 * Extra C++ template information for an entity. This can apply to:
 * CXIdxEntity_Function
 * CXIdxEntity_CXXClass
 * CXIdxEntity_CXXStaticMethod
 * CXIdxEntity_CXXInstanceMethod
 * CXIdxEntity_CXXConstructor
 * CXIdxEntity_CXXConversionFunction
 * CXIdxEntity_CXXTypeAlias
 */
typedef enum {
  CXIdxEntity_NonTemplate = 0,
  CXIdxEntity_Template = 1,
  CXIdxEntity_TemplatePartialSpecialization = 2,
  CXIdxEntity_TemplateSpecialization = 3
} CXIdxEntityCXXTemplateKind;

typedef enum {
  CXIdxAttr_Unexposed = 0,
  CXIdxAttr_IBAction = 1,
  CXIdxAttr_IBOutlet = 2,
  CXIdxAttr_IBOutletCollection = 3
} CXIdxAttrKind;

typedef struct {
  CXIdxAttrKind kind;
  CXCursor cursor;
  CXIdxLoc loc;
} CXIdxAttrInfo;

typedef struct {
  CXIdxEntityKind kind;
  CXIdxEntityCXXTemplateKind templateKind;
  CXIdxEntityLanguage lang;
  const char *name;
  const char *USR;
  CXCursor cursor;
  const CXIdxAttrInfo *const *attributes;
  unsigned numAttributes;
} CXIdxEntityInfo;

typedef struct {
  CXCursor cursor;
} CXIdxContainerInfo;

typedef struct {
  const CXIdxAttrInfo *attrInfo;
  const CXIdxEntityInfo *objcClass;
  CXCursor classCursor;
  CXIdxLoc classLoc;
} CXIdxIBOutletCollectionAttrInfo;

typedef enum { CXIdxDeclFlag_Skipped = 0x1 } CXIdxDeclInfoFlags;

typedef struct {
  const CXIdxEntityInfo *entityInfo;
  CXCursor cursor;
  CXIdxLoc loc;
  const CXIdxContainerInfo *semanticContainer;
  /**
   * Generally same as #semanticContainer but can be different in
   * cases like out-of-line C++ member functions.
   */
  const CXIdxContainerInfo *lexicalContainer;
  int isRedeclaration;
  int isDefinition;
  int isContainer;
  const CXIdxContainerInfo *declAsContainer;
  /**
   * Whether the declaration exists in code or was created implicitly
   * by the compiler, e.g. implicit Objective-C methods for properties.
   */
  int isImplicit;
  const CXIdxAttrInfo *const *attributes;
  unsigned numAttributes;

  unsigned flags;

} CXIdxDeclInfo;

typedef enum {
  CXIdxObjCContainer_ForwardRef = 0,
  CXIdxObjCContainer_Interface = 1,
  CXIdxObjCContainer_Implementation = 2
} CXIdxObjCContainerKind;

typedef struct {
  const CXIdxDeclInfo *declInfo;
  CXIdxObjCContainerKind kind;
} CXIdxObjCContainerDeclInfo;

typedef struct {
  const CXIdxEntityInfo *base;
  CXCursor cursor;
  CXIdxLoc loc;
} CXIdxBaseClassInfo;

typedef struct {
  const CXIdxEntityInfo *protocol;
  CXCursor cursor;
  CXIdxLoc loc;
} CXIdxObjCProtocolRefInfo;

typedef struct {
  const CXIdxObjCProtocolRefInfo *const *protocols;
  unsigned numProtocols;
} CXIdxObjCProtocolRefListInfo;

typedef struct {
  const CXIdxObjCContainerDeclInfo *containerInfo;
  const CXIdxBaseClassInfo *superInfo;
  const CXIdxObjCProtocolRefListInfo *protocols;
} CXIdxObjCInterfaceDeclInfo;

typedef struct {
  const CXIdxObjCContainerDeclInfo *containerInfo;
  const CXIdxEntityInfo *objcClass;
  CXCursor classCursor;
  CXIdxLoc classLoc;
  const CXIdxObjCProtocolRefListInfo *protocols;
} CXIdxObjCCategoryDeclInfo;

typedef struct {
  const CXIdxDeclInfo *declInfo;
  const CXIdxEntityInfo *getter;
  const CXIdxEntityInfo *setter;
} CXIdxObjCPropertyDeclInfo;

typedef struct {
  const CXIdxDeclInfo *declInfo;
  const CXIdxBaseClassInfo *const *bases;
  unsigned numBases;
} CXIdxCXXClassDeclInfo;

/**
 * Data for IndexerCallbacks#indexEntityReference.
 *
 * This may be deprecated in a future version as this duplicates
 * the \c CXSymbolRole_Implicit bit in \c CXSymbolRole.
 */
typedef enum {
  /**
   * The entity is referenced directly in user's code.
   */
  CXIdxEntityRef_Direct = 1,
  /**
   * An implicit reference, e.g. a reference of an Objective-C method
   * via the dot syntax.
   */
  CXIdxEntityRef_Implicit = 2
} CXIdxEntityRefKind;

/**
 * Roles that are attributed to symbol occurrences.
 *
 * Internal: this currently mirrors low 9 bits of clang::index::SymbolRole with
 * higher bits zeroed. These high bits may be exposed in the future.
 */
typedef enum {
  CXSymbolRole_None = 0,
  CXSymbolRole_Declaration = 1 << 0,
  CXSymbolRole_Definition = 1 << 1,
  CXSymbolRole_Reference = 1 << 2,
  CXSymbolRole_Read = 1 << 3,
  CXSymbolRole_Write = 1 << 4,
  CXSymbolRole_Call = 1 << 5,
  CXSymbolRole_Dynamic = 1 << 6,
  CXSymbolRole_AddressOf = 1 << 7,
  CXSymbolRole_Implicit = 1 << 8
} CXSymbolRole;

/**
 * Data for IndexerCallbacks#indexEntityReference.
 */
typedef struct {
  CXIdxEntityRefKind kind;
  /**
   * Reference cursor.
   */
  CXCursor cursor;
  CXIdxLoc loc;
  /**
   * The entity that gets referenced.
   */
  const CXIdxEntityInfo *referencedEntity;
  /**
   * Immediate "parent" of the reference. For example:
   *
   * \code
   * Foo *var;
   * \endcode
   *
   * The parent of reference of type 'Foo' is the variable 'var'.
   * For references inside statement bodies of functions/methods,
   * the parentEntity will be the function/method.
   */
  const CXIdxEntityInfo *parentEntity;
  /**
   * Lexical container context of the reference.
   */
  const CXIdxContainerInfo *container;
  /**
   * Sets of symbol roles of the reference.
   */
  CXSymbolRole role;
} CXIdxEntityRefInfo;

/**
 * A group of callbacks used by #clang_indexSourceFile and
 * #clang_indexTranslationUnit.
 */
typedef struct {
  /**
   * Called periodically to check whether indexing should be aborted.
   * Should return 0 to continue, and non-zero to abort.
   */
  int (*abortQuery)(CXClientData client_data, void *reserved);

  /**
   * Called at the end of indexing; passes the complete diagnostic set.
   */
  void (*diagnostic)(CXClientData client_data, CXDiagnosticSet, void *reserved);

  CXIdxClientFile (*enteredMainFile)(CXClientData client_data, CXFile mainFile,
                                     void *reserved);

  /**
   * Called when a file gets \#included/\#imported.
   */
  CXIdxClientFile (*ppIncludedFile)(CXClientData client_data,
                                    const CXIdxIncludedFileInfo *);

  /**
   * Called when a AST file (PCH or module) gets imported.
   *
   * AST files will not get indexed (there will not be callbacks to index all
   * the entities in an AST file). The recommended action is that, if the AST
   * file is not already indexed, to initiate a new indexing job specific to
   * the AST file.
   */
  CXIdxClientASTFile (*importedASTFile)(CXClientData client_data,
                                        const CXIdxImportedASTFileInfo *);

  /**
   * Called at the beginning of indexing a translation unit.
   */
  CXIdxClientContainer (*startedTranslationUnit)(CXClientData client_data,
                                                 void *reserved);

  void (*indexDeclaration)(CXClientData client_data, const CXIdxDeclInfo *);

  /**
   * Called to index a reference of an entity.
   */
  void (*indexEntityReference)(CXClientData client_data,
                               const CXIdxEntityRefInfo *);

} IndexerCallbacks;

CINDEX_LINKAGE int clang_index_isEntityObjCContainerKind(CXIdxEntityKind);
CINDEX_LINKAGE const CXIdxObjCContainerDeclInfo *
clang_index_getObjCContainerDeclInfo(const CXIdxDeclInfo *);

CINDEX_LINKAGE const CXIdxObjCInterfaceDeclInfo *
clang_index_getObjCInterfaceDeclInfo(const CXIdxDeclInfo *);

CINDEX_LINKAGE
const CXIdxObjCCategoryDeclInfo *
clang_index_getObjCCategoryDeclInfo(const CXIdxDeclInfo *);

CINDEX_LINKAGE const CXIdxObjCProtocolRefListInfo *
clang_index_getObjCProtocolRefListInfo(const CXIdxDeclInfo *);

CINDEX_LINKAGE const CXIdxObjCPropertyDeclInfo *
clang_index_getObjCPropertyDeclInfo(const CXIdxDeclInfo *);

CINDEX_LINKAGE const CXIdxIBOutletCollectionAttrInfo *
clang_index_getIBOutletCollectionAttrInfo(const CXIdxAttrInfo *);

CINDEX_LINKAGE const CXIdxCXXClassDeclInfo *
clang_index_getCXXClassDeclInfo(const CXIdxDeclInfo *);

/**
 * For retrieving a custom CXIdxClientContainer attached to a
 * container.
 */
CINDEX_LINKAGE CXIdxClientContainer
clang_index_getClientContainer(const CXIdxContainerInfo *);

/**
 * For setting a custom CXIdxClientContainer attached to a
 * container.
 */
CINDEX_LINKAGE void clang_index_setClientContainer(const CXIdxContainerInfo *,
                                                   CXIdxClientContainer);

/**
 * For retrieving a custom CXIdxClientEntity attached to an entity.
 */
CINDEX_LINKAGE CXIdxClientEntity
clang_index_getClientEntity(const CXIdxEntityInfo *);

/**
 * For setting a custom CXIdxClientEntity attached to an entity.
 */
CINDEX_LINKAGE void clang_index_setClientEntity(const CXIdxEntityInfo *,
                                                CXIdxClientEntity);

/**
 * An indexing action/session, to be applied to one or multiple
 * translation units.
 */
typedef void *CXIndexAction;

/**
 * An indexing action/session, to be applied to one or multiple
 * translation units.
 *
 * \param CIdx The index object with which the index action will be associated.
 */
CINDEX_LINKAGE CXIndexAction clang_IndexAction_create(CXIndex CIdx);

/**
 * Destroy the given index action.
 *
 * The index action must not be destroyed until all of the translation units
 * created within that index action have been destroyed.
 */
CINDEX_LINKAGE void clang_IndexAction_dispose(CXIndexAction);

typedef enum {
  /**
   * Used to indicate that no special indexing options are needed.
   */
  CXIndexOpt_None = 0x0,

  /**
   * Used to indicate that IndexerCallbacks#indexEntityReference should
   * be invoked for only one reference of an entity per source file that does
   * not also include a declaration/definition of the entity.
   */
  CXIndexOpt_SuppressRedundantRefs = 0x1,

  /**
   * Function-local symbols should be indexed. If this is not set
   * function-local symbols will be ignored.
   */
  CXIndexOpt_IndexFunctionLocalSymbols = 0x2,

  /**
   * Implicit function/class template instantiations should be indexed.
   * If this is not set, implicit instantiations will be ignored.
   */
  CXIndexOpt_IndexImplicitTemplateInstantiations = 0x4,

  /**
   * Suppress all compiler warnings when parsing for indexing.
   */
  CXIndexOpt_SuppressWarnings = 0x8,

  /**
   * Skip a function/method body that was already parsed during an
   * indexing session associated with a \c CXIndexAction object.
   * Bodies in system headers are always skipped.
   */
  CXIndexOpt_SkipParsedBodiesInSession = 0x10

} CXIndexOptFlags;

/**
 * Index the given source file and the translation unit corresponding
 * to that file via callbacks implemented through #IndexerCallbacks.
 *
 * \param client_data pointer data supplied by the client, which will
 * be passed to the invoked callbacks.
 *
 * \param index_callbacks Pointer to indexing callbacks that the client
 * implements.
 *
 * \param index_callbacks_size Size of #IndexerCallbacks structure that gets
 * passed in index_callbacks.
 *
 * \param index_options A bitmask of options that affects how indexing is
 * performed. This should be a bitwise OR of the CXIndexOpt_XXX flags.
 *
 * \param[out] out_TU pointer to store a \c CXTranslationUnit that can be
 * reused after indexing is finished. Set to \c NULL if you do not require it.
 *
 * \returns 0 on success or if there were errors from which the compiler could
 * recover.  If there is a failure from which there is no recovery, returns
 * a non-zero \c CXErrorCode.
 *
 * The rest of the parameters are the same as #clang_parseTranslationUnit.
 */
CINDEX_LINKAGE int clang_indexSourceFile(
    CXIndexAction, CXClientData client_data, IndexerCallbacks *index_callbacks,
    unsigned index_callbacks_size, unsigned index_options,
    const char *source_filename, const char *const *command_line_args,
    int num_command_line_args, struct CXUnsavedFile *unsaved_files,
    unsigned num_unsaved_files, CXTranslationUnit *out_TU, unsigned TU_options);

/**
 * Same as clang_indexSourceFile but requires a full command line
 * for \c command_line_args including argv[0]. This is useful if the standard
 * library paths are relative to the binary.
 */
CINDEX_LINKAGE int clang_indexSourceFileFullArgv(
    CXIndexAction, CXClientData client_data, IndexerCallbacks *index_callbacks,
    unsigned index_callbacks_size, unsigned index_options,
    const char *source_filename, const char *const *command_line_args,
    int num_command_line_args, struct CXUnsavedFile *unsaved_files,
    unsigned num_unsaved_files, CXTranslationUnit *out_TU, unsigned TU_options);

/**
 * Index the given translation unit via callbacks implemented through
 * #IndexerCallbacks.
 *
 * The order of callback invocations is not guaranteed to be the same as
 * when indexing a source file. The high level order will be:
 *
 *   -Preprocessor callbacks invocations
 *   -Declaration/reference callbacks invocations
 *   -Diagnostic callback invocations
 *
 * The parameters are the same as #clang_indexSourceFile.
 *
 * \returns If there is a failure from which there is no recovery, returns
 * non-zero, otherwise returns 0.
 */
CINDEX_LINKAGE int clang_indexTranslationUnit(
    CXIndexAction, CXClientData client_data, IndexerCallbacks *index_callbacks,
    unsigned index_callbacks_size, unsigned index_options, CXTranslationUnit);

/**
 * Retrieve the CXIdxFile, file, line, column, and offset represented by
 * the given CXIdxLoc.
 *
 * If the location refers into a macro expansion, retrieves the
 * location of the macro expansion and if it refers into a macro argument
 * retrieves the location of the argument.
 */
CINDEX_LINKAGE void clang_indexLoc_getFileLocation(CXIdxLoc loc,
                                                   CXIdxClientFile *indexFile,
                                                   CXFile *file, unsigned *line,
                                                   unsigned *column,
                                                   unsigned *offset);

/**
 * Retrieve the CXSourceLocation represented by the given CXIdxLoc.
 */
CINDEX_LINKAGE
CXSourceLocation clang_indexLoc_getCXSourceLocation(CXIdxLoc loc);

/**
 * Visitor invoked for each field found by a traversal.
 *
 * This visitor function will be invoked for each field found by
 * \c clang_Type_visitFields. Its first argument is the cursor being
 * visited, its second argument is the client data provided to
 * \c clang_Type_visitFields.
 *
 * The visitor should return one of the \c CXVisitorResult values
 * to direct \c clang_Type_visitFields.
 */
typedef enum CXVisitorResult (*CXFieldVisitor)(CXCursor C,
                                               CXClientData client_data);

/**
 * Visit the fields of a particular type.
 *
 * This function visits all the direct fields of the given cursor,
 * invoking the given \p visitor function with the cursors of each
 * visited field. The traversal may be ended prematurely, if
 * the visitor returns \c CXFieldVisit_Break.
 *
 * \param T the record type whose field may be visited.
 *
 * \param visitor the visitor function that will be invoked for each
 * field of \p T.
 *
 * \param client_data pointer data supplied by the client, which will
 * be passed to the visitor each time it is invoked.
 *
 * \returns a non-zero value if the traversal was terminated
 * prematurely by the visitor returning \c CXFieldVisit_Break.
 */
CINDEX_LINKAGE unsigned clang_Type_visitFields(CXType T, CXFieldVisitor visitor,
                                               CXClientData client_data);

/**
 * Describes the kind of binary operators.
 */
enum CXBinaryOperatorKind {
  /** This value describes cursors which are not binary operators. */
  CXBinaryOperator_Invalid,
  /** C++ Pointer - to - member operator. */
  CXBinaryOperator_PtrMemD,
  /** C++ Pointer - to - member operator. */
  CXBinaryOperator_PtrMemI,
  /** Multiplication operator. */
  CXBinaryOperator_Mul,
  /** Division operator. */
  CXBinaryOperator_Div,
  /** Remainder operator. */
  CXBinaryOperator_Rem,
  /** Addition operator. */
  CXBinaryOperator_Add,
  /** Subtraction operator. */
  CXBinaryOperator_Sub,
  /** Bitwise shift left operator. */
  CXBinaryOperator_Shl,
  /** Bitwise shift right operator. */
  CXBinaryOperator_Shr,
  /** C++ three-way comparison (spaceship) operator. */
  CXBinaryOperator_Cmp,
  /** Less than operator. */
  CXBinaryOperator_LT,
  /** Greater than operator. */
  CXBinaryOperator_GT,
  /** Less or equal operator. */
  CXBinaryOperator_LE,
  /** Greater or equal operator. */
  CXBinaryOperator_GE,
  /** Equal operator. */
  CXBinaryOperator_EQ,
  /** Not equal operator. */
  CXBinaryOperator_NE,
  /** Bitwise AND operator. */
  CXBinaryOperator_And,
  /** Bitwise XOR operator. */
  CXBinaryOperator_Xor,
  /** Bitwise OR operator. */
  CXBinaryOperator_Or,
  /** Logical AND operator. */
  CXBinaryOperator_LAnd,
  /** Logical OR operator. */
  CXBinaryOperator_LOr,
  /** Assignment operator. */
  CXBinaryOperator_Assign,
  /** Multiplication assignment operator. */
  CXBinaryOperator_MulAssign,
  /** Division assignment operator. */
  CXBinaryOperator_DivAssign,
  /** Remainder assignment operator. */
  CXBinaryOperator_RemAssign,
  /** Addition assignment operator. */
  CXBinaryOperator_AddAssign,
  /** Subtraction assignment operator. */
  CXBinaryOperator_SubAssign,
  /** Bitwise shift left assignment operator. */
  CXBinaryOperator_ShlAssign,
  /** Bitwise shift right assignment operator. */
  CXBinaryOperator_ShrAssign,
  /** Bitwise AND assignment operator. */
  CXBinaryOperator_AndAssign,
  /** Bitwise XOR assignment operator. */
  CXBinaryOperator_XorAssign,
  /** Bitwise OR assignment operator. */
  CXBinaryOperator_OrAssign,
  /** Comma operator. */
  CXBinaryOperator_Comma
};

/**
 * Retrieve the spelling of a given CXBinaryOperatorKind.
 */
CINDEX_LINKAGE CXString
clang_getBinaryOperatorKindSpelling(enum CXBinaryOperatorKind kind);

/**
 * Retrieve the binary operator kind of this cursor.
 *
 * If this cursor is not a binary operator then returns Invalid.
 */
CINDEX_LINKAGE enum CXBinaryOperatorKind
clang_getCursorBinaryOperatorKind(CXCursor cursor);

/**
 * Describes the kind of unary operators.
 */
enum CXUnaryOperatorKind {
  /** This value describes cursors which are not unary operators. */
  CXUnaryOperator_Invalid,
  /** Postfix increment operator. */
  CXUnaryOperator_PostInc,
  /** Postfix decrement operator. */
  CXUnaryOperator_PostDec,
  /** Prefix increment operator. */
  CXUnaryOperator_PreInc,
  /** Prefix decrement operator. */
  CXUnaryOperator_PreDec,
  /** Address of operator. */
  CXUnaryOperator_AddrOf,
  /** Dereference operator. */
  CXUnaryOperator_Deref,
  /** Plus operator. */
  CXUnaryOperator_Plus,
  /** Minus operator. */
  CXUnaryOperator_Minus,
  /** Not operator. */
  CXUnaryOperator_Not,
  /** LNot operator. */
  CXUnaryOperator_LNot,
  /** "__real expr" operator. */
  CXUnaryOperator_Real,
  /** "__imag expr" operator. */
  CXUnaryOperator_Imag,
  /** __extension__ marker operator. */
  CXUnaryOperator_Extension,
  /** C++ co_await operator. */
  CXUnaryOperator_Coawait
};

/**
 * Retrieve the spelling of a given CXUnaryOperatorKind.
 */
CINDEX_LINKAGE CXString
clang_getUnaryOperatorKindSpelling(enum CXUnaryOperatorKind kind);

/**
 * Retrieve the unary operator kind of this cursor.
 *
 * If this cursor is not a unary operator then returns Invalid.
 */
CINDEX_LINKAGE enum CXUnaryOperatorKind
clang_getCursorUnaryOperatorKind(CXCursor cursor);

/**
 * @}
 */

/**
 * @}
 */

LLVM_CLANG_C_EXTERN_C_END

#endif<|MERGE_RESOLUTION|>--- conflicted
+++ resolved
@@ -2980,14 +2980,9 @@
   CXType_Atomic = 177,
   CXType_BTFTagAttributed = 178,
 
-<<<<<<< HEAD
-  // HLSL Intangible Types
-  CXType_HLSLResource = 179,
-=======
   // HLSL Types
   CXType_HLSLResource = 179,
   CXType_HLSLAttributedResource = 180,
->>>>>>> 1d22c955
 
   /* SPIRV builtin types. */
   CXType_SampledOCLImage1dRO = 200,
