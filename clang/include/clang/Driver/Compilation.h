--- conflicted
+++ resolved
@@ -216,12 +216,8 @@
 
   void addCommand(std::unique_ptr<Command> C) { Jobs.addJob(std::move(C)); }
 
-<<<<<<< HEAD
+  TempFileList &getTempFiles() { return TempFiles; }
   const TempFileList &getTempFiles() const { return TempFiles; }
-=======
-  llvm::opt::ArgStringList &getTempFiles() { return TempFiles; }
-  const llvm::opt::ArgStringList &getTempFiles() const { return TempFiles; }
->>>>>>> 5fd03b00
 
   const ArgStringMap &getResultFiles() const { return ResultFiles; }
 
