//===- AnalyzerOptions.h - Analysis Engine Options --------------*- C++ -*-===//
//
// Part of the LLVM Project, under the Apache License v2.0 with LLVM Exceptions.
// See https://llvm.org/LICENSE.txt for license information.
// SPDX-License-Identifier: Apache-2.0 WITH LLVM-exception
//
//===----------------------------------------------------------------------===//
//
// This header defines various options for the static analyzer that are set
// by the frontend and are consulted throughout the analyzer.
//
//===----------------------------------------------------------------------===//

#ifndef LLVM_CLANG_STATICANALYZER_CORE_ANALYZEROPTIONS_H
#define LLVM_CLANG_STATICANALYZER_CORE_ANALYZEROPTIONS_H

#include "clang/Basic/LLVM.h"
#include "llvm/ADT/IntrusiveRefCntPtr.h"
#include "llvm/ADT/Optional.h"
#include "llvm/ADT/StringMap.h"
#include "llvm/ADT/StringRef.h"
#include "llvm/ADT/StringSwitch.h"
#include <string>
#include <utility>
#include <vector>

namespace clang {

namespace ento {

class CheckerBase;

} // namespace ento

/// Analysis - Set of available source code analyses.
enum Analyses {
#define ANALYSIS(NAME, CMDFLAG, DESC, SCOPE) NAME,
#include "clang/StaticAnalyzer/Core/Analyses.def"
NumAnalyses
};

/// AnalysisStores - Set of available analysis store models.
enum AnalysisStores {
#define ANALYSIS_STORE(NAME, CMDFLAG, DESC, CREATFN) NAME##Model,
#include "clang/StaticAnalyzer/Core/Analyses.def"
NumStores
};

/// AnalysisConstraints - Set of available constraint models.
enum AnalysisConstraints {
#define ANALYSIS_CONSTRAINTS(NAME, CMDFLAG, DESC, CREATFN) NAME##Model,
#include "clang/StaticAnalyzer/Core/Analyses.def"
NumConstraints
};

/// AnalysisDiagClients - Set of available diagnostic clients for rendering
///  analysis results.
enum AnalysisDiagClients {
#define ANALYSIS_DIAGNOSTICS(NAME, CMDFLAG, DESC, CREATFN) PD_##NAME,
#include "clang/StaticAnalyzer/Core/Analyses.def"
PD_NONE,
NUM_ANALYSIS_DIAG_CLIENTS
};

/// AnalysisPurgeModes - Set of available strategies for dead symbol removal.
enum AnalysisPurgeMode {
#define ANALYSIS_PURGE(NAME, CMDFLAG, DESC) NAME,
#include "clang/StaticAnalyzer/Core/Analyses.def"
NumPurgeModes
};

/// AnalysisInlineFunctionSelection - Set of inlining function selection heuristics.
enum AnalysisInliningMode {
#define ANALYSIS_INLINING_MODE(NAME, CMDFLAG, DESC) NAME,
#include "clang/StaticAnalyzer/Core/Analyses.def"
NumInliningModes
};

/// Describes the different kinds of C++ member functions which can be
/// considered for inlining by the analyzer.
///
/// These options are cumulative; enabling one kind of member function will
/// enable all kinds with lower enum values.
enum CXXInlineableMemberKind {
  // Uninitialized = 0,

  /// A dummy mode in which no C++ inlining is enabled.
  CIMK_None,

  /// Refers to regular member function and operator calls.
  CIMK_MemberFunctions,

  /// Refers to constructors (implicit or explicit).
  ///
  /// Note that a constructor will not be inlined if the corresponding
  /// destructor is non-trivial.
  CIMK_Constructors,

  /// Refers to destructors (implicit or explicit).
  CIMK_Destructors
};

/// Describes the different modes of inter-procedural analysis.
enum IPAKind {
  /// Perform only intra-procedural analysis.
  IPAK_None = 1,

  /// Inline C functions and blocks when their definitions are available.
  IPAK_BasicInlining = 2,

  /// Inline callees(C, C++, ObjC) when their definitions are available.
  IPAK_Inlining = 3,

  /// Enable inlining of dynamically dispatched methods.
  IPAK_DynamicDispatch = 4,

  /// Enable inlining of dynamically dispatched methods, bifurcate paths when
  /// exact type info is unavailable.
  IPAK_DynamicDispatchBifurcate = 5
};

enum class ExplorationStrategyKind {
  DFS,
  BFS,
  UnexploredFirst,
  UnexploredFirstQueue,
  UnexploredFirstLocationQueue,
  BFSBlockDFSContents,
};

/// Describes the kinds for high-level analyzer mode.
enum UserModeKind {
  /// Perform shallow but fast analyzes.
  UMK_Shallow = 1,

  /// Perform deep analyzes.
  UMK_Deep = 2
};

/// Stores options for the analyzer from the command line.
///
/// Some options are frontend flags (e.g.: -analyzer-output), but some are
/// analyzer configuration options, which are preceded by -analyzer-config
/// (e.g.: -analyzer-config notes-as-events=true).
///
/// If you'd like to add a new frontend flag, add it to
/// include/clang/Driver/CC1Options.td, add a new field to store the value of
/// that flag in this class, and initialize it in
/// lib/Frontend/CompilerInvocation.cpp.
///
/// If you'd like to add a new non-checker configuration, register it in
/// include/clang/StaticAnalyzer/Core/AnalyzerOptions.def, and refer to the
/// top of the file for documentation.
///
/// If you'd like to add a new checker option, call getChecker*Option()
/// whenever.
///
/// Some of the options are controlled by raw frontend flags for no good reason,
/// and should be eventually converted into -analyzer-config flags. New analyzer
/// options should not be implemented as frontend flags. Frontend flags still
/// make sense for things that do not affect the actual analysis.
class AnalyzerOptions : public RefCountedBase<AnalyzerOptions> {
public:
  using ConfigTable = llvm::StringMap<std::string>;
  using CheckersAndPackagesTy = std::vector<std::pair<std::string, bool>>;

  /// Retrieves the list of checkers generated from Checkers.td. This doesn't
  /// contain statically linked but non-generated checkers and plugin checkers!
  static std::vector<StringRef>
  getRegisteredCheckers(bool IncludeExperimental = false);

  /// Retrieves the list of packages generated from Checkers.td. This doesn't
  /// contain statically linked but non-generated packages and plugin packages!
  static std::vector<StringRef>
  getRegisteredPackages(bool IncludeExperimental = false);

  /// Convenience function for printing options or checkers and their
  /// description in a formatted manner. If \p MinLineWidth is set to 0, no line
  /// breaks are introduced for the description.
  ///
  /// Format, depending whether the option name's length is less than
  /// \p EntryWidth:
  ///
  ///   <padding>EntryName<padding>Description
  ///   <---------padding--------->Description
  ///   <---------padding--------->Description
  ///
  ///   <padding>VeryVeryLongEntryName
  ///   <---------padding--------->Description
  ///   <---------padding--------->Description
  ///   ^~~~~~~~~InitialPad
  ///            ^~~~~~~~~~~~~~~~~~EntryWidth
  ///   ^~~~~~~~~~~~~~~~~~~~~~~~~~~~~~~~~~~~~~MinLineWidth
  static void printFormattedEntry(llvm::raw_ostream &Out,
                                  std::pair<StringRef, StringRef> EntryDescPair,
                                  size_t InitialPad, size_t EntryWidth,
                                  size_t MinLineWidth = 0);
<<<<<<< HEAD

  /// Pairs of checker/package name and enable/disable.
  std::vector<std::pair<std::string, bool>> CheckersAndPackages;

  /// Vector of checker/package names which will not emit warnings.
  std::vector<std::string> SilencedCheckersAndPackages;

  /// A key-value table of use-specified configuration values.
  // TODO: This shouldn't be public.
  ConfigTable Config;
  AnalysisStores AnalysisStoreOpt = RegionStoreModel;
  AnalysisConstraints AnalysisConstraintsOpt = RangeConstraintsModel;
  AnalysisDiagClients AnalysisDiagOpt = PD_HTML;
  AnalysisPurgeMode AnalysisPurgeOpt = PurgeStmt;

  std::string AnalyzeSpecificFunction;

  /// File path to which the exploded graph should be dumped.
  std::string DumpExplodedGraphTo;

  /// Store full compiler invocation for reproducible instructions in the
  /// generated report.
  std::string FullCompilerInvocation;

  /// The maximum number of times the analyzer visits a block.
  unsigned maxBlockVisitOnPath;

  /// Disable all analyzer checkers.
  ///
  /// This flag allows one to disable analyzer checkers on the code processed by
  /// the given analysis consumer. Note, the code will get parsed and the
  /// command-line options will get checked.
  unsigned DisableAllCheckers : 1;

  unsigned ShowCheckerHelp : 1;
  unsigned ShowCheckerHelpAlpha : 1;
  unsigned ShowCheckerHelpDeveloper : 1;

  unsigned ShowCheckerOptionList : 1;
  unsigned ShowCheckerOptionAlphaList : 1;
  unsigned ShowCheckerOptionDeveloperList : 1;

  unsigned ShowEnabledCheckerList : 1;
  unsigned ShowConfigOptionsList : 1;
  unsigned ShouldEmitErrorsOnInvalidConfigValue : 1;
  unsigned AnalyzeAll : 1;
  unsigned AnalyzerDisplayProgress : 1;
  unsigned AnalyzeNestedBlocks : 1;

  unsigned eagerlyAssumeBinOpBifurcation : 1;

  unsigned TrimGraph : 1;
  unsigned visualizeExplodedGraphWithGraphViz : 1;
  unsigned UnoptimizedCFG : 1;
  unsigned PrintStats : 1;

  /// Do not re-analyze paths leading to exhausted nodes with a different
  /// strategy. We get better code coverage when retry is enabled.
  unsigned NoRetryExhausted : 1;

  /// Emit analyzer warnings as errors.
  unsigned AnalyzerWerror : 1;

  /// The inlining stack depth limit.
  // Cap the stack depth at 4 calls (5 stack frames, base + 4 calls).
  unsigned InlineMaxStackDepth = 5;

  /// The mode of function selection used during inlining.
  AnalysisInliningMode InliningMode = NoRedundancy;

  // Create a field for each -analyzer-config option.
#define ANALYZER_OPTION_DEPENDS_ON_USER_MODE(TYPE, NAME, CMDFLAG, DESC,        \
                                             SHALLOW_VAL, DEEP_VAL)            \
  ANALYZER_OPTION(TYPE, NAME, CMDFLAG, DESC, SHALLOW_VAL)

#define ANALYZER_OPTION(TYPE, NAME, CMDFLAG, DESC, DEFAULT_VAL)                \
  TYPE NAME;
=======
>>>>>>> b1169bdb

#define ANALYZEROPT(NAME, BITS, DESCRIPTION) unsigned NAME : BITS;
#define TYPED_ANALYZEROPT(TYPE, NAME, DESCRIPTION) TYPE NAME;
#include "clang/StaticAnalyzer/Core/AnalyzerOptions.def"

  // Create an array of all -analyzer-config command line options. Sort it in
  // the constructor.
  std::vector<llvm::StringLiteral> AnalyzerConfigCmdFlags = {
#define ANALYZER_OPTION_DEPENDS_ON_USER_MODE(TYPE, NAME, CMDFLAG, DESC,        \
                                             SHALLOW_VAL, DEEP_VAL)            \
  ANALYZER_OPTION(TYPE, NAME, CMDFLAG, DESC, SHALLOW_VAL)

#define ANALYZER_OPTION(TYPE, NAME, CMDFLAG, DESC, DEFAULT_VAL)                \
  llvm::StringLiteral(CMDFLAG),

#include "clang/StaticAnalyzer/Core/AnalyzerOptions.def"
#undef ANALYZER_OPTION
#undef ANALYZER_OPTION_DEPENDS_ON_USER_MODE
  };

  bool isUnknownAnalyzerConfig(StringRef Name) const {
    assert(llvm::is_sorted(AnalyzerConfigCmdFlags));

    return !std::binary_search(AnalyzerConfigCmdFlags.begin(),
                               AnalyzerConfigCmdFlags.end(), Name);
  }

  AnalyzerOptions()
      : AnalysisStoreOpt(RegionStoreModel),
        AnalysisConstraintsOpt(RangeConstraintsModel), AnalysisDiagOpt(PD_HTML),
        AnalysisPurgeOpt(PurgeStmt), DisableAllCheckers(false),
        ShowCheckerHelp(false), ShowCheckerHelpAlpha(false),
        ShowCheckerHelpDeveloper(false), ShowCheckerOptionList(false),
        ShowCheckerOptionAlphaList(false),
        ShowCheckerOptionDeveloperList(false), ShowEnabledCheckerList(false),
        ShowConfigOptionsList(false), AnalyzeAll(false),
        AnalyzerDisplayProgress(false), AnalyzeNestedBlocks(false),
        eagerlyAssumeBinOpBifurcation(false), TrimGraph(false),
        visualizeExplodedGraphWithGraphViz(false), UnoptimizedCFG(false),
        PrintStats(false), NoRetryExhausted(false), AnalyzerWerror(false),
        InlineMaxStackDepth(5), InliningMode(NoRedundancy) {
    llvm::sort(AnalyzerConfigCmdFlags);
  }

  /// Interprets an option's string value as a boolean. The "true" string is
  /// interpreted as true and the "false" string is interpreted as false.
  ///
  /// If an option value is not provided, returns the given \p DefaultVal.
  /// @param [in] CheckerName The *full name* of the checker. One may retrieve
  /// this from the checker object's field \c Name, or through \c
  /// CheckerManager::getCurrentCheckerName within the checker's registry
  /// function.
  /// Checker options are retrieved in the following format:
  /// `-analyzer-config CheckerName:OptionName=Value.
  /// @param [in] OptionName Name for option to retrieve.
  /// @param [in] SearchInParents If set to true and the searched option was not
  /// specified for the given checker the options for the parent packages will
  /// be searched as well. The inner packages take precedence over the outer
  /// ones.
  bool getCheckerBooleanOption(StringRef CheckerName, StringRef OptionName,
                               bool SearchInParents = false) const;

  bool getCheckerBooleanOption(const ento::CheckerBase *C, StringRef OptionName,
                               bool SearchInParents = false) const;

  /// Interprets an option's string value as an integer value.
  ///
  /// If an option value is not provided, returns the given \p DefaultVal.
  /// @param [in] CheckerName The *full name* of the checker. One may retrieve
  /// this from the checker object's field \c Name, or through \c
  /// CheckerManager::getCurrentCheckerName within the checker's registry
  /// function.
  /// Checker options are retrieved in the following format:
  /// `-analyzer-config CheckerName:OptionName=Value.
  /// @param [in] OptionName Name for option to retrieve.
  /// @param [in] SearchInParents If set to true and the searched option was not
  /// specified for the given checker the options for the parent packages will
  /// be searched as well. The inner packages take precedence over the outer
  /// ones.
  int getCheckerIntegerOption(StringRef CheckerName, StringRef OptionName,
                              bool SearchInParents = false) const;

  int getCheckerIntegerOption(const ento::CheckerBase *C, StringRef OptionName,
                              bool SearchInParents = false) const;

  /// Query an option's string value.
  ///
  /// If an option value is not provided, returns the given \p DefaultVal.
  /// @param [in] CheckerName The *full name* of the checker. One may retrieve
  /// this from the checker object's field \c Name, or through \c
  /// CheckerManager::getCurrentCheckerName within the checker's registry
  /// function.
  /// Checker options are retrieved in the following format:
  /// `-analyzer-config CheckerName:OptionName=Value.
  /// @param [in] OptionName Name for option to retrieve.
  /// @param [in] SearchInParents If set to true and the searched option was not
  /// specified for the given checker the options for the parent packages will
  /// be searched as well. The inner packages take precedence over the outer
  /// ones.
  StringRef getCheckerStringOption(StringRef CheckerName, StringRef OptionName,
                                   bool SearchInParents = false) const;

  StringRef getCheckerStringOption(const ento::CheckerBase *C,
                                   StringRef OptionName,
                                   bool SearchInParents = false) const;

  /// Retrieves and sets the UserMode. This is a high-level option,
  /// which is used to set other low-level options. It is not accessible
  /// outside of AnalyzerOptions.
  UserModeKind getUserMode() const;

  ExplorationStrategyKind getExplorationStrategy() const;

  /// Returns the inter-procedural analysis mode.
  IPAKind getIPAMode() const;

  /// Returns the option controlling which C++ member functions will be
  /// considered for inlining.
  ///
  /// This is controlled by the 'c++-inlining' config option.
  ///
  /// \sa CXXMemberInliningMode
  bool mayInlineCXXMemberFunction(CXXInlineableMemberKind K) const;
};

using AnalyzerOptionsRef = IntrusiveRefCntPtr<AnalyzerOptions>;

//===----------------------------------------------------------------------===//
// We'll use AnalyzerOptions in the frontend, but we can't link the frontend
// with clangStaticAnalyzerCore, because clangStaticAnalyzerCore depends on
// clangFrontend.
//
// For this reason, implement some methods in this header file.
//===----------------------------------------------------------------------===//

inline UserModeKind AnalyzerOptions::getUserMode() const {
  auto K = llvm::StringSwitch<llvm::Optional<UserModeKind>>(UserMode)
    .Case("shallow", UMK_Shallow)
    .Case("deep", UMK_Deep)
    .Default(None);
  assert(K.hasValue() && "User mode is invalid.");
  return K.getValue();
}

inline std::vector<StringRef>
AnalyzerOptions::getRegisteredCheckers(bool IncludeExperimental) {
  static constexpr llvm::StringLiteral StaticAnalyzerCheckerNames[] = {
#define GET_CHECKERS
#define CHECKER(FULLNAME, CLASS, HELPTEXT, DOC_URI, IS_HIDDEN)                 \
  llvm::StringLiteral(FULLNAME),
#include "clang/StaticAnalyzer/Checkers/Checkers.inc"
#undef CHECKER
#undef GET_CHECKERS
  };
  std::vector<StringRef> Checkers;
  for (StringRef CheckerName : StaticAnalyzerCheckerNames) {
    if (!CheckerName.startswith("debug.") &&
        (IncludeExperimental || !CheckerName.startswith("alpha.")))
      Checkers.push_back(CheckerName);
  }
  return Checkers;
}

inline std::vector<StringRef>
AnalyzerOptions::getRegisteredPackages(bool IncludeExperimental) {
  static constexpr llvm::StringLiteral StaticAnalyzerPackageNames[] = {
#define GET_PACKAGES
#define PACKAGE(FULLNAME) llvm::StringLiteral(FULLNAME),
#include "clang/StaticAnalyzer/Checkers/Checkers.inc"
#undef PACKAGE
#undef GET_PACKAGES
  };
  std::vector<StringRef> Packages;
  for (StringRef PackageName : StaticAnalyzerPackageNames) {
    if (PackageName != "debug" &&
        (IncludeExperimental || PackageName != "alpha"))
      Packages.push_back(PackageName);
  }
  return Packages;
}

} // namespace clang

#endif // LLVM_CLANG_STATICANALYZER_CORE_ANALYZEROPTIONS_H<|MERGE_RESOLUTION|>--- conflicted
+++ resolved
@@ -195,86 +195,6 @@
                                   std::pair<StringRef, StringRef> EntryDescPair,
                                   size_t InitialPad, size_t EntryWidth,
                                   size_t MinLineWidth = 0);
-<<<<<<< HEAD
-
-  /// Pairs of checker/package name and enable/disable.
-  std::vector<std::pair<std::string, bool>> CheckersAndPackages;
-
-  /// Vector of checker/package names which will not emit warnings.
-  std::vector<std::string> SilencedCheckersAndPackages;
-
-  /// A key-value table of use-specified configuration values.
-  // TODO: This shouldn't be public.
-  ConfigTable Config;
-  AnalysisStores AnalysisStoreOpt = RegionStoreModel;
-  AnalysisConstraints AnalysisConstraintsOpt = RangeConstraintsModel;
-  AnalysisDiagClients AnalysisDiagOpt = PD_HTML;
-  AnalysisPurgeMode AnalysisPurgeOpt = PurgeStmt;
-
-  std::string AnalyzeSpecificFunction;
-
-  /// File path to which the exploded graph should be dumped.
-  std::string DumpExplodedGraphTo;
-
-  /// Store full compiler invocation for reproducible instructions in the
-  /// generated report.
-  std::string FullCompilerInvocation;
-
-  /// The maximum number of times the analyzer visits a block.
-  unsigned maxBlockVisitOnPath;
-
-  /// Disable all analyzer checkers.
-  ///
-  /// This flag allows one to disable analyzer checkers on the code processed by
-  /// the given analysis consumer. Note, the code will get parsed and the
-  /// command-line options will get checked.
-  unsigned DisableAllCheckers : 1;
-
-  unsigned ShowCheckerHelp : 1;
-  unsigned ShowCheckerHelpAlpha : 1;
-  unsigned ShowCheckerHelpDeveloper : 1;
-
-  unsigned ShowCheckerOptionList : 1;
-  unsigned ShowCheckerOptionAlphaList : 1;
-  unsigned ShowCheckerOptionDeveloperList : 1;
-
-  unsigned ShowEnabledCheckerList : 1;
-  unsigned ShowConfigOptionsList : 1;
-  unsigned ShouldEmitErrorsOnInvalidConfigValue : 1;
-  unsigned AnalyzeAll : 1;
-  unsigned AnalyzerDisplayProgress : 1;
-  unsigned AnalyzeNestedBlocks : 1;
-
-  unsigned eagerlyAssumeBinOpBifurcation : 1;
-
-  unsigned TrimGraph : 1;
-  unsigned visualizeExplodedGraphWithGraphViz : 1;
-  unsigned UnoptimizedCFG : 1;
-  unsigned PrintStats : 1;
-
-  /// Do not re-analyze paths leading to exhausted nodes with a different
-  /// strategy. We get better code coverage when retry is enabled.
-  unsigned NoRetryExhausted : 1;
-
-  /// Emit analyzer warnings as errors.
-  unsigned AnalyzerWerror : 1;
-
-  /// The inlining stack depth limit.
-  // Cap the stack depth at 4 calls (5 stack frames, base + 4 calls).
-  unsigned InlineMaxStackDepth = 5;
-
-  /// The mode of function selection used during inlining.
-  AnalysisInliningMode InliningMode = NoRedundancy;
-
-  // Create a field for each -analyzer-config option.
-#define ANALYZER_OPTION_DEPENDS_ON_USER_MODE(TYPE, NAME, CMDFLAG, DESC,        \
-                                             SHALLOW_VAL, DEEP_VAL)            \
-  ANALYZER_OPTION(TYPE, NAME, CMDFLAG, DESC, SHALLOW_VAL)
-
-#define ANALYZER_OPTION(TYPE, NAME, CMDFLAG, DESC, DEFAULT_VAL)                \
-  TYPE NAME;
-=======
->>>>>>> b1169bdb
 
 #define ANALYZEROPT(NAME, BITS, DESCRIPTION) unsigned NAME : BITS;
 #define TYPED_ANALYZEROPT(TYPE, NAME, DESCRIPTION) TYPE NAME;
