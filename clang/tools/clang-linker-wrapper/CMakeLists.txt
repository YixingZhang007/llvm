--- conflicted
+++ resolved
@@ -28,11 +28,7 @@
 
 add_clang_tool(clang-linker-wrapper
   ClangLinkerWrapper.cpp
-<<<<<<< HEAD
-  OffloadWrapper.cpp
   SYCLOffloadWrapper.cpp
-=======
->>>>>>> 9fa9d9a7
 
   DEPENDS
   ${tablegen_deps}
