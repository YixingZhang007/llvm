//===-- clang-offload-bundler/ClangOffloadBundler.cpp ---------------------===//
//
// Part of the LLVM Project, under the Apache License v2.0 with LLVM Exceptions.
// See https://llvm.org/LICENSE.txt for license information.
// SPDX-License-Identifier: Apache-2.0 WITH LLVM-exception
//
//===----------------------------------------------------------------------===//
///
/// \file
/// This file implements a clang-offload-bundler that bundles different
/// files that relate with the same source code but different targets into a
/// single one. Also the implements the opposite functionality, i.e. unbundle
/// files previous created by this tool.
///
//===----------------------------------------------------------------------===//

#include "clang/Basic/Version.h"
#include "llvm/ADT/ArrayRef.h"
#include "llvm/ADT/SmallString.h"
#include "llvm/ADT/SmallVector.h"
#include "llvm/ADT/StringMap.h"
#include "llvm/ADT/StringRef.h"
#include "llvm/ADT/StringSet.h"
#include "llvm/ADT/StringSwitch.h"
#include "llvm/ADT/Triple.h"
#include "llvm/Object/Archive.h"
#include "llvm/Object/Binary.h"
#include "llvm/Object/ObjectFile.h"
#include "llvm/Support/Casting.h"
#include "llvm/Support/CommandLine.h"
#include "llvm/Support/Endian.h"
#include "llvm/Support/Errc.h"
#include "llvm/Support/Error.h"
#include "llvm/Support/ErrorOr.h"
#include "llvm/Support/FileSystem.h"
#include "llvm/Support/MemoryBuffer.h"
#include "llvm/Support/Path.h"
#include "llvm/Support/Program.h"
#include "llvm/Support/Signals.h"
#include "llvm/Support/StringSaver.h"
#include "llvm/Support/WithColor.h"
#include "llvm/Support/raw_ostream.h"
#include <algorithm>
#include <cassert>
#include <cstddef>
#include <cstdint>
#include <list>
#include <memory>
#include <string>
#include <system_error>
#include <utility>

using namespace llvm;
using namespace llvm::object;

static cl::opt<bool> Help("h", cl::desc("Alias for -help"), cl::Hidden);

// Mark all our options with this category, everything else (except for -version
// and -help) will be hidden.
static cl::OptionCategory
    ClangOffloadBundlerCategory("clang-offload-bundler options");

static cl::list<std::string>
    InputFileNames("inputs", cl::CommaSeparated, cl::OneOrMore,
                   cl::desc("[<input file>,...]"),
                   cl::cat(ClangOffloadBundlerCategory));
static cl::list<std::string>
    OutputFileNames("outputs", cl::CommaSeparated, cl::ZeroOrMore,
                    cl::desc("[<output file>,...]"),
                    cl::cat(ClangOffloadBundlerCategory));
static cl::list<std::string>
    TargetNames("targets", cl::CommaSeparated, cl::OneOrMore,
                cl::desc("[<offload kind>-<target triple>,...]"),
                cl::cat(ClangOffloadBundlerCategory));

static cl::opt<std::string> FilesType(
    "type", cl::Required,
    cl::desc("Type of the files to be bundled/unbundled/checked.\n"
             "Current supported types are:\n"
             "  i   - cpp-output\n"
             "  ii  - c++-cpp-output\n"
             "  cui - cuda/hip-output\n"
             "  d   - dependency\n"
             "  ll  - llvm\n"
             "  bc  - llvm-bc\n"
             "  s   - assembler\n"
             "  o   - object\n"
             "  oo  - object; output file is a list of unbundled objects\n"
             "  gch - precompiled-header\n"
             "  ast - clang AST file\n"
             "  ao  - archive with one object; output is an unbundled object\n"
             "  aoo - archive; output file is a list of unbundled objects\n"),
    cl::cat(ClangOffloadBundlerCategory));

static cl::opt<bool>
    Unbundle("unbundle",
             cl::desc("Unbundle bundled file into several output files.\n"),
             cl::init(false), cl::cat(ClangOffloadBundlerCategory));

static cl::opt<bool> CheckSection("check-section",
                                  cl::desc("Check if the section exists.\n"),
                                  cl::init(false),
                                  cl::cat(ClangOffloadBundlerCategory));

static cl::opt<bool> PrintExternalCommands(
    "###",
    cl::desc("Print any external commands that are to be executed "
             "instead of actually executing them - for testing purposes.\n"),
    cl::init(false), cl::cat(ClangOffloadBundlerCategory));

/// Magic string that marks the existence of offloading data.
#define OFFLOAD_BUNDLER_MAGIC_STR "__CLANG_OFFLOAD_BUNDLE__"

/// Prefix of an added section name with bundle size.
#define SIZE_SECTION_PREFIX "__CLANG_OFFLOAD_BUNDLE_SIZE__"

/// The index of the host input in the list of inputs.
static unsigned HostInputIndex = ~0u;

/// Path to the current binary.
static std::string BundlerExecutable;

/// Obtain the offload kind and real machine triple out of the target
/// information specified by the user.
static void getOffloadKindAndTriple(StringRef Target, StringRef &OffloadKind,
                                    StringRef &Triple) {
  auto KindTriplePair = Target.split('-');
  OffloadKind = KindTriplePair.first;
  Triple = KindTriplePair.second;
}
static bool hasHostKind(StringRef Target) {
  StringRef OffloadKind;
  StringRef Triple;
  getOffloadKindAndTriple(Target, OffloadKind, Triple);
  return OffloadKind == "host";
}

/// Generic file handler interface.
class FileHandler {
public:
  FileHandler() {}

  virtual ~FileHandler() {}

  /// Update the file handler with information from the header of the bundled
  /// file.
  virtual Error ReadHeader(MemoryBuffer &Input) = 0;

  /// Read the marker of the next bundled to be read in the file. The bundle
  /// name is returned if there is one in the file, or `None` if there are no
  /// more bundles to be read.
  virtual Expected<Optional<StringRef>>
  ReadBundleStart(MemoryBuffer &Input) = 0;

  /// Read the marker that closes the current bundle.
  virtual Error ReadBundleEnd(MemoryBuffer &Input) = 0;

  /// Read the current bundle and write the result into the stream \a OS.
  virtual Error ReadBundle(raw_fd_ostream &OS, MemoryBuffer &Input) = 0;

  /// Read the current bundle and write the result into the file \a FileName.
  /// The meaning of \a FileName depends on unbundling type - in some
  /// cases (type="oo") it will contain a list of actual outputs.
  virtual Error ReadBundle(StringRef FileName, MemoryBuffer &Input) {
    std::error_code EC;
    raw_fd_ostream OS(FileName, EC);

    if (EC)
      return createFileError(FileName, EC);
    return ReadBundle(OS, Input);
  }

  /// Write the header of the bundled file to \a OS based on the information
  /// gathered from \a Inputs.
  virtual Error WriteHeader(raw_fd_ostream &OS,
                            ArrayRef<std::unique_ptr<MemoryBuffer>> Inputs) = 0;

  /// Write the marker that initiates a bundle for the triple \a TargetTriple to
  /// \a OS.
  virtual Error WriteBundleStart(raw_fd_ostream &OS,
                                 StringRef TargetTriple) = 0;

  /// Write the marker that closes a bundle for the triple \a TargetTriple to \a
  /// OS.
  virtual Error WriteBundleEnd(raw_fd_ostream &OS, StringRef TargetTriple) = 0;

  /// Write the bundle from \a Input into \a OS.
  virtual Error WriteBundle(raw_fd_ostream &OS, MemoryBuffer &Input) = 0;

  /// Sets a base name for temporary filename generation.
  void SetTempFileNameBase(StringRef Base) { TempFileNameBase = Base; }

protected:
  /// Serves as a base name for temporary filename generation.
  std::string TempFileNameBase;
};

/// Handler for binary files. The bundled file will have the following format
/// (all integers are stored in little-endian format):
///
/// "OFFLOAD_BUNDLER_MAGIC_STR" (ASCII encoding of the string)
///
/// NumberOfOffloadBundles (8-byte integer)
///
/// OffsetOfBundle1 (8-byte integer)
/// SizeOfBundle1 (8-byte integer)
/// NumberOfBytesInTripleOfBundle1 (8-byte integer)
/// TripleOfBundle1 (byte length defined before)
///
/// ...
///
/// OffsetOfBundleN (8-byte integer)
/// SizeOfBundleN (8-byte integer)
/// NumberOfBytesInTripleOfBundleN (8-byte integer)
/// TripleOfBundleN (byte length defined before)
///
/// Bundle1
/// ...
/// BundleN

/// Read 8-byte integers from a buffer in little-endian format.
static uint64_t Read8byteIntegerFromBuffer(StringRef Buffer, size_t pos) {
  uint64_t Res = 0;
  const char *Data = Buffer.data();

  for (unsigned i = 0; i < 8; ++i) {
    Res <<= 8;
    uint64_t Char = (uint64_t)Data[pos + 7 - i];
    Res |= 0xffu & Char;
  }
  return Res;
}

/// Write 8-byte integers to a buffer in little-endian format.
static void Write8byteIntegerToBuffer(raw_fd_ostream &OS, uint64_t Val) {
  for (unsigned i = 0; i < 8; ++i) {
    char Char = (char)(Val & 0xffu);
    OS.write(&Char, 1);
    Val >>= 8;
  }
}

class BinaryFileHandler final : public FileHandler {
  /// Information about the bundles extracted from the header.
  struct BundleInfo final {
    /// Size of the bundle.
    uint64_t Size = 0u;
    /// Offset at which the bundle starts in the bundled file.
    uint64_t Offset = 0u;

    BundleInfo() {}
    BundleInfo(uint64_t Size, uint64_t Offset) : Size(Size), Offset(Offset) {}
  };

  /// Map between a triple and the corresponding bundle information.
  StringMap<BundleInfo> BundlesInfo;

  /// Iterator for the bundle information that is being read.
  StringMap<BundleInfo>::iterator CurBundleInfo;
  StringMap<BundleInfo>::iterator NextBundleInfo;

public:
  BinaryFileHandler() : FileHandler() {}

  ~BinaryFileHandler() final {}

  Error ReadHeader(MemoryBuffer &Input) final {
    StringRef FC = Input.getBuffer();

    // Initialize the current bundle with the end of the container.
    CurBundleInfo = BundlesInfo.end();

    // Check if buffer is smaller than magic string.
    size_t ReadChars = sizeof(OFFLOAD_BUNDLER_MAGIC_STR) - 1;
    if (ReadChars > FC.size())
      return Error::success();

    // Check if no magic was found.
    StringRef Magic(FC.data(), sizeof(OFFLOAD_BUNDLER_MAGIC_STR) - 1);
    if (!Magic.equals(OFFLOAD_BUNDLER_MAGIC_STR))
      return Error::success();

    // Read number of bundles.
    if (ReadChars + 8 > FC.size())
      return Error::success();

    uint64_t NumberOfBundles = Read8byteIntegerFromBuffer(FC, ReadChars);
    ReadChars += 8;

    // Read bundle offsets, sizes and triples.
    for (uint64_t i = 0; i < NumberOfBundles; ++i) {

      // Read offset.
      if (ReadChars + 8 > FC.size())
        return Error::success();

      uint64_t Offset = Read8byteIntegerFromBuffer(FC, ReadChars);
      ReadChars += 8;

      // Read size.
      if (ReadChars + 8 > FC.size())
        return Error::success();

      uint64_t Size = Read8byteIntegerFromBuffer(FC, ReadChars);
      ReadChars += 8;

      // Read triple size.
      if (ReadChars + 8 > FC.size())
        return Error::success();

      uint64_t TripleSize = Read8byteIntegerFromBuffer(FC, ReadChars);
      ReadChars += 8;

      // Read triple.
      if (ReadChars + TripleSize > FC.size())
        return Error::success();

      StringRef Triple(&FC.data()[ReadChars], TripleSize);
      ReadChars += TripleSize;

      // Check if the offset and size make sense.
      if (!Offset || Offset + Size > FC.size())
        return Error::success();

      assert(BundlesInfo.find(Triple) == BundlesInfo.end() &&
             "Triple is duplicated??");
      BundlesInfo[Triple] = BundleInfo(Size, Offset);
    }
    // Set the iterator to where we will start to read.
    CurBundleInfo = BundlesInfo.end();
    NextBundleInfo = BundlesInfo.begin();
    return Error::success();
  }

  Expected<Optional<StringRef>> ReadBundleStart(MemoryBuffer &Input) final {
    if (NextBundleInfo == BundlesInfo.end())
      return None;
    CurBundleInfo = NextBundleInfo++;
    return CurBundleInfo->first();
  }

  Error ReadBundleEnd(MemoryBuffer &Input) final {
    assert(CurBundleInfo != BundlesInfo.end() && "Invalid reader info!");
    return Error::success();
  }

  using FileHandler::ReadBundle; // to avoid hiding via the overload below

  Error ReadBundle(raw_fd_ostream &OS, MemoryBuffer &Input) final {
    assert(CurBundleInfo != BundlesInfo.end() && "Invalid reader info!");
    StringRef FC = Input.getBuffer();
    OS.write(FC.data() + CurBundleInfo->second.Offset,
             CurBundleInfo->second.Size);
    return Error::success();
  }

  Error WriteHeader(raw_fd_ostream &OS,
                    ArrayRef<std::unique_ptr<MemoryBuffer>> Inputs) final {
    // Compute size of the header.
    uint64_t HeaderSize = 0;

    HeaderSize += sizeof(OFFLOAD_BUNDLER_MAGIC_STR) - 1;
    HeaderSize += 8; // Number of Bundles

    for (auto &T : TargetNames) {
      HeaderSize += 3 * 8; // Bundle offset, Size of bundle and size of triple.
      HeaderSize += T.size(); // The triple.
    }

    // Write to the buffer the header.
    OS << OFFLOAD_BUNDLER_MAGIC_STR;

    Write8byteIntegerToBuffer(OS, TargetNames.size());

    unsigned Idx = 0;
    for (auto &T : TargetNames) {
      MemoryBuffer &MB = *Inputs[Idx++];
      // Bundle offset.
      Write8byteIntegerToBuffer(OS, HeaderSize);
      // Size of the bundle (adds to the next bundle's offset)
      Write8byteIntegerToBuffer(OS, MB.getBufferSize());
      HeaderSize += MB.getBufferSize();
      // Size of the triple
      Write8byteIntegerToBuffer(OS, T.size());
      // Triple
      OS << T;
    }
    return Error::success();
  }

  Error WriteBundleStart(raw_fd_ostream &OS, StringRef TargetTriple) final {
    return Error::success();
  }

  Error WriteBundleEnd(raw_fd_ostream &OS, StringRef TargetTriple) final {
    return Error::success();
  }

  Error WriteBundle(raw_fd_ostream &OS, MemoryBuffer &Input) final {
    OS.write(Input.getBufferStart(), Input.getBufferSize());
    return Error::success();
  }
};

/// Handler for object files. The bundles are organized by sections with a
/// designated name.
///
/// To unbundle, we just copy the contents of the designated section.
///
/// The bundler produces object file in host target native format (e.g. ELF for
/// Linux). The sections it creates are:
///
/// <OFFLOAD_BUNDLER_MAGIC_STR><target triple 1>
/// |
/// | binary data for the <target 1>'s bundle
/// |
/// <SIZE_SECTION_PREFIX><target triple 1>
/// | size of the <target1>'s bundle (8 bytes)
/// ...
/// <OFFLOAD_BUNDLER_MAGIC_STR><target triple N>
/// |
/// | binary data for the <target N>'s bundle
/// |
/// <SIZE_SECTION_PREFIX><target triple N>
/// | size of the <target N>'s bundle (8 bytes)
/// ...
/// <OFFLOAD_BUNDLER_MAGIC_STR><host target>
/// | 0 (1 byte long)
/// <SIZE_SECTION_PREFIX><host target>
/// | 1 (8 bytes)
/// ...
///
/// Further, these fat objects can be "partially" linked by a platform linker:
/// 1) ld -r a_fat.o b_fat.o c_fat.o -o abc_fat.o
/// 2) ld -r a_fat.o -L. -lbc -o abc_fat.o
///   where libbc.a is a static library created from b_fat.o and c_fat.o.
/// This will still result in a fat object. But this object will have bundle and
/// size sections for the same triple concatenated:
/// ...
/// <OFFLOAD_BUNDLER_MAGIC_STR><target triple 1>
/// | binary data for the <target 1>'s bundle (from a_fat.o)
/// | binary data for the <target 1>'s bundle (from b_fat.o)
/// | binary data for the <target 1>'s bundle (from c_fat.o)
/// <SIZE_SECTION_PREFIX><target triple 1>
/// | size of the <target1>'s bundle (8 bytes) (from a_fat.o)
/// | size of the <target1>'s bundle (8 bytes) (from b_fat.o)
/// | size of the <target1>'s bundle (8 bytes) (from c_fat.o)
/// ...
///
/// The alignment of all the added sections is set to one to avoid padding
/// between concatenated parts.
///
/// The unbundler is able to unbundle both kinds of the fat objects. The first
/// one can be handled either with -type=o or -type=oo option, the second one -
/// with -type=oo option only. In the latter case unbundling may result in
/// multiple files per target, and the output file in this case is a list of
/// actual outputs.
///
class ObjectFileHandler final : public FileHandler {
  /// Keeps infomation about a bundle for a particular target.
  struct BundleInfo final {
    /// The section that contains bundle data, can be a concatenation of a
    /// number of individual bundles if produced via partial linkage of multiple
    /// fat objects.
    section_iterator BundleSection;
    /// The sizes (in correct order) of the individual bundles constituting
    /// bundle data.
    SmallVector<uint64_t, 4> ObjectSizes;

    BundleInfo(section_iterator S) : BundleSection(S) {}
  };
  /// The object file we are currently dealing with.
  std::unique_ptr<ObjectFile> Obj;

  /// Maps triple string to its bundle information
  StringMap<std::unique_ptr<BundleInfo>> TripleToBundleInfo;
  /// The two iterators below are to support the
  /// ReadBundleStart/ReadBundle/ReadBundleEnd iteration mechanism
  StringMap<std::unique_ptr<BundleInfo>>::iterator CurBundle;
  StringMap<std::unique_ptr<BundleInfo>>::iterator NextBundle;

  /// Return the input file contents.
  StringRef getInputFileContents() const { return Obj->getData(); }

  /// Return bundle name (<kind>-<triple>) if the provided section is an offload
  /// section.
  static Expected<Optional<StringRef>> IsOffloadSection(SectionRef CurSection,
                                                        StringRef NamePrefix) {
    Expected<StringRef> NameOrErr = CurSection.getName();
    if (!NameOrErr)
      return NameOrErr.takeError();

    // If it does not start with given prefix, just skip this section.
    if (!NameOrErr->startswith(NamePrefix))
      return None;

    // Return the suffix.
    return NameOrErr->substr(NamePrefix.size());
  }

  /// Total number of inputs.
  unsigned NumberOfInputs = 0;

  /// Total number of processed inputs, i.e, inputs that were already
  /// read from the buffers.
  unsigned NumberOfProcessedInputs = 0;

  /// Input sizes.
  SmallVector<uint64_t, 16u> InputSizes;

public:
  ObjectFileHandler(std::unique_ptr<ObjectFile> ObjIn)
      : FileHandler(), Obj(std::move(ObjIn)),
        CurBundle(TripleToBundleInfo.end()),
        NextBundle(TripleToBundleInfo.end()) {}

  ~ObjectFileHandler() final {}

  // Iterate through sections and create a map from triple to relevant bundle
  // information.
  Error ReadHeader(MemoryBuffer &Input) final {
    for (section_iterator Sec = Obj->section_begin(); Sec != Obj->section_end();
         ++Sec) {
      // Test if current section is an offload bundle section
      Expected<Optional<StringRef>> BundleOrErr =
          IsOffloadSection(*Sec, OFFLOAD_BUNDLER_MAGIC_STR);
      if (!BundleOrErr)
        return BundleOrErr.takeError();
      if (*BundleOrErr) {
        StringRef OffloadTriple = **BundleOrErr;
        std::unique_ptr<BundleInfo> &BI = TripleToBundleInfo[OffloadTriple];
        assert(!BI.get() || BI->BundleSection == Obj->section_end());

        if (!BI.get()) {
          BI.reset(new BundleInfo(Sec));
        } else {
          BI->BundleSection = Sec;
        }
        continue;
      }
      // Test if current section is an offload bundle size section
      BundleOrErr = IsOffloadSection(*Sec, SIZE_SECTION_PREFIX);
      if (!BundleOrErr)
        return BundleOrErr.takeError();
      if (*BundleOrErr) {
        StringRef OffloadTriple = **BundleOrErr;

        // yes, it is - parse object sizes
        Expected<StringRef> Content = Sec->getContents();
        if (!Content)
          return Content.takeError();
        unsigned int ElemSize = sizeof(uint64_t);

        // the size of the size section must be a multiple of ElemSize
        if (Content->size() % ElemSize != 0)
          return createStringError(
              errc::invalid_argument,
              "invalid size of the bundle size section for triple " +
                  OffloadTriple + ": " + Twine(Content->size()));
        // read sizes
        llvm::support::endianness E = Obj->isLittleEndian()
                                          ? llvm::support::endianness::little
                                          : llvm::support::endianness::big;
        std::unique_ptr<BundleInfo> &BI = TripleToBundleInfo[OffloadTriple];
        assert(!BI.get() || BI->ObjectSizes.size() == 0);

        if (!BI.get()) {
          BI.reset(new BundleInfo(Obj->section_end()));
        }
        for (const char *Ptr = Content->data();
             Ptr < Content->data() + Content->size(); Ptr += ElemSize) {
          uint64_t Size = support::endian::read64(Ptr, E);
          BI->ObjectSizes.push_back(Size);
        }
      }
    }
    NextBundle = TripleToBundleInfo.begin();
    return Error::success();
  }

  Expected<Optional<StringRef>> ReadBundleStart(MemoryBuffer &Input) final {
    if (NextBundle == TripleToBundleInfo.end())
      return None;
    CurBundle = NextBundle;
    NextBundle++;
    return CurBundle->getKey();
  }

  Error ReadBundleEnd(MemoryBuffer &Input) final { return Error::success(); }

  Error ReadBundle(raw_fd_ostream &OS, MemoryBuffer &Input) {
    llvm_unreachable("must not be called for the ObjectFileHandler");
  }

  Error ReadBundle(StringRef OutName, MemoryBuffer &Input) final {
    assert(CurBundle != TripleToBundleInfo.end() &&
           "all bundles have been read already");

    // TODO: temporary workaround to copy fat object to the host output until
    // driver is fixed to correctly handle list file for the host bundle in
    // 'oo' mode.
    if (FilesType == "oo" && hasHostKind(CurBundle->getKey())) {
      std::error_code EC;
      raw_fd_ostream OS(OutName, EC);

      if (EC)
        return createFileError(OutName, EC);
      OS.write(Input.getBufferStart(), Input.getBufferSize());
      return Error::success();
    }

    // Read content of the section representing the bundle
    Expected<StringRef> Content =
        CurBundle->second->BundleSection->getContents();
    if (!Content)
      return Content.takeError();
    const char *ObjData = Content->data();
    // Determine the number of "device objects" (or individual bundles
    // concatenated by partial linkage) in the bundle:
    const auto &SizeVec = CurBundle->second->ObjectSizes;
    auto NumObjects = SizeVec.size();
    bool FileListMode = FilesType == "oo";

    if (NumObjects > 1 && !FileListMode)
      return createStringError(
          errc::invalid_argument,
          "'o' file type is requested, but the fat object contains multiple "
          "device objects; use 'oo' instead");
    std::string FileList;

    // Iterate through individual objects and extract them
    for (size_t I = 0; I < NumObjects; ++I) {
      uint64_t ObjSize = SizeVec[I];
      StringRef ObjFileName = OutName;
      SmallString<128> Path;

      // If not in file list mode there is no need in a temporary file - output
      // goes directly to what was specified in -outputs. The same is true for
      // the host triple.
      if (FileListMode) {
        std::error_code EC =
            sys::fs::createTemporaryFile(TempFileNameBase, "devo", Path);
        ObjFileName = Path.data();

        if (EC)
          return createFileError(ObjFileName, EC);
      }
      std::error_code EC;
      raw_fd_ostream OS(ObjFileName, EC);

      if (EC)
        return createFileError(ObjFileName, EC);
      OS.write(ObjData, ObjSize);

      if (FileListMode) {
        // add the written file name to the output list of files
        FileList = (Twine(FileList) + Twine(ObjFileName) + Twine("\n")).str();
      }
      // Move "object data" pointer to the next object within the concatenated
      // bundle.
      ObjData += ObjSize;
    }
    if (FileListMode) {
      // dump the list of files into the file list specified in -outputs for the
      // current target
      std::error_code EC;
      raw_fd_ostream OS1(OutName, EC);

      if (EC)
        return createFileError(OutName, EC);
      OS1.write(FileList.data(), FileList.size());
    }
    return Error::success();
  }

  Error WriteHeader(raw_fd_ostream &OS,
                    ArrayRef<std::unique_ptr<MemoryBuffer>> Inputs) final {
    assert(HostInputIndex != ~0u && "Host input index not defined.");

    // Record number of inputs.
    NumberOfInputs = Inputs.size();

    // And input sizes.
    for (unsigned I = 0; I < NumberOfInputs; ++I)
      InputSizes.push_back(Inputs[I]->getBufferSize());
    return Error::success();
  }

  Error WriteBundleStart(raw_fd_ostream &OS, StringRef TargetTriple) final {
    ++NumberOfProcessedInputs;
    return Error::success();
  }

  Error WriteBundleEnd(raw_fd_ostream &OS, StringRef TargetTriple) final {
    assert(NumberOfProcessedInputs <= NumberOfInputs &&
           "Processing more inputs that actually exist!");
    assert(HostInputIndex != ~0u && "Host input index not defined.");

    // If this is not the last output, we don't have to do anything.
    if (NumberOfProcessedInputs != NumberOfInputs)
      return Error::success();

    // Find llvm-objcopy in order to create the bundle binary.
    ErrorOr<std::string> Objcopy = sys::findProgramByName(
        "llvm-objcopy", sys::path::parent_path(BundlerExecutable));
    if (!Objcopy)
      Objcopy = sys::findProgramByName("llvm-objcopy");
<<<<<<< HEAD
    if (!Objcopy) {
      errs() << "error: unable to find 'llvm-objcopy' in path.\n";
      return true;
    }
=======
    if (!Objcopy)
      return createStringError(Objcopy.getError(),
                               "unable to find 'llvm-objcopy' in path");
>>>>>>> e4eba774

    // We write to the output file directly. So, we close it and use the name
    // to pass down to llvm-objcopy.
    OS.close();

    // Temp files that need to be removed.
    struct Dummy : public SmallVector<std::string, 8u> {
      ~Dummy() {
        for (const auto &File : *this)
          sys::fs::remove(File);
        clear();
      }
    } TempFiles;

    // Helper lambda that creates temporary file with given contents.
    auto CreateTempFile =
        [&TempFiles](ArrayRef<char> Contents) -> Expected<std::string> {
      SmallString<128u> FileName;
      if (std::error_code EC = sys::fs::createTemporaryFile(
              "clang-offload-bundler", "tmp", FileName))
        return createFileError(FileName, EC);
      TempFiles.push_back(FileName.c_str());

      std::error_code EC;
      raw_fd_ostream HostFile(FileName, EC);
      if (EC)
        return createFileError(FileName, EC);
      HostFile.write(Contents.data(), Contents.size());
      return TempFiles.back();
    };

    // Compose command line for the objcopy tool.
    BumpPtrAllocator Alloc;
    StringSaver SS{Alloc};
    SmallVector<StringRef, 8u> ObjcopyArgs{"llvm-objcopy"};
    for (unsigned I = 0; I < NumberOfInputs; ++I) {
      ObjcopyArgs.push_back(SS.save(Twine("--add-section=") +
                                    OFFLOAD_BUNDLER_MAGIC_STR + TargetNames[I] +
                                    "=" + InputFileNames[I]));

      // Create temporary file with the section size contents.
      Expected<std::string> SizeFileOrErr = CreateTempFile(makeArrayRef(
          reinterpret_cast<char *>(&InputSizes[I]), sizeof(InputSizes[I])));
      if (!SizeFileOrErr)
        return SizeFileOrErr.takeError();

      // And add one more section with target object size.
      ObjcopyArgs.push_back(SS.save(Twine("--add-section=") +
                                    SIZE_SECTION_PREFIX + TargetNames[I] + "=" +
                                    *SizeFileOrErr));
    }
    ObjcopyArgs.push_back(InputFileNames[HostInputIndex]);
    ObjcopyArgs.push_back(OutputFileNames.front());

    // If the user asked for the commands to be printed out, we do that instead
    // of executing it.
    if (PrintExternalCommands) {
      errs() << "\"" << *Objcopy << "\"";
      for (StringRef Arg : drop_begin(ObjcopyArgs, 1))
        errs() << " \"" << Arg << "\"";
      errs() << "\n";
    } else {
      if (sys::ExecuteAndWait(*Objcopy, ObjcopyArgs))
        return createStringError(inconvertibleErrorCode(),
                                 "'llvm-objcopy' tool failed");
    }

    return Error::success();
  }

  Error WriteBundle(raw_fd_ostream &OS, MemoryBuffer &Input) final {
    return Error::success();
  }
};

/// Handler for text files. The bundled file will have the following format.
///
/// "Comment OFFLOAD_BUNDLER_MAGIC_STR__START__ triple"
/// Bundle 1
/// "Comment OFFLOAD_BUNDLER_MAGIC_STR__END__ triple"
/// ...
/// "Comment OFFLOAD_BUNDLER_MAGIC_STR__START__ triple"
/// Bundle N
/// "Comment OFFLOAD_BUNDLER_MAGIC_STR__END__ triple"
class TextFileHandler final : public FileHandler {
  /// String that begins a line comment.
  StringRef Comment;

  /// String that initiates a bundle.
  std::string BundleStartString;

  /// String that closes a bundle.
  std::string BundleEndString;

  /// Number of chars read from input.
  size_t ReadChars = 0u;

protected:
  Error ReadHeader(MemoryBuffer &Input) final { return Error::success(); }

  Expected<Optional<StringRef>> ReadBundleStart(MemoryBuffer &Input) final {
    StringRef FC = Input.getBuffer();

    // Find start of the bundle.
    ReadChars = FC.find(BundleStartString, ReadChars);
    if (ReadChars == FC.npos)
      return None;

    // Get position of the triple.
    size_t TripleStart = ReadChars = ReadChars + BundleStartString.size();

    // Get position that closes the triple.
    size_t TripleEnd = ReadChars = FC.find("\n", ReadChars);
    if (TripleEnd == FC.npos)
      return None;

    // Next time we read after the new line.
    ++ReadChars;

    return StringRef(&FC.data()[TripleStart], TripleEnd - TripleStart);
  }

  Error ReadBundleEnd(MemoryBuffer &Input) final {
    StringRef FC = Input.getBuffer();

    // Read up to the next new line.
    assert(FC[ReadChars] == '\n' && "The bundle should end with a new line.");

    size_t TripleEnd = ReadChars = FC.find("\n", ReadChars + 1);
    if (TripleEnd != FC.npos)
      // Next time we read after the new line.
      ++ReadChars;

    return Error::success();
  }

  using FileHandler::ReadBundle; // to avoid hiding via the overload below

  Error ReadBundle(raw_fd_ostream &OS, MemoryBuffer &Input) final {
    StringRef FC = Input.getBuffer();
    size_t BundleStart = ReadChars;

    // Find end of the bundle.
    size_t BundleEnd = ReadChars = FC.find(BundleEndString, ReadChars);

    StringRef Bundle(&FC.data()[BundleStart], BundleEnd - BundleStart);
    OS << Bundle;

    return Error::success();
  }

  Error WriteHeader(raw_fd_ostream &OS,
                    ArrayRef<std::unique_ptr<MemoryBuffer>> Inputs) final {
    return Error::success();
  }

  Error WriteBundleStart(raw_fd_ostream &OS, StringRef TargetTriple) final {
    OS << BundleStartString << TargetTriple << "\n";
    return Error::success();
  }

  Error WriteBundleEnd(raw_fd_ostream &OS, StringRef TargetTriple) final {
    OS << BundleEndString << TargetTriple << "\n";
    return Error::success();
  }

  Error WriteBundle(raw_fd_ostream &OS, MemoryBuffer &Input) final {
    OS << Input.getBuffer();
    return Error::success();
  }

public:
  TextFileHandler(StringRef Comment)
      : FileHandler(), Comment(Comment), ReadChars(0) {
    BundleStartString =
        "\n" + Comment.str() + " " OFFLOAD_BUNDLER_MAGIC_STR "__START__ ";
    BundleEndString =
        "\n" + Comment.str() + " " OFFLOAD_BUNDLER_MAGIC_STR "__END__ ";
  }
};

/// Archive file handler. Only unbundling is supported so far.
class ArchiveFileHandler final : public FileHandler {
  /// Archive we are dealing with.
  std::unique_ptr<Archive> Ar;

  /// Union of bundle names from all object. The value is a count of how many
  /// times we've seen the bundle in the archive object(s).
  StringMap<unsigned> Bundles;

  /// Iterators over the bundle names.
  StringMap<unsigned>::iterator CurrBundle = Bundles.end();
  StringMap<unsigned>::iterator NextBundle = Bundles.end();

public:
  ArchiveFileHandler() = default;
  ~ArchiveFileHandler() = default;

  Error ReadHeader(MemoryBuffer &Input) override {
    // Create archive instance for the given input.
    auto ArOrErr = Archive::create(Input);
    if (!ArOrErr)
      return ArOrErr.takeError();
    Ar = std::move(*ArOrErr);

    // Read all children.
    Error Err = Error::success();
    for (auto &C : Ar->children(Err)) {
      auto BinOrErr = C.getAsBinary();
      if (!BinOrErr) {
        if (auto Err = isNotObjectErrorInvalidFileType(BinOrErr.takeError()))
          return Err;
        continue;
      }

      auto &Bin = BinOrErr.get();
      if (!Bin->isObject())
        continue;

      auto Obj = std::unique_ptr<ObjectFile>(cast<ObjectFile>(Bin.release()));
      auto Buf = MemoryBuffer::getMemBuffer(Obj->getMemoryBufferRef(), false);

      // Collect the list of bundles from the object.
      ObjectFileHandler OFH(std::move(Obj));
      if (Error Err = OFH.ReadHeader(*Buf))
        return Err;
      Expected<Optional<StringRef>> NameOrErr = OFH.ReadBundleStart(*Buf);
      if (!NameOrErr)
        return NameOrErr.takeError();
      while (*NameOrErr) {
        ++Bundles[**NameOrErr];
        NameOrErr = OFH.ReadBundleStart(*Buf);
        if (!NameOrErr)
          return NameOrErr.takeError();
      }
    }
    if (Err)
      return Err;

    CurrBundle = Bundles.end();
    NextBundle = Bundles.begin();
    return Error::success();
  }

  Expected<Optional<StringRef>> ReadBundleStart(MemoryBuffer &Input) override {
    if (NextBundle == Bundles.end())
      return None;
    CurrBundle = NextBundle++;
    return CurrBundle->first();
  }

  Error ReadBundleEnd(MemoryBuffer &Input) override { return Error::success(); }

  Error ReadBundle(StringRef OutName, MemoryBuffer &Input) override {
    assert(CurrBundle->second && "attempt to extract nonexistent bundle");

    bool FileListMode = FilesType == "aoo";

    // In single-file mode we do not expect to see bundle more than once.
    if (!FileListMode && CurrBundle->second > 1)
      return createStringError(
          errc::invalid_argument,
          "'ao' file type is requested, but the archive contains multiple "
          "device objects; use 'aoo' instead");

    // In file-list mode archive unbundling produces multiple files, so output
    // file is a file list where we write the unbundled object names.
    SmallVector<char, 0u> FileListBuf;
    raw_svector_ostream FileList{FileListBuf};

    // Read all children.
    Error Err = Error::success();
    for (auto &C : Ar->children(Err)) {
      auto BinOrErr = C.getAsBinary();
      if (!BinOrErr) {
        if (auto Err = isNotObjectErrorInvalidFileType(BinOrErr.takeError()))
          return Err;
        continue;
      }

      auto &Bin = BinOrErr.get();
      if (!Bin->isObject())
        continue;

      auto Obj = std::unique_ptr<ObjectFile>(cast<ObjectFile>(Bin.release()));
      auto Buf = MemoryBuffer::getMemBuffer(Obj->getMemoryBufferRef(), false);

      ObjectFileHandler OFH(std::move(Obj));
      if (Error Err = OFH.ReadHeader(*Buf))
        return Err;
      Expected<Optional<StringRef>> NameOrErr = OFH.ReadBundleStart(*Buf);
      if (!NameOrErr)
        return NameOrErr.takeError();
      while (*NameOrErr) {
        auto TT = **NameOrErr;
        if (TT == CurrBundle->first()) {
          // This is the bundle we are looking for. Create temporary file where
          // the device part will be extracted if we are in the file-list mode,
          // or write directly to the output file otherwise.
          SmallString<128u> ChildFileName;
          if (FileListMode) {
            auto EC = sys::fs::createTemporaryFile(TempFileNameBase, "o",
                                                   ChildFileName);
            if (EC)
              return createFileError(ChildFileName, EC);
          } else
            ChildFileName = OutName;

          // And extract the bundle.
          if (Error Err = OFH.ReadBundle(ChildFileName, *Buf))
            return Err;
          if (Error Err = OFH.ReadBundleEnd(*Buf))
            return Err;

          if (FileListMode)
            // Add temporary file name with the device part to the output file
            // list.
            FileList << ChildFileName << "\n";
        }
        NameOrErr = OFH.ReadBundleStart(*Buf);
        if (!NameOrErr)
          return NameOrErr.takeError();
      }
    }
    if (Err)
      return Err;

    if (FileListMode) {
      // Dump file list to the output file.
      std::error_code EC;
      raw_fd_ostream OS(OutName, EC);
      if (EC)
        return createFileError(OutName, EC);
      OS << FileList.str();
    }
    return Error::success();
  }

  Error ReadBundle(raw_fd_ostream &OS, MemoryBuffer &Input) override {
    llvm_unreachable("must not be called for the ArchiveFileHandler");
  }

  Error WriteHeader(raw_fd_ostream &OS,
                    ArrayRef<std::unique_ptr<MemoryBuffer>> Inputs) override {
    llvm_unreachable("unsupported for the ArchiveFileHandler");
  }

  Error WriteBundleStart(raw_fd_ostream &OS, StringRef TargetTriple) override {
    llvm_unreachable("unsupported for the ArchiveFileHandler");
  }

  Error WriteBundleEnd(raw_fd_ostream &OS, StringRef TargetTriple) override {
    llvm_unreachable("unsupported for the ArchiveFileHandler");
  }

  Error WriteBundle(raw_fd_ostream &OS, MemoryBuffer &Input) override {
    llvm_unreachable("unsupported for the ArchiveFileHandler");
  }
};

/// Return an appropriate object file handler. We use the specific object
/// handler if we know how to deal with that format, otherwise we use a default
/// binary file handler.
static std::unique_ptr<FileHandler>
CreateObjectFileHandler(MemoryBuffer &FirstInput) {
  // Check if the input file format is one that we know how to deal with.
  Expected<std::unique_ptr<Binary>> BinaryOrErr = createBinary(FirstInput);

  // We only support regular object files. If failed to open the input as a
  // known binary or this is not an object file use the default binary handler.
  if (errorToBool(BinaryOrErr.takeError()) || !isa<ObjectFile>(*BinaryOrErr))
    return std::make_unique<BinaryFileHandler>();

  // Otherwise create an object file handler. The handler will be owned by the
  // client of this function.
  return std::make_unique<ObjectFileHandler>(
      std::unique_ptr<ObjectFile>(cast<ObjectFile>(BinaryOrErr->release())));
}

/// Return an appropriate handler given the input files and options.
static Expected<std::unique_ptr<FileHandler>>
CreateFileHandler(MemoryBuffer &FirstInput) {
  if (FilesType == "i")
    return std::make_unique<TextFileHandler>(/*Comment=*/"//");
  if (FilesType == "ii")
<<<<<<< HEAD
    return new TextFileHandler(/*Comment=*/"//");
  if (FilesType == "cui")
    return new TextFileHandler(/*Comment=*/"//");
  // TODO: `.d` should be eventually removed once `-M` and its variants are
  // handled properly in offload compilation.
  if (FilesType == "d")
    return new TextFileHandler(/*Comment=*/"#");
=======
    return std::make_unique<TextFileHandler>(/*Comment=*/"//");
  if (FilesType == "cui")
    return std::make_unique<TextFileHandler>(/*Comment=*/"//");
  // TODO: `.d` should be eventually removed once `-M` and its variants are
  // handled properly in offload compilation.
  if (FilesType == "d")
    return std::make_unique<TextFileHandler>(/*Comment=*/"#");
>>>>>>> e4eba774
  if (FilesType == "ll")
    return std::make_unique<TextFileHandler>(/*Comment=*/";");
  if (FilesType == "bc")
    return std::make_unique<BinaryFileHandler>();
  if (FilesType == "s")
    return std::make_unique<TextFileHandler>(/*Comment=*/"#");
  if (FilesType == "o" || FilesType == "oo")
    return CreateObjectFileHandler(FirstInput);
  if (FilesType == "gch")
    return std::make_unique<BinaryFileHandler>();
  if (FilesType == "ast")
    return std::make_unique<BinaryFileHandler>();
  if (FilesType == "ao" || FilesType == "aoo")
    return std::make_unique<ArchiveFileHandler>();

  return createStringError(errc::invalid_argument,
                           "'" + FilesType + "': invalid file type specified");
}

/// Bundle the files. Return true if an error was found.
static Error BundleFiles() {
  std::error_code EC;

  if (FilesType == "ao" || FilesType == "aoo")
    return createStringError(errc::invalid_argument,
                             "bundling is not supported for archives");

  // Create output file.
  raw_fd_ostream OutputFile(OutputFileNames.front(), EC, sys::fs::OF_None);
  if (EC)
    return createFileError(OutputFileNames.front(), EC);

  // Open input files.
  SmallVector<std::unique_ptr<MemoryBuffer>, 8u> InputBuffers;
  InputBuffers.reserve(InputFileNames.size());
  for (auto &I : InputFileNames) {
    ErrorOr<std::unique_ptr<MemoryBuffer>> CodeOrErr =
        MemoryBuffer::getFileOrSTDIN(I);
    if (std::error_code EC = CodeOrErr.getError())
      return createFileError(I, EC);
    InputBuffers.emplace_back(std::move(*CodeOrErr));
  }

  // Get the file handler. We use the host buffer as reference.
  assert(HostInputIndex != ~0u && "Host input index undefined??");
  Expected<std::unique_ptr<FileHandler>> FileHandlerOrErr =
      CreateFileHandler(*InputBuffers[HostInputIndex]);
  if (!FileHandlerOrErr)
    return FileHandlerOrErr.takeError();

  std::unique_ptr<FileHandler> &FH = *FileHandlerOrErr;
  assert(FH);

  // Write header.
  if (Error Err = FH->WriteHeader(OutputFile, InputBuffers))
    return Err;

  // Write all bundles along with the start/end markers. If an error was found
  // writing the end of the bundle component, abort the bundle writing.
  auto Input = InputBuffers.begin();
  for (auto &Triple : TargetNames) {
    if (Error Err = FH->WriteBundleStart(OutputFile, Triple))
      return Err;
    if (Error Err = FH->WriteBundle(OutputFile, **Input))
      return Err;
    if (Error Err = FH->WriteBundleEnd(OutputFile, Triple))
      return Err;
    ++Input;
  }
  return Error::success();
}

// Unbundle the files. Return true if an error was found.
static Error UnbundleFiles() {
  // Open Input file.
  ErrorOr<std::unique_ptr<MemoryBuffer>> CodeOrErr =
      MemoryBuffer::getFileOrSTDIN(InputFileNames.front());
  if (std::error_code EC = CodeOrErr.getError())
    return createFileError(InputFileNames.front(), EC);

  MemoryBuffer &Input = **CodeOrErr;

  // Select the right files handler.
  Expected<std::unique_ptr<FileHandler>> FileHandlerOrErr =
      CreateFileHandler(Input);
  if (!FileHandlerOrErr)
    return FileHandlerOrErr.takeError();

  std::unique_ptr<FileHandler> &FH = *FileHandlerOrErr;
  assert(FH);

  // Seed temporary filename generation with the stem of the input file.
  FH->SetTempFileNameBase(llvm::sys::path::stem(InputFileNames.front()));

  // Read the header of the bundled file.
  if (Error Err = FH->ReadHeader(Input))
    return Err;

  // Create a work list that consist of the map triple/output file.
  StringMap<StringRef> Worklist;
  auto Output = OutputFileNames.begin();
  for (auto &Triple : TargetNames) {
    Worklist[Triple] = *Output;
    ++Output;
  }

  // Read all the bundles that are in the work list. If we find no bundles we
  // assume the file is meant for the host target.
  bool FoundHostBundle = false;
  while (!Worklist.empty()) {
    Expected<Optional<StringRef>> CurTripleOrErr = FH->ReadBundleStart(Input);
    if (!CurTripleOrErr)
      return CurTripleOrErr.takeError();

    // We don't have more bundles.
    if (!*CurTripleOrErr)
      break;

    StringRef CurTriple = **CurTripleOrErr;
    assert(!CurTriple.empty());

    auto Output = Worklist.find(CurTriple);
    // The file may have more bundles for other targets, that we don't care
    // about. Therefore, move on to the next triple
    if (Output == Worklist.end())
      continue;

    // Check if the output file can be opened and copy the bundle to it.
    if (Error Err = FH->ReadBundle(Output->second, Input))
      return Err;
    if (Error Err = FH->ReadBundleEnd(Input))
      return Err;
    Worklist.erase(Output);

    // Record if we found the host bundle.
    if (hasHostKind(CurTriple))
      FoundHostBundle = true;
  }

  // If no bundles were found, assume the input file is the host bundle and
  // create empty files for the remaining targets.
  if (Worklist.size() == TargetNames.size()) {
    for (auto &E : Worklist) {
      std::error_code EC;
      raw_fd_ostream OutputFile(E.second, EC, sys::fs::OF_None);
      if (EC)
        return createFileError(E.second, EC);

      // If this entry has a host kind, copy the input file to the output file
      // except for the archive unbundling where output is a list file.
      if (hasHostKind(E.first()) && FilesType != "ao" && FilesType != "aoo")
        OutputFile.write(Input.getBufferStart(), Input.getBufferSize());
    }
    return Error::success();
  }

  // If we found elements, we emit an error if none of those were for the host
  // in case host bundle name was provided in command line.
  if (!FoundHostBundle && HostInputIndex != ~0u)
    return createStringError(inconvertibleErrorCode(),
                             "Can't find bundle for the host target");

  // If we still have any elements in the worklist, create empty files for them.
  for (auto &E : Worklist) {
    std::error_code EC;
    raw_fd_ostream OutputFile(E.second, EC, sys::fs::OF_None);
    if (EC)
      return createFileError(E.second, EC);
  }

  return Error::success();
}

// Unbundle the files. Return true if an error was found.
static Expected<bool> CheckBundledSection() {
  // Open Input file.
  ErrorOr<std::unique_ptr<MemoryBuffer>> CodeOrErr =
      MemoryBuffer::getFileOrSTDIN(InputFileNames.front());
  if (std::error_code EC = CodeOrErr.getError())
    return createFileError(InputFileNames.front(), EC);
  MemoryBuffer &Input = *CodeOrErr.get();

  // Select the right files handler.
  Expected<std::unique_ptr<FileHandler>> FileHandlerOrErr =
      CreateFileHandler(Input);
  if (!FileHandlerOrErr)
    return FileHandlerOrErr.takeError();

  std::unique_ptr<FileHandler> &FH = *FileHandlerOrErr;

  // Quit if we don't have a handler.
  if (!FH)
    return true;

  // Seed temporary filename generation with the stem of the input file.
  FH->SetTempFileNameBase(llvm::sys::path::stem(InputFileNames.front()));

  // Read the header of the bundled file.
  if (Error Err = FH->ReadHeader(Input))
    return std::move(Err);

  StringRef triple = TargetNames.front();
  // Read all the bundles that are in the work list. If we find no bundles we
  // assume the file is meant for the host target.
  bool found = false;
  while (!found) {
    Expected<Optional<StringRef>> CurTripleOrErr = FH->ReadBundleStart(Input);
    if (!CurTripleOrErr)
      return CurTripleOrErr.takeError();

    // We don't have more bundles.
    if (!*CurTripleOrErr)
      break;

    if (*CurTripleOrErr == triple) {
      found = true;
      break;
    }
  }
  return found;
}

static void PrintVersion(raw_ostream &OS) {
  OS << clang::getClangToolFullVersion("clang-offload-bundler") << '\n';
}

int main(int argc, const char **argv) {
  sys::PrintStackTraceOnErrorSignal(argv[0]);

  cl::HideUnrelatedOptions(ClangOffloadBundlerCategory);
  cl::SetVersionPrinter(PrintVersion);
  cl::ParseCommandLineOptions(
      argc, argv,
      "A tool to bundle several input files of the specified type <type> \n"
      "referring to the same source file but different targets into a single \n"
      "one. The resulting file can also be unbundled into different files by \n"
      "this tool if -unbundle is provided.\n");

  if (Help) {
    cl::PrintHelpMessage();
    return 0;
  }

  auto reportError = [argv](Error E) {
    logAllUnhandledErrors(std::move(E), WithColor::error(errs(), argv[0]));
  };

  if (Unbundle && CheckSection) {
    reportError(createStringError(
        errc::invalid_argument,
        "-unbundle and -check-section are not compatible options"));
    return 1;
  }

  bool Error = false;

  // -check-section
  if (CheckSection) {
    if (InputFileNames.size() != 1) {
      Error = true;
      reportError(
          createStringError(errc::invalid_argument,
                            "only one input file supported in checking mode"));
    }
    if (TargetNames.size() != 1) {
      Error = true;
      reportError(
          createStringError(errc::invalid_argument,
                            "only one target supported in checking mode"));
    }
    if (OutputFileNames.size() != 0) {
      Error = true;
      reportError(createStringError(
          errc::invalid_argument, "no output file supported in checking mode"));
    }
  }
  // -unbundle
  else if (Unbundle) {
    if (InputFileNames.size() != 1) {
      Error = true;
      reportError(createStringError(
          errc::invalid_argument,
          "only one input file supported in unbundling mode"));
    }
    if (OutputFileNames.size() != TargetNames.size()) {
      Error = true;
      reportError(createStringError(errc::invalid_argument,
                                    "number of output files and targets should "
                                    "match in unbundling mode"));
    }
  }
  // no explicit option: bundle
  else {
    if (OutputFileNames.size() != 1) {
      Error = true;
      reportError(createStringError(
          errc::invalid_argument,
          "only one output file supported in bundling mode"));
    }
    if (InputFileNames.size() != TargetNames.size()) {
      Error = true;
      reportError(createStringError(
          errc::invalid_argument,
          "number of input files and targets should match in bundling mode"));
    }
  }

  // Verify that the offload kinds and triples are known. We also check that we
  // have exactly one host target.
  unsigned Index = 0u;
  unsigned HostTargetNum = 0u;
  for (StringRef Target : TargetNames) {
    StringRef Kind;
    StringRef Triple;
    getOffloadKindAndTriple(Target, Kind, Triple);

    bool KindIsValid = !Kind.empty();
    KindIsValid = KindIsValid && StringSwitch<bool>(Kind)
                                     .Case("host", true)
                                     .Case("openmp", true)
                                     .Case("hip", true)
                                     .Case("sycl", true)
                                     .Case("fpga", true)
                                     .Default(false);

    bool TripleIsValid = !Triple.empty();
    llvm::Triple T(Triple);
    TripleIsValid &= T.getArch() != Triple::UnknownArch;

    if (!KindIsValid || !TripleIsValid) {
      Error = true;

      SmallVector<char, 128u> Buf;
      raw_svector_ostream Msg(Buf);
      Msg << "invalid target '" << Target << "'";
      if (!KindIsValid)
        Msg << ", unknown offloading kind '" << Kind << "'";
      if (!TripleIsValid)
        Msg << ", unknown target triple '" << Triple << "'";
      reportError(createStringError(errc::invalid_argument, Msg.str()));
    }

    if (KindIsValid && Kind == "host") {
      ++HostTargetNum;
      // Save the index of the input that refers to the host.
      HostInputIndex = Index;
    }

    ++Index;
  }

  // Host triple is not really needed for unbundling operation, so do not
  // treat missing host triple as error if we do unbundling.
  if (!CheckSection &&
      ((Unbundle && HostTargetNum > 1) || (!Unbundle && HostTargetNum != 1))) {
    Error = true;
    reportError(createStringError(errc::invalid_argument,
                                  "expecting exactly one host target but got " +
                                      Twine(HostTargetNum)));
  }

  if (Error)
    return 1;

  // Save the current executable directory as it will be useful to find other
  // tools.
  BundlerExecutable = sys::fs::getMainExecutable(argv[0], &BundlerExecutable);

  if (CheckSection) {
    Expected<bool> Res = CheckBundledSection();
    if (!Res) {
      reportError(Res.takeError());
      return 1;
    }
    return !*Res;
  }
  if (llvm::Error Err = Unbundle ? UnbundleFiles() : BundleFiles()) {
    reportError(std::move(Err));
    return 1;
  }
  return 0;
}<|MERGE_RESOLUTION|>--- conflicted
+++ resolved
@@ -705,16 +705,9 @@
         "llvm-objcopy", sys::path::parent_path(BundlerExecutable));
     if (!Objcopy)
       Objcopy = sys::findProgramByName("llvm-objcopy");
-<<<<<<< HEAD
-    if (!Objcopy) {
-      errs() << "error: unable to find 'llvm-objcopy' in path.\n";
-      return true;
-    }
-=======
     if (!Objcopy)
       return createStringError(Objcopy.getError(),
                                "unable to find 'llvm-objcopy' in path");
->>>>>>> e4eba774
 
     // We write to the output file directly. So, we close it and use the name
     // to pass down to llvm-objcopy.
@@ -1100,15 +1093,6 @@
   if (FilesType == "i")
     return std::make_unique<TextFileHandler>(/*Comment=*/"//");
   if (FilesType == "ii")
-<<<<<<< HEAD
-    return new TextFileHandler(/*Comment=*/"//");
-  if (FilesType == "cui")
-    return new TextFileHandler(/*Comment=*/"//");
-  // TODO: `.d` should be eventually removed once `-M` and its variants are
-  // handled properly in offload compilation.
-  if (FilesType == "d")
-    return new TextFileHandler(/*Comment=*/"#");
-=======
     return std::make_unique<TextFileHandler>(/*Comment=*/"//");
   if (FilesType == "cui")
     return std::make_unique<TextFileHandler>(/*Comment=*/"//");
@@ -1116,7 +1100,6 @@
   // handled properly in offload compilation.
   if (FilesType == "d")
     return std::make_unique<TextFileHandler>(/*Comment=*/"#");
->>>>>>> e4eba774
   if (FilesType == "ll")
     return std::make_unique<TextFileHandler>(/*Comment=*/";");
   if (FilesType == "bc")
