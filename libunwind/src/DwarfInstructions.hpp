//===----------------------------------------------------------------------===//
//
// Part of the LLVM Project, under the Apache License v2.0 with LLVM Exceptions.
// See https://llvm.org/LICENSE.txt for license information.
// SPDX-License-Identifier: Apache-2.0 WITH LLVM-exception
//
//
//  Processor specific interpretation of DWARF unwind info.
//
//===----------------------------------------------------------------------===//

#ifndef __DWARF_INSTRUCTIONS_HPP__
#define __DWARF_INSTRUCTIONS_HPP__

#include <stdint.h>
#include <stdio.h>
#include <stdlib.h>

#include "DwarfParser.hpp"
#include "Registers.hpp"
#include "config.h"
#include "dwarf2.h"
#include "libunwind_ext.h"


namespace libunwind {


/// DwarfInstructions maps abstract DWARF unwind instructions to a particular
/// architecture
template <typename A, typename R>
class DwarfInstructions {
public:
  typedef typename A::pint_t pint_t;
  typedef typename A::sint_t sint_t;

  static int stepWithDwarf(A &addressSpace, pint_t pc, pint_t fdeStart,
                           R &registers, bool &isSignalFrame, bool stage2);

private:

  enum {
    DW_X86_64_RET_ADDR = 16
  };

  enum {
    DW_X86_RET_ADDR = 8
  };

  typedef typename CFI_Parser<A>::RegisterLocation  RegisterLocation;
  typedef typename CFI_Parser<A>::PrologInfo        PrologInfo;
  typedef typename CFI_Parser<A>::FDE_Info          FDE_Info;
  typedef typename CFI_Parser<A>::CIE_Info          CIE_Info;

  static pint_t evaluateExpression(pint_t expression, A &addressSpace,
                                   const R &registers,
                                   pint_t initialStackValue);
  static pint_t getSavedRegister(A &addressSpace, const R &registers,
                                 pint_t cfa, const RegisterLocation &savedReg);
  static double getSavedFloatRegister(A &addressSpace, const R &registers,
                                  pint_t cfa, const RegisterLocation &savedReg);
  static v128 getSavedVectorRegister(A &addressSpace, const R &registers,
                                  pint_t cfa, const RegisterLocation &savedReg);

  static pint_t getCFA(A &addressSpace, const PrologInfo &prolog,
                       const R &registers) {
    if (prolog.cfaRegister != 0)
      return (pint_t)((sint_t)registers.getRegister((int)prolog.cfaRegister) +
             prolog.cfaRegisterOffset);
    if (prolog.cfaExpression != 0)
      return evaluateExpression((pint_t)prolog.cfaExpression, addressSpace, 
                                registers, 0);
    assert(0 && "getCFA(): unknown location");
    __builtin_unreachable();
  }
#if defined(_LIBUNWIND_TARGET_AARCH64)
  static bool getRA_SIGN_STATE(A &addressSpace, R registers, pint_t cfa,
                               PrologInfo &prolog);
#endif
};

template <typename R>
auto getSparcWCookie(const R &r, int) -> decltype(r.getWCookie()) {
  return r.getWCookie();
}
template <typename R> uint64_t getSparcWCookie(const R &, long) {
  return 0;
}

template <typename A, typename R>
typename A::pint_t DwarfInstructions<A, R>::getSavedRegister(
    A &addressSpace, const R &registers, pint_t cfa,
    const RegisterLocation &savedReg) {
  switch (savedReg.location) {
  case CFI_Parser<A>::kRegisterInCFA:
    return (pint_t)addressSpace.getRegister(cfa + (pint_t)savedReg.value);

  case CFI_Parser<A>::kRegisterInCFADecrypt: // sparc64 specific
    return (pint_t)(addressSpace.getP(cfa + (pint_t)savedReg.value) ^
           getSparcWCookie(registers, 0));

  case CFI_Parser<A>::kRegisterAtExpression:
    return (pint_t)addressSpace.getRegister(evaluateExpression(
        (pint_t)savedReg.value, addressSpace, registers, cfa));

  case CFI_Parser<A>::kRegisterIsExpression:
    return evaluateExpression((pint_t)savedReg.value, addressSpace,
                              registers, cfa);

  case CFI_Parser<A>::kRegisterInRegister:
    return registers.getRegister((int)savedReg.value);
  case CFI_Parser<A>::kRegisterUndefined:
    return 0;
  case CFI_Parser<A>::kRegisterUnused:
  case CFI_Parser<A>::kRegisterOffsetFromCFA:
    // FIX ME
    break;
  }
  _LIBUNWIND_ABORT("unsupported restore location for register");
}

template <typename A, typename R>
double DwarfInstructions<A, R>::getSavedFloatRegister(
    A &addressSpace, const R &registers, pint_t cfa,
    const RegisterLocation &savedReg) {
  switch (savedReg.location) {
  case CFI_Parser<A>::kRegisterInCFA:
    return addressSpace.getDouble(cfa + (pint_t)savedReg.value);

  case CFI_Parser<A>::kRegisterAtExpression:
    return addressSpace.getDouble(
        evaluateExpression((pint_t)savedReg.value, addressSpace,
                            registers, cfa));
  case CFI_Parser<A>::kRegisterUndefined:
    return 0.0;
  case CFI_Parser<A>::kRegisterInRegister:
#ifndef _LIBUNWIND_TARGET_ARM
    return registers.getFloatRegister((int)savedReg.value);
#endif
  case CFI_Parser<A>::kRegisterIsExpression:
  case CFI_Parser<A>::kRegisterUnused:
  case CFI_Parser<A>::kRegisterOffsetFromCFA:
  case CFI_Parser<A>::kRegisterInCFADecrypt:
    // FIX ME
    break;
  }
  _LIBUNWIND_ABORT("unsupported restore location for float register");
}

template <typename A, typename R>
v128 DwarfInstructions<A, R>::getSavedVectorRegister(
    A &addressSpace, const R &registers, pint_t cfa,
    const RegisterLocation &savedReg) {
  switch (savedReg.location) {
  case CFI_Parser<A>::kRegisterInCFA:
    return addressSpace.getVector(cfa + (pint_t)savedReg.value);

  case CFI_Parser<A>::kRegisterAtExpression:
    return addressSpace.getVector(
        evaluateExpression((pint_t)savedReg.value, addressSpace,
                            registers, cfa));

  case CFI_Parser<A>::kRegisterIsExpression:
  case CFI_Parser<A>::kRegisterUnused:
  case CFI_Parser<A>::kRegisterUndefined:
  case CFI_Parser<A>::kRegisterOffsetFromCFA:
  case CFI_Parser<A>::kRegisterInRegister:
  case CFI_Parser<A>::kRegisterInCFADecrypt:
    // FIX ME
    break;
  }
  _LIBUNWIND_ABORT("unsupported restore location for vector register");
}
#if defined(_LIBUNWIND_TARGET_AARCH64)
template <typename A, typename R>
bool DwarfInstructions<A, R>::getRA_SIGN_STATE(A &addressSpace, R registers,
                                               pint_t cfa, PrologInfo &prolog) {
  pint_t raSignState;
  auto regloc = prolog.savedRegisters[UNW_AARCH64_RA_SIGN_STATE];
  if (regloc.location == CFI_Parser<A>::kRegisterUnused)
    raSignState = static_cast<pint_t>(regloc.value);
  else
    raSignState = getSavedRegister(addressSpace, registers, cfa, regloc);

  // Only bit[0] is meaningful.
  return raSignState & 0x01;
}
#endif

template <typename A, typename R>
int DwarfInstructions<A, R>::stepWithDwarf(A &addressSpace, pint_t pc,
                                           pint_t fdeStart, R &registers,
                                           bool &isSignalFrame, bool stage2) {
  FDE_Info fdeInfo;
  CIE_Info cieInfo;
  if (CFI_Parser<A>::decodeFDE(addressSpace, fdeStart, &fdeInfo,
                               &cieInfo) == NULL) {
    PrologInfo prolog;
    if (CFI_Parser<A>::parseFDEInstructions(addressSpace, fdeInfo, cieInfo, pc,
                                            R::getArch(), &prolog)) {
      // get pointer to cfa (architecture specific)
      pint_t cfa = getCFA(addressSpace, prolog, registers);

      (void)stage2;
<<<<<<< HEAD
#if defined(_LIBUNWIND_TARGET_AARCH64)
=======
      // __unw_step_stage2 is not used for cross unwinding, so we use
      // __aarch64__ rather than LIBUNWIND_TARGET_AARCH64 to make sure we are
      // building for AArch64 natively.
#if defined(__aarch64__)
>>>>>>> f788a4d7
      if (stage2 && cieInfo.mteTaggedFrame) {
        pint_t sp = registers.getSP();
        pint_t p = sp;
        // AArch64 doesn't require the value of SP to be 16-byte aligned at
        // all times, only at memory accesses and public interfaces [1]. Thus,
        // a signal could arrive at a point where SP is not aligned properly.
        // In that case, the kernel fixes up [2] the signal frame, but we
        // still have a misaligned SP in the previous frame. If that signal
        // handler caused stack unwinding, we would have an unaligned SP.
        // We do not need to fix up the CFA, as that is the SP at a "public
        // interface".
        // [1]:
        // https://github.com/ARM-software/abi-aa/blob/main/aapcs64/aapcs64.rst#622the-stack
        // [2]:
        // https://github.com/torvalds/linux/blob/1930a6e739c4b4a654a69164dbe39e554d228915/arch/arm64/kernel/signal.c#L718
        p &= ~0xfULL;
        // CFA is the bottom of the current stack frame.
        for (; p < cfa; p += 16) {
          __asm__ __volatile__(".arch_extension memtag\n"
                               "stg %[Ptr], [%[Ptr]]\n"
                               :
                               : [Ptr] "r"(p)
                               : "memory");
        }
      }
#endif
      // restore registers that DWARF says were saved
      R newRegisters = registers;

      // Typically, the CFA is the stack pointer at the call site in
      // the previous frame. However, there are scenarios in which this is not
      // true. For example, if we switched to a new stack. In that case, the
      // value of the previous SP might be indicated by a CFI directive.
      //
      // We set the SP here to the CFA, allowing for it to be overridden
      // by a CFI directive later on.
      newRegisters.setSP(cfa);

      pint_t returnAddress = 0;
      constexpr int lastReg = R::lastDwarfRegNum();
      static_assert(static_cast<int>(CFI_Parser<A>::kMaxRegisterNumber) >=
                        lastReg,
                    "register range too large");
      assert(lastReg >= (int)cieInfo.returnAddressRegister &&
             "register range does not contain return address register");
      for (int i = 0; i <= lastReg; ++i) {
        if (prolog.savedRegisters[i].location !=
            CFI_Parser<A>::kRegisterUnused) {
          if (registers.validFloatRegister(i))
            newRegisters.setFloatRegister(
                i, getSavedFloatRegister(addressSpace, registers, cfa,
                                         prolog.savedRegisters[i]));
          else if (registers.validVectorRegister(i))
            newRegisters.setVectorRegister(
                i, getSavedVectorRegister(addressSpace, registers, cfa,
                                          prolog.savedRegisters[i]));
          else if (i == (int)cieInfo.returnAddressRegister)
            returnAddress = getSavedRegister(addressSpace, registers, cfa,
                                             prolog.savedRegisters[i]);
          else if (registers.validRegister(i))
            newRegisters.setRegister(
                i, getSavedRegister(addressSpace, registers, cfa,
                                    prolog.savedRegisters[i]));
          else
            return UNW_EBADREG;
        } else if (i == (int)cieInfo.returnAddressRegister) {
            // Leaf function keeps the return address in register and there is no
            // explicit instructions how to restore it.
            returnAddress = registers.getRegister(cieInfo.returnAddressRegister);
        }
      }

      isSignalFrame = cieInfo.isSignalFrame;

#if defined(_LIBUNWIND_TARGET_AARCH64)
      // If the target is aarch64 then the return address may have been signed
      // using the v8.3 pointer authentication extensions. The original
      // return address needs to be authenticated before the return address is
      // restored. autia1716 is used instead of autia as autia1716 assembles
      // to a NOP on pre-v8.3a architectures.
      if ((R::getArch() == REGISTERS_ARM64) &&
          getRA_SIGN_STATE(addressSpace, registers, cfa, prolog) &&
          returnAddress != 0) {
#if !defined(_LIBUNWIND_IS_NATIVE_ONLY)
        return UNW_ECROSSRASIGNING;
#else
        register unsigned long long x17 __asm("x17") = returnAddress;
        register unsigned long long x16 __asm("x16") = cfa;

        // These are the autia1716/autib1716 instructions. The hint instructions
        // are used here as gcc does not assemble autia1716/autib1716 for pre
        // armv8.3a targets.
        if (cieInfo.addressesSignedWithBKey)
          asm("hint 0xe" : "+r"(x17) : "r"(x16)); // autib1716
        else
          asm("hint 0xc" : "+r"(x17) : "r"(x16)); // autia1716
        returnAddress = x17;
#endif
      }
#endif

#if defined(_LIBUNWIND_IS_NATIVE_ONLY) && defined(_LIBUNWIND_TARGET_ARM) &&    \
    defined(__ARM_FEATURE_PAUTH)
      if ((R::getArch() == REGISTERS_ARM) &&
          prolog.savedRegisters[UNW_ARM_RA_AUTH_CODE].value) {
        pint_t pac =
            getSavedRegister(addressSpace, registers, cfa,
                             prolog.savedRegisters[UNW_ARM_RA_AUTH_CODE]);
        __asm__ __volatile__("autg %0, %1, %2"
                             :
                             : "r"(pac), "r"(returnAddress), "r"(cfa)
                             :);
      }
#endif

#if defined(_LIBUNWIND_TARGET_SPARC)
      if (R::getArch() == REGISTERS_SPARC) {
        // Skip call site instruction and delay slot
        returnAddress += 8;
        // Skip unimp instruction if function returns a struct
        if ((addressSpace.get32(returnAddress) & 0xC1C00000) == 0)
          returnAddress += 4;
      }
#endif

#if defined(_LIBUNWIND_TARGET_SPARC64)
      // Skip call site instruction and delay slot.
      if (R::getArch() == REGISTERS_SPARC64)
        returnAddress += 8;
#endif

#if defined(_LIBUNWIND_TARGET_PPC64)
#define PPC64_ELFV1_R2_LOAD_INST_ENCODING 0xe8410028u // ld r2,40(r1)
#define PPC64_ELFV1_R2_OFFSET 40
#define PPC64_ELFV2_R2_LOAD_INST_ENCODING 0xe8410018u // ld r2,24(r1)
#define PPC64_ELFV2_R2_OFFSET 24
      // If the instruction at return address is a TOC (r2) restore,
      // then r2 was saved and needs to be restored.
      // ELFv2 ABI specifies that the TOC Pointer must be saved at SP + 24,
      // while in ELFv1 ABI it is saved at SP + 40.
      if (R::getArch() == REGISTERS_PPC64 && returnAddress != 0) {
        pint_t sp = newRegisters.getRegister(UNW_REG_SP);
        pint_t r2 = 0;
        switch (addressSpace.get32(returnAddress)) {
        case PPC64_ELFV1_R2_LOAD_INST_ENCODING:
          r2 = addressSpace.get64(sp + PPC64_ELFV1_R2_OFFSET);
          break;
        case PPC64_ELFV2_R2_LOAD_INST_ENCODING:
          r2 = addressSpace.get64(sp + PPC64_ELFV2_R2_OFFSET);
          break;
        }
        if (r2)
          newRegisters.setRegister(UNW_PPC64_R2, r2);
      }
#endif

      // Return address is address after call site instruction, so setting IP to
      // that does simulates a return.
      newRegisters.setIP(returnAddress);

      // Simulate the step by replacing the register set with the new ones.
      registers = newRegisters;

      return UNW_STEP_SUCCESS;
    }
  }
  return UNW_EBADFRAME;
}

template <typename A, typename R>
typename A::pint_t
DwarfInstructions<A, R>::evaluateExpression(pint_t expression, A &addressSpace,
                                            const R &registers,
                                            pint_t initialStackValue) {
  const bool log = false;
  pint_t p = expression;
  pint_t expressionEnd = expression + 20; // temp, until len read
  pint_t length = (pint_t)addressSpace.getULEB128(p, expressionEnd);
  expressionEnd = p + length;
  if (log)
    fprintf(stderr, "evaluateExpression(): length=%" PRIu64 "\n",
            (uint64_t)length);
  pint_t stack[100];
  pint_t *sp = stack;
  *(++sp) = initialStackValue;

  while (p < expressionEnd) {
    if (log) {
      for (pint_t *t = sp; t > stack; --t) {
        fprintf(stderr, "sp[] = 0x%" PRIx64 "\n", (uint64_t)(*t));
      }
    }
    uint8_t opcode = addressSpace.get8(p++);
    sint_t svalue, svalue2;
    pint_t value;
    uint32_t reg;
    switch (opcode) {
    case DW_OP_addr:
      // push immediate address sized value
      value = addressSpace.getP(p);
      p += sizeof(pint_t);
      *(++sp) = value;
      if (log)
        fprintf(stderr, "push 0x%" PRIx64 "\n", (uint64_t)value);
      break;

    case DW_OP_deref:
      // pop stack, dereference, push result
      value = *sp--;
      *(++sp) = addressSpace.getP(value);
      if (log)
        fprintf(stderr, "dereference 0x%" PRIx64 "\n", (uint64_t)value);
      break;

    case DW_OP_const1u:
      // push immediate 1 byte value
      value = addressSpace.get8(p);
      p += 1;
      *(++sp) = value;
      if (log)
        fprintf(stderr, "push 0x%" PRIx64 "\n", (uint64_t)value);
      break;

    case DW_OP_const1s:
      // push immediate 1 byte signed value
      svalue = (int8_t) addressSpace.get8(p);
      p += 1;
      *(++sp) = (pint_t)svalue;
      if (log)
        fprintf(stderr, "push 0x%" PRIx64 "\n", (uint64_t)svalue);
      break;

    case DW_OP_const2u:
      // push immediate 2 byte value
      value = addressSpace.get16(p);
      p += 2;
      *(++sp) = value;
      if (log)
        fprintf(stderr, "push 0x%" PRIx64 "\n", (uint64_t)value);
      break;

    case DW_OP_const2s:
      // push immediate 2 byte signed value
      svalue = (int16_t) addressSpace.get16(p);
      p += 2;
      *(++sp) = (pint_t)svalue;
      if (log)
        fprintf(stderr, "push 0x%" PRIx64 "\n", (uint64_t)svalue);
      break;

    case DW_OP_const4u:
      // push immediate 4 byte value
      value = addressSpace.get32(p);
      p += 4;
      *(++sp) = value;
      if (log)
        fprintf(stderr, "push 0x%" PRIx64 "\n", (uint64_t)value);
      break;

    case DW_OP_const4s:
      // push immediate 4 byte signed value
      svalue = (int32_t)addressSpace.get32(p);
      p += 4;
      *(++sp) = (pint_t)svalue;
      if (log)
        fprintf(stderr, "push 0x%" PRIx64 "\n", (uint64_t)svalue);
      break;

    case DW_OP_const8u:
      // push immediate 8 byte value
      value = (pint_t)addressSpace.get64(p);
      p += 8;
      *(++sp) = value;
      if (log)
        fprintf(stderr, "push 0x%" PRIx64 "\n", (uint64_t)value);
      break;

    case DW_OP_const8s:
      // push immediate 8 byte signed value
      value = (pint_t)addressSpace.get64(p);
      p += 8;
      *(++sp) = value;
      if (log)
        fprintf(stderr, "push 0x%" PRIx64 "\n", (uint64_t)value);
      break;

    case DW_OP_constu:
      // push immediate ULEB128 value
      value = (pint_t)addressSpace.getULEB128(p, expressionEnd);
      *(++sp) = value;
      if (log)
        fprintf(stderr, "push 0x%" PRIx64 "\n", (uint64_t)value);
      break;

    case DW_OP_consts:
      // push immediate SLEB128 value
      svalue = (sint_t)addressSpace.getSLEB128(p, expressionEnd);
      *(++sp) = (pint_t)svalue;
      if (log)
        fprintf(stderr, "push 0x%" PRIx64 "\n", (uint64_t)svalue);
      break;

    case DW_OP_dup:
      // push top of stack
      value = *sp;
      *(++sp) = value;
      if (log)
        fprintf(stderr, "duplicate top of stack\n");
      break;

    case DW_OP_drop:
      // pop
      --sp;
      if (log)
        fprintf(stderr, "pop top of stack\n");
      break;

    case DW_OP_over:
      // dup second
      value = sp[-1];
      *(++sp) = value;
      if (log)
        fprintf(stderr, "duplicate second in stack\n");
      break;

    case DW_OP_pick:
      // pick from
      reg = addressSpace.get8(p);
      p += 1;
      value = sp[-(int)reg];
      *(++sp) = value;
      if (log)
        fprintf(stderr, "duplicate %d in stack\n", reg);
      break;

    case DW_OP_swap:
      // swap top two
      value = sp[0];
      sp[0] = sp[-1];
      sp[-1] = value;
      if (log)
        fprintf(stderr, "swap top of stack\n");
      break;

    case DW_OP_rot:
      // rotate top three
      value = sp[0];
      sp[0] = sp[-1];
      sp[-1] = sp[-2];
      sp[-2] = value;
      if (log)
        fprintf(stderr, "rotate top three of stack\n");
      break;

    case DW_OP_xderef:
      // pop stack, dereference, push result
      value = *sp--;
      *sp = *((pint_t*)value);
      if (log)
        fprintf(stderr, "x-dereference 0x%" PRIx64 "\n", (uint64_t)value);
      break;

    case DW_OP_abs:
      svalue = (sint_t)*sp;
      if (svalue < 0)
        *sp = (pint_t)(-svalue);
      if (log)
        fprintf(stderr, "abs\n");
      break;

    case DW_OP_and:
      value = *sp--;
      *sp &= value;
      if (log)
        fprintf(stderr, "and\n");
      break;

    case DW_OP_div:
      svalue = (sint_t)(*sp--);
      svalue2 = (sint_t)*sp;
      *sp = (pint_t)(svalue2 / svalue);
      if (log)
        fprintf(stderr, "div\n");
      break;

    case DW_OP_minus:
      value = *sp--;
      *sp = *sp - value;
      if (log)
        fprintf(stderr, "minus\n");
      break;

    case DW_OP_mod:
      svalue = (sint_t)(*sp--);
      svalue2 = (sint_t)*sp;
      *sp = (pint_t)(svalue2 % svalue);
      if (log)
        fprintf(stderr, "module\n");
      break;

    case DW_OP_mul:
      svalue = (sint_t)(*sp--);
      svalue2 = (sint_t)*sp;
      *sp = (pint_t)(svalue2 * svalue);
      if (log)
        fprintf(stderr, "mul\n");
      break;

    case DW_OP_neg:
      *sp = 0 - *sp;
      if (log)
        fprintf(stderr, "neg\n");
      break;

    case DW_OP_not:
      svalue = (sint_t)(*sp);
      *sp = (pint_t)(~svalue);
      if (log)
        fprintf(stderr, "not\n");
      break;

    case DW_OP_or:
      value = *sp--;
      *sp |= value;
      if (log)
        fprintf(stderr, "or\n");
      break;

    case DW_OP_plus:
      value = *sp--;
      *sp += value;
      if (log)
        fprintf(stderr, "plus\n");
      break;

    case DW_OP_plus_uconst:
      // pop stack, add uelb128 constant, push result
      *sp += static_cast<pint_t>(addressSpace.getULEB128(p, expressionEnd));
      if (log)
        fprintf(stderr, "add constant\n");
      break;

    case DW_OP_shl:
      value = *sp--;
      *sp = *sp << value;
      if (log)
        fprintf(stderr, "shift left\n");
      break;

    case DW_OP_shr:
      value = *sp--;
      *sp = *sp >> value;
      if (log)
        fprintf(stderr, "shift left\n");
      break;

    case DW_OP_shra:
      value = *sp--;
      svalue = (sint_t)*sp;
      *sp = (pint_t)(svalue >> value);
      if (log)
        fprintf(stderr, "shift left arithmetic\n");
      break;

    case DW_OP_xor:
      value = *sp--;
      *sp ^= value;
      if (log)
        fprintf(stderr, "xor\n");
      break;

    case DW_OP_skip:
      svalue = (int16_t) addressSpace.get16(p);
      p += 2;
      p = (pint_t)((sint_t)p + svalue);
      if (log)
        fprintf(stderr, "skip %" PRIu64 "\n", (uint64_t)svalue);
      break;

    case DW_OP_bra:
      svalue = (int16_t) addressSpace.get16(p);
      p += 2;
      if (*sp--)
        p = (pint_t)((sint_t)p + svalue);
      if (log)
        fprintf(stderr, "bra %" PRIu64 "\n", (uint64_t)svalue);
      break;

    case DW_OP_eq:
      value = *sp--;
      *sp = (*sp == value);
      if (log)
        fprintf(stderr, "eq\n");
      break;

    case DW_OP_ge:
      value = *sp--;
      *sp = (*sp >= value);
      if (log)
        fprintf(stderr, "ge\n");
      break;

    case DW_OP_gt:
      value = *sp--;
      *sp = (*sp > value);
      if (log)
        fprintf(stderr, "gt\n");
      break;

    case DW_OP_le:
      value = *sp--;
      *sp = (*sp <= value);
      if (log)
        fprintf(stderr, "le\n");
      break;

    case DW_OP_lt:
      value = *sp--;
      *sp = (*sp < value);
      if (log)
        fprintf(stderr, "lt\n");
      break;

    case DW_OP_ne:
      value = *sp--;
      *sp = (*sp != value);
      if (log)
        fprintf(stderr, "ne\n");
      break;

    case DW_OP_lit0:
    case DW_OP_lit1:
    case DW_OP_lit2:
    case DW_OP_lit3:
    case DW_OP_lit4:
    case DW_OP_lit5:
    case DW_OP_lit6:
    case DW_OP_lit7:
    case DW_OP_lit8:
    case DW_OP_lit9:
    case DW_OP_lit10:
    case DW_OP_lit11:
    case DW_OP_lit12:
    case DW_OP_lit13:
    case DW_OP_lit14:
    case DW_OP_lit15:
    case DW_OP_lit16:
    case DW_OP_lit17:
    case DW_OP_lit18:
    case DW_OP_lit19:
    case DW_OP_lit20:
    case DW_OP_lit21:
    case DW_OP_lit22:
    case DW_OP_lit23:
    case DW_OP_lit24:
    case DW_OP_lit25:
    case DW_OP_lit26:
    case DW_OP_lit27:
    case DW_OP_lit28:
    case DW_OP_lit29:
    case DW_OP_lit30:
    case DW_OP_lit31:
      value = static_cast<pint_t>(opcode - DW_OP_lit0);
      *(++sp) = value;
      if (log)
        fprintf(stderr, "push literal 0x%" PRIx64 "\n", (uint64_t)value);
      break;

    case DW_OP_reg0:
    case DW_OP_reg1:
    case DW_OP_reg2:
    case DW_OP_reg3:
    case DW_OP_reg4:
    case DW_OP_reg5:
    case DW_OP_reg6:
    case DW_OP_reg7:
    case DW_OP_reg8:
    case DW_OP_reg9:
    case DW_OP_reg10:
    case DW_OP_reg11:
    case DW_OP_reg12:
    case DW_OP_reg13:
    case DW_OP_reg14:
    case DW_OP_reg15:
    case DW_OP_reg16:
    case DW_OP_reg17:
    case DW_OP_reg18:
    case DW_OP_reg19:
    case DW_OP_reg20:
    case DW_OP_reg21:
    case DW_OP_reg22:
    case DW_OP_reg23:
    case DW_OP_reg24:
    case DW_OP_reg25:
    case DW_OP_reg26:
    case DW_OP_reg27:
    case DW_OP_reg28:
    case DW_OP_reg29:
    case DW_OP_reg30:
    case DW_OP_reg31:
      reg = static_cast<uint32_t>(opcode - DW_OP_reg0);
      *(++sp) = registers.getRegister((int)reg);
      if (log)
        fprintf(stderr, "push reg %d\n", reg);
      break;

    case DW_OP_regx:
      reg = static_cast<uint32_t>(addressSpace.getULEB128(p, expressionEnd));
      *(++sp) = registers.getRegister((int)reg);
      if (log)
        fprintf(stderr, "push reg %d + 0x%" PRIx64 "\n", reg, (uint64_t)svalue);
      break;

    case DW_OP_breg0:
    case DW_OP_breg1:
    case DW_OP_breg2:
    case DW_OP_breg3:
    case DW_OP_breg4:
    case DW_OP_breg5:
    case DW_OP_breg6:
    case DW_OP_breg7:
    case DW_OP_breg8:
    case DW_OP_breg9:
    case DW_OP_breg10:
    case DW_OP_breg11:
    case DW_OP_breg12:
    case DW_OP_breg13:
    case DW_OP_breg14:
    case DW_OP_breg15:
    case DW_OP_breg16:
    case DW_OP_breg17:
    case DW_OP_breg18:
    case DW_OP_breg19:
    case DW_OP_breg20:
    case DW_OP_breg21:
    case DW_OP_breg22:
    case DW_OP_breg23:
    case DW_OP_breg24:
    case DW_OP_breg25:
    case DW_OP_breg26:
    case DW_OP_breg27:
    case DW_OP_breg28:
    case DW_OP_breg29:
    case DW_OP_breg30:
    case DW_OP_breg31:
      reg = static_cast<uint32_t>(opcode - DW_OP_breg0);
      svalue = (sint_t)addressSpace.getSLEB128(p, expressionEnd);
      svalue += static_cast<sint_t>(registers.getRegister((int)reg));
      *(++sp) = (pint_t)(svalue);
      if (log)
        fprintf(stderr, "push reg %d + 0x%" PRIx64 "\n", reg, (uint64_t)svalue);
      break;

    case DW_OP_bregx:
      reg = static_cast<uint32_t>(addressSpace.getULEB128(p, expressionEnd));
      svalue = (sint_t)addressSpace.getSLEB128(p, expressionEnd);
      svalue += static_cast<sint_t>(registers.getRegister((int)reg));
      *(++sp) = (pint_t)(svalue);
      if (log)
        fprintf(stderr, "push reg %d + 0x%" PRIx64 "\n", reg, (uint64_t)svalue);
      break;

    case DW_OP_fbreg:
      _LIBUNWIND_ABORT("DW_OP_fbreg not implemented");
      break;

    case DW_OP_piece:
      _LIBUNWIND_ABORT("DW_OP_piece not implemented");
      break;

    case DW_OP_deref_size:
      // pop stack, dereference, push result
      value = *sp--;
      switch (addressSpace.get8(p++)) {
      case 1:
        value = addressSpace.get8(value);
        break;
      case 2:
        value = addressSpace.get16(value);
        break;
      case 4:
        value = addressSpace.get32(value);
        break;
      case 8:
        value = (pint_t)addressSpace.get64(value);
        break;
      default:
        _LIBUNWIND_ABORT("DW_OP_deref_size with bad size");
      }
      *(++sp) = value;
      if (log)
        fprintf(stderr, "sized dereference 0x%" PRIx64 "\n", (uint64_t)value);
      break;

    case DW_OP_xderef_size:
    case DW_OP_nop:
    case DW_OP_push_object_addres:
    case DW_OP_call2:
    case DW_OP_call4:
    case DW_OP_call_ref:
    default:
      _LIBUNWIND_ABORT("DWARF opcode not implemented");
    }

  }
  if (log)
    fprintf(stderr, "expression evaluates to 0x%" PRIx64 "\n", (uint64_t)*sp);
  return *sp;
}



} // namespace libunwind

#endif // __DWARF_INSTRUCTIONS_HPP__<|MERGE_RESOLUTION|>--- conflicted
+++ resolved
@@ -202,14 +202,10 @@
       pint_t cfa = getCFA(addressSpace, prolog, registers);
 
       (void)stage2;
-<<<<<<< HEAD
-#if defined(_LIBUNWIND_TARGET_AARCH64)
-=======
       // __unw_step_stage2 is not used for cross unwinding, so we use
       // __aarch64__ rather than LIBUNWIND_TARGET_AARCH64 to make sure we are
       // building for AArch64 natively.
 #if defined(__aarch64__)
->>>>>>> f788a4d7
       if (stage2 && cieInfo.mteTaggedFrame) {
         pint_t sp = registers.getSP();
         pint_t p = sp;
