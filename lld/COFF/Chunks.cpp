//===- Chunks.cpp ---------------------------------------------------------===//
//
// Part of the LLVM Project, under the Apache License v2.0 with LLVM Exceptions.
// See https://llvm.org/LICENSE.txt for license information.
// SPDX-License-Identifier: Apache-2.0 WITH LLVM-exception
//
//===----------------------------------------------------------------------===//

#include "Chunks.h"
#include "COFFLinkerContext.h"
#include "InputFiles.h"
#include "SymbolTable.h"
#include "Symbols.h"
#include "Writer.h"
#include "llvm/ADT/STLExtras.h"
#include "llvm/ADT/StringExtras.h"
#include "llvm/ADT/Twine.h"
#include "llvm/BinaryFormat/COFF.h"
#include "llvm/Object/COFF.h"
#include "llvm/Support/Debug.h"
#include "llvm/Support/Endian.h"
#include "llvm/Support/raw_ostream.h"
#include <algorithm>
#include <iterator>

using namespace llvm;
using namespace llvm::object;
using namespace llvm::support::endian;
using namespace llvm::COFF;
using llvm::support::ulittle32_t;

namespace lld::coff {

SectionChunk::SectionChunk(ObjFile *f, const coff_section *h, Kind k)
    : Chunk(k), file(f), header(h), repl(this) {
  // Initialize relocs.
  if (file)
    setRelocs(file->getCOFFObj()->getRelocations(header));

  // Initialize sectionName.
  StringRef sectionName;
  if (file) {
    if (Expected<StringRef> e = file->getCOFFObj()->getSectionName(header))
      sectionName = *e;
  }
  sectionNameData = sectionName.data();
  sectionNameSize = sectionName.size();

  setAlignment(header->getAlignment());

  hasData = !(header->Characteristics & IMAGE_SCN_CNT_UNINITIALIZED_DATA);

  // If linker GC is disabled, every chunk starts out alive.  If linker GC is
  // enabled, treat non-comdat sections as roots. Generally optimized object
  // files will be built with -ffunction-sections or /Gy, so most things worth
  // stripping will be in a comdat.
  if (file)
    live = !file->ctx.config.doGC || !isCOMDAT();
  else
    live = true;
}

// SectionChunk is one of the most frequently allocated classes, so it is
// important to keep it as compact as possible. As of this writing, the number
// below is the size of this class on x64 platforms.
static_assert(sizeof(SectionChunk) <= 88, "SectionChunk grew unexpectedly");

static void add16(uint8_t *p, int16_t v) { write16le(p, read16le(p) + v); }
static void add32(uint8_t *p, int32_t v) { write32le(p, read32le(p) + v); }
static void add64(uint8_t *p, int64_t v) { write64le(p, read64le(p) + v); }
static void or16(uint8_t *p, uint16_t v) { write16le(p, read16le(p) | v); }
static void or32(uint8_t *p, uint32_t v) { write32le(p, read32le(p) | v); }

// Verify that given sections are appropriate targets for SECREL
// relocations. This check is relaxed because unfortunately debug
// sections have section-relative relocations against absolute symbols.
static bool checkSecRel(const SectionChunk *sec, OutputSection *os) {
  if (os)
    return true;
  if (sec->isCodeView())
    return false;
  error("SECREL relocation cannot be applied to absolute symbols");
  return false;
}

static void applySecRel(const SectionChunk *sec, uint8_t *off,
                        OutputSection *os, uint64_t s) {
  if (!checkSecRel(sec, os))
    return;
  uint64_t secRel = s - os->getRVA();
  if (secRel > UINT32_MAX) {
    error("overflow in SECREL relocation in section: " + sec->getSectionName());
    return;
  }
  add32(off, secRel);
}

static void applySecIdx(uint8_t *off, OutputSection *os,
                        unsigned numOutputSections) {
  // numOutputSections is the largest valid section index. Make sure that
  // it fits in 16 bits.
  assert(numOutputSections <= 0xffff && "size of outputSections is too big");

  // Absolute symbol doesn't have section index, but section index relocation
  // against absolute symbol should be resolved to one plus the last output
  // section index. This is required for compatibility with MSVC.
  if (os)
    add16(off, os->sectionIndex);
  else
    add16(off, numOutputSections + 1);
}

void SectionChunk::applyRelX64(uint8_t *off, uint16_t type, OutputSection *os,
                               uint64_t s, uint64_t p,
                               uint64_t imageBase) const {
  switch (type) {
  case IMAGE_REL_AMD64_ADDR32:
    add32(off, s + imageBase);
    break;
  case IMAGE_REL_AMD64_ADDR64:
    add64(off, s + imageBase);
    break;
  case IMAGE_REL_AMD64_ADDR32NB: add32(off, s); break;
  case IMAGE_REL_AMD64_REL32:    add32(off, s - p - 4); break;
  case IMAGE_REL_AMD64_REL32_1:  add32(off, s - p - 5); break;
  case IMAGE_REL_AMD64_REL32_2:  add32(off, s - p - 6); break;
  case IMAGE_REL_AMD64_REL32_3:  add32(off, s - p - 7); break;
  case IMAGE_REL_AMD64_REL32_4:  add32(off, s - p - 8); break;
  case IMAGE_REL_AMD64_REL32_5:  add32(off, s - p - 9); break;
  case IMAGE_REL_AMD64_SECTION:
    applySecIdx(off, os, file->ctx.outputSections.size());
    break;
  case IMAGE_REL_AMD64_SECREL:   applySecRel(this, off, os, s); break;
  default:
    error("unsupported relocation type 0x" + Twine::utohexstr(type) + " in " +
          toString(file));
  }
}

void SectionChunk::applyRelX86(uint8_t *off, uint16_t type, OutputSection *os,
                               uint64_t s, uint64_t p,
                               uint64_t imageBase) const {
  switch (type) {
  case IMAGE_REL_I386_ABSOLUTE: break;
  case IMAGE_REL_I386_DIR32:
    add32(off, s + imageBase);
    break;
  case IMAGE_REL_I386_DIR32NB:  add32(off, s); break;
  case IMAGE_REL_I386_REL32:    add32(off, s - p - 4); break;
  case IMAGE_REL_I386_SECTION:
    applySecIdx(off, os, file->ctx.outputSections.size());
    break;
  case IMAGE_REL_I386_SECREL:   applySecRel(this, off, os, s); break;
  default:
    error("unsupported relocation type 0x" + Twine::utohexstr(type) + " in " +
          toString(file));
  }
}

static void applyMOV(uint8_t *off, uint16_t v) {
  write16le(off, (read16le(off) & 0xfbf0) | ((v & 0x800) >> 1) | ((v >> 12) & 0xf));
  write16le(off + 2, (read16le(off + 2) & 0x8f00) | ((v & 0x700) << 4) | (v & 0xff));
}

static uint16_t readMOV(uint8_t *off, bool movt) {
  uint16_t op1 = read16le(off);
  if ((op1 & 0xfbf0) != (movt ? 0xf2c0 : 0xf240))
    error("unexpected instruction in " + Twine(movt ? "MOVT" : "MOVW") +
          " instruction in MOV32T relocation");
  uint16_t op2 = read16le(off + 2);
  if ((op2 & 0x8000) != 0)
    error("unexpected instruction in " + Twine(movt ? "MOVT" : "MOVW") +
          " instruction in MOV32T relocation");
  return (op2 & 0x00ff) | ((op2 >> 4) & 0x0700) | ((op1 << 1) & 0x0800) |
         ((op1 & 0x000f) << 12);
}

void applyMOV32T(uint8_t *off, uint32_t v) {
  uint16_t immW = readMOV(off, false);    // read MOVW operand
  uint16_t immT = readMOV(off + 4, true); // read MOVT operand
  uint32_t imm = immW | (immT << 16);
  v += imm;                         // add the immediate offset
  applyMOV(off, v);           // set MOVW operand
  applyMOV(off + 4, v >> 16); // set MOVT operand
}

static void applyBranch20T(uint8_t *off, int32_t v) {
  if (!isInt<21>(v))
    error("relocation out of range");
  uint32_t s = v < 0 ? 1 : 0;
  uint32_t j1 = (v >> 19) & 1;
  uint32_t j2 = (v >> 18) & 1;
  or16(off, (s << 10) | ((v >> 12) & 0x3f));
  or16(off + 2, (j1 << 13) | (j2 << 11) | ((v >> 1) & 0x7ff));
}

void applyBranch24T(uint8_t *off, int32_t v) {
  if (!isInt<25>(v))
    error("relocation out of range");
  uint32_t s = v < 0 ? 1 : 0;
  uint32_t j1 = ((~v >> 23) & 1) ^ s;
  uint32_t j2 = ((~v >> 22) & 1) ^ s;
  or16(off, (s << 10) | ((v >> 12) & 0x3ff));
  // Clear out the J1 and J2 bits which may be set.
  write16le(off + 2, (read16le(off + 2) & 0xd000) | (j1 << 13) | (j2 << 11) | ((v >> 1) & 0x7ff));
}

void SectionChunk::applyRelARM(uint8_t *off, uint16_t type, OutputSection *os,
                               uint64_t s, uint64_t p,
                               uint64_t imageBase) const {
  // Pointer to thumb code must have the LSB set.
  uint64_t sx = s;
  if (os && (os->header.Characteristics & IMAGE_SCN_MEM_EXECUTE))
    sx |= 1;
  switch (type) {
  case IMAGE_REL_ARM_ADDR32:
    add32(off, sx + imageBase);
    break;
  case IMAGE_REL_ARM_ADDR32NB:  add32(off, sx); break;
  case IMAGE_REL_ARM_MOV32T:
    applyMOV32T(off, sx + imageBase);
    break;
  case IMAGE_REL_ARM_BRANCH20T: applyBranch20T(off, sx - p - 4); break;
  case IMAGE_REL_ARM_BRANCH24T: applyBranch24T(off, sx - p - 4); break;
  case IMAGE_REL_ARM_BLX23T:    applyBranch24T(off, sx - p - 4); break;
  case IMAGE_REL_ARM_SECTION:
    applySecIdx(off, os, file->ctx.outputSections.size());
    break;
  case IMAGE_REL_ARM_SECREL:    applySecRel(this, off, os, s); break;
  case IMAGE_REL_ARM_REL32:     add32(off, sx - p - 4); break;
  default:
    error("unsupported relocation type 0x" + Twine::utohexstr(type) + " in " +
          toString(file));
  }
}

// Interpret the existing immediate value as a byte offset to the
// target symbol, then update the instruction with the immediate as
// the page offset from the current instruction to the target.
void applyArm64Addr(uint8_t *off, uint64_t s, uint64_t p, int shift) {
  uint32_t orig = read32le(off);
  int64_t imm =
      SignExtend64<21>(((orig >> 29) & 0x3) | ((orig >> 3) & 0x1FFFFC));
  s += imm;
  imm = (s >> shift) - (p >> shift);
  uint32_t immLo = (imm & 0x3) << 29;
  uint32_t immHi = (imm & 0x1FFFFC) << 3;
  uint64_t mask = (0x3 << 29) | (0x1FFFFC << 3);
  write32le(off, (orig & ~mask) | immLo | immHi);
}

// Update the immediate field in a AARCH64 ldr, str, and add instruction.
// Optionally limit the range of the written immediate by one or more bits
// (rangeLimit).
void applyArm64Imm(uint8_t *off, uint64_t imm, uint32_t rangeLimit) {
  uint32_t orig = read32le(off);
  imm += (orig >> 10) & 0xFFF;
  orig &= ~(0xFFF << 10);
  write32le(off, orig | ((imm & (0xFFF >> rangeLimit)) << 10));
}

// Add the 12 bit page offset to the existing immediate.
// Ldr/str instructions store the opcode immediate scaled
// by the load/store size (giving a larger range for larger
// loads/stores). The immediate is always (both before and after
// fixing up the relocation) stored scaled similarly.
// Even if larger loads/stores have a larger range, limit the
// effective offset to 12 bit, since it is intended to be a
// page offset.
static void applyArm64Ldr(uint8_t *off, uint64_t imm) {
  uint32_t orig = read32le(off);
  uint32_t size = orig >> 30;
  // 0x04000000 indicates SIMD/FP registers
  // 0x00800000 indicates 128 bit
  if ((orig & 0x4800000) == 0x4800000)
    size += 4;
  if ((imm & ((1 << size) - 1)) != 0)
    error("misaligned ldr/str offset");
  applyArm64Imm(off, imm >> size, size);
}

static void applySecRelLow12A(const SectionChunk *sec, uint8_t *off,
                              OutputSection *os, uint64_t s) {
  if (checkSecRel(sec, os))
    applyArm64Imm(off, (s - os->getRVA()) & 0xfff, 0);
}

static void applySecRelHigh12A(const SectionChunk *sec, uint8_t *off,
                               OutputSection *os, uint64_t s) {
  if (!checkSecRel(sec, os))
    return;
  uint64_t secRel = (s - os->getRVA()) >> 12;
  if (0xfff < secRel) {
    error("overflow in SECREL_HIGH12A relocation in section: " +
          sec->getSectionName());
    return;
  }
  applyArm64Imm(off, secRel & 0xfff, 0);
}

static void applySecRelLdr(const SectionChunk *sec, uint8_t *off,
                           OutputSection *os, uint64_t s) {
  if (checkSecRel(sec, os))
    applyArm64Ldr(off, (s - os->getRVA()) & 0xfff);
}

void applyArm64Branch26(uint8_t *off, int64_t v) {
  if (!isInt<28>(v))
    error("relocation out of range");
  or32(off, (v & 0x0FFFFFFC) >> 2);
}

static void applyArm64Branch19(uint8_t *off, int64_t v) {
  if (!isInt<21>(v))
    error("relocation out of range");
  or32(off, (v & 0x001FFFFC) << 3);
}

static void applyArm64Branch14(uint8_t *off, int64_t v) {
  if (!isInt<16>(v))
    error("relocation out of range");
  or32(off, (v & 0x0000FFFC) << 3);
}

void SectionChunk::applyRelARM64(uint8_t *off, uint16_t type, OutputSection *os,
                                 uint64_t s, uint64_t p,
                                 uint64_t imageBase) const {
  switch (type) {
  case IMAGE_REL_ARM64_PAGEBASE_REL21: applyArm64Addr(off, s, p, 12); break;
  case IMAGE_REL_ARM64_REL21:          applyArm64Addr(off, s, p, 0); break;
  case IMAGE_REL_ARM64_PAGEOFFSET_12A: applyArm64Imm(off, s & 0xfff, 0); break;
  case IMAGE_REL_ARM64_PAGEOFFSET_12L: applyArm64Ldr(off, s & 0xfff); break;
  case IMAGE_REL_ARM64_BRANCH26:       applyArm64Branch26(off, s - p); break;
  case IMAGE_REL_ARM64_BRANCH19:       applyArm64Branch19(off, s - p); break;
  case IMAGE_REL_ARM64_BRANCH14:       applyArm64Branch14(off, s - p); break;
  case IMAGE_REL_ARM64_ADDR32:
    add32(off, s + imageBase);
    break;
  case IMAGE_REL_ARM64_ADDR32NB:       add32(off, s); break;
  case IMAGE_REL_ARM64_ADDR64:
    add64(off, s + imageBase);
    break;
  case IMAGE_REL_ARM64_SECREL:         applySecRel(this, off, os, s); break;
  case IMAGE_REL_ARM64_SECREL_LOW12A:  applySecRelLow12A(this, off, os, s); break;
  case IMAGE_REL_ARM64_SECREL_HIGH12A: applySecRelHigh12A(this, off, os, s); break;
  case IMAGE_REL_ARM64_SECREL_LOW12L:  applySecRelLdr(this, off, os, s); break;
  case IMAGE_REL_ARM64_SECTION:
    applySecIdx(off, os, file->ctx.outputSections.size());
    break;
  case IMAGE_REL_ARM64_REL32:          add32(off, s - p - 4); break;
  default:
    error("unsupported relocation type 0x" + Twine::utohexstr(type) + " in " +
          toString(file));
  }
}

static void maybeReportRelocationToDiscarded(const SectionChunk *fromChunk,
                                             Defined *sym,
                                             const coff_relocation &rel,
                                             bool isMinGW) {
  // Don't report these errors when the relocation comes from a debug info
  // section or in mingw mode. MinGW mode object files (built by GCC) can
  // have leftover sections with relocations against discarded comdat
  // sections. Such sections are left as is, with relocations untouched.
  if (fromChunk->isCodeView() || fromChunk->isDWARF() || isMinGW)
    return;

  // Get the name of the symbol. If it's null, it was discarded early, so we
  // have to go back to the object file.
  ObjFile *file = fromChunk->file;
  StringRef name;
  if (sym) {
    name = sym->getName();
  } else {
    COFFSymbolRef coffSym =
        check(file->getCOFFObj()->getSymbol(rel.SymbolTableIndex));
    name = check(file->getCOFFObj()->getSymbolName(coffSym));
  }

  std::vector<std::string> symbolLocations =
      getSymbolLocations(file, rel.SymbolTableIndex);

  std::string out;
  llvm::raw_string_ostream os(out);
  os << "relocation against symbol in discarded section: " + name;
  for (const std::string &s : symbolLocations)
    os << s;
  error(out);
}

void SectionChunk::writeTo(uint8_t *buf) const {
  if (!hasData)
    return;
  // Copy section contents from source object file to output file.
  ArrayRef<uint8_t> a = getContents();
  if (!a.empty())
    memcpy(buf, a.data(), a.size());

  // Apply relocations.
  size_t inputSize = getSize();
  for (const coff_relocation &rel : getRelocs()) {
    // Check for an invalid relocation offset. This check isn't perfect, because
    // we don't have the relocation size, which is only known after checking the
    // machine and relocation type. As a result, a relocation may overwrite the
    // beginning of the following input section.
    if (rel.VirtualAddress >= inputSize) {
      error("relocation points beyond the end of its parent section");
      continue;
    }

    applyRelocation(buf + rel.VirtualAddress, rel);
  }

  // Write the offset to EC entry thunk preceding section contents. The low bit
  // is always set, so it's effectively an offset from the last byte of the
  // offset.
  if (Defined *entryThunk = getEntryThunk())
    write32le(buf - sizeof(uint32_t), entryThunk->getRVA() - rva + 1);
}

void SectionChunk::applyRelocation(uint8_t *off,
                                   const coff_relocation &rel) const {
  auto *sym = dyn_cast_or_null<Defined>(file->getSymbol(rel.SymbolTableIndex));

  // Get the output section of the symbol for this relocation.  The output
  // section is needed to compute SECREL and SECTION relocations used in debug
  // info.
  Chunk *c = sym ? sym->getChunk() : nullptr;
  OutputSection *os = c ? file->ctx.getOutputSection(c) : nullptr;

  // Skip the relocation if it refers to a discarded section, and diagnose it
  // as an error if appropriate. If a symbol was discarded early, it may be
  // null. If it was discarded late, the output section will be null, unless
  // it was an absolute or synthetic symbol.
  if (!sym ||
      (!os && !isa<DefinedAbsolute>(sym) && !isa<DefinedSynthetic>(sym))) {
    maybeReportRelocationToDiscarded(this, sym, rel, file->ctx.config.mingw);
    return;
  }

  uint64_t s = sym->getRVA();

  // Compute the RVA of the relocation for relative relocations.
  uint64_t p = rva + rel.VirtualAddress;
  uint64_t imageBase = file->ctx.config.imageBase;
  switch (getArch()) {
  case Triple::x86_64:
    applyRelX64(off, rel.Type, os, s, p, imageBase);
    break;
  case Triple::x86:
    applyRelX86(off, rel.Type, os, s, p, imageBase);
    break;
  case Triple::thumb:
    applyRelARM(off, rel.Type, os, s, p, imageBase);
    break;
  case Triple::aarch64:
    applyRelARM64(off, rel.Type, os, s, p, imageBase);
    break;
  default:
    llvm_unreachable("unknown machine type");
  }
}

// Defend against unsorted relocations. This may be overly conservative.
void SectionChunk::sortRelocations() {
  auto cmpByVa = [](const coff_relocation &l, const coff_relocation &r) {
    return l.VirtualAddress < r.VirtualAddress;
  };
  if (llvm::is_sorted(getRelocs(), cmpByVa))
    return;
  warn("some relocations in " + file->getName() + " are not sorted");
  MutableArrayRef<coff_relocation> newRelocs(
      bAlloc().Allocate<coff_relocation>(relocsSize), relocsSize);
  memcpy(newRelocs.data(), relocsData, relocsSize * sizeof(coff_relocation));
  llvm::sort(newRelocs, cmpByVa);
  setRelocs(newRelocs);
}

// Similar to writeTo, but suitable for relocating a subsection of the overall
// section.
void SectionChunk::writeAndRelocateSubsection(ArrayRef<uint8_t> sec,
                                              ArrayRef<uint8_t> subsec,
                                              uint32_t &nextRelocIndex,
                                              uint8_t *buf) const {
  assert(!subsec.empty() && !sec.empty());
  assert(sec.begin() <= subsec.begin() && subsec.end() <= sec.end() &&
         "subsection is not part of this section");
  size_t vaBegin = std::distance(sec.begin(), subsec.begin());
  size_t vaEnd = std::distance(sec.begin(), subsec.end());
  memcpy(buf, subsec.data(), subsec.size());
  for (; nextRelocIndex < relocsSize; ++nextRelocIndex) {
    const coff_relocation &rel = relocsData[nextRelocIndex];
    // Only apply relocations that apply to this subsection. These checks
    // assume that all subsections completely contain their relocations.
    // Relocations must not straddle the beginning or end of a subsection.
    if (rel.VirtualAddress < vaBegin)
      continue;
    if (rel.VirtualAddress + 1 >= vaEnd)
      break;
    applyRelocation(&buf[rel.VirtualAddress - vaBegin], rel);
  }
}

void SectionChunk::addAssociative(SectionChunk *child) {
  // Insert the child section into the list of associated children. Keep the
  // list ordered by section name so that ICF does not depend on section order.
  assert(child->assocChildren == nullptr &&
         "associated sections cannot have their own associated children");
  SectionChunk *prev = this;
  SectionChunk *next = assocChildren;
  for (; next != nullptr; prev = next, next = next->assocChildren) {
    if (next->getSectionName() <= child->getSectionName())
      break;
  }

  // Insert child between prev and next.
  assert(prev->assocChildren == next);
  prev->assocChildren = child;
  child->assocChildren = next;
}

static uint8_t getBaserelType(const coff_relocation &rel,
                              Triple::ArchType arch) {
  switch (arch) {
  case Triple::x86_64:
    if (rel.Type == IMAGE_REL_AMD64_ADDR64)
      return IMAGE_REL_BASED_DIR64;
    if (rel.Type == IMAGE_REL_AMD64_ADDR32)
      return IMAGE_REL_BASED_HIGHLOW;
    return IMAGE_REL_BASED_ABSOLUTE;
  case Triple::x86:
    if (rel.Type == IMAGE_REL_I386_DIR32)
      return IMAGE_REL_BASED_HIGHLOW;
    return IMAGE_REL_BASED_ABSOLUTE;
  case Triple::thumb:
    if (rel.Type == IMAGE_REL_ARM_ADDR32)
      return IMAGE_REL_BASED_HIGHLOW;
    if (rel.Type == IMAGE_REL_ARM_MOV32T)
      return IMAGE_REL_BASED_ARM_MOV32T;
    return IMAGE_REL_BASED_ABSOLUTE;
  case Triple::aarch64:
    if (rel.Type == IMAGE_REL_ARM64_ADDR64)
      return IMAGE_REL_BASED_DIR64;
    return IMAGE_REL_BASED_ABSOLUTE;
  default:
    llvm_unreachable("unknown machine type");
  }
}

// Windows-specific.
// Collect all locations that contain absolute addresses, which need to be
// fixed by the loader if load-time relocation is needed.
// Only called when base relocation is enabled.
void SectionChunk::getBaserels(std::vector<Baserel> *res) {
  for (const coff_relocation &rel : getRelocs()) {
    uint8_t ty = getBaserelType(rel, getArch());
    if (ty == IMAGE_REL_BASED_ABSOLUTE)
      continue;
    Symbol *target = file->getSymbol(rel.SymbolTableIndex);
    if (!target || isa<DefinedAbsolute>(target))
      continue;
    res->emplace_back(rva + rel.VirtualAddress, ty);
  }
}

// MinGW specific.
// Check whether a static relocation of type Type can be deferred and
// handled at runtime as a pseudo relocation (for references to a module
// local variable, which turned out to actually need to be imported from
// another DLL) This returns the size the relocation is supposed to update,
// in bits, or 0 if the relocation cannot be handled as a runtime pseudo
// relocation.
static int getRuntimePseudoRelocSize(uint16_t type,
                                     llvm::COFF::MachineTypes machine) {
  // Relocations that either contain an absolute address, or a plain
  // relative offset, since the runtime pseudo reloc implementation
  // adds 8/16/32/64 bit values to a memory address.
  //
  // Given a pseudo relocation entry,
  //
  // typedef struct {
  //   DWORD sym;
  //   DWORD target;
  //   DWORD flags;
  // } runtime_pseudo_reloc_item_v2;
  //
  // the runtime relocation performs this adjustment:
  //     *(base + .target) += *(base + .sym) - (base + .sym)
  //
  // This works for both absolute addresses (IMAGE_REL_*_ADDR32/64,
  // IMAGE_REL_I386_DIR32, where the memory location initially contains
  // the address of the IAT slot, and for relative addresses (IMAGE_REL*_REL32),
  // where the memory location originally contains the relative offset to the
  // IAT slot.
  //
  // This requires the target address to be writable, either directly out of
  // the image, or temporarily changed at runtime with VirtualProtect.
  // Since this only operates on direct address values, it doesn't work for
  // ARM/ARM64 relocations, other than the plain ADDR32/ADDR64 relocations.
  switch (machine) {
  case AMD64:
    switch (type) {
    case IMAGE_REL_AMD64_ADDR64:
      return 64;
    case IMAGE_REL_AMD64_ADDR32:
    case IMAGE_REL_AMD64_REL32:
    case IMAGE_REL_AMD64_REL32_1:
    case IMAGE_REL_AMD64_REL32_2:
    case IMAGE_REL_AMD64_REL32_3:
    case IMAGE_REL_AMD64_REL32_4:
    case IMAGE_REL_AMD64_REL32_5:
      return 32;
    default:
      return 0;
    }
  case I386:
    switch (type) {
    case IMAGE_REL_I386_DIR32:
    case IMAGE_REL_I386_REL32:
      return 32;
    default:
      return 0;
    }
  case ARMNT:
    switch (type) {
    case IMAGE_REL_ARM_ADDR32:
      return 32;
    default:
      return 0;
    }
  case ARM64:
    switch (type) {
    case IMAGE_REL_ARM64_ADDR64:
      return 64;
    case IMAGE_REL_ARM64_ADDR32:
      return 32;
    default:
      return 0;
    }
  default:
    llvm_unreachable("unknown machine type");
  }
}

// MinGW specific.
// Append information to the provided vector about all relocations that
// need to be handled at runtime as runtime pseudo relocations (references
// to a module local variable, which turned out to actually need to be
// imported from another DLL).
void SectionChunk::getRuntimePseudoRelocs(
    std::vector<RuntimePseudoReloc> &res) {
  for (const coff_relocation &rel : getRelocs()) {
    auto *target =
        dyn_cast_or_null<Defined>(file->getSymbol(rel.SymbolTableIndex));
    if (!target || !target->isRuntimePseudoReloc)
      continue;
    // If the target doesn't have a chunk allocated, it may be a
    // DefinedImportData symbol which ended up unnecessary after GC.
    // Normally we wouldn't eliminate section chunks that are referenced, but
    // references within DWARF sections don't count for keeping section chunks
    // alive. Thus such dangling references in DWARF sections are expected.
    if (!target->getChunk())
      continue;
    int sizeInBits =
        getRuntimePseudoRelocSize(rel.Type, file->ctx.config.machine);
    if (sizeInBits == 0) {
      error("unable to automatically import from " + target->getName() +
            " with relocation type " +
            file->getCOFFObj()->getRelocationTypeName(rel.Type) + " in " +
            toString(file));
      continue;
    }
    int addressSizeInBits = file->ctx.config.is64() ? 64 : 32;
    if (sizeInBits < addressSizeInBits) {
      warn("runtime pseudo relocation in " + toString(file) + " against " +
           "symbol " + target->getName() + " is too narrow (only " +
           Twine(sizeInBits) + " bits wide); this can fail at runtime " +
           "depending on memory layout");
    }
    // sizeInBits is used to initialize the Flags field; currently no
    // other flags are defined.
    res.emplace_back(target, this, rel.VirtualAddress, sizeInBits);
  }
}

bool SectionChunk::isCOMDAT() const {
  return header->Characteristics & IMAGE_SCN_LNK_COMDAT;
}

void SectionChunk::printDiscardedMessage() const {
  // Removed by dead-stripping. If it's removed by ICF, ICF already
  // printed out the name, so don't repeat that here.
  if (sym && this == repl)
    log("Discarded " + sym->getName());
}

StringRef SectionChunk::getDebugName() const {
  if (sym)
    return sym->getName();
  return "";
}

ArrayRef<uint8_t> SectionChunk::getContents() const {
  ArrayRef<uint8_t> a;
  cantFail(file->getCOFFObj()->getSectionContents(header, a));
  return a;
}

ArrayRef<uint8_t> SectionChunk::consumeDebugMagic() {
  assert(isCodeView());
  return consumeDebugMagic(getContents(), getSectionName());
}

ArrayRef<uint8_t> SectionChunk::consumeDebugMagic(ArrayRef<uint8_t> data,
                                                  StringRef sectionName) {
  if (data.empty())
    return {};

  // First 4 bytes are section magic.
  if (data.size() < 4)
    fatal("the section is too short: " + sectionName);

  if (!sectionName.starts_with(".debug$"))
    fatal("invalid section: " + sectionName);

  uint32_t magic = support::endian::read32le(data.data());
  uint32_t expectedMagic = sectionName == ".debug$H"
                               ? DEBUG_HASHES_SECTION_MAGIC
                               : DEBUG_SECTION_MAGIC;
  if (magic != expectedMagic) {
    warn("ignoring section " + sectionName + " with unrecognized magic 0x" +
         utohexstr(magic));
    return {};
  }
  return data.slice(4);
}

SectionChunk *SectionChunk::findByName(ArrayRef<SectionChunk *> sections,
                                       StringRef name) {
  for (SectionChunk *c : sections)
    if (c->getSectionName() == name)
      return c;
  return nullptr;
}

void SectionChunk::replace(SectionChunk *other) {
  p2Align = std::max(p2Align, other->p2Align);
  other->repl = repl;
  other->live = false;
}

uint32_t SectionChunk::getSectionNumber() const {
  DataRefImpl r;
  r.p = reinterpret_cast<uintptr_t>(header);
  SectionRef s(r, file->getCOFFObj());
  return s.getIndex() + 1;
}

CommonChunk::CommonChunk(const COFFSymbolRef s) : sym(s) {
  // The value of a common symbol is its size. Align all common symbols smaller
  // than 32 bytes naturally, i.e. round the size up to the next power of two.
  // This is what MSVC link.exe does.
  setAlignment(std::min(32U, uint32_t(PowerOf2Ceil(sym.getValue()))));
  hasData = false;
}

uint32_t CommonChunk::getOutputCharacteristics() const {
  return IMAGE_SCN_CNT_UNINITIALIZED_DATA | IMAGE_SCN_MEM_READ |
         IMAGE_SCN_MEM_WRITE;
}

void StringChunk::writeTo(uint8_t *buf) const {
  memcpy(buf, str.data(), str.size());
  buf[str.size()] = '\0';
}

ImportThunkChunk::ImportThunkChunk(COFFLinkerContext &ctx, Defined *s)
    : NonSectionCodeChunk(ImportThunkKind), live(!ctx.config.doGC),
      impSymbol(s), ctx(ctx) {}

ImportThunkChunkX64::ImportThunkChunkX64(COFFLinkerContext &ctx, Defined *s)
    : ImportThunkChunk(ctx, s) {
  // Intel Optimization Manual says that all branch targets
  // should be 16-byte aligned. MSVC linker does this too.
  setAlignment(16);
}

void ImportThunkChunkX64::writeTo(uint8_t *buf) const {
  memcpy(buf, importThunkX86, sizeof(importThunkX86));
  // The first two bytes is a JMP instruction. Fill its operand.
  write32le(buf + 2, impSymbol->getRVA() - rva - getSize());
}

void ImportThunkChunkX86::getBaserels(std::vector<Baserel> *res) {
  res->emplace_back(getRVA() + 2, ctx.config.machine);
}

void ImportThunkChunkX86::writeTo(uint8_t *buf) const {
  memcpy(buf, importThunkX86, sizeof(importThunkX86));
  // The first two bytes is a JMP instruction. Fill its operand.
  write32le(buf + 2, impSymbol->getRVA() + ctx.config.imageBase);
}

void ImportThunkChunkARM::getBaserels(std::vector<Baserel> *res) {
  res->emplace_back(getRVA(), IMAGE_REL_BASED_ARM_MOV32T);
}

void ImportThunkChunkARM::writeTo(uint8_t *buf) const {
  memcpy(buf, importThunkARM, sizeof(importThunkARM));
  // Fix mov.w and mov.t operands.
  applyMOV32T(buf, impSymbol->getRVA() + ctx.config.imageBase);
}

void ImportThunkChunkARM64::writeTo(uint8_t *buf) const {
  int64_t off = impSymbol->getRVA() & 0xfff;
  memcpy(buf, importThunkARM64, sizeof(importThunkARM64));
  applyArm64Addr(buf, impSymbol->getRVA(), rva, 12);
  applyArm64Ldr(buf + 4, off);
}

// A Thumb2, PIC, non-interworking range extension thunk.
const uint8_t armThunk[] = {
    0x40, 0xf2, 0x00, 0x0c, // P:  movw ip,:lower16:S - (P + (L1-P) + 4)
    0xc0, 0xf2, 0x00, 0x0c, //     movt ip,:upper16:S - (P + (L1-P) + 4)
    0xe7, 0x44,             // L1: add  pc, ip
};

size_t RangeExtensionThunkARM::getSize() const {
  assert(ctx.config.machine == ARMNT);
  (void)&ctx;
  return sizeof(armThunk);
}

void RangeExtensionThunkARM::writeTo(uint8_t *buf) const {
  assert(ctx.config.machine == ARMNT);
  uint64_t offset = target->getRVA() - rva - 12;
  memcpy(buf, armThunk, sizeof(armThunk));
  applyMOV32T(buf, uint32_t(offset));
}

// A position independent ARM64 adrp+add thunk, with a maximum range of
// +/- 4 GB, which is enough for any PE-COFF.
const uint8_t arm64Thunk[] = {
    0x10, 0x00, 0x00, 0x90, // adrp x16, Dest
    0x10, 0x02, 0x00, 0x91, // add  x16, x16, :lo12:Dest
    0x00, 0x02, 0x1f, 0xd6, // br   x16
};

size_t RangeExtensionThunkARM64::getSize() const { return sizeof(arm64Thunk); }

void RangeExtensionThunkARM64::writeTo(uint8_t *buf) const {
  memcpy(buf, arm64Thunk, sizeof(arm64Thunk));
  applyArm64Addr(buf + 0, target->getRVA(), rva, 12);
  applyArm64Imm(buf + 4, target->getRVA() & 0xfff, 0);
}

LocalImportChunk::LocalImportChunk(COFFLinkerContext &c, Defined *s)
    : sym(s), ctx(c) {
  setAlignment(ctx.config.wordsize);
}

void LocalImportChunk::getBaserels(std::vector<Baserel> *res) {
  res->emplace_back(getRVA(), ctx.config.machine);
}

size_t LocalImportChunk::getSize() const { return ctx.config.wordsize; }

void LocalImportChunk::writeTo(uint8_t *buf) const {
  if (ctx.config.is64()) {
    write64le(buf, sym->getRVA() + ctx.config.imageBase);
  } else {
    write32le(buf, sym->getRVA() + ctx.config.imageBase);
  }
}

void RVATableChunk::writeTo(uint8_t *buf) const {
  ulittle32_t *begin = reinterpret_cast<ulittle32_t *>(buf);
  size_t cnt = 0;
  for (const ChunkAndOffset &co : syms)
    begin[cnt++] = co.inputChunk->getRVA() + co.offset;
  llvm::sort(begin, begin + cnt);
  assert(std::unique(begin, begin + cnt) == begin + cnt &&
         "RVA tables should be de-duplicated");
}

void RVAFlagTableChunk::writeTo(uint8_t *buf) const {
  struct RVAFlag {
    ulittle32_t rva;
    uint8_t flag;
  };
  auto flags =
      MutableArrayRef(reinterpret_cast<RVAFlag *>(buf), syms.size());
  for (auto t : zip(syms, flags)) {
    const auto &sym = std::get<0>(t);
    auto &flag = std::get<1>(t);
    flag.rva = sym.inputChunk->getRVA() + sym.offset;
    flag.flag = 0;
  }
  llvm::sort(flags,
             [](const RVAFlag &a, const RVAFlag &b) { return a.rva < b.rva; });
  assert(llvm::unique(flags, [](const RVAFlag &a,
                                const RVAFlag &b) { return a.rva == b.rva; }) ==
             flags.end() &&
         "RVA tables should be de-duplicated");
}

size_t ECCodeMapChunk::getSize() const {
  return map.size() * sizeof(chpe_range_entry);
}

void ECCodeMapChunk::writeTo(uint8_t *buf) const {
  auto table = reinterpret_cast<chpe_range_entry *>(buf);
  for (uint32_t i = 0; i < map.size(); i++) {
    const ECCodeMapEntry &entry = map[i];
    uint32_t start = entry.first->getRVA();
    table[i].StartOffset = start | entry.type;
    table[i].Length = entry.last->getRVA() + entry.last->getSize() - start;
  }
}

// MinGW specific, for the "automatic import of variables from DLLs" feature.
size_t PseudoRelocTableChunk::getSize() const {
  if (relocs.empty())
    return 0;
  return 12 + 12 * relocs.size();
}

// MinGW specific.
void PseudoRelocTableChunk::writeTo(uint8_t *buf) const {
  if (relocs.empty())
    return;

  ulittle32_t *table = reinterpret_cast<ulittle32_t *>(buf);
  // This is the list header, to signal the runtime pseudo relocation v2
  // format.
  table[0] = 0;
  table[1] = 0;
  table[2] = 1;

  size_t idx = 3;
  for (const RuntimePseudoReloc &rpr : relocs) {
    table[idx + 0] = rpr.sym->getRVA();
    table[idx + 1] = rpr.target->getRVA() + rpr.targetOffset;
    table[idx + 2] = rpr.flags;
    idx += 3;
  }
}

// Windows-specific. This class represents a block in .reloc section.
// The format is described here.
//
// On Windows, each DLL is linked against a fixed base address and
// usually loaded to that address. However, if there's already another
// DLL that overlaps, the loader has to relocate it. To do that, DLLs
// contain .reloc sections which contain offsets that need to be fixed
// up at runtime. If the loader finds that a DLL cannot be loaded to its
// desired base address, it loads it to somewhere else, and add <actual
// base address> - <desired base address> to each offset that is
// specified by the .reloc section. In ELF terms, .reloc sections
// contain relative relocations in REL format (as opposed to RELA.)
//
// This already significantly reduces the size of relocations compared
// to ELF .rel.dyn, but Windows does more to reduce it (probably because
// it was invented for PCs in the late '80s or early '90s.)  Offsets in
// .reloc are grouped by page where the page size is 12 bits, and
// offsets sharing the same page address are stored consecutively to
// represent them with less space. This is very similar to the page
// table which is grouped by (multiple stages of) pages.
//
// For example, let's say we have 0x00030, 0x00500, 0x00700, 0x00A00,
// 0x20004, and 0x20008 in a .reloc section for x64. The uppermost 4
// bits have a type IMAGE_REL_BASED_DIR64 or 0xA. In the section, they
// are represented like this:
//
//   0x00000  -- page address (4 bytes)
//   16       -- size of this block (4 bytes)
//     0xA030 -- entries (2 bytes each)
//     0xA500
//     0xA700
//     0xAA00
//   0x20000  -- page address (4 bytes)
//   12       -- size of this block (4 bytes)
//     0xA004 -- entries (2 bytes each)
//     0xA008
//
// Usually we have a lot of relocations for each page, so the number of
// bytes for one .reloc entry is close to 2 bytes on average.
BaserelChunk::BaserelChunk(uint32_t page, Baserel *begin, Baserel *end) {
  // Block header consists of 4 byte page RVA and 4 byte block size.
  // Each entry is 2 byte. Last entry may be padding.
  data.resize(alignTo((end - begin) * 2 + 8, 4));
  uint8_t *p = data.data();
  write32le(p, page);
  write32le(p + 4, data.size());
  p += 8;
  for (Baserel *i = begin; i != end; ++i) {
    write16le(p, (i->type << 12) | (i->rva - page));
    p += 2;
  }
}

void BaserelChunk::writeTo(uint8_t *buf) const {
  memcpy(buf, data.data(), data.size());
}

uint8_t Baserel::getDefaultType(llvm::COFF::MachineTypes machine) {
  return is64Bit(machine) ? IMAGE_REL_BASED_DIR64 : IMAGE_REL_BASED_HIGHLOW;
}

MergeChunk::MergeChunk(uint32_t alignment)
    : builder(StringTableBuilder::RAW, llvm::Align(alignment)) {
  setAlignment(alignment);
}

void MergeChunk::addSection(COFFLinkerContext &ctx, SectionChunk *c) {
  assert(isPowerOf2_32(c->getAlignment()));
  uint8_t p2Align = llvm::Log2_32(c->getAlignment());
  assert(p2Align < std::size(ctx.mergeChunkInstances));
  auto *&mc = ctx.mergeChunkInstances[p2Align];
  if (!mc)
    mc = make<MergeChunk>(c->getAlignment());
  mc->sections.push_back(c);
}

void MergeChunk::finalizeContents() {
  assert(!finalized && "should only finalize once");
  for (SectionChunk *c : sections)
    if (c->live)
      builder.add(toStringRef(c->getContents()));
  builder.finalize();
  finalized = true;
}

void MergeChunk::assignSubsectionRVAs() {
  for (SectionChunk *c : sections) {
    if (!c->live)
      continue;
    size_t off = builder.getOffset(toStringRef(c->getContents()));
    c->setRVA(rva + off);
  }
}

uint32_t MergeChunk::getOutputCharacteristics() const {
  return IMAGE_SCN_MEM_READ | IMAGE_SCN_CNT_INITIALIZED_DATA;
}

size_t MergeChunk::getSize() const {
  return builder.getSize();
}

void MergeChunk::writeTo(uint8_t *buf) const {
  builder.write(buf);
}

// MinGW specific.
size_t AbsolutePointerChunk::getSize() const { return ctx.config.wordsize; }

void AbsolutePointerChunk::writeTo(uint8_t *buf) const {
  if (ctx.config.is64()) {
    write64le(buf, value);
  } else {
    write32le(buf, value);
  }
}

void ECExportThunkChunk::writeTo(uint8_t *buf) const {
  memcpy(buf, ECExportThunkCode, sizeof(ECExportThunkCode));
  write32le(buf + 10, target->getRVA() - rva - 14);
}

size_t CHPECodeRangesChunk::getSize() const {
  return exportThunks.size() * sizeof(chpe_code_range_entry);
}

void CHPECodeRangesChunk::writeTo(uint8_t *buf) const {
  auto ranges = reinterpret_cast<chpe_code_range_entry *>(buf);

  for (uint32_t i = 0; i < exportThunks.size(); i++) {
    Chunk *thunk = exportThunks[i].first;
    uint32_t start = thunk->getRVA();
    ranges[i].StartRva = start;
    ranges[i].EndRva = start + thunk->getSize();
    ranges[i].EntryPoint = start;
  }
}

size_t CHPERedirectionChunk::getSize() const {
  return exportThunks.size() * sizeof(chpe_redirection_entry);
}

void CHPERedirectionChunk::writeTo(uint8_t *buf) const {
  auto entries = reinterpret_cast<chpe_redirection_entry *>(buf);

  for (uint32_t i = 0; i < exportThunks.size(); i++) {
    entries[i].Source = exportThunks[i].first->getRVA();
    entries[i].Destination = exportThunks[i].second->getRVA();
  }
}

<<<<<<< HEAD
=======
ImportThunkChunkARM64EC::ImportThunkChunkARM64EC(ImportFile *file)
    : ImportThunkChunk(file->ctx, file->impSym), file(file) {}

void ImportThunkChunkARM64EC::writeTo(uint8_t *buf) const {
  memcpy(buf, importThunkARM64EC, sizeof(importThunkARM64EC));
  applyArm64Addr(buf, file->impSym->getRVA(), rva, 12);
  applyArm64Ldr(buf + 4, file->impSym->getRVA() & 0xfff);

  // The exit thunk may be missing. This can happen if the application only
  // references a function by its address (in which case the thunk is never
  // actually used, but is still required to fill the auxiliary IAT), or in
  // cases of hand-written assembly calling an imported ARM64EC function (where
  // the exit thunk is ignored by __icall_helper_arm64ec). In such cases, MSVC
  // link.exe uses 0 as the RVA.
  uint32_t exitThunkRVA = exitThunk ? exitThunk->getRVA() : 0;
  applyArm64Addr(buf + 8, exitThunkRVA, rva + 8, 12);
  applyArm64Imm(buf + 12, exitThunkRVA & 0xfff, 0);

  Defined *helper = cast<Defined>(file->ctx.config.arm64ECIcallHelper);
  applyArm64Branch26(buf + 16, helper->getRVA() - rva - 16);
}

>>>>>>> 4b409fa5
} // namespace lld::coff<|MERGE_RESOLUTION|>--- conflicted
+++ resolved
@@ -1097,8 +1097,6 @@
   }
 }
 
-<<<<<<< HEAD
-=======
 ImportThunkChunkARM64EC::ImportThunkChunkARM64EC(ImportFile *file)
     : ImportThunkChunk(file->ctx, file->impSym), file(file) {}
 
@@ -1121,5 +1119,4 @@
   applyArm64Branch26(buf + 16, helper->getRVA() - rva - 16);
 }
 
->>>>>>> 4b409fa5
 } // namespace lld::coff