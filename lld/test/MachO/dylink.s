--- conflicted
+++ resolved
@@ -39,15 +39,12 @@
 # CHECK-DAG: __DATA       __data 0x{{0*}}[[#%x, DATA_ADDR + 8]]                       pointer 8   libhello   _hello_its_me
 # CHECK-DAG: __DATA       __data 0x{{0*}}[[#%x, DATA_ADDR + 16]]                      pointer -15 libgoodbye _goodbye_world
 
-<<<<<<< HEAD
-=======
 # RUN: llvm-nm -m %t/dylink | FileCheck --check-prefix=NM %s
 
 # NM-DAG: _goodbye_world (from libgoodbye)
 # NM-DAG: _hello_its_me (from libhello)
 # NM-DAG: _hello_world (from libhello)
 
->>>>>>> e1e3308f
 # RUN: llvm-objdump --macho --all-headers %t/dylink | FileCheck %s \
 # RUN:   --check-prefix=LOAD --implicit-check-not LC_LOAD_DYLIB
 ## Check that we don't create duplicate LC_LOAD_DYLIBs.
@@ -55,14 +52,6 @@
 # RUN: llvm-objdump --macho --all-headers %t/dylink | FileCheck %s \
 # RUN:   --check-prefix=LOAD --implicit-check-not LC_LOAD_DYLIB
 
-<<<<<<< HEAD
-# LOAD:              cmd LC_LOAD_DYLIB
-# LOAD-NEXT:     cmdsize
-# LOAD-NEXT:        name @executable_path/libhello.dylib
-# LOAD:              cmd LC_LOAD_DYLIB
-# LOAD-NEXT:     cmdsize
-# LOAD-NEXT:        name @executable_path/libgoodbye.dylib
-=======
 # LOAD:                        cmd LC_LOAD_DYLIB
 # LOAD-NEXT:               cmdsize
 # LOAD-NEXT:                  name @executable_path/libhello.dylib
@@ -72,7 +61,6 @@
 # LOAD:                        cmd LC_LOAD_DYLIB
 # LOAD-NEXT:               cmdsize
 # LOAD-NEXT:                  name @executable_path/libgoodbye.dylib
->>>>>>> e1e3308f
 
 .section __TEXT,__text
 .globl _main
